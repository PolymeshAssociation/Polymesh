[package]
name = "crypto-cli"
version = "1.0.0"
authors = ["Polymath"]
description = "Test utilities for Substrate node."
edition = "2018"

[dependencies]
<<<<<<< HEAD
polymesh-primitives = { path = "../../core/primitives" }
confidential_identity = { git = "https://github.com/PolymathNetwork/cryptography.git", tag = "v2.2.1" }
=======
polymesh-primitives = { path = "../../primitives" }
confidential_identity = { git = "https://github.com/PolymathNetwork/cryptography.git", tag = "v2.2.2" }
>>>>>>> 3c34e34a
codec = { version = "1.2.0", package = "parity-scale-codec" }
hex = "0.4.0"<|MERGE_RESOLUTION|>--- conflicted
+++ resolved
@@ -6,12 +6,7 @@
 edition = "2018"
 
 [dependencies]
-<<<<<<< HEAD
 polymesh-primitives = { path = "../../core/primitives" }
-confidential_identity = { git = "https://github.com/PolymathNetwork/cryptography.git", tag = "v2.2.1" }
-=======
-polymesh-primitives = { path = "../../primitives" }
 confidential_identity = { git = "https://github.com/PolymathNetwork/cryptography.git", tag = "v2.2.2" }
->>>>>>> 3c34e34a
 codec = { version = "1.2.0", package = "parity-scale-codec" }
 hex = "0.4.0"
// This file is part of Substrate.

// Copyright (C) 2019-2020 Parity Technologies (UK) Ltd.
// SPDX-License-Identifier: Apache-2.0

// Licensed under the Apache License, Version 2.0 (the "License");
// you may not use this file except in compliance with the License.
// You may obtain a copy of the License at
//
// 	http://www.apache.org/licenses/LICENSE-2.0
//
// Unless required by applicable law or agreed to in writing, software
// distributed under the License is distributed on an "AS IS" BASIS,
// WITHOUT WARRANTIES OR CONDITIONS OF ANY KIND, either express or implied.
// See the License for the specific language governing permissions and
// limitations under the License.

//! A collection of node-specific RPC methods.
//!
//! Since `substrate` core functionality makes no assumptions
//! about the modules used inside the runtime, so do
//! RPC methods defined in `sc-rpc` crate.
//! It means that `client/rpc` can't have any methods that
//! need some strong assumptions about the particular runtime.
//!
//! The RPCs available in this crate however can make some assumptions
//! about how the runtime is constructed and what FRAME pallets
//! are part of it. Therefore all node-runtime-specific RPCs can
//! be placed here or imported from corresponding FRAME RPC definitions.

#![warn(missing_docs)]

use std::sync::Arc;

use jsonrpsee::RpcModule;
use polymesh_primitives::{AccountId, Block, BlockNumber, Hash, IdentityId, Index, Moment, Ticker};
use sc_client_api::AuxStore;
use sc_consensus_babe::{BabeConfiguration, Epoch};
use sc_consensus_epochs::SharedEpochChanges;
use sc_finality_grandpa::{
    FinalityProofProvider, GrandpaJustificationStream, SharedAuthoritySet, SharedVoterState,
};
use sc_rpc::SubscriptionTaskExecutor;
pub use sc_rpc_api::DenyUnsafe;
use sc_transaction_pool_api::TransactionPool;
use sp_api::ProvideRuntimeApi;
use sp_block_builder::BlockBuilder;
use sp_blockchain::{Error as BlockChainError, HeaderBackend, HeaderMetadata};
use sp_consensus::SelectChain;
use sp_consensus_babe::BabeApi;
use sp_keystore::SyncCryptoStorePtr;

/// Extra dependencies for BABE.
pub struct BabeDeps {
    /// BABE protocol config.
    pub babe_config: BabeConfiguration,
    /// BABE pending epoch changes.
    pub shared_epoch_changes: SharedEpochChanges<Block, Epoch>,
    /// The keystore that manages the keys of the node.
    pub keystore: SyncCryptoStorePtr,
}

/// Extra dependencies for GRANDPA
pub struct GrandpaDeps<B> {
    /// Voting round info.
    pub shared_voter_state: SharedVoterState,
    /// Authority set info.
    pub shared_authority_set: SharedAuthoritySet<Hash, BlockNumber>,
    /// Receives notifications about justification events from Grandpa.
    pub justification_stream: GrandpaJustificationStream<Block>,
    /// Executor to drive the subscription manager in the Grandpa RPC handler.
    pub subscription_executor: SubscriptionTaskExecutor,
    /// Finality proof provider.
    pub finality_provider: Arc<FinalityProofProvider<B, Block>>,
}

/// Full client dependencies.
pub struct FullDeps<C, P, SC, B> {
    /// The client instance to use.
    pub client: Arc<C>,
    /// Transaction pool instance.
    pub pool: Arc<P>,
    /// The SelectChain Strategy
    pub select_chain: SC,
    /// A copy of the chain spec.
    pub chain_spec: Box<dyn sc_chain_spec::ChainSpec>,
    /// Whether to deny unsafe calls
    pub deny_unsafe: DenyUnsafe,
    /// BABE specific dependencies.
    pub babe: BabeDeps,
    /// GRANDPA specific dependencies.
    pub grandpa: GrandpaDeps<B>,
}

/// Instantiate all Full RPC extensions.
pub fn create_full<C, P, SC, B>(
    deps: FullDeps<C, P, SC, B>,
    backend: Arc<B>,
) -> Result<RpcModule<()>, Box<dyn std::error::Error + Send + Sync>>
where
    C: ProvideRuntimeApi<Block>
        + sc_client_api::BlockBackend<Block>
        + HeaderBackend<Block>
        + AuxStore
        + HeaderMetadata<Block, Error = BlockChainError>
        + Sync
        + Send
        + 'static,
    C::Api: substrate_frame_rpc_system::AccountNonceApi<Block, AccountId, Index>,
    C::Api: node_rpc::transaction_payment::TransactionPaymentRuntimeApi<Block>,
    C::Api: pallet_staking_rpc::StakingRuntimeApi<Block>,
    C::Api: node_rpc::pips::PipsRuntimeApi<Block, AccountId>,
    C::Api: node_rpc::identity::IdentityRuntimeApi<Block, IdentityId, Ticker, AccountId, Moment>,
    C::Api: pallet_protocol_fee_rpc::ProtocolFeeRuntimeApi<Block>,
    C::Api: node_rpc::asset::AssetRuntimeApi<Block, AccountId>,
    C::Api: pallet_group_rpc::GroupRuntimeApi<Block>,
    C::Api: node_rpc::compliance_manager::ComplianceManagerRuntimeApi<Block, AccountId>,
    C::Api: BabeApi<Block>,
    C::Api: BlockBuilder<Block>,
    C::Api: node_rpc::nft::NFTRuntimeApi<Block>,
    P: TransactionPool + 'static,
    SC: SelectChain<Block> + 'static,
    B: sc_client_api::Backend<Block> + Send + Sync + 'static,
    B::State: sc_client_api::backend::StateBackend<sp_runtime::traits::HashFor<Block>>,
{
    use node_rpc::compliance_manager::{ComplianceManager, ComplianceManagerApiServer};
    use node_rpc::{
<<<<<<< HEAD
        asset::{Asset, AssetApiServer},
        identity::{Identity, IdentityApiServer},
        pips::{Pips, PipsApiServer},
        transaction_payment::{TransactionPayment, TransactionPaymentApiServer},
=======
        asset::{Asset, AssetApi},
        identity::{Identity, IdentityApi},
        nft::{NFTApi, NFT},
        pips::{Pips, PipsApi},
        transaction_payment::{TransactionPayment, TransactionPaymentApi},
>>>>>>> a52cc32c
    };
    use pallet_group_rpc::{Group, GroupApiServer};
    use pallet_protocol_fee_rpc::{ProtocolFee, ProtocolFeeApiServer};
    use pallet_staking_rpc::{Staking, StakingApiServer};
    use sc_consensus_babe_rpc::{Babe, BabeApiServer};
    use sc_finality_grandpa_rpc::{Grandpa, GrandpaApiServer};
    use sc_rpc::dev::{Dev, DevApiServer};
    use sc_rpc_spec_v2::chain_spec::{ChainSpec, ChainSpecApiServer};
    use sc_sync_state_rpc::{SyncState, SyncStateApiServer};
    use substrate_frame_rpc_system::{System, SystemApiServer};
    use substrate_state_trie_migration_rpc::{StateMigration, StateMigrationApiServer};

    let mut io = RpcModule::new(());
    let FullDeps {
        client,
        pool,
        select_chain,
        chain_spec,
        deny_unsafe,
        babe,
        grandpa,
    } = deps;

    let BabeDeps {
        keystore,
        babe_config,
        shared_epoch_changes,
    } = babe;
    let GrandpaDeps {
        shared_voter_state,
        shared_authority_set,
        justification_stream,
        subscription_executor,
        finality_provider,
    } = grandpa;

    let chain_name = chain_spec.name().to_string();
    let genesis_hash = client
        .block_hash(0)
        .ok()
        .flatten()
        .expect("Genesis block exists; qed");
    let properties = chain_spec.properties();
    io.merge(ChainSpec::new(chain_name, genesis_hash, properties).into_rpc())?;

    io.merge(System::new(client.clone(), pool, deny_unsafe).into_rpc())?;
    // Making synchronous calls in light client freezes the browser currently,
    // more context: https://github.com/paritytech/substrate/pull/3480
    // These RPCs should use an asynchronous caller instead.
    io.merge(TransactionPayment::new(client.clone()).into_rpc())?;
    io.merge(
        Babe::new(
            client.clone(),
            shared_epoch_changes.clone(),
            keystore,
            babe_config,
            select_chain,
            deny_unsafe,
        )
        .into_rpc(),
    )?;
    io.merge(
        Grandpa::new(
            subscription_executor,
            shared_authority_set.clone(),
            shared_voter_state,
            justification_stream,
            finality_provider,
        )
        .into_rpc(),
    )?;

    io.merge(
        SyncState::new(
            chain_spec,
            client.clone(),
            shared_authority_set,
            shared_epoch_changes,
<<<<<<< HEAD
        )?
        .into_rpc(),
    )?;

    io.merge(StateMigration::new(client.clone(), backend, deny_unsafe).into_rpc())?;
    io.merge(Dev::new(client.clone(), deny_unsafe).into_rpc())?;

    io.merge(Staking::new(client.clone()).into_rpc())?;
    io.merge(Pips::new(client.clone()).into_rpc())?;
    io.merge(Identity::new(client.clone()).into_rpc())?;
    io.merge(ProtocolFee::new(client.clone()).into_rpc())?;
    io.merge(Asset::new(client.clone()).into_rpc())?;
    io.merge(Group::from(client.clone()).into_rpc())?;
    io.merge(ComplianceManager::new(client).into_rpc())?;
=======
        )?,
    ));
    io.extend_with(StakingApi::to_delegate(Staking::new(client.clone())));
    io.extend_with(PipsApi::to_delegate(Pips::new(client.clone())));
    io.extend_with(IdentityApi::to_delegate(Identity::new(client.clone())));
    io.extend_with(ProtocolFeeApi::to_delegate(ProtocolFee::new(
        client.clone(),
    )));
    io.extend_with(AssetApi::to_delegate(Asset::new(client.clone())));
    io.extend_with(GroupApi::to_delegate(Group::from(client.clone())));
    io.extend_with(ComplianceManagerApi::to_delegate(ComplianceManager::new(
        client.clone(),
    )));
    io.extend_with(NFTApi::to_delegate(NFT::new(client)));
>>>>>>> a52cc32c

    Ok(io)
}<|MERGE_RESOLUTION|>--- conflicted
+++ resolved
@@ -125,18 +125,11 @@
 {
     use node_rpc::compliance_manager::{ComplianceManager, ComplianceManagerApiServer};
     use node_rpc::{
-<<<<<<< HEAD
         asset::{Asset, AssetApiServer},
         identity::{Identity, IdentityApiServer},
+        nft::{NFTApiServer, NFT},
         pips::{Pips, PipsApiServer},
         transaction_payment::{TransactionPayment, TransactionPaymentApiServer},
-=======
-        asset::{Asset, AssetApi},
-        identity::{Identity, IdentityApi},
-        nft::{NFTApi, NFT},
-        pips::{Pips, PipsApi},
-        transaction_payment::{TransactionPayment, TransactionPaymentApi},
->>>>>>> a52cc32c
     };
     use pallet_group_rpc::{Group, GroupApiServer};
     use pallet_protocol_fee_rpc::{ProtocolFee, ProtocolFeeApiServer};
@@ -215,7 +208,6 @@
             client.clone(),
             shared_authority_set,
             shared_epoch_changes,
-<<<<<<< HEAD
         )?
         .into_rpc(),
     )?;
@@ -229,23 +221,8 @@
     io.merge(ProtocolFee::new(client.clone()).into_rpc())?;
     io.merge(Asset::new(client.clone()).into_rpc())?;
     io.merge(Group::from(client.clone()).into_rpc())?;
-    io.merge(ComplianceManager::new(client).into_rpc())?;
-=======
-        )?,
-    ));
-    io.extend_with(StakingApi::to_delegate(Staking::new(client.clone())));
-    io.extend_with(PipsApi::to_delegate(Pips::new(client.clone())));
-    io.extend_with(IdentityApi::to_delegate(Identity::new(client.clone())));
-    io.extend_with(ProtocolFeeApi::to_delegate(ProtocolFee::new(
-        client.clone(),
-    )));
-    io.extend_with(AssetApi::to_delegate(Asset::new(client.clone())));
-    io.extend_with(GroupApi::to_delegate(Group::from(client.clone())));
-    io.extend_with(ComplianceManagerApi::to_delegate(ComplianceManager::new(
-        client.clone(),
-    )));
-    io.extend_with(NFTApi::to_delegate(NFT::new(client)));
->>>>>>> a52cc32c
+    io.merge(ComplianceManager::new(client.clone()).into_rpc())?;
+    io.merge(NFT::new(client).into_rpc())?;
 
     Ok(io)
 }
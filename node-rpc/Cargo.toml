--- conflicted
+++ resolved
@@ -37,8 +37,4 @@
 sc-finality-grandpa-rpc = { git = "https://github.com/PolymathNetwork/substrate", tag = "v2.0.1-1" }
 sc-keystore = { git = "https://github.com/PolymathNetwork/substrate", tag = "v2.0.1-1" }
 
-<<<<<<< HEAD
-frame-rpc-system = { package = "substrate-frame-rpc-system", git = "https://github.com/paritytech/substrate", tag = "v2.0.1" }
-=======
-frame-rpc-system = { package = "substrate-frame-rpc-system", git = "https://github.com/PolymathNetwork/substrate", tag = "v2.0.1-1"  }
->>>>>>> 3c34e34a
+frame-rpc-system = { package = "substrate-frame-rpc-system", git = "https://github.com/PolymathNetwork/substrate", tag = "v2.0.1-1"  }
--- conflicted
+++ resolved
@@ -96,14 +96,11 @@
             io.extend_with(IdentityApi::to_delegate(Identity::new(
                 builder.client().clone(),
             )));
-<<<<<<< HEAD
+            io.extend_with(ProtocolFeeApi::to_delegate(ProtocolFee::new(
+                builder.client().clone(),
+            )));
             io.extend_with(AssetApi::to_delegate(Asset::new(builder.client().clone())));
 
-=======
-            io.extend_with(ProtocolFeeApi::to_delegate(ProtocolFee::new(
-                builder.client().clone(),
-            )));
->>>>>>> d7f1cd41
             Ok(io)
         })?;
 

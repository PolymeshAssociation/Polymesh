--- conflicted
+++ resolved
@@ -7,13 +7,8 @@
 use grandpa::FinalityProofProvider as GrandpaFinalityProofProvider;
 use polymesh_node_rpc as node_rpc;
 pub use polymesh_primitives::{
-<<<<<<< HEAD
-    rng, AccountId, Balance, Block, BlockNumber, Hash, IdentityId, Index as Nonce, Moment,
-    SecondaryKey, Signatory, Ticker,
-=======
     crypto::native_schnorrkel, AccountId, Balance, Block, BlockNumber, Hash, IdentityId,
     Index as Nonce, Moment, SecondaryKey, Signatory, Ticker,
->>>>>>> 2def8a06
 };
 pub use polymesh_runtime_develop;
 pub use polymesh_runtime_testnet;
@@ -62,11 +57,7 @@
     pub GeneralExecutor,
     polymesh_runtime_develop::api::dispatch,
     polymesh_runtime_develop::native_version,
-<<<<<<< HEAD
-    (frame_benchmarking::benchmarking::HostFunctions, rng::native_rng::HostFunctions)
-=======
     (frame_benchmarking::benchmarking::HostFunctions, native_rng::HostFunctions, native_schnorrkel::HostFunctions)
->>>>>>> 2def8a06
 );
 
 /// A set of APIs that polkadot-like runtimes must implement.

--- conflicted
+++ resolved
@@ -1,22 +1,13 @@
 use grandpa::AuthorityId as GrandpaId;
 use im_online::sr25519::AuthorityId as ImOnlineId;
 use pallet_asset::TickerRegistrationConfig;
-<<<<<<< HEAD
-use polymesh_common_utilities::{
-    constants::currency::{MILLICENTS, POLY},
-    protocol_fee::ProtocolOp,
-};
+use polymesh_common_utilities::{constants::currency::POLY, protocol_fee::ProtocolOp};
 use polymesh_primitives::{AccountId, IdentityId, InvestorUID, PosRatio, Signatory, Signature};
-use polymesh_runtime_develop::{self as general, constants::time as GeneralTime};
-=======
-use polymesh_common_utilities::{constants::currency::POLY, protocol_fee::ProtocolOp};
-use polymesh_primitives::{AccountId, IdentityId, PosRatio, Signatory, Signature};
 use polymesh_runtime_develop::{
     self as general,
     config::{self as GeneralConfig},
     constants::time as generalTime,
 };
->>>>>>> 55981896
 use polymesh_runtime_testnet_v1::{
     self as aldebaran,
     config::{self as AldebaranConfig},

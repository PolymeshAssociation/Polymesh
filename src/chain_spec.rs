--- conflicted
+++ resolved
@@ -615,15 +615,12 @@
         .collect()
 }
 
-<<<<<<< HEAD
-=======
 fn contracts_call_whitelist() -> Vec<polymesh_contracts::ExtrinsicId> {
     let whitelist_file = include_str!("data/contracts_call_whitelist.json");
     serde_json::from_str::<Vec<polymesh_contracts::ExtrinsicId>>(&whitelist_file)
         .expect("Failed to read contracts call whitelist")
 }
 
->>>>>>> 4b25bda6
 #[cfg(not(feature = "ci-runtime"))]
 pub mod general {
     use super::*;

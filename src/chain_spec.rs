--- conflicted
+++ resolved
@@ -191,20 +191,10 @@
             let authority_identities = initial_authorities
                 .iter()
                 .map(|x| {
-<<<<<<< HEAD
-                    identity_counter += 1;
-                    (
-                        x.1.clone(),
-                        IdentityId::from(1),
-                        IdentityId::from(identity_counter),
-                        None,
-                    )
-=======
                     identity_counter = identity_counter + 1;
                     let did = IdentityId::from(identity_counter);
                     let investor_uid = InvestorUid::from(did.as_ref());
                     (x.1.clone(), IdentityId::from(1), did, investor_uid, None)
->>>>>>> da400ddc
                 })
                 .collect::<Vec<_>>();
 
@@ -658,20 +648,10 @@
             let authority_identities = initial_authorities
                 .iter()
                 .map(|x| {
-<<<<<<< HEAD
-                    identity_counter += 1;
-                    (
-                        x.1.clone(),
-                        IdentityId::from(1),
-                        IdentityId::from(identity_counter),
-                        None,
-                    )
-=======
                     identity_counter = identity_counter + 1;
                     let did = IdentityId::from(identity_counter);
                     let investor_uid = InvestorUid::from(did.as_ref());
                     (x.1.clone(), IdentityId::from(1), did, investor_uid, None)
->>>>>>> da400ddc
                 })
                 .collect::<Vec<_>>();
 

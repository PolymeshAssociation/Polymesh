--- conflicted
+++ resolved
@@ -187,30 +187,7 @@
                 (
                     get_account_id_from_seed::<sr25519::Public>("governance_committee_3"),
                     IdentityId::from(1),
-<<<<<<< HEAD
-                    IdentityId::from(7),
-                    None,
-                ),
-                (
-                    get_account_id_from_seed::<sr25519::Public>("Charlie//stash"),
-                    IdentityId::from(1),
-                    IdentityId::from(8),
-                    None,
-                ),
-                // Alice and bob
-                (
-                    get_account_id_from_seed::<sr25519::Public>("Alice"),
-                    IdentityId::from(2),
-                    IdentityId::from(42),
-                    None,
-                ),
-                (
-                    get_account_id_from_seed::<sr25519::Public>("Bob"),
-                    IdentityId::from(1),
-                    IdentityId::from(1337),
-=======
                     IdentityId::from(5),
->>>>>>> 6f943e27
                     None,
                 ),
             ];

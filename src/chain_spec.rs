use codec::{Decode, Encode};
use grandpa::AuthorityId as GrandpaId;
use pallet_asset::TickerRegistrationConfig;
use pallet_im_online::sr25519::AuthorityId as ImOnlineId;
use pallet_staking::StakerStatus;
use polymesh_common_utilities::{constants::currency::POLY, protocol_fee::ProtocolOp, GC_DID};
use polymesh_primitives::{
    AccountId, IdentityId, InvestorUid, Moment, PosRatio, Signatory, Signature, SmartExtensionType,
    Ticker,
};
use sc_chain_spec::ChainType;
use sc_service::Properties;
use sc_telemetry::TelemetryEndpoints;
use serde_json::json;
use sp_authority_discovery::AuthorityId as AuthorityDiscoveryId;
use sp_consensus_babe::AuthorityId as BabeId;
use sp_core::{sr25519, Pair, Public};
use sp_runtime::{
    traits::{IdentifyAccount, Verify},
    PerThing,
};
#[cfg(feature = "std")]
use sp_runtime::{Deserialize, Serialize};

use std::convert::TryInto;

const STAGING_TELEMETRY_URL: &str = "wss://telemetry.polymesh.live/submit/";

type AccountPublic = <Signature as Verify>::Signer;

/// Helper function to generate a crypto pair from seed
pub fn get_from_seed<TPublic: Public>(seed: &str) -> <TPublic::Pair as Pair>::Public {
    TPublic::Pair::from_string(&format!("//{}", seed), None)
        .expect("static values are valid; qed")
        .public()
}

/// Helper function to generate an account ID from seed
pub fn get_account_id_from_seed<TPublic: Public>(seed: &str) -> AccountId
where
    AccountPublic: From<<TPublic::Pair as Pair>::Public>,
{
    AccountPublic::from(get_from_seed::<TPublic>(seed)).into_account()
}

fn seeded_acc_id(seed: &str) -> AccountId {
    get_account_id_from_seed::<sr25519::Public>(seed)
}

/// Helper function to generate stash, controller and session key from seed
pub fn get_authority_keys_from_seed(seed: &str, uniq: bool) -> InitialAuth {
    if uniq {
        (
            seeded_acc_id(&format!("{}//stash", seed)),
            seeded_acc_id(seed),
            get_from_seed::<GrandpaId>(&format!("{}//gran", seed)),
            get_from_seed::<BabeId>(&format!("{}//babe", seed)),
            get_from_seed::<ImOnlineId>(&format!("{}//imon", seed)),
            get_from_seed::<AuthorityDiscoveryId>(&format!("{}//auth", seed)),
        )
    } else {
        (
            seeded_acc_id(&format!("{}//stash", seed)),
            seeded_acc_id(seed),
            get_from_seed::<GrandpaId>(seed),
            get_from_seed::<BabeId>(seed),
            get_from_seed::<ImOnlineId>(seed),
            get_from_seed::<AuthorityDiscoveryId>(seed),
        )
    }
}

fn polymath_props() -> Properties {
    json!({"tokenDecimals": 6, "tokenSymbol": "POLYX" })
        .as_object()
        .unwrap()
        .clone()
}

macro_rules! session_keys {
    () => {
        fn session_keys(
            grandpa: GrandpaId,
            babe: BabeId,
            im_online: ImOnlineId,
            authority_discovery: AuthorityDiscoveryId,
        ) -> rt::SessionKeys {
            rt::SessionKeys {
                babe,
                grandpa,
                im_online,
                authority_discovery,
            }
        }
    };
}

macro_rules! asset {
    () => {
        pallet_asset::GenesisConfig {
            ticker_registration_config: ticker_registration_config(),
            classic_migration_tconfig: ticker_registration_config(),
            versions: vec![
                (SmartExtensionType::TransferManager, 5000),
                (SmartExtensionType::Offerings, 5000),
                (SmartExtensionType::SmartWallet, 5000),
            ],
            // Always use the first id, whomever that may be.
            classic_migration_contract_did: IdentityId::from(1),
            classic_migration_tickers: vec![],
            reserved_country_currency_codes: currency_codes(),
        }
    };
}

fn ticker_registration_config() -> TickerRegistrationConfig<Moment> {
    TickerRegistrationConfig {
        max_ticker_length: 12,
        registration_length: Some(5_184_000_000),
    }
}

fn currency_codes() -> Vec<Ticker> {
    // Fiat Currency Struct
    #[cfg_attr(feature = "std", derive(Serialize, Deserialize))]
    #[derive(Encode, Decode, Clone, Debug, PartialEq, Eq)]
    pub struct FiatCurrency<String> {
        pub codes: Vec<String>,
    }

    let currency_file = include_str!("data/currency_symbols.json");
    let currency_data: FiatCurrency<String> = serde_json::from_str(&currency_file).unwrap();
    currency_data
        .codes
        .into_iter()
        .map(|y| y.as_bytes().try_into().unwrap())
        .collect()
}

macro_rules! checkpoint {
    () => {{
        // We use a weekly complexity. That is, >= 7 days apart per CP is OK.
        use polymesh_primitives::calendar::{CalendarPeriod, CalendarUnit::Week};
        let period = CalendarPeriod {
            unit: Week,
            amount: 1,
        };
        pallet_asset::checkpoint::GenesisConfig {
            schedules_max_complexity: period.complexity(),
        }
    }};
}

// (primary_account_id, service provider did, target did, expiry time of CDD claim i.e 10 days is ms)
type Identity = (
    AccountId,
    IdentityId,
    IdentityId,
    InvestorUid,
    Option<Moment>,
);

type InitialAuth = (
    AccountId,
    AccountId,
    GrandpaId,
    BabeId,
    ImOnlineId,
    AuthorityDiscoveryId,
);

fn adjust_last<'a>(bytes: &'a mut [u8], n: u8) -> &'a str {
    bytes[bytes.len() - 1] = n + b'0';
    core::str::from_utf8(bytes).unwrap()
}

fn cdd_provider(n: u8) -> Identity {
    (
        seeded_acc_id(adjust_last(&mut { *b"cdd_provider_0" }, n)),
        IdentityId::from(n as u128),
        IdentityId::from(n as u128),
        InvestorUid::from(adjust_last(&mut { *b"uid0" }, n).as_bytes()),
        None,
    )
}

fn gc_mem(n: u8) -> Identity {
    (
        seeded_acc_id(adjust_last(&mut { *b"governance_committee_0" }, n)),
        IdentityId::from(1 as u128),
        IdentityId::from(2 + n as u128),
        InvestorUid::from(adjust_last(&mut { *b"uid3" }, n)),
        None,
    )
}

fn polymath_mem(n: u8) -> Identity {
    (
        seeded_acc_id(adjust_last(&mut { *b"polymath_0" }, n)),
        IdentityId::from(1 as u128),
        IdentityId::from(2 + n as u128),
        InvestorUid::from(adjust_last(&mut { *b"uid3" }, n)),
        None,
    )
}

const STASH: u128 = 5_000_000 * POLY;
const ENDOWMENT: u128 = 100_000_000 * POLY;

fn identities(
    initial_authorities: &[InitialAuth],
    initial_identities: &[Identity],
) -> (
    Vec<(
        IdentityId,
        AccountId,
        AccountId,
        u128,
        StakerStatus<AccountId>,
    )>,
    Vec<Identity>,
    Vec<(AccountId, IdentityId)>,
) {
    let num_initial_identities = initial_identities.len() as u128;
    let mut identity_counter = num_initial_identities;
    let authority_identities = initial_authorities
        .iter()
        .map(|x| {
            identity_counter += 1;
            let did = IdentityId::from(identity_counter);
            let investor_uid = InvestorUid::from(did.as_ref());
            (x.1.clone(), IdentityId::from(1), did, investor_uid, None)
        })
        .collect::<Vec<_>>();

    let all_identities = initial_identities
        .iter()
        .cloned()
        .chain(authority_identities.iter().cloned())
        .collect::<Vec<_>>();
    identity_counter = num_initial_identities;

    let secondary_keys = initial_authorities
        .iter()
        .map(|x| {
            identity_counter += 1;
            (x.0.clone(), IdentityId::from(identity_counter))
        })
        .collect::<Vec<_>>();

    let stakers = authority_identities
        .iter()
        .cloned()
        .zip(initial_authorities.iter().cloned())
        .map(|((_, _, did, ..), x)| {
            (
                did,
                x.0.clone(),
                x.1.clone(),
                STASH,
                pallet_staking::StakerStatus::Validator,
            )
        })
        .collect::<Vec<_>>();

    (stakers, all_identities, secondary_keys)
}

fn balances(inits: &[InitialAuth], endoweds: &[AccountId]) -> Vec<(AccountId, u128)> {
    endoweds
        .iter()
        .map(|k: &AccountId| (k.clone(), ENDOWMENT))
        .chain(inits.iter().map(|x| (x.1.clone(), ENDOWMENT)))
        .chain(inits.iter().map(|x| (x.0.clone(), STASH)))
        .collect()
}

fn bridge_signers() -> Vec<Signatory<AccountId>> {
    let signer =
        |seed| Signatory::Account(AccountId::from(get_from_seed::<sr25519::Public>(seed).0));
    vec![
        signer("relay_1"),
        signer("relay_2"),
        signer("relay_3"),
        signer("relay_4"),
        signer("relay_5"),
    ]
}

fn frame(wasm_binary: Option<&[u8]>) -> frame_system::GenesisConfig {
    frame_system::GenesisConfig {
        code: wasm_binary.expect("WASM binary was not generated").to_vec(),
        changes_trie_config: Default::default(),
    }
}

macro_rules! session {
    ($inits:expr, $build:expr) => {
        pallet_session::GenesisConfig {
            keys: $inits
                .iter()
                .map(|x| {
                    let sks = $build(x.2.clone(), x.3.clone(), x.4.clone(), x.5.clone());
                    (x.0.clone(), x.0.clone(), sks)
                })
                .collect::<Vec<_>>(),
        }
    };
}

macro_rules! staking {
    ($auths:expr, $stakers:expr, $cap:expr) => {
        pallet_staking::GenesisConfig {
            minimum_validator_count: 1,
            validator_count: $auths.len() as u32,
            validator_commission_cap: $cap,
            stakers: $stakers,
            invulnerables: $auths.iter().map(|x| x.0.clone()).collect(),
            slash_reward_fraction: sp_runtime::Perbill::from_percent(10),
            min_bond_threshold: 5_000_000_000_000,
            ..Default::default()
        }
    };
}

<<<<<<< HEAD
=======
macro_rules! pips {
    ($period:expr, $limit: expr) => {
        pallet_pips::GenesisConfig {
            prune_historical_pips: false,
            min_proposal_deposit: 0,
            default_enactment_period: $period,
            max_pip_skip_count: 1,
            active_pip_limit: $limit,
            pending_pip_expiry: <_>::default(),
        }
    };
}

macro_rules! im_online {
    () => {
        im_online::GenesisConfig {
            slashing_params: im_online::OfflineSlashingParams {
                max_offline_percent: 10u32,
                constant: 3u32,
                max_slash_percent: 7u32,
            },
            ..Default::default()
        }
    };
}

>>>>>>> d8d35d55
macro_rules! cdd_membership {
    ($($member:expr),*) => {
        pallet_group::GenesisConfig {
            active_members_limit: u32::MAX,
            active_members: vec![$(IdentityId::from($member)),*, GC_DID],
            phantom: Default::default(),
        }
    };
}

macro_rules! committee_membership {
    ($($member:expr),*) => {
        pallet_group::GenesisConfig {
            active_members_limit: 20,
            active_members: vec![$(IdentityId::from($member)),*],
            phantom: Default::default(),
        }
    };
}

macro_rules! corporate_actions {
    () => {
        pallet_corporate_actions::GenesisConfig {
            max_details_length: 1024,
        }
    };
}

macro_rules! committee {
    ($rc:expr) => {
        committee!($rc, (1, 2))
    };
    ($rc:expr, $vote:expr) => {
        pallet_committee::GenesisConfig {
            vote_threshold: $vote,
            members: vec![],
            release_coordinator: IdentityId::from($rc),
            expires_after: <_>::default(),
            phantom: Default::default(),
        }
    };
}

fn protocol_fees() -> Vec<(ProtocolOp, u128)> {
    vec![
        (ProtocolOp::AssetCreateAsset, 10_000 * 1_000_000),
        (ProtocolOp::AssetRegisterTicker, 2_500 * 1_000_000),
    ]
}

macro_rules! protocol_fee {
    () => {
        pallet_protocol_fee::GenesisConfig {
            base_fees: protocol_fees(),
            coefficient: PosRatio(1, 1),
        }
    };
}

<<<<<<< HEAD
const MULTISIG: GeneralConfig::MultiSigConfig = GeneralConfig::MultiSigConfig {
    transaction_version: 1,
};

fn general_testnet_genesis(
    initial_authorities: Vec<InitialAuth>,
    root_key: AccountId,
    endowed_accounts: Vec<AccountId>,
    enable_println: bool,
) -> GeneralConfig::GenesisConfig {
    let init_ids = [
        // Service providers
        cdd_provider(1),
        cdd_provider(2),
        // Governance committee members
        gc_mem(1),
        gc_mem(2),
        gc_mem(3),
    ];
    let (stakers, all_identities, secondary_keys) = identities(&initial_authorities, &init_ids);

    GeneralConfig::GenesisConfig {
        frame_system: Some(GeneralConfig::SystemConfig {
            code: general::WASM_BINARY
                .expect("WASM binary was not generated")
                .to_vec(),
            changes_trie_config: Default::default(),
        }),
        asset: Some(asset!()),
        pallet_checkpoint: Some(checkpoint!()),
        identity: Some(GeneralConfig::IdentityConfig {
            identities: all_identities,
            secondary_keys,
            ..Default::default()
        }),
        balances: Some(GeneralConfig::BalancesConfig {
            balances: balances(&initial_authorities, &endowed_accounts),
        }),
        bridge: Some(GeneralConfig::BridgeConfig {
            admin: initial_authorities[0].1.clone(),
            creator: initial_authorities[0].1.clone(),
            signatures_required: 1,
            signers: bridge_signers(),
            timelock: 10,
            bridge_limit: (100_000_000 * POLY, 1000),
        }),
        pallet_indices: Some(GeneralConfig::IndicesConfig { indices: vec![] }),
        pallet_sudo: Some(GeneralConfig::SudoConfig { key: root_key }),
        pallet_session: Some(session!(
            GeneralConfig,
            initial_authorities,
            general_session_keys
        )),
        pallet_staking: Some(staking!(
            initial_authorities,
            stakers,
            PerThing::from_rational_approximation(1u64, 4u64)
        )),
        pallet_pips: Some(GeneralConfig::PipsConfig {
            prune_historical_pips: false,
            min_proposal_deposit: 0,
            default_enactment_period: generalTime::MINUTES,
            max_pip_skip_count: 1,
            active_pip_limit: 25,
            pending_pip_expiry: <_>::default(),
        }),
        pallet_im_online: Some(Default::default()),
        pallet_authority_discovery: Some(Default::default()),
        pallet_babe: Some(Default::default()),
        pallet_grandpa: Some(Default::default()),
        pallet_contracts: Some(GeneralConfig::ContractsConfig {
            current_schedule: contracts::Schedule {
                enable_println, // this should only be enabled on development chains
=======
pub mod general {
    use super::*;
    use polymesh_runtime_develop::{self as rt, constants::time};

    pub type ChainSpec = sc_service::GenericChainSpec<rt::runtime::GenesisConfig>;

    session_keys!();

    fn genesis(
        initial_authorities: Vec<InitialAuth>,
        root_key: AccountId,
        endowed_accounts: Vec<AccountId>,
        enable_println: bool,
    ) -> rt::runtime::GenesisConfig {
        let init_ids = [
            // Service providers
            cdd_provider(1),
            cdd_provider(2),
            // Governance committee members
            gc_mem(1),
            gc_mem(2),
            gc_mem(3),
        ];
        let (stakers, all_identities, secondary_keys) = identities(&initial_authorities, &init_ids);

        rt::runtime::GenesisConfig {
            frame_system: Some(frame(rt::WASM_BINARY)),
            pallet_asset: Some(asset!()),
            pallet_checkpoint: Some(checkpoint!()),
            pallet_identity: Some(pallet_identity::GenesisConfig {
                identities: all_identities,
                secondary_keys,
>>>>>>> d8d35d55
                ..Default::default()
            }),
            pallet_balances: Some(pallet_balances::GenesisConfig {
                balances: balances(&initial_authorities, &endowed_accounts),
            }),
            pallet_bridge: Some(pallet_bridge::GenesisConfig {
                admin: initial_authorities[0].1.clone(),
                creator: initial_authorities[0].1.clone(),
                signatures_required: 1,
                signers: bridge_signers(),
                timelock: 10,
                bridge_limit: (100_000_000 * POLY, 1000),
            }),
            pallet_indices: Some(pallet_indices::GenesisConfig { indices: vec![] }),
            pallet_sudo: Some(pallet_sudo::GenesisConfig { key: root_key }),
            pallet_session: Some(session!(initial_authorities, session_keys)),
            pallet_staking: Some(staking!(
                initial_authorities,
                stakers,
                PerThing::from_rational_approximation(1u64, 4u64)
            )),
            pallet_pips: Some(pips!(time::MINUTES, 25)),
            pallet_im_online: Some(im_online!()),
            pallet_authority_discovery: Some(Default::default()),
            pallet_babe: Some(Default::default()),
            pallet_grandpa: Some(Default::default()),
            pallet_contracts: Some(pallet_contracts::GenesisConfig {
                current_schedule: pallet_contracts::Schedule {
                    enable_println, // this should only be enabled on development chains
                    ..Default::default()
                },
            }),
            // Governance Council:
            pallet_group_Instance1: Some(committee_membership!(3, 4, 5, 6)),
            pallet_committee_Instance1: Some(committee!(6)),
            pallet_group_Instance2: Some(cdd_membership!(1, 2, 6)), // sp1, sp2, first authority
            // Technical Committee:
            pallet_group_Instance3: Some(committee_membership!(3)),
            pallet_committee_Instance3: Some(committee!(3)),
            // Upgrade Committee:
            pallet_group_Instance4: Some(committee_membership!(4)),
            pallet_committee_Instance4: Some(committee!(4)),
            pallet_protocol_fee: Some(protocol_fee!()),
            pallet_settlement: Some(Default::default()),
            pallet_multisig: Some(pallet_multisig::GenesisConfig {
                transaction_version: 1,
            }),
            pallet_corporate_actions: Some(corporate_actions!()),
        }
    }

    fn develop_genesis() -> rt::runtime::GenesisConfig {
        genesis(
            vec![get_authority_keys_from_seed("Alice", false)],
            seeded_acc_id("Alice"),
            vec![
                seeded_acc_id("Bob"),
                seeded_acc_id("relay_1"),
                seeded_acc_id("relay_2"),
                seeded_acc_id("relay_3"),
                seeded_acc_id("relay_4"),
                seeded_acc_id("relay_5"),
            ],
            true,
        )
    }

    fn config(
        name: &str,
        id: &str,
        ctype: ChainType,
        genesis: impl 'static + Sync + Send + Fn() -> rt::runtime::GenesisConfig,
    ) -> ChainSpec {
        let props = Some(polymath_props());
        ChainSpec::from_genesis(name, id, ctype, genesis, vec![], None, None, props, None)
    }

    pub fn develop_config() -> ChainSpec {
        config(
            "Development",
            "dev",
            ChainType::Development,
            develop_genesis,
        )
    }

    fn local_genesis() -> rt::runtime::GenesisConfig {
        genesis(
            vec![
                get_authority_keys_from_seed("Alice", false),
                get_authority_keys_from_seed("Bob", false),
            ],
            seeded_acc_id("Alice"),
            vec![
                seeded_acc_id("Charlie"),
                seeded_acc_id("Dave"),
                seeded_acc_id("Charlie//stash"),
                seeded_acc_id("relay_1"),
                seeded_acc_id("relay_2"),
                seeded_acc_id("relay_3"),
                seeded_acc_id("relay_4"),
                seeded_acc_id("relay_5"),
            ],
            true,
        )
    }

    pub fn local_config() -> ChainSpec {
        config(
            "Local Development",
            "local_dev",
            ChainType::Local,
            local_genesis,
        )
    }

    fn live_genesis() -> rt::runtime::GenesisConfig {
        genesis(
            vec![
                get_authority_keys_from_seed("Alice", false),
                get_authority_keys_from_seed("Bob", false),
                get_authority_keys_from_seed("Charlie", false),
            ],
            seeded_acc_id("Alice"),
            vec![
                seeded_acc_id("Dave"),
                seeded_acc_id("Eve"),
                seeded_acc_id("Ferdie"),
                seeded_acc_id("Dave//stash"),
                seeded_acc_id("Eve//stash"),
                seeded_acc_id("Ferdie//stash"),
                seeded_acc_id("relay_1"),
                seeded_acc_id("relay_2"),
                seeded_acc_id("relay_3"),
                seeded_acc_id("relay_4"),
                seeded_acc_id("relay_5"),
            ],
            false,
        )
    }

    pub fn live_config() -> ChainSpec {
        config(
            "Live Development",
            "live_dev",
            ChainType::Live,
            live_genesis,
        )
    }
}

<<<<<<< HEAD
fn alcyone_testnet_genesis(
    initial_authorities: Vec<InitialAuth>,
    root_key: AccountId,
    endowed_accounts: Vec<AccountId>,
    enable_println: bool,
) -> AlcyoneConfig::GenesisConfig {
    let init_ids = [
        // Service providers
        cdd_provider(1),
        cdd_provider(2),
        // Governance committee members
        polymath_mem(1),
        polymath_mem(2),
        polymath_mem(3),
    ];
    let (stakers, all_identities, secondary_keys) = identities(&initial_authorities, &init_ids);

    AlcyoneConfig::GenesisConfig {
        frame_system: Some(AlcyoneConfig::SystemConfig {
            code: alcyone::WASM_BINARY
                .expect("WASM binary was not generated")
                .to_vec(),
            changes_trie_config: Default::default(),
        }),
        asset: Some(asset!()),
        pallet_checkpoint: Some(checkpoint!()),
        identity: Some(AlcyoneConfig::IdentityConfig {
            identities: all_identities,
            secondary_keys,
            ..Default::default()
        }),
        balances: Some(AlcyoneConfig::BalancesConfig {
            balances: balances(&initial_authorities, &endowed_accounts),
        }),
        bridge: Some(AlcyoneConfig::BridgeConfig {
            admin: seeded_acc_id("polymath_1"),
            creator: seeded_acc_id("polymath_1"),
            signatures_required: 3,
            signers: bridge_signers(),
            timelock: alcyoneTime::MINUTES * 15,
            bridge_limit: (30_000_000_000, alcyoneTime::DAYS),
        }),
        pallet_indices: Some(AlcyoneConfig::IndicesConfig { indices: vec![] }),
        pallet_sudo: Some(AlcyoneConfig::SudoConfig { key: root_key }),
        pallet_session: Some(session!(
            AlcyoneConfig,
            initial_authorities,
            alcyone_session_keys
        )),
        pallet_staking: Some(staking!(initial_authorities, stakers, PerThing::zero())),
        pallet_pips: Some(AlcyoneConfig::PipsConfig {
            prune_historical_pips: false,
            min_proposal_deposit: 0,
            default_enactment_period: alcyoneTime::DAYS * 7,
            max_pip_skip_count: 1,
            active_pip_limit: 1000,
            pending_pip_expiry: <_>::default(),
        }),
        pallet_im_online: Some(Default::default()),
        pallet_authority_discovery: Some(Default::default()),
        pallet_babe: Some(Default::default()),
        pallet_grandpa: Some(Default::default()),
        pallet_contracts: Some(AlcyoneConfig::ContractsConfig {
            current_schedule: contracts::Schedule {
                enable_println, // this should only be enabled on development chains
=======
pub mod alcyone_testnet {
    use super::*;
    use polymesh_runtime_testnet::{self as rt, constants::time};

    pub type ChainSpec = sc_service::GenericChainSpec<rt::runtime::GenesisConfig>;

    session_keys!();

    fn genesis(
        initial_authorities: Vec<InitialAuth>,
        root_key: AccountId,
        endowed_accounts: Vec<AccountId>,
        enable_println: bool,
    ) -> rt::runtime::GenesisConfig {
        let init_ids = [
            // Service providers
            cdd_provider(1),
            cdd_provider(2),
            // Governance committee members
            polymath_mem(1),
            polymath_mem(2),
            polymath_mem(3),
        ];
        let (stakers, all_identities, secondary_keys) = identities(&initial_authorities, &init_ids);

        rt::runtime::GenesisConfig {
            frame_system: Some(frame(rt::WASM_BINARY)),
            pallet_asset: Some(asset!()),
            pallet_checkpoint: Some(checkpoint!()),
            pallet_identity: Some(pallet_identity::GenesisConfig {
                identities: all_identities,
                secondary_keys,
>>>>>>> d8d35d55
                ..Default::default()
            }),
            pallet_balances: Some(pallet_balances::GenesisConfig {
                balances: balances(&initial_authorities, &endowed_accounts),
            }),
            pallet_bridge: Some(pallet_bridge::GenesisConfig {
                admin: seeded_acc_id("polymath_1"),
                creator: seeded_acc_id("polymath_1"),
                signatures_required: 3,
                signers: bridge_signers(),
                timelock: time::MINUTES * 15,
                bridge_limit: (30_000_000_000, time::DAYS),
            }),
            pallet_indices: Some(pallet_indices::GenesisConfig { indices: vec![] }),
            pallet_sudo: Some(pallet_sudo::GenesisConfig { key: root_key }),
            pallet_session: Some(session!(initial_authorities, session_keys)),
            pallet_staking: Some(staking!(initial_authorities, stakers, PerThing::zero())),
            pallet_pips: Some(pips!(time::DAYS * 7, 1000)),
            pallet_im_online: Some(im_online!()),
            pallet_authority_discovery: Some(Default::default()),
            pallet_babe: Some(Default::default()),
            pallet_grandpa: Some(Default::default()),
            pallet_contracts: Some(pallet_contracts::GenesisConfig {
                current_schedule: pallet_contracts::Schedule {
                    enable_println, // this should only be enabled on development chains
                    ..Default::default()
                },
            }),
            // Governing council
            pallet_group_Instance1: Some(committee_membership!(3, 4, 5)), //admin, gc1, gc2
            pallet_committee_Instance1: Some(committee!(3, (2, 3))),
            // CDD providers
            pallet_group_Instance2: Some(cdd_membership!(1, 2, 3)), // sp1, sp2, admin
            // Technical Committee:
            pallet_group_Instance3: Some(committee_membership!(3)), //admin
            pallet_committee_Instance3: Some(committee!(3)),
            // Upgrade Committee:
            pallet_group_Instance4: Some(committee_membership!(3)), //admin
            pallet_committee_Instance4: Some(committee!(3)),
            pallet_protocol_fee: Some(protocol_fee!()),
            pallet_settlement: Some(Default::default()),
            pallet_multisig: Some(pallet_multisig::GenesisConfig {
                transaction_version: 1,
            }),
            pallet_corporate_actions: Some(corporate_actions!()),
        }
    }

    fn live_genesis() -> rt::runtime::GenesisConfig {
        genesis(
            vec![
                get_authority_keys_from_seed("Alice", false),
                get_authority_keys_from_seed("Bob", false),
                get_authority_keys_from_seed("Charlie", false),
            ],
            seeded_acc_id("Alice"),
            vec![
                seeded_acc_id("cdd_provider_1"),
                seeded_acc_id("cdd_provider_2"),
                seeded_acc_id("polymath_1"),
                seeded_acc_id("polymath_2"),
                seeded_acc_id("polymath_3"),
                seeded_acc_id("relay_1"),
                seeded_acc_id("relay_2"),
                seeded_acc_id("relay_3"),
                seeded_acc_id("relay_4"),
                seeded_acc_id("relay_5"),
            ],
            false,
        )
    }

    pub fn live_config() -> ChainSpec {
        // provide boot nodes
        let boot_nodes = vec![
            "/dns4/buffron-bootnode-1.polymesh.live/tcp/30333/p2p/12D3KooWAhsJHrHJ5Wk5v6sensyjJu2afJFanq4acxbMqhWje2pw".parse().expect("Unable to parse bootnode"),
            "/dns4/buffron-bootnode-2.polymesh.live/tcp/30333/p2p/12D3KooWQZ1mfWzKAzK5eXMqk4qupQqTshtWFSiSbhKS5D6Ycz1M".parse().expect("Unable to parse bootnode"),
        ];
        ChainSpec::from_genesis(
            "Polymesh Buffron Testnet",
            "buffron",
            ChainType::Live,
            live_genesis,
            boot_nodes,
            Some(
                TelemetryEndpoints::new(vec![(STAGING_TELEMETRY_URL.to_string(), 0)])
                    .expect("Alcyone live telemetry url is valid; qed"),
            ),
            Some(&*"/polymath/buffron/1"),
            Some(polymath_props()),
            Default::default(),
        )
    }

    fn develop_genesis() -> rt::runtime::GenesisConfig {
        genesis(
            vec![get_authority_keys_from_seed("Alice", false)],
            seeded_acc_id("Alice"),
            vec![
                seeded_acc_id("Bob"),
                seeded_acc_id("Bob//stash"),
                seeded_acc_id("relay_1"),
                seeded_acc_id("relay_2"),
                seeded_acc_id("relay_3"),
                seeded_acc_id("relay_4"),
                seeded_acc_id("relay_5"),
            ],
            true,
        )
    }

    pub fn develop_config() -> ChainSpec {
        // provide boot nodes
        let boot_nodes = vec![];
        ChainSpec::from_genesis(
            "Polymesh Alcyone Develop",
            "dev_alcyone",
            ChainType::Development,
            develop_genesis,
            boot_nodes,
            None,
            None,
            Some(polymath_props()),
            Default::default(),
        )
    }

    fn local_genesis() -> rt::runtime::GenesisConfig {
        genesis(
            vec![
                get_authority_keys_from_seed("Alice", false),
                get_authority_keys_from_seed("Bob", false),
            ],
            seeded_acc_id("Alice"),
            vec![
                seeded_acc_id("Charlie"),
                seeded_acc_id("Dave"),
                seeded_acc_id("Charlie//stash"),
                seeded_acc_id("relay_1"),
                seeded_acc_id("relay_2"),
                seeded_acc_id("relay_3"),
                seeded_acc_id("relay_4"),
                seeded_acc_id("relay_5"),
            ],
            true,
        )
    }

    pub fn local_config() -> ChainSpec {
        // provide boot nodes
        let boot_nodes = vec![];
        ChainSpec::from_genesis(
            "Polymesh Alcyone Local",
            "local_alcyone",
            ChainType::Local,
            local_genesis,
            boot_nodes,
            None,
            None,
            Some(polymath_props()),
            Default::default(),
        )
    }
}

pub mod polymesh_mainnet {
    use super::*;
    use polymesh_runtime_mainnet::{self as rt, constants::time};

    pub type ChainSpec = sc_service::GenericChainSpec<rt::runtime::GenesisConfig>;

    session_keys!();

    fn genesis(
        initial_authorities: Vec<InitialAuth>,
        root_key: AccountId,
        endowed_accounts: Vec<AccountId>,
        enable_println: bool,
    ) -> rt::runtime::GenesisConfig {
        let init_ids = [
            // Service providers
            cdd_provider(1),
            cdd_provider(2),
            // Governance committee members
            polymath_mem(1),
            polymath_mem(2),
            polymath_mem(3),
        ];
        let (stakers, all_identities, secondary_keys) = identities(&initial_authorities, &init_ids);

        rt::runtime::GenesisConfig {
            frame_system: Some(frame(rt::WASM_BINARY)),
            pallet_asset: Some(asset!()),
            pallet_checkpoint: Some(checkpoint!()),
            pallet_identity: Some(pallet_identity::GenesisConfig {
                identities: all_identities,
                secondary_keys,
                ..Default::default()
            }),
            pallet_balances: Some(pallet_balances::GenesisConfig {
                balances: balances(&initial_authorities, &endowed_accounts),
            }),
            pallet_bridge: Some(pallet_bridge::GenesisConfig {
                admin: seeded_acc_id("polymath_1"),
                creator: seeded_acc_id("polymath_1"),
                signatures_required: 3,
                signers: bridge_signers(),
                timelock: time::MINUTES * 15,
                bridge_limit: (30_000_000_000, time::DAYS),
            }),
            pallet_indices: Some(pallet_indices::GenesisConfig { indices: vec![] }),
            pallet_sudo: Some(pallet_sudo::GenesisConfig { key: root_key }),
            pallet_session: Some(session!(initial_authorities, session_keys)),
            pallet_staking: Some(staking!(initial_authorities, stakers, PerThing::zero())),
            pallet_pips: Some(pips!(time::DAYS * 7, 1000)),
            pallet_im_online: Some(im_online!()),
            pallet_authority_discovery: Some(Default::default()),
            pallet_babe: Some(Default::default()),
            pallet_grandpa: Some(Default::default()),
            pallet_contracts: Some(pallet_contracts::GenesisConfig {
                current_schedule: pallet_contracts::Schedule {
                    enable_println, // this should only be enabled on development chains
                    ..Default::default()
                },
            }),
            // Governing council
            pallet_group_Instance1: Some(committee_membership!(3, 4, 5)), //admin, gc1, gc2
            pallet_committee_Instance1: Some(committee!(3, (2, 3))),
            // CDD providers
            pallet_group_Instance2: Some(cdd_membership!(1, 2, 3)), // sp1, sp2, admin
            // Technical Committee:
            pallet_group_Instance3: Some(committee_membership!(3)), //admin
            pallet_committee_Instance3: Some(committee!(3)),
            // Upgrade Committee:
            pallet_group_Instance4: Some(committee_membership!(3)), //admin
            pallet_committee_Instance4: Some(committee!(3)),
            pallet_protocol_fee: Some(protocol_fee!()),
            pallet_settlement: Some(Default::default()),
            pallet_multisig: Some(pallet_multisig::GenesisConfig {
                transaction_version: 1,
            }),
            pallet_corporate_actions: Some(corporate_actions!()),
        }
    }

    fn live_genesis() -> rt::runtime::GenesisConfig {
        genesis(
            vec![
                get_authority_keys_from_seed("Alice", false),
                get_authority_keys_from_seed("Bob", false),
                get_authority_keys_from_seed("Charlie", false),
            ],
            seeded_acc_id("Alice"),
            vec![
                seeded_acc_id("cdd_provider_1"),
                seeded_acc_id("cdd_provider_2"),
                seeded_acc_id("polymath_1"),
                seeded_acc_id("polymath_2"),
                seeded_acc_id("polymath_3"),
                seeded_acc_id("relay_1"),
                seeded_acc_id("relay_2"),
                seeded_acc_id("relay_3"),
                seeded_acc_id("relay_4"),
                seeded_acc_id("relay_5"),
            ],
            false,
        )
    }

    pub fn live_config() -> ChainSpec {
        // provide boot nodes
        let boot_nodes = vec![
            "/dns4/buffron-bootnode-1.polymesh.live/tcp/30333/p2p/12D3KooWAhsJHrHJ5Wk5v6sensyjJu2afJFanq4acxbMqhWje2pw".parse().expect("Unable to parse bootnode"),
            "/dns4/buffron-bootnode-2.polymesh.live/tcp/30333/p2p/12D3KooWQZ1mfWzKAzK5eXMqk4qupQqTshtWFSiSbhKS5D6Ycz1M".parse().expect("Unable to parse bootnode"),
        ];
        ChainSpec::from_genesis(
            "Polymesh Mainnet",
            "mainnet",
            ChainType::Live,
            live_genesis,
            boot_nodes,
            Some(
                TelemetryEndpoints::new(vec![(STAGING_TELEMETRY_URL.to_string(), 0)])
                    .expect("Mainnet live telemetry url is valid; qed"),
            ),
            Some(&*"/polymath/mainnet/1"),
            Some(polymath_props()),
            Default::default(),
        )
    }

    fn develop_genesis() -> rt::runtime::GenesisConfig {
        genesis(
            vec![get_authority_keys_from_seed("Alice", false)],
            seeded_acc_id("Alice"),
            vec![
                seeded_acc_id("Bob"),
                seeded_acc_id("Bob//stash"),
                seeded_acc_id("relay_1"),
                seeded_acc_id("relay_2"),
                seeded_acc_id("relay_3"),
                seeded_acc_id("relay_4"),
                seeded_acc_id("relay_5"),
            ],
            true,
        )
    }

    pub fn develop_config() -> ChainSpec {
        // provide boot nodes
        let boot_nodes = vec![];
        ChainSpec::from_genesis(
            "Polymesh Mainnet Develop",
            "dev_mainnet",
            ChainType::Development,
            develop_genesis,
            boot_nodes,
            None,
            None,
            Some(polymath_props()),
            Default::default(),
        )
    }

    fn local_genesis() -> rt::runtime::GenesisConfig {
        genesis(
            vec![
                get_authority_keys_from_seed("Alice", false),
                get_authority_keys_from_seed("Bob", false),
            ],
            seeded_acc_id("Alice"),
            vec![
                seeded_acc_id("Charlie"),
                seeded_acc_id("Dave"),
                seeded_acc_id("Charlie//stash"),
                seeded_acc_id("relay_1"),
                seeded_acc_id("relay_2"),
                seeded_acc_id("relay_3"),
                seeded_acc_id("relay_4"),
                seeded_acc_id("relay_5"),
            ],
            true,
        )
    }

    pub fn local_config() -> ChainSpec {
        // provide boot nodes
        let boot_nodes = vec![];
        ChainSpec::from_genesis(
            "Polymesh Mainnet Local",
            "local_mainnet",
            ChainType::Local,
            local_genesis,
            boot_nodes,
            None,
            None,
            Some(polymath_props()),
            Default::default(),
        )
    }
}<|MERGE_RESOLUTION|>--- conflicted
+++ resolved
@@ -323,8 +323,6 @@
     };
 }
 
-<<<<<<< HEAD
-=======
 macro_rules! pips {
     ($period:expr, $limit: expr) => {
         pallet_pips::GenesisConfig {
@@ -338,20 +336,6 @@
     };
 }
 
-macro_rules! im_online {
-    () => {
-        im_online::GenesisConfig {
-            slashing_params: im_online::OfflineSlashingParams {
-                max_offline_percent: 10u32,
-                constant: 3u32,
-                max_slash_percent: 7u32,
-            },
-            ..Default::default()
-        }
-    };
-}
-
->>>>>>> d8d35d55
 macro_rules! cdd_membership {
     ($($member:expr),*) => {
         pallet_group::GenesisConfig {
@@ -411,81 +395,6 @@
     };
 }
 
-<<<<<<< HEAD
-const MULTISIG: GeneralConfig::MultiSigConfig = GeneralConfig::MultiSigConfig {
-    transaction_version: 1,
-};
-
-fn general_testnet_genesis(
-    initial_authorities: Vec<InitialAuth>,
-    root_key: AccountId,
-    endowed_accounts: Vec<AccountId>,
-    enable_println: bool,
-) -> GeneralConfig::GenesisConfig {
-    let init_ids = [
-        // Service providers
-        cdd_provider(1),
-        cdd_provider(2),
-        // Governance committee members
-        gc_mem(1),
-        gc_mem(2),
-        gc_mem(3),
-    ];
-    let (stakers, all_identities, secondary_keys) = identities(&initial_authorities, &init_ids);
-
-    GeneralConfig::GenesisConfig {
-        frame_system: Some(GeneralConfig::SystemConfig {
-            code: general::WASM_BINARY
-                .expect("WASM binary was not generated")
-                .to_vec(),
-            changes_trie_config: Default::default(),
-        }),
-        asset: Some(asset!()),
-        pallet_checkpoint: Some(checkpoint!()),
-        identity: Some(GeneralConfig::IdentityConfig {
-            identities: all_identities,
-            secondary_keys,
-            ..Default::default()
-        }),
-        balances: Some(GeneralConfig::BalancesConfig {
-            balances: balances(&initial_authorities, &endowed_accounts),
-        }),
-        bridge: Some(GeneralConfig::BridgeConfig {
-            admin: initial_authorities[0].1.clone(),
-            creator: initial_authorities[0].1.clone(),
-            signatures_required: 1,
-            signers: bridge_signers(),
-            timelock: 10,
-            bridge_limit: (100_000_000 * POLY, 1000),
-        }),
-        pallet_indices: Some(GeneralConfig::IndicesConfig { indices: vec![] }),
-        pallet_sudo: Some(GeneralConfig::SudoConfig { key: root_key }),
-        pallet_session: Some(session!(
-            GeneralConfig,
-            initial_authorities,
-            general_session_keys
-        )),
-        pallet_staking: Some(staking!(
-            initial_authorities,
-            stakers,
-            PerThing::from_rational_approximation(1u64, 4u64)
-        )),
-        pallet_pips: Some(GeneralConfig::PipsConfig {
-            prune_historical_pips: false,
-            min_proposal_deposit: 0,
-            default_enactment_period: generalTime::MINUTES,
-            max_pip_skip_count: 1,
-            active_pip_limit: 25,
-            pending_pip_expiry: <_>::default(),
-        }),
-        pallet_im_online: Some(Default::default()),
-        pallet_authority_discovery: Some(Default::default()),
-        pallet_babe: Some(Default::default()),
-        pallet_grandpa: Some(Default::default()),
-        pallet_contracts: Some(GeneralConfig::ContractsConfig {
-            current_schedule: contracts::Schedule {
-                enable_println, // this should only be enabled on development chains
-=======
 pub mod general {
     use super::*;
     use polymesh_runtime_develop::{self as rt, constants::time};
@@ -518,7 +427,6 @@
             pallet_identity: Some(pallet_identity::GenesisConfig {
                 identities: all_identities,
                 secondary_keys,
->>>>>>> d8d35d55
                 ..Default::default()
             }),
             pallet_balances: Some(pallet_balances::GenesisConfig {
@@ -541,7 +449,7 @@
                 PerThing::from_rational_approximation(1u64, 4u64)
             )),
             pallet_pips: Some(pips!(time::MINUTES, 25)),
-            pallet_im_online: Some(im_online!()),
+            pallet_im_online: Some(Default::default()),
             pallet_authority_discovery: Some(Default::default()),
             pallet_babe: Some(Default::default()),
             pallet_grandpa: Some(Default::default()),
@@ -670,73 +578,6 @@
     }
 }
 
-<<<<<<< HEAD
-fn alcyone_testnet_genesis(
-    initial_authorities: Vec<InitialAuth>,
-    root_key: AccountId,
-    endowed_accounts: Vec<AccountId>,
-    enable_println: bool,
-) -> AlcyoneConfig::GenesisConfig {
-    let init_ids = [
-        // Service providers
-        cdd_provider(1),
-        cdd_provider(2),
-        // Governance committee members
-        polymath_mem(1),
-        polymath_mem(2),
-        polymath_mem(3),
-    ];
-    let (stakers, all_identities, secondary_keys) = identities(&initial_authorities, &init_ids);
-
-    AlcyoneConfig::GenesisConfig {
-        frame_system: Some(AlcyoneConfig::SystemConfig {
-            code: alcyone::WASM_BINARY
-                .expect("WASM binary was not generated")
-                .to_vec(),
-            changes_trie_config: Default::default(),
-        }),
-        asset: Some(asset!()),
-        pallet_checkpoint: Some(checkpoint!()),
-        identity: Some(AlcyoneConfig::IdentityConfig {
-            identities: all_identities,
-            secondary_keys,
-            ..Default::default()
-        }),
-        balances: Some(AlcyoneConfig::BalancesConfig {
-            balances: balances(&initial_authorities, &endowed_accounts),
-        }),
-        bridge: Some(AlcyoneConfig::BridgeConfig {
-            admin: seeded_acc_id("polymath_1"),
-            creator: seeded_acc_id("polymath_1"),
-            signatures_required: 3,
-            signers: bridge_signers(),
-            timelock: alcyoneTime::MINUTES * 15,
-            bridge_limit: (30_000_000_000, alcyoneTime::DAYS),
-        }),
-        pallet_indices: Some(AlcyoneConfig::IndicesConfig { indices: vec![] }),
-        pallet_sudo: Some(AlcyoneConfig::SudoConfig { key: root_key }),
-        pallet_session: Some(session!(
-            AlcyoneConfig,
-            initial_authorities,
-            alcyone_session_keys
-        )),
-        pallet_staking: Some(staking!(initial_authorities, stakers, PerThing::zero())),
-        pallet_pips: Some(AlcyoneConfig::PipsConfig {
-            prune_historical_pips: false,
-            min_proposal_deposit: 0,
-            default_enactment_period: alcyoneTime::DAYS * 7,
-            max_pip_skip_count: 1,
-            active_pip_limit: 1000,
-            pending_pip_expiry: <_>::default(),
-        }),
-        pallet_im_online: Some(Default::default()),
-        pallet_authority_discovery: Some(Default::default()),
-        pallet_babe: Some(Default::default()),
-        pallet_grandpa: Some(Default::default()),
-        pallet_contracts: Some(AlcyoneConfig::ContractsConfig {
-            current_schedule: contracts::Schedule {
-                enable_println, // this should only be enabled on development chains
-=======
 pub mod alcyone_testnet {
     use super::*;
     use polymesh_runtime_testnet::{self as rt, constants::time};
@@ -769,7 +610,6 @@
             pallet_identity: Some(pallet_identity::GenesisConfig {
                 identities: all_identities,
                 secondary_keys,
->>>>>>> d8d35d55
                 ..Default::default()
             }),
             pallet_balances: Some(pallet_balances::GenesisConfig {
@@ -788,7 +628,7 @@
             pallet_session: Some(session!(initial_authorities, session_keys)),
             pallet_staking: Some(staking!(initial_authorities, stakers, PerThing::zero())),
             pallet_pips: Some(pips!(time::DAYS * 7, 1000)),
-            pallet_im_online: Some(im_online!()),
+            pallet_im_online: Some(Default::default()),
             pallet_authority_discovery: Some(Default::default()),
             pallet_babe: Some(Default::default()),
             pallet_grandpa: Some(Default::default()),
@@ -985,7 +825,7 @@
             pallet_session: Some(session!(initial_authorities, session_keys)),
             pallet_staking: Some(staking!(initial_authorities, stakers, PerThing::zero())),
             pallet_pips: Some(pips!(time::DAYS * 7, 1000)),
-            pallet_im_online: Some(im_online!()),
+            pallet_im_online: Some(Default::default()),
             pallet_authority_discovery: Some(Default::default()),
             pallet_babe: Some(Default::default()),
             pallet_grandpa: Some(Default::default()),

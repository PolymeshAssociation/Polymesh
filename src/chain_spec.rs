--- conflicted
+++ resolved
@@ -375,16 +375,12 @@
             phantom: Default::default(),
         }),
         group_Instance2: Some(CddServiceProvidersConfig {
-<<<<<<< HEAD
             // sp1, sp2, alice
-            members: vec![
+            active_members: vec![
                 IdentityId::from(1),
                 IdentityId::from(2),
                 IdentityId::from(42),
             ],
-=======
-            active_members: vec![IdentityId::from(1), IdentityId::from(2)],
->>>>>>> ba44f08b
             phantom: Default::default(),
         }),
     }

[package]
name = "polymesh-primitives"
version = "2.0.0"
authors = ["Polymath"]
edition = "2018"

[dependencies]
# Ours
polymesh-primitives-derive = { path = "../primitives_derive" }

# Other 
serde = { version = "1.0.104", optional = true, features = ["derive"] }
blake2 = { version = "0.9.0", default-features = false }

# Crypto
cryptography = { path = "../external/cryptography", default-features = false }
curve25519-dalek = { version = "2", default-features = false, features = ["nightly"] }

# Substrate
codec = { package = "parity-scale-codec", version = "1.3.0", default-features = false, features = ["derive"] }

sp-core = { package = "sp-core", git = "https://github.com/paritytech/substrate", default-features = false, tag = "v2.0.0-rc4" }
sp-version = { git = "https://github.com/paritytech/substrate", default-features = false, tag = "v2.0.0-rc4" }
sp-std = { package = "sp-std", git = "https://github.com/paritytech/substrate", default-features = false, tag = "v2.0.0-rc4" }
sp-runtime = { package = "sp-runtime", git = "https://github.com/paritytech/substrate", default-features = false, tag = "v2.0.0-rc4" }
sp-io = { git = "https://github.com/paritytech/substrate", default-features = false, tag = "v2.0.0-rc4" }
frame-support = { git = "https://github.com/paritytech/substrate", default-features = false, tag = "v2.0.0-rc4" }
frame-system = { git = "https://github.com/paritytech/substrate", default-features = false, tag = "v2.0.0-rc4" }
sp-application-crypto = { git = "https://github.com/paritytech/substrate", default-features = false, tag = "v2.0.0-rc4" }

[dev-dependencies]
hex = { version = "^0.4.0", default-features = false }
serde_json = "1.0.48"

[features]
default = ["std"]

# Backends
u32_backend = [ "cryptography/u32_backend"]
u64_backend = [ "cryptography/u64_backend"]
avx2_backend = [ "cryptography/avx2_backend"]

no_std = [
	"cryptography/no_std"
]

std = [
	"codec/std",
	"sp-core/std",
	"serde",
	"sp-std/std",
	"sp-version/std",
	"sp-runtime/std",
	"frame-support/std",
	"frame-system/std",
	"sp-io/std",
<<<<<<< HEAD
	"blake2/std",
	"blake2/simd",
	"cryptography/std",
=======
	"sp-application-crypto/std"
>>>>>>> 55981896
]<|MERGE_RESOLUTION|>--- conflicted
+++ resolved
@@ -54,11 +54,7 @@
 	"frame-support/std",
 	"frame-system/std",
 	"sp-io/std",
-<<<<<<< HEAD
 	"blake2/std",
 	"blake2/simd",
 	"cryptography/std",
-=======
-	"sp-application-crypto/std"
->>>>>>> 55981896
 ]
--- conflicted
+++ resolved
@@ -14,11 +14,7 @@
 serde = { version = "1.0.104", optional = true, default-features = false, features = ["derive"] }
 
 # Crypto
-<<<<<<< HEAD
 confidential_identity = { git = "https://github.com/PolymathNetwork/cryptography.git", default-features = false, tag = "v2.2.2" }
-=======
-confidential_identity = { git = "https://github.com/PolymathNetwork/cryptography.git", default-features = false, tag = "v2.2.1" }
->>>>>>> a4eec8ee
 schnorrkel = { git = "https://github.com/PolymathNetwork/schnorrkel.git", branch = "fix-simd-issue", default-features = false }
 blake2 = { version = "0.9.0", default-features = false }
 base64 = { version = "0.12.1", default-features = false, features = ["alloc"] }
@@ -27,17 +23,6 @@
 
 # Substrate
 codec = { package = "parity-scale-codec", version = "1.3.0", default-features = false, features = ["derive"] }
-<<<<<<< HEAD
-frame-support = { git = "https://github.com/paritytech/substrate", default-features = false, tag = "v2.0.0" }
-frame-system = { git = "https://github.com/paritytech/substrate", default-features = false, tag = "v2.0.0" }
-sp-application-crypto = { git = "https://github.com/paritytech/substrate", default-features = false, tag = "v2.0.0" }
-sp-core = { package = "sp-core", git = "https://github.com/paritytech/substrate", default-features = false, tag = "v2.0.0" }
-sp-io = { git = "https://github.com/paritytech/substrate", default-features = false, tag = "v2.0.0" }
-sp-runtime = { package = "sp-runtime", git = "https://github.com/paritytech/substrate", default-features = false, tag = "v2.0.0" }
-sp-runtime-interface = { git = "https://github.com/paritytech/substrate", default-features = false, tag = "v2.0.0" }
-sp-std = { package = "sp-std", git = "https://github.com/paritytech/substrate", default-features = false, tag = "v2.0.0" }
-sp-version = { git = "https://github.com/paritytech/substrate", default-features = false, tag = "v2.0.0" }
-=======
 
 sp-core = { package = "sp-core", git = "https://github.com/paritytech/substrate", default-features = false, tag = "v2.0.1" }
 sp-version = { git = "https://github.com/paritytech/substrate", default-features = false, tag = "v2.0.1" }
@@ -49,7 +34,6 @@
 frame-support = { git = "https://github.com/paritytech/substrate", default-features = false, tag = "v2.0.1" }
 frame-system = { git = "https://github.com/paritytech/substrate", default-features = false, tag = "v2.0.1" }
 sp-application-crypto = { git = "https://github.com/paritytech/substrate", default-features = false, tag = "v2.0.1" }
->>>>>>> a4eec8ee
 
 [dev-dependencies]
 hex = { version = "^0.4.0", default-features = false }

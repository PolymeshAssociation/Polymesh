--- conflicted
+++ resolved
@@ -41,11 +41,7 @@
 
 /// It allows composition and evaluation of claims based on a context.
 pub trait Proposition {
-<<<<<<< HEAD
-    /// It evaluates this propositioned based on `context` context.
-=======
     /// Evaluates this proposition based on `context`.
->>>>>>> af69f2dd
     fn evaluate(&self, context: &Context) -> bool;
 
     /// It generates a new proposition that represents the logical AND
@@ -126,12 +122,7 @@
     NotProposition::new(proposition)
 }
 
-<<<<<<< HEAD
-/// It is used to check whether the given context object posses the claim vector
-/// which has length > 0.
-=======
 /// Checks whether the length of the vector of claims of a given context object is > 0.
->>>>>>> af69f2dd
 #[inline]
 pub fn has_scope_claim_exists(context: &Context) -> bool {
     context.claims.len() > 0

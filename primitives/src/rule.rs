--- conflicted
+++ resolved
@@ -13,11 +13,7 @@
 // You should have received a copy of the GNU General Public License
 // along with this program. If not, see <http://www.gnu.org/licenses/>.
 
-<<<<<<< HEAD
-use crate::{Claim, IdentityId};
-=======
-use crate::{Claim, ClaimType, IdentityId, Ticker};
->>>>>>> 42367bfd
+use crate::{Claim, IdentityId, Ticker};
 use codec::{Decode, Encode};
 #[cfg(feature = "std")]
 use sp_runtime::{Deserialize, Serialize};
@@ -46,41 +42,11 @@
     IsAnyOf(Vec<Claim>),
     /// Rule to ensure that at none of claims is fetched when filter is applied.
     IsNoneOf(Vec<Claim>),
-<<<<<<< HEAD
     /// Rule to ensure that the sender/receiver is a particular identity or treasury
     IsIdentity(TargetIdentity),
-=======
     /// Rule to ensure that the target identity has a valid `InvestorZKProof` claim for the given
     /// ticker.
     HasValidProofOfInvestor(Ticker),
-}
-
-impl RuleType {
-    /// It returns the claim type which will be searched and fetched during the evaluation process.
-    /// # NOTE
-    /// The case `IsAnyOf` is special and all the claims should have the same type. The first one
-    /// will be used as the reference type, and any other claim value which differs of that type,
-    /// will be ignored.
-    /// If user defines a empty list of claims in `IsAnyOf`, `Jurisdiction` type will be used by
-    /// default.
-    pub fn as_claim_type(&self) -> ClaimType {
-        match self {
-            RuleType::IsPresent(ref claim) => claim.claim_type(),
-            RuleType::IsAbsent(ref claim) => claim.claim_type(),
-            RuleType::IsNoneOf(ref claims) => Self::get_claim_type(claims.as_slice()),
-            RuleType::IsAnyOf(ref claims) => Self::get_claim_type(claims.as_slice()),
-            RuleType::HasValidProofOfInvestor(..) => ClaimType::InvestorZKProof,
-        }
-    }
-
-    fn get_claim_type(claims: &[Claim]) -> ClaimType {
-        claims
-            .iter()
-            .map(|claim| claim.claim_type())
-            .next()
-            .unwrap_or(ClaimType::NoType)
-    }
->>>>>>> 42367bfd
 }
 
 /// Type of claim requirements that a rule can have
@@ -106,19 +72,12 @@
     /// Returns worst case complexity of a rule
     pub fn complexity(&self) -> (usize, usize) {
         let claims_count = match self.rule_type {
-<<<<<<< HEAD
-            RuleType::IsIdentity(_) | RuleType::IsPresent(_) | RuleType::IsAbsent(_) => 1,
+            RuleType::IsIdentity(..) | RuleType::IsPresent(..) | RuleType::IsAbsent(..) => 1,
             RuleType::IsNoneOf(ref claims) | RuleType::IsAnyOf(ref claims) => claims.len(),
-=======
-            RuleType::IsPresent(ref _claim) => 1,
-            RuleType::IsAbsent(ref _claim) => 1,
-            RuleType::IsNoneOf(ref claims) => claims.len(),
-            RuleType::IsAnyOf(ref claims) => claims.len(),
             // NOTE: The complexity of this rule implies the use of cryptography libraries, which
             // are computational expensive.
             // So we've added a 10 factor here.
             RuleType::HasValidProofOfInvestor(..) => 10,
->>>>>>> 42367bfd
         };
         (claims_count, self.issuers.len())
     }

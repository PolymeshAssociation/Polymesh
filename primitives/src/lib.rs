//! Shareable types.

#![warn(missing_docs)]
#![cfg_attr(not(feature = "std"), no_std)]

use sp_runtime::{generic, MultiSignature};

pub use sp_runtime::traits::{BlakeTwo256, Hash as HashT, IdentifyAccount, Verify};

pub use codec::Compact;

/// An index to a block.
/// 32-bits will allow for 136 years of blocks assuming 1 block per second.
pub type BlockNumber = u32;

/// An instant or duration in time.
pub type Moment = u64;

/// Alias to 512-bit hash when used in the context of a signature on the relay chain.
/// Equipped with logic for possibly "unsigned" messages.
pub type Signature = MultiSignature;

/// Alias to an sr25519 or ed25519 key.
pub type AccountId = <<Signature as Verify>::Signer as IdentifyAccount>::AccountId;

/// The type for looking up accounts. We don't expect more than 4 billion of them.
pub type AccountIndex = u32;

/// Identifier for a chain. 32-bit should be plenty.
pub type ChainId = u32;

/// A hash of some data used by the relay chain.
pub type Hash = sp_core::H256;

/// Index of a transaction in the relay chain. 32-bit should be plenty.
pub type Index = u32;

/// The balance of an account.
/// 128-bits (or 38 significant decimal figures) will allow for 10m currency (10^7) at a resolution
/// to all for one second's worth of an annualised 50% reward be paid to a unit holder (10^11 unit
/// denomination), or 10^18 total atomic units, to grow at 50%/year for 51 years (10^9 multiplier)
/// for an eventual total of 10^27 units (27 significant decimal figures).
/// We round denomination to 10^12 (12 sdf), and leave the other redundancy at the upper end so
/// that 32 bits may be multiplied with a balance in 128 bits without worrying about overflow.
pub type Balance = u128;

/// Header type.
pub type Header = generic::Header<BlockNumber, BlakeTwo256>;
/// Block type.
pub type Block = generic::Block<Header, UncheckedExtrinsic>;
/// Block ID.
pub type BlockId = generic::BlockId<Block>;

/// Opaque, encoded, unchecked extrinsic.
pub use sp_runtime::OpaqueExtrinsic as UncheckedExtrinsic;

/// Utility byte container where equality comparision are ignored case.
pub mod ignored_case_string;
pub use ignored_case_string::IgnoredCaseString;

/// Role for identities.
pub mod identity_role;
pub use identity_role::IdentityRole;

/// Polymesh Distributed Identity.
pub mod identity_id;
pub use identity_id::IdentityId;

/// Identity information.
/// Each DID is associated with this kind of record.
pub mod identity;
pub use identity::Identity;

/// Claim information.
/// Each claim is associated with this kind of record.
pub mod identity_claim;
pub use identity_claim::ClaimIdentifier;
pub use identity_claim::IdentityClaim;
pub use identity_claim::IdentityClaimData;

/// Key is strong type which stores bytes representing the key.
pub mod account_key;
pub use account_key::AccountKey;

/// This module contains entities related with signing keys.
pub mod signing_item;
pub use signing_item::{Permission, Signatory, SignatoryType, SigningItem};

/// This module defines the needed information to add a pre-authorized key into an identity.
pub mod pre_authorized_key_info;
pub use pre_authorized_key_info::PreAuthorizedKeyInfo;

/// Generic authorization data types for all two step processes
pub mod authorization;
/// Pub Traits
pub mod traits;
pub use authorization::AuthIdentifier;
pub use authorization::Authorization;
pub use authorization::AuthorizationData;
pub use authorization::AuthorizationError;

/// Generic links that contains information about a key/identity for example ownership of a ticker
pub mod link;
pub use link::Link;
pub use link::LinkData;

pub mod ticker;
pub use ticker::Ticker;

<<<<<<< HEAD
/// add extenison hook
=======
/// This module defines types used by smart extensions
>>>>>>> 4be42d53
pub mod smart_extension;
pub use smart_extension::{SmartExtension, SmartExtensionName, SmartExtensionType};

pub mod document;
pub use document::{Document, DocumentHash, DocumentName, DocumentUri};

/// Represents custom transaction errors.
#[repr(u8)]
pub enum TransactionError {
    /// 0-6 are used by substrate. Skipping them to avoid confusion
    ZeroTip = 0,
    /// Transaction needs an Identity associated to an account.
    MissingIdentity = 1,
    /// KYC is required
    RequiredKYC = 2,
}<|MERGE_RESOLUTION|>--- conflicted
+++ resolved
@@ -107,11 +107,7 @@
 pub mod ticker;
 pub use ticker::Ticker;
 
-<<<<<<< HEAD
-/// add extenison hook
-=======
 /// This module defines types used by smart extensions
->>>>>>> 4be42d53
 pub mod smart_extension;
 pub use smart_extension::{SmartExtension, SmartExtensionName, SmartExtensionType};
 

// This file is part of the Polymesh distribution (https://github.com/PolymeshAssociation/Polymesh).
// Copyright (c) 2020 Polymath

// This program is free software: you can redistribute it and/or modify
// it under the terms of the GNU General Public License as published by
// the Free Software Foundation, version 3.

// This program is distributed in the hope that it will be useful, but
// WITHOUT ANY WARRANTY; without even the implied warranty of
// MERCHANTABILITY or FITNESS FOR A PARTICULAR PURPOSE. See the GNU
// General Public License for more details.

// You should have received a copy of the GNU General Public License
// along with this program. If not, see <http://www.gnu.org/licenses/>.

use crate::{cdd_id::InvestorUid, AccountId, EventOnly, SecondaryKey};
use codec::{Decode, Encode};
use core::fmt::{Display, Formatter};
use core::str;
use polymesh_primitives_derive::VecU8StrongTyped;
#[cfg(feature = "std")]
use polymesh_primitives_derive::{DeserializeU8StrongTyped, SerializeU8StrongTyped};
use scale_info::TypeInfo;
#[cfg(feature = "std")]
use serde::{Deserialize, Serialize};
use sp_runtime::traits::Printable;
use sp_std::prelude::Vec;

const _POLY_DID_PREFIX: &str = "did:poly:";
const POLY_DID_PREFIX_LEN: usize = 9; // _POLY_DID_PREFIX.len(); // CI does not support: #![feature(const_str_len)]
const POLY_DID_LEN: usize = POLY_DID_PREFIX_LEN + UUID_LEN * 2;
const UUID_LEN: usize = 32usize;

/// The record to initialize an identity in the chain spec.
#[derive(Clone)]
#[cfg_attr(feature = "std", derive(Serialize, Deserialize, Debug))]
pub struct GenesisIdentityRecord<AccountId> {
    /// Identity primary key.
    pub primary_key: Option<AccountId>,
    /// Secondary keys with permissions.
    pub secondary_keys: Vec<SecondaryKey<AccountId>>,
    /// issuers DIDs.
    pub issuers: Vec<IdentityId>,
    /// own DID.
    pub did: IdentityId,
    /// Investor UID.
    pub investor: InvestorUid,
    /// CDD claim expiry
    pub cdd_claim_expiry: Option<u64>,
}

impl Default for GenesisIdentityRecord<AccountId> {
    fn default() -> Self {
        Self {
            primary_key: None,
            secondary_keys: Vec::new(),
            issuers: Vec::new(),
            did: Default::default(),
            investor: Default::default(),
            cdd_claim_expiry: None,
        }
    }
}

impl GenesisIdentityRecord<AccountId> {
    /// Creates a new CDD less `GenesisIdentityRecord` from a nonce and the primary key
    pub fn new(nonce: u8, primary_key: AccountId) -> Self {
        Self {
            primary_key: Some(primary_key),       // No CDD claim will be issued
            did: IdentityId::from(nonce as u128), // Identity = 0xi000...0000
            investor: InvestorUid::from([nonce; 16]), // Irrelevant since no CDD claim is issued
            ..Default::default()
        }
    }
}

/// Polymesh Identifier ID.
/// It is stored internally as an `u128` but it can be load from string with the following format:
/// "did:poly:<32 Hex characters>".
///
/// # From str
/// The current implementation of `TryFrom<&str>` requires exactly 32 hexadecimal characters for
/// code part of DID.
/// Valid examples are the following:
///  - "did:poly:ab01cd12ef34ab01cd12ef34ab01cd12"
/// Invalid examples:
///  - "did:poly:ab01"
///  - "did:poly:1"
///  - "DID:poly:..."
#[derive(Encode, Decode, TypeInfo)]
#[derive(Default, PartialOrd, Ord, PartialEq, Eq, Clone, Copy, Hash)]
#[cfg_attr(
    feature = "std",
    derive(SerializeU8StrongTyped, DeserializeU8StrongTyped)
)]
pub struct IdentityId(pub [u8; UUID_LEN]);

/// Alias for `EventOnly<IdentityId>`.
// Exists because schema checks don't know how to handle `EventOnly`.
pub type EventDid = EventOnly<IdentityId>;

impl IdentityId {
    /// Protect the DID as only for use in events.
    #[inline]
    pub fn for_event(self) -> EventDid {
        EventDid::new(self)
    }

    /// Returns a byte slice of this IdentityId's contents
    #[inline]
    pub fn as_bytes(&self) -> &[u8] {
        &self.0[..]
    }

    /// Extracts a reference to the byte array containing the entire fixed id.
    #[inline]
    pub fn as_fixed_bytes(&self) -> &[u8; UUID_LEN] {
        &self.0
    }

    /// Transform this IdentityId into raw bytes.
    #[inline]
    pub fn to_bytes(self) -> [u8; UUID_LEN] {
        self.0
    }

    /// Returns an iterator over the slice.
    #[inline]
    pub fn iter(&self) -> sp_std::slice::Iter<'_, u8> {
        self.0.iter()
    }

    fn fmt(&self, f: &mut Formatter<'_>) -> core::fmt::Result {
        write!(f, "did:poly:")?;
        for byte in &self.0 {
            f.write_fmt(format_args!("{:02x}", byte))?;
        }
        Ok(())
    }
}

impl Display for IdentityId {
    #[inline]
    fn fmt(&self, f: &mut Formatter<'_>) -> core::fmt::Result {
        self.fmt(f)
    }
}

impl sp_std::fmt::Debug for IdentityId {
    #[inline]
    fn fmt(&self, f: &mut Formatter<'_>) -> core::fmt::Result {
        self.fmt(f)
    }
}

impl From<u128> for IdentityId {
    fn from(id: u128) -> Self {
        let encoded_id = id.encode();
        let mut did = [0; 32];
        for (i, n) in encoded_id.into_iter().enumerate() {
            did[i] = n;
        }

        Self(did)
    }
}

use frame_support::ensure;
use sp_std::convert::TryFrom;

impl TryFrom<&str> for IdentityId {
    type Error = &'static str;

    fn try_from(did: &str) -> Result<Self, Self::Error> {
        ensure!(did.len() == POLY_DID_LEN, "Invalid length of IdentityId");

        // Check prefix
        let prefix = &did[..POLY_DID_PREFIX_LEN];
        ensure!(prefix == _POLY_DID_PREFIX, "Missing 'did:poly:' prefix");

        // Check hex code
        let did_code = (POLY_DID_PREFIX_LEN..POLY_DID_LEN)
            .step_by(2)
            .map(|idx| u8::from_str_radix(&did[idx..idx + 2], 16))
            .collect::<Result<Vec<u8>, _>>()
            .map_err(|_| "DID code is not a valid hex")?;

        IdentityId::try_from(did_code.as_slice())
    }
}

impl TryFrom<&[u8]> for IdentityId {
    type Error = &'static str;

    fn try_from(did: &[u8]) -> Result<Self, Self::Error> {
        if did.len() <= UUID_LEN {
            // case where a 256 bit hash is being converted
            let mut fixed = [0; 32];
            fixed[(UUID_LEN - did.len())..].copy_from_slice(did);
            Ok(Self(fixed))
        } else {
            // case where a string represented as u8 is being converted
            let did_str = str::from_utf8(did).map_err(|_| "DID is not valid UTF-8")?;
            IdentityId::try_from(did_str)
        }
    }
}

impl From<[u8; UUID_LEN]> for IdentityId {
    fn from(s: [u8; UUID_LEN]) -> Self {
        Self(s)
    }
}

impl AsRef<[u8]> for IdentityId {
    #[inline]
    fn as_ref(&self) -> &[u8] {
        self.as_bytes()
    }
}

impl Printable for IdentityId {
    fn print(&self) {
        sp_io::misc::print_utf8(b"did:poly:");
        sp_io::misc::print_hex(&self.0);
    }
}

/// A wrapper for a portfolio name. It is used for non-default (aka "user") portfolios only since
/// default ones are nameless.
#[derive(Decode, Encode, TypeInfo, VecU8StrongTyped)]
#[derive(Clone, Debug, Default, Hash, PartialEq, Eq, PartialOrd, Ord)]
#[cfg_attr(feature = "std", derive(Serialize, Deserialize))]
pub struct PortfolioName(pub Vec<u8>);

/// The unique ID of a non-default portfolio.
#[derive(Encode, Decode, TypeInfo)]
#[derive(Clone, Copy, Debug, Hash, PartialEq, Eq, PartialOrd, Ord)]
#[cfg_attr(feature = "std", derive(Serialize, Deserialize))]
pub struct PortfolioNumber(pub u64);

impl Default for PortfolioNumber {
    fn default() -> Self {
        Self(1)
    }
}

impl From<u64> for PortfolioNumber {
    fn from(num: u64) -> Self {
        Self(num)
    }
}

/// The kind of a portfolio. It can be either a default portfolio or a user-defined one.
#[derive(Decode, Encode, TypeInfo)]
#[derive(Clone, Copy, Debug, Hash, PartialEq, Eq, PartialOrd, Ord)]
#[cfg_attr(feature = "std", derive(Serialize, Deserialize))]
pub enum PortfolioKind {
    /// The default portfolio of a DID.
    #[cfg_attr(feature = "std", serde(alias = "default"))]
    Default,
    /// A user-defined portfolio of a DID.
    #[cfg_attr(feature = "std", serde(alias = "user"))]
    User(PortfolioNumber),
}

impl Default for PortfolioKind {
    fn default() -> Self {
        Self::Default
    }
}

impl From<Option<PortfolioNumber>> for PortfolioKind {
    fn from(num: Option<PortfolioNumber>) -> Self {
        num.map_or(Self::Default, Self::User)
    }
}

<<<<<<< HEAD
/// The identification of a portfolio. Contains the [`IdentityId`] of the portfolio owner and the [`PortfolioKind`].
=======
/// The identification of a portfolio. Contains the [`IdentityId`] of the portfolio owner
/// and the portfolion [`PortfolioKind`]
>>>>>>> ec3750d5
#[derive(Encode, Decode, TypeInfo)]
#[derive(Clone, Copy, Debug, Default, Hash, PartialEq, Eq, PartialOrd, Ord)]
#[cfg_attr(feature = "std", derive(Serialize, Deserialize))]
pub struct PortfolioId {
    /// The DID of the portfolio owner.
    pub did: IdentityId,
    /// The kind of the portfolio: either default or user.
    pub kind: PortfolioKind,
}

impl Printable for PortfolioId {
    fn print(&self) {
        self.did.print();
        sp_io::misc::print_utf8(b"/");
        match self.kind {
            PortfolioKind::Default => {
                sp_io::misc::print_utf8(b"default");
            }
            PortfolioKind::User(num) => {
                sp_io::misc::print_num(num.0);
            }
        }
    }
}

impl PortfolioId {
    /// Creates a new [`PortfolioId`].
    pub fn new(did: IdentityId, kind: PortfolioKind) -> Self {
        PortfolioId { did, kind }
    }

    /// Returns the default portfolio of `did`.
    pub fn default_portfolio(did: IdentityId) -> Self {
        Self {
            did,
            kind: PortfolioKind::Default,
        }
    }

    /// Returns the user portfolio `num` of `did`.
    pub fn user_portfolio(did: IdentityId, num: PortfolioNumber) -> Self {
        Self {
            did,
            kind: PortfolioKind::User(num),
        }
    }
}

/// Result of a portfolio validity check.
#[cfg_attr(feature = "std", derive(Serialize, Deserialize))]
#[derive(Decode, Encode, Clone, Debug, Hash, PartialEq, Eq, PartialOrd, Ord)]
pub struct PortfolioValidityResult {
    /// Receiver portfolio is the same portfolio as the sender.
    pub receiver_is_same_portfolio: bool,
    /// Sender portfolio does not exist.
    pub sender_portfolio_does_not_exist: bool,
    /// Receiver portfolio does not exist.
    pub receiver_portfolio_does_not_exist: bool,
    /// Sender does not have sufficient balance.
    pub sender_insufficient_balance: bool,
    /// Final evaluation result.
    pub result: bool,
}

#[cfg(test)]
mod tests {
    use super::*;
    use frame_support::assert_err;
    use std::convert::TryFrom;

    #[test]
    fn serialize_deserialize_identity() {
        let identity = IdentityId::from(999);
        println!("Print the un-serialize value: {:?}", identity);
        let serialize = serde_json::to_string(&identity).unwrap();
        let serialize_data =
            "\"0xe703000000000000000000000000000000000000000000000000000000000000\"";
        println!("Print the serialize data {:?}", serialize);
        assert_eq!(serialize_data, serialize);
        let deserialize = serde_json::from_str::<IdentityId>(&serialize).unwrap();
        println!("Print the deserialize data {:?}", deserialize);
        assert_eq!(identity, deserialize);
    }

    #[test]
    fn build_test() {
        assert_eq!(IdentityId::default().0, [0; 32]);
        let valid_did =
            hex::decode("f1d273950ddaf693db228084d63ef18282e00f91997ae9df4f173f09e86d0976")
                .expect("Decoding failed");
        let mut valid_did_without_prefix = [0; 32];
        valid_did_without_prefix.copy_from_slice(&valid_did);

        assert!(IdentityId::try_from(valid_did_without_prefix).is_ok());

        assert!(IdentityId::try_from(
            "did:poly:f1d273950ddaf693db228084d63ef18282e00f91997ae9df4f173f09e86d0976"
        )
        .is_ok());

        assert_err!(
            IdentityId::try_from(
                "did:OOLY:f1d273950ddaf693db228084d63ef18282e00f91997ae9df4f173f09e86d0976"
                    .as_bytes()
            ),
            "Missing 'did:poly:' prefix"
        );
        assert_err!(
            IdentityId::try_from("did:poly:a4a7"),
            "Invalid length of IdentityId"
        );

        assert_err!(
            IdentityId::try_from(
                "did:poly:f1d273950ddaf693db228084d63ef18282e00f91997ae9df4f173f09e86d097X"
            ),
            "DID code is not a valid hex"
        );

        let mut non_utf8: Vec<u8> =
            b"did:poly:f1d273950ddaf693db228084d63ef18282e00f91997ae9df4f173f09e86d".to_vec();
        non_utf8.append(&mut [0, 159, 146, 150].to_vec());
        assert_err!(
            IdentityId::try_from(non_utf8.as_slice()),
            "DID is not valid UTF-8"
        );
    }
}<|MERGE_RESOLUTION|>--- conflicted
+++ resolved
@@ -13,18 +13,21 @@
 // You should have received a copy of the GNU General Public License
 // along with this program. If not, see <http://www.gnu.org/licenses/>.
 
-use crate::{cdd_id::InvestorUid, AccountId, EventOnly, SecondaryKey};
+#[cfg(feature = "std")]
+use polymesh_primitives_derive::{DeserializeU8StrongTyped, SerializeU8StrongTyped};
+#[cfg(feature = "std")]
+use serde::{Deserialize, Serialize};
+
 use codec::{Decode, Encode};
 use core::fmt::{Display, Formatter};
 use core::str;
-use polymesh_primitives_derive::VecU8StrongTyped;
-#[cfg(feature = "std")]
-use polymesh_primitives_derive::{DeserializeU8StrongTyped, SerializeU8StrongTyped};
 use scale_info::TypeInfo;
-#[cfg(feature = "std")]
-use serde::{Deserialize, Serialize};
 use sp_runtime::traits::Printable;
 use sp_std::prelude::Vec;
+
+use polymesh_primitives_derive::VecU8StrongTyped;
+
+use crate::{cdd_id::InvestorUid, AccountId, EventOnly, SecondaryKey};
 
 const _POLY_DID_PREFIX: &str = "did:poly:";
 const POLY_DID_PREFIX_LEN: usize = 9; // _POLY_DID_PREFIX.len(); // CI does not support: #![feature(const_str_len)]
@@ -276,12 +279,7 @@
     }
 }
 
-<<<<<<< HEAD
 /// The identification of a portfolio. Contains the [`IdentityId`] of the portfolio owner and the [`PortfolioKind`].
-=======
-/// The identification of a portfolio. Contains the [`IdentityId`] of the portfolio owner
-/// and the portfolion [`PortfolioKind`]
->>>>>>> ec3750d5
 #[derive(Encode, Decode, TypeInfo)]
 #[derive(Clone, Copy, Debug, Default, Hash, PartialEq, Eq, PartialOrd, Ord)]
 #[cfg_attr(feature = "std", derive(Serialize, Deserialize))]

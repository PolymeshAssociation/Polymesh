// This file is part of the Polymesh distribution (https://github.com/PolymathNetwork/Polymesh).
// Copyright (c) 2020 Polymath

// This program is free software: you can redistribute it and/or modify
// it under the terms of the GNU General Public License as published by
// the Free Software Foundation, version 3.

// This program is distributed in the hope that it will be useful, but
// WITHOUT ANY WARRANTY; without even the implied warranty of
// MERCHANTABILITY or FITNESS FOR A PARTICULAR PURPOSE. See the GNU
// General Public License for more details.

// You should have received a copy of the GNU General Public License
// along with this program. If not, see <http://www.gnu.org/licenses/>.

use crate as polymesh_primitives;
use crate::{
    identity_claim::ClaimOld,
    migrate::{Empty, Migrate},
    Claim, ClaimType, IdentityId, Ticker,
};
use codec::{Decode, Encode};
use polymesh_primitives_derive::Migrate;
#[cfg(feature = "std")]
use sp_runtime::{Deserialize, Serialize};
use sp_std::prelude::*;

#[cfg_attr(feature = "std", derive(Serialize, Deserialize))]
#[derive(Encode, Decode, Clone, PartialEq, Eq, Debug)]
/// It defines a static/dynamic identity
pub enum TargetIdentity {
    /// Current primary issuance agent of an asset. Resolved dynamically.
    PrimaryIssuanceAgent,
    /// A static identity.
    Specific(IdentityId),
}

/// It defines the type of condition supported, and the filter information we will use to evaluate as a
/// predicate.
#[cfg_attr(feature = "std", derive(Serialize, Deserialize))]
#[derive(Encode, Decode, Clone, PartialEq, Eq, Debug, Migrate)]
#[migrate_context(Option<crate::CddId>)]
pub enum ConditionType {
    /// Condition to ensure that claim filter produces one claim.
    IsPresent(#[migrate] Claim),
    /// Condition to ensure that claim filter produces an empty list.
    IsAbsent(#[migrate] Claim),
    /// Condition to ensure that at least one claim is fetched when filter is applied.
    IsAnyOf(#[migrate(Claim)] Vec<Claim>),
    /// Condition to ensure that at none of claims is fetched when filter is applied.
    IsNoneOf(#[migrate(Claim)] Vec<Claim>),
    /// Condition to ensure that the sender/receiver is a particular identity or primary issuance agent
    IsIdentity(TargetIdentity),
    /// Condition to ensure that the target identity has a valid `InvestorUniqueness` claim for the given
    /// ticker.
    HasValidProofOfInvestor(Ticker),
}

/// Denotes the set of `ClaimType`s for which an issuer is trusted.
#[cfg_attr(feature = "std", derive(Serialize, Deserialize))]
#[derive(Encode, Decode, Clone, PartialEq, Eq, Debug)]
pub enum TrustedFor {
    /// Issuer is trusted for any `ClaimType`.
    Any,
    /// Issuer is trusted only for the specific `ClaimType`s contained within.
    Specific(Vec<ClaimType>),
}

/// A trusted issuer for a certain compliance `Condition` and what `ClaimType`s is trusted for.
#[cfg_attr(feature = "std", derive(Serialize, Deserialize))]
#[derive(Encode, Decode, Clone, PartialEq, Eq, Debug)]
pub struct TrustedIssuer {
    /// The issuer trusted for the `Condition` or for the `Ticker`,
    /// depending on where `TrustedClaimIssuer` is included.
    pub issuer: IdentityId,
    /// The set of `ClaimType`s for which `issuer` is trusted.
    pub trusted_for: TrustedFor,
}

impl TrustedIssuer {
    /// Deduplicate any `ClaimType`s in `TrustedFor::Specific`.
    pub fn dedup(&mut self) {
        match &mut self.trusted_for {
            TrustedFor::Any => {}
            TrustedFor::Specific(types) => {
                types.sort();
                types.dedup();
            }
        }
    }

    /// Is the given issuer trusted for `ty`?
    pub fn is_trusted_for(&self, ty: ClaimType) -> bool {
        match &self.trusted_for {
            TrustedFor::Any => true,
            TrustedFor::Specific(ok_types) => ok_types.contains(&ty),
        }
    }
}

/// Create a `TrustedIssuer` trusted for any claim type.
impl From<IdentityId> for TrustedIssuer {
    fn from(issuer: IdentityId) -> Self {
        Self {
            issuer,
            trusted_for: TrustedFor::Any,
        }
    }
}

/// Old version of `TrustedClaimIssuer`.
#[derive(Decode)]
#[repr(transparent)]
pub struct TrustedIssuerOld(IdentityId);

impl Migrate for TrustedIssuerOld {
    type Into = TrustedIssuer;
    type Context = Empty;
    fn migrate(self, _: Self::Context) -> Option<Self::Into> {
        Some(self.0.into())
    }
}

/// Type of claim requirements that a condition can have
#[cfg_attr(feature = "std", derive(Serialize, Deserialize))]
#[derive(Encode, Decode, Clone, PartialEq, Eq, Debug, Migrate)]
#[migrate_context(Option<crate::CddId>)]
pub struct Condition {
    /// Type of condition.
    #[migrate]
    pub condition_type: ConditionType,
    /// Trusted issuers.
    #[migrate(TrustedIssuer)]
    pub issuers: Vec<TrustedIssuer>,
}

#[allow(missing_docs)]
impl Condition {
    /// Generate condition on the basis of `condition_type` & `issuers`.
<<<<<<< HEAD
    pub fn new(condition_type: ConditionType, issuers: Vec<IdentityId>) -> Self {
        Self {
            condition_type,
            issuers,
        }
    }
}

impl From<ConditionType> for Condition {
    fn from(condition_type: ConditionType) -> Self {
        Condition {
=======
    pub fn new(condition_type: ConditionType, issuers: Vec<TrustedIssuer>) -> Self {
        Self {
>>>>>>> 144126ff
            condition_type,
            issuers,
        }
    }

    /// Create a condition with the given type and issuers trusted for any claim type.
    pub fn from_dids(condition_type: ConditionType, issuers: &[IdentityId]) -> Self {
        Self::new(
            condition_type,
            issuers.iter().copied().map(TrustedIssuer::from).collect(),
        )
    }
}

impl From<ConditionType> for Condition {
    fn from(condition_type: ConditionType) -> Self {
        Condition::new(condition_type, Vec::new())
    }
}

impl Condition {
    /// Returns worst case complexity of a condition
    pub fn complexity(&self) -> (usize, usize) {
        let claims_count = match self.condition_type {
            ConditionType::IsIdentity(..)
            | ConditionType::IsPresent(..)
            | ConditionType::IsAbsent(..) => 1,
            ConditionType::IsNoneOf(ref claims) | ConditionType::IsAnyOf(ref claims) => {
                claims.len()
            }
            // NOTE: The complexity of this condition implies the use of cryptography libraries, which
            // are computational expensive.
            // So we've added a 10 factor here.
            ConditionType::HasValidProofOfInvestor(..) => 10,
        };
        (claims_count, self.issuers.len())
    }
}<|MERGE_RESOLUTION|>--- conflicted
+++ resolved
@@ -137,22 +137,8 @@
 #[allow(missing_docs)]
 impl Condition {
     /// Generate condition on the basis of `condition_type` & `issuers`.
-<<<<<<< HEAD
-    pub fn new(condition_type: ConditionType, issuers: Vec<IdentityId>) -> Self {
-        Self {
-            condition_type,
-            issuers,
-        }
-    }
-}
-
-impl From<ConditionType> for Condition {
-    fn from(condition_type: ConditionType) -> Self {
-        Condition {
-=======
     pub fn new(condition_type: ConditionType, issuers: Vec<TrustedIssuer>) -> Self {
         Self {
->>>>>>> 144126ff
             condition_type,
             issuers,
         }

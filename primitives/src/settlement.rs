// This file is part of the Polymesh distribution (https://github.com/PolymeshAssociation/Polymesh).
// Copyright (c) 2020 Polymath

// This program is free software: you can redistribute it and/or modify
// it under the terms of the GNU General Public License as published by
// the Free Software Foundation, version 3.

// This program is distributed in the hope that it will be useful, but
// WITHOUT ANY WARRANTY; without even the implied warranty of
// MERCHANTABILITY or FITNESS FOR A PARTICULAR PURPOSE. See the GNU
// General Public License for more details.

// You should have received a copy of the GNU General Public License
// along with this program. If not, see <http://www.gnu.org/licenses/>.

//! Shareable types.

#[cfg(feature = "std")]
use serde::{Deserialize, Serialize};

use codec::alloc::string::ToString;
use codec::{Decode, Encode};
use frame_support::weights::Weight;
use scale_info::prelude::string::String;
use scale_info::TypeInfo;
use sp_std::collections::btree_set::BTreeSet;
use sp_std::vec::Vec;

use polymesh_primitives_derive::VecU8StrongTyped;

use crate::constants::SETTLEMENT_INSTRUCTION_EXECUTION;
use crate::{impl_checked_inc, Balance, IdentityId, NFTs, PortfolioId, Ticker};

/// A global and unique venue ID.
#[derive(Encode, Decode, TypeInfo)]
#[derive(Copy, Clone, PartialEq, Eq, PartialOrd, Ord, Default, Debug)]
pub struct VenueId(pub u64);
impl_checked_inc!(VenueId);

/// A wrapper for VenueDetails
#[derive(Encode, Decode, TypeInfo, VecU8StrongTyped)]
#[derive(Clone, Debug, Default, PartialEq, Eq, PartialOrd, Ord)]
pub struct VenueDetails(Vec<u8>);

/// Status of an instruction
#[derive(Encode, Decode, TypeInfo, Clone, Debug, PartialEq, Eq, PartialOrd, Ord)]
pub enum InstructionStatus<BlockNumber> {
    /// Invalid instruction or details pruned
    Unknown,
    /// Instruction is pending execution
    Pending,
    /// Instruction has failed execution
    Failed,
    /// Instruction has been executed successfully
    Success(BlockNumber),
    /// Instruction has been rejected.
    Rejected(BlockNumber),
}

impl<BlockNumber> Default for InstructionStatus<BlockNumber> {
    fn default() -> Self {
        Self::Unknown
    }
}

/// Type of the venue. Used for offchain filtering.
#[derive(Encode, Decode, TypeInfo)]
#[derive(Copy, Clone, Debug, PartialEq, Eq, PartialOrd, Ord)]
pub enum VenueType {
    /// Default type - used for mixed and unknown types
    Other,
    /// Represents a primary distribution
    Distribution,
    /// Represents an offering/fund raiser
    Sto,
    /// Represents a match making service
    Exchange,
}

impl Default for VenueType {
    fn default() -> Self {
        Self::Other
    }
}

/// Status of a leg
#[derive(Encode, Decode, TypeInfo, Clone, Debug, PartialEq, Eq, PartialOrd, Ord)]
pub enum LegStatus<AccountId> {
    /// It is waiting for affirmation
    PendingTokenLock,
    /// It is waiting execution (tokens currently locked)
    ExecutionPending,
    /// receipt used, (receipt signer, receipt uid)
    ExecutionToBeSkipped(AccountId, u64),
}

impl<AccountId> Default for LegStatus<AccountId> {
    fn default() -> Self {
        Self::PendingTokenLock
    }
}

/// Status of an affirmation
#[derive(Encode, Decode, TypeInfo, Clone, Debug, PartialEq, Eq, PartialOrd, Ord)]
pub enum AffirmationStatus {
    /// Invalid affirmation
    Unknown,
    /// Pending user's consent
    Pending,
    /// Affirmed by the user
    Affirmed,
}

impl Default for AffirmationStatus {
    fn default() -> Self {
        Self::Unknown
    }
}

/// Type of settlement
#[derive(Encode, Decode, TypeInfo)]
#[derive(Clone, Copy, Debug, PartialEq, Eq, PartialOrd, Ord)]
pub enum SettlementType<BlockNumber> {
    /// Instruction should be settled in the next block as soon as all affirmations are received.
    SettleOnAffirmation,
    /// Instruction should be settled on a particular block.
    SettleOnBlock(BlockNumber),
    /// Instruction must be settled manually on or after BlockNumber.
    SettleManual(BlockNumber),
}

impl<BlockNumber> Default for SettlementType<BlockNumber> {
    fn default() -> Self {
        Self::SettleOnAffirmation
    }
}

/// A per-Instruction leg ID.
#[derive(Encode, Decode, TypeInfo)]
#[derive(Copy, Clone, PartialEq, Eq, PartialOrd, Ord, Default, Debug)]
pub struct LegId(pub u64);
impl_checked_inc!(LegId);

/// A global and unique instruction ID.
#[cfg_attr(feature = "std", derive(Serialize, Deserialize))]
#[derive(Encode, Decode, TypeInfo)]
#[derive(Clone, Copy, Debug, Default, Eq, Ord, PartialEq, PartialOrd)]
pub struct InstructionId(pub u64);
impl_checked_inc!(InstructionId);

impl InstructionId {
    /// Converts an instruction id into a scheduler name.
    pub fn execution_name(&self) -> Vec<u8> {
        (SETTLEMENT_INSTRUCTION_EXECUTION, self.0).encode()
    }
}

/// A wrapper for InstructionMemo
#[derive(Encode, Decode, TypeInfo)]
#[derive(Clone, Debug, Default, PartialEq, Eq, PartialOrd, Ord)]
pub struct InstructionMemo(pub [u8; 32]);

/// Details about an instruction.
#[derive(Encode, Decode, TypeInfo)]
#[derive(Default, Clone, PartialEq, Eq, Debug, PartialOrd, Ord)]
pub struct Instruction<Moment, BlockNumber> {
    /// Unique instruction id. It is an auto incrementing number
    pub instruction_id: InstructionId,
    /// Id of the venue this instruction belongs to
    pub venue_id: VenueId,
    /// Type of settlement used for this instruction
    pub settlement_type: SettlementType<BlockNumber>,
    /// Date at which this instruction was created
    pub created_at: Option<Moment>,
    /// Date from which this instruction is valid
    pub trade_date: Option<Moment>,
    /// Date after which the instruction should be settled (not enforced)
    pub value_date: Option<Moment>,
}

/// Type of assets that can be transferred in a `Leg`.
#[derive(Clone, Debug, Decode, Encode, Eq, PartialEq, TypeInfo)]
pub enum LegAsset {
    /// Fungible token
    Fungible {
        /// Ticker of the fungible token.
        ticker: Ticker,
        /// Amount being trasnferred.
        amount: Balance,
    },
    /// Non Fungible token.
    NonFungible(NFTs),
    /// Assets that don't settle on-chain (e.g USD).
    OffChain {
        /// Ticker for the off-chain asset.
        ticker: Ticker,
        /// Amount transferred.
        amount: Balance,
    },
}

impl LegAsset {
    /// Returns the ticker and amount being transferred.
    pub fn ticker_and_amount(&self) -> (Ticker, Balance) {
        match self {
            LegAsset::Fungible { ticker, amount } => (*ticker, *amount),
            LegAsset::NonFungible(nfts) => (*nfts.ticker(), nfts.len() as Balance),
            LegAsset::OffChain { ticker, amount } => (*ticker, *amount),
        }
    }

    /// Returns true if it's an off-chain leg.
    pub fn is_off_chain(&self) -> bool {
        if let LegAsset::OffChain { .. } = self {
            return true;
        }
        false
    }
}

impl Default for LegAsset {
    fn default() -> Self {
        LegAsset::Fungible {
            ticker: Ticker::default(),
            amount: Balance::default(),
        }
    }
}

/// Defines a leg (i.e the action of a settlement).
#[derive(Clone, Debug, Decode, Default, Encode, Eq, PartialEq, TypeInfo)]
pub struct Leg {
    /// Portfolio of the sender.
    pub from: PortfolioId,
    /// Portfolio of the receiver.
    pub to: PortfolioId,
    /// Assets being transferred.
    pub asset: LegAsset,
}

/// Details about a venue.
#[derive(Encode, Decode, TypeInfo)]
#[derive(Clone, Default, PartialEq, Eq, Debug, PartialOrd, Ord)]
pub struct Venue {
    /// Identity of the venue's creator
    pub creator: IdentityId,
    /// Specifies type of the venue (Only needed for the UI)
    pub venue_type: VenueType,
}

/// Details about an offchain transaction receipt
#[derive(Encode, Decode, Clone, PartialEq, Eq, Debug, PartialOrd, Ord)]
pub struct Receipt<Balance> {
    /// Unique receipt number set by the signer for their receipts
    pub receipt_uid: u64,
    /// Identity of the sender
    pub from: PortfolioId,
    /// Identity of the receiver
    pub to: PortfolioId,
    /// Ticker of the asset being transferred
    pub asset: Ticker,
    /// Amount being transferred
    pub amount: Balance,
}

/// A wrapper for VenueDetails
#[derive(Encode, Decode, TypeInfo, VecU8StrongTyped)]
#[derive(Clone, Debug, Default, PartialEq, Eq, PartialOrd, Ord)]
pub struct ReceiptMetadata(Vec<u8>);

/// Details about an offchain transaction receipt that a user must input
#[derive(Encode, Decode, TypeInfo, Clone, PartialEq, Eq, Debug, PartialOrd, Ord)]
pub struct ReceiptDetails<AccountId, OffChainSignature> {
    /// Unique receipt number set by the signer for their receipts
    pub receipt_uid: u64,
    /// Target leg id
    pub leg_id: LegId,
    /// Signer for this receipt
    pub signer: AccountId,
    /// signature confirming the receipt details
    pub signature: OffChainSignature,
    /// Generic text that can be used to attach messages to receipts
    pub metadata: ReceiptMetadata,
}

/// Stores the number of fungible, non fungible and offchain transfers in a set of legs.
#[derive(Default)]
pub struct AssetCount {
    fungible: u32,
    non_fungible: u32,
    off_chain: u32,
}

<<<<<<< HEAD
impl TransferData {
    /// Creates an instance of [`TransfersData`].
=======
impl AssetCount {
    /// Creates an instance of [`AssetCount`].
>>>>>>> e9039683
    pub fn new(fungible: u32, non_fungible: u32, off_chain: u32) -> Self {
        AssetCount {
            fungible,
            non_fungible,
            off_chain,
        }
    }

    /// Returns the number of fungible transfers.
    pub fn fungible(&self) -> u32 {
        self.fungible
    }

    /// Returns the number of non fungible transfers.
    pub fn non_fungible(&self) -> u32 {
        self.non_fungible
    }

    /// Returns the number of off-chain assets.
    pub fn off_chain(&self) -> u32 {
        self.off_chain
    }

    /// Adds one to the number of fungible transfers.
    pub fn add_fungible(&mut self) {
        self.fungible += 1;
    }

    /// Adds `nfts.len()` to the number of non fungible transfers.
    pub fn add_non_fungible(&mut self, nfts: &NFTs) {
        self.non_fungible += nfts.len() as u32;
    }

    /// Adds one to the number of off-chain assets.
    pub fn add_off_chain(&mut self) {
        self.off_chain += 1;
    }

    /// Adds one to the number of fungible assets.
    /// Returns an error if the number of fungible assets is greater than 1024.
    pub fn try_add_fungible(&mut self) -> Result<(), String> {
        if self.fungible + 1 > 1024 {
            return Err(String::from(
                "Number of fungible assets is greater than allowed",
            ));
        }
        self.fungible += 1;
        Ok(())
    }

    /// Adds `nfts.len()` to the number of non fungible transfers.
    /// Returns an error if the number of non fungible transfers is greater than 1024.
    pub fn try_add_non_fungible(&mut self, nfts: &NFTs) -> Result<(), String> {
        match nfts.len().checked_add(self.non_fungible as usize) {
            Some(new_value) => {
                if new_value > 1024 {
                    return Err(String::from("Number of NFTs is greater than allowed"));
                }
                self.non_fungible += nfts.len() as u32;
            }
            None => return Err(String::from("Number of NFTs is greater than allowed")),
        }
        Ok(())
    }

    /// Adds one to the number of off-chain assets.
    /// Returns an error if the number of off-chain assets is greater than 1024.
    pub fn try_add_off_chain(&mut self) -> Result<(), String> {
        if self.off_chain + 1 > 1024 {
            return Err(String::from(
                "Number of off-chain assets is greater than allowed",
            ));
        }
        self.off_chain += 1;
        Ok(())
    }

    /// Gets the [`AssetCount`] from a slice of [`Leg`].
    pub fn try_from_legs(legs: &[Leg]) -> Result<AssetCount, String> {
        let mut asset_count = AssetCount::default();
        for leg in legs {
            match &leg.asset {
                LegAsset::Fungible { .. } => asset_count.try_add_fungible()?,
                LegAsset::NonFungible(nfts) => asset_count.try_add_non_fungible(&nfts)?,
                LegAsset::OffChain { .. } => asset_count.try_add_off_chain()?,
            }
        }
        Ok(asset_count)
    }

    /// Gets the [`AssetCount`] from a slice of [`(LegId, Leg)`].
    /// Note: Doesn't check for overflows.
    pub fn from_legs(legs: &[(LegId, Leg)]) -> AssetCount {
        let mut asset_count = AssetCount::default();
        for (_, leg) in legs {
            match &leg.asset {
                LegAsset::Fungible { .. } => asset_count.add_fungible(),
                LegAsset::NonFungible(nfts) => asset_count.add_non_fungible(&nfts),
                LegAsset::OffChain { .. } => asset_count.add_off_chain(),
            }
        }
        asset_count
    }
}

/// Stores [`TransferData`], all portfolio that have pre-affirmed the transfer and all portfolios that
/// still have to approve the transfer.
pub struct InstructionInfo {
<<<<<<< HEAD
    /// The number of fungible, non fungible and off-chain transfers in the instruction.
    transfer_data: TransferData,
    /// All portfolios that still need to affirm the instruction.
    portfolios_pending_approval: BTreeSet<PortfolioId>,
    /// All portfolios that have pre-approved the transfer of a ticker.
    portfolios_pre_approved: BTreeSet<PortfolioId>,
}

impl InstructionInfo {
    /// Creates an instance of [`InstructionInfo`].
    pub fn new(
        transfer_data: TransferData,
        portfolios_pending_approval: BTreeSet<PortfolioId>,
        portfolios_pre_approved: BTreeSet<PortfolioId>,
    ) -> Self {
        Self {
            transfer_data,
            portfolios_pending_approval,
            portfolios_pre_approved,
=======
    /// Unique counter parties involved in the instruction.
    parties: BTreeSet<PortfolioId>,
    /// The [`AssetCount`] for the instruction.
    asset_count: AssetCount,
}

impl InstructionInfo {
    /// Creates an instance of `InstructionInfo`.
    pub fn new(parties: BTreeSet<PortfolioId>, asset_count: AssetCount) -> Self {
        Self {
            parties,
            asset_count,
>>>>>>> e9039683
        }
    }

    /// Returns a slice of all portfolios that still have to affirm the instruction.
    pub fn portfolios_pending_approval(&self) -> &BTreeSet<PortfolioId> {
        &self.portfolios_pending_approval
    }

    /// Returns a [`BTreeSet<&PortfolioId>`] of all portfolios that are in `self.portfolios_pre_approved`, but not in `self.portfolios_pending_approval`.
    pub fn portfolios_pre_approved_difference(&self) -> BTreeSet<&PortfolioId> {
        self.portfolios_pre_approved
            .difference(&self.portfolios_pending_approval)
            .collect()
    }

    /// Returns the number of portfolios that still have to affirm the instruction.
    pub fn number_of_pending_affirmations(&self) -> usize {
        self.portfolios_pending_approval.len()
    }

    /// Returns the number of fungible transfers.
    pub fn fungible_transfers(&self) -> u32 {
        self.asset_count.fungible()
    }

    /// Returns the number of non fungible transfers.
    pub fn nfts_transferred(&self) -> u32 {
        self.asset_count.non_fungible()
    }

    /// Returns the number of off-chain transfers.
    pub fn off_chain(&self) -> u32 {
        self.asset_count.off_chain()
    }
}

/// A subset of legs and the [`AssetCount`] for the unfiltered set and the subset.
pub struct FilteredLegs {
    /// A [`Vec<(LegId, Leg)>`] containing a subset of the legs.
    leg_subset: Vec<(LegId, Leg)>,
    /// The [`AssetCount`] for the unfiltered set.
    unfiltered_asset_count: AssetCount,
    /// The [`AssetCount`] for the subset of legs.
    subset_asset_count: AssetCount,
}

impl FilteredLegs {
    /// Returns [`FilteredLegs`] where the subset of legs are the legs where the sender is in the given `portfolio_set`.
    pub fn filter_sender(
        original_set: Vec<(LegId, Leg)>,
        portfolio_set: &BTreeSet<PortfolioId>,
    ) -> Self {
        let unfiltered_asset_count = AssetCount::from_legs(&original_set);
        let leg_subset: Vec<(LegId, Leg)> = original_set
            .into_iter()
            .filter(|(_, leg)| portfolio_set.contains(&leg.from))
            .collect();
        let subset_asset_count = AssetCount::from_legs(&leg_subset);
        FilteredLegs {
            leg_subset,
            unfiltered_asset_count,
            subset_asset_count,
        }
    }

    /// Returns a slice of `[(LegId, Leg)]` containing all legs in the subset.
    pub fn leg_subset(&self) -> &[(LegId, Leg)] {
        &self.leg_subset
    }

    /// Returns the [`AssetCount`] for the unfiltered set.
    pub fn unfiltered_asset_count(&self) -> &AssetCount {
        &self.unfiltered_asset_count
    }

    /// Returns the [`AssetCount`] for the subset of legs.
    pub fn subset_asset_count(&self) -> &AssetCount {
        &self.subset_asset_count
    }
}

/// Stores the number of fungible, non fungible and offchain assets in an instruction, the consumed weight for executing the instruction,
/// and if executing the instruction would fail, the error thrown.
#[cfg_attr(feature = "std", derive(Serialize, Deserialize))]
#[derive(Decode, Encode)]
pub struct ExecuteInstructionInfo {
    /// Number of fungible tokens in the instruction.
    fungible_tokens: u32,
    /// Number of non fungible tokens in the instruction.
    non_fungible_tokens: u32,
    /// Number of off-chain assets in the instruction.
    off_chain_assets: u32,
    /// The weight needed for executing the instruction.
    consumed_weight: Weight,
    /// If the instruction would fail, contains the error.
    error: Option<String>,
}

impl ExecuteInstructionInfo {
    /// Creates an instance of [`ExecuteInstructionInfo`].
    pub fn new(
        fungible_tokens: u32,
        non_fungible_tokens: u32,
        off_chain_assets: u32,
        consumed_weight: Weight,
        error: Option<&str>,
    ) -> Self {
        Self {
            fungible_tokens,
            non_fungible_tokens,
            off_chain_assets,
            consumed_weight,
            error: error.map(|e| e.to_string()),
        }
    }
}<|MERGE_RESOLUTION|>--- conflicted
+++ resolved
@@ -291,13 +291,8 @@
     off_chain: u32,
 }
 
-<<<<<<< HEAD
-impl TransferData {
-    /// Creates an instance of [`TransfersData`].
-=======
 impl AssetCount {
     /// Creates an instance of [`AssetCount`].
->>>>>>> e9039683
     pub fn new(fungible: u32, non_fungible: u32, off_chain: u32) -> Self {
         AssetCount {
             fungible,
@@ -403,12 +398,11 @@
     }
 }
 
-/// Stores [`TransferData`], all portfolio that have pre-affirmed the transfer and all portfolios that
-/// still have to approve the transfer.
+/// Stores [`AssetCount`] for the instruction, all portfolio that have pre-affirmed the transfer
+/// and all portfolios that still have to approve the transfer.
 pub struct InstructionInfo {
-<<<<<<< HEAD
     /// The number of fungible, non fungible and off-chain transfers in the instruction.
-    transfer_data: TransferData,
+    instruction_asset_count: AssetCount,
     /// All portfolios that still need to affirm the instruction.
     portfolios_pending_approval: BTreeSet<PortfolioId>,
     /// All portfolios that have pre-approved the transfer of a ticker.
@@ -418,28 +412,14 @@
 impl InstructionInfo {
     /// Creates an instance of [`InstructionInfo`].
     pub fn new(
-        transfer_data: TransferData,
+        instruction_asset_count: AssetCount,
         portfolios_pending_approval: BTreeSet<PortfolioId>,
         portfolios_pre_approved: BTreeSet<PortfolioId>,
     ) -> Self {
         Self {
-            transfer_data,
+            instruction_asset_count,
             portfolios_pending_approval,
             portfolios_pre_approved,
-=======
-    /// Unique counter parties involved in the instruction.
-    parties: BTreeSet<PortfolioId>,
-    /// The [`AssetCount`] for the instruction.
-    asset_count: AssetCount,
-}
-
-impl InstructionInfo {
-    /// Creates an instance of `InstructionInfo`.
-    pub fn new(parties: BTreeSet<PortfolioId>, asset_count: AssetCount) -> Self {
-        Self {
-            parties,
-            asset_count,
->>>>>>> e9039683
         }
     }
 
@@ -462,17 +442,17 @@
 
     /// Returns the number of fungible transfers.
     pub fn fungible_transfers(&self) -> u32 {
-        self.asset_count.fungible()
+        self.instruction_asset_count.fungible()
     }
 
     /// Returns the number of non fungible transfers.
     pub fn nfts_transferred(&self) -> u32 {
-        self.asset_count.non_fungible()
+        self.instruction_asset_count.non_fungible()
     }
 
     /// Returns the number of off-chain transfers.
     pub fn off_chain(&self) -> u32 {
-        self.asset_count.off_chain()
+        self.instruction_asset_count.off_chain()
     }
 }
 

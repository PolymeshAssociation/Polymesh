// This file is part of the Polymesh distribution (https://github.com/PolymathNetwork/Polymesh).
// Copyright (c) 2020 Polymath

// This program is free software: you can redistribute it and/or modify
// it under the terms of the GNU General Public License as published by
// the Free Software Foundation, version 3.

// This program is distributed in the hope that it will be useful, but
// WITHOUT ANY WARRANTY; without even the implied warranty of
// MERCHANTABILITY or FITNESS FOR A PARTICULAR PURPOSE. See the GNU
// General Public License for more details.

// You should have received a copy of the GNU General Public License
// along with this program. If not, see <http://www.gnu.org/licenses/>.

use crate::{
    identity_id::IdentityId,
<<<<<<< HEAD
    secondary_key::{Permissions, Signatory},
    Ticker,
=======
    secondary_key::{Permission, Signatory},
    PortfolioId, Ticker,
>>>>>>> 8ccfcafb
};
use codec::{Decode, Encode};
use frame_support::dispatch::DispatchError;
#[cfg(feature = "std")]
use serde::{Deserialize, Serialize};
use sp_std::prelude::*;

/// Authorization data for two step processes.
#[derive(Encode, Decode, Clone, PartialEq, Eq, Debug, PartialOrd, Ord)]
#[cfg_attr(feature = "std", derive(Serialize, Deserialize))]
pub enum AuthorizationData<AccountId> {
    /// CDD provider's attestation to change primary key
    AttestPrimaryKeyRotation(IdentityId),
    /// Authorization to change primary key
    RotatePrimaryKey(IdentityId),
    /// Authorization to transfer a ticker
    /// Must be issued by the current owner of the ticker
    TransferTicker(Ticker),
    /// Authorization to transfer a token's primary issuance agent.
    /// Must be issued by the current owner of the token
    TransferPrimaryIssuanceAgent(Ticker),
    /// Add a signer to multisig
    /// Must be issued to the identity that created the ms (and therefore owns it permanently)
    AddMultiSigSigner(AccountId),
    /// Authorization to transfer a token's ownership
    /// Must be issued by the current owner of the asset
    TransferAssetOwnership(Ticker),
    /// Authorization to join an Identity
    /// Must be issued by the identity which is being joined
<<<<<<< HEAD
    JoinIdentity(Permissions),
=======
    JoinIdentity(Vec<Permission>),
    /// Authorization to take custody of a portfolio
    PortfolioCustody(PortfolioId),
>>>>>>> 8ccfcafb
    /// Any other authorization
    /// TODO: Is this used?
    Custom(Ticker),
    /// No authorization data
    NoData,
}

/// Type of authorization.
#[derive(Eq, PartialEq, Encode, Decode, Clone)]
#[cfg_attr(feature = "std", derive(Debug, Serialize, Deserialize))]
pub enum AuthorizationType {
    /// TBD.
    AttestPrimaryKeyRotation,
    /// Authorization to rotate primary key.
    RotatePrimaryKey,
    /// Authorization to transfer a ticker.
    TransferTicker,
    /// Authorization to transfer a token's primary issuance agent.
    TransferPrimaryIssuanceAgent,
    /// Authorization to add some key int a multi signer.
    AddMultiSigSigner,
    /// Authorization to transfer the asset ownership to other identity.
    TransferAssetOwnership,
    /// Join Identity authorization.
    JoinIdentity,
    /// Accept custody of a portfolio
    PortfolioCustody,
    /// Customized authorization.
    Custom,
    /// Undefined authorization.
    NoData,
}

impl<AccountId> Default for AuthorizationData<AccountId> {
    fn default() -> Self {
        AuthorizationData::NoData
    }
}

/// Status of an Authorization after consume is called on it.
#[derive(Encode, Decode, Clone, PartialEq, Eq, Debug, PartialOrd, Ord)]
pub enum AuthorizationError {
    /// Auth does not exist
    Invalid,
    /// Caller not authorized or the identity who created
    /// this authorization is not authorized to create this authorization
    Unauthorized,
    /// Auth expired already
    Expired,
}

impl From<AuthorizationError> for DispatchError {
    fn from(error: AuthorizationError) -> DispatchError {
        match error {
            AuthorizationError::Invalid => DispatchError::Other("Authorization does not exist"),
            AuthorizationError::Unauthorized => {
                DispatchError::Other("Illegal use of Authorization")
            }
            AuthorizationError::Expired => DispatchError::Other("Authorization expired"),
        }
    }
}

/// Authorization struct
#[derive(Encode, Decode, Default, Clone, PartialEq, Debug)]
#[cfg_attr(feature = "std", derive(Serialize, Deserialize))]
pub struct Authorization<AccountId, Moment> {
    /// Enum that contains authorization type and data
    pub authorization_data: AuthorizationData<AccountId>,

    /// Identity of the organization/individual that added this authorization
    pub authorized_by: IdentityId,

    /// time when this authorization expires. optional.
    pub expiry: Option<Moment>,

    /// Authorization id of this authorization
    pub auth_id: u64,
}

/// Data required to fetch and authorization
#[derive(Encode, Decode, Clone, Default, PartialEq, Eq, Debug, PartialOrd, Ord)]
pub struct AuthIdentifier<AccountId: Ord>(pub Signatory<AccountId>, pub u64);<|MERGE_RESOLUTION|>--- conflicted
+++ resolved
@@ -15,13 +15,8 @@
 
 use crate::{
     identity_id::IdentityId,
-<<<<<<< HEAD
     secondary_key::{Permissions, Signatory},
-    Ticker,
-=======
-    secondary_key::{Permission, Signatory},
     PortfolioId, Ticker,
->>>>>>> 8ccfcafb
 };
 use codec::{Decode, Encode};
 use frame_support::dispatch::DispatchError;
@@ -51,13 +46,9 @@
     TransferAssetOwnership(Ticker),
     /// Authorization to join an Identity
     /// Must be issued by the identity which is being joined
-<<<<<<< HEAD
     JoinIdentity(Permissions),
-=======
-    JoinIdentity(Vec<Permission>),
     /// Authorization to take custody of a portfolio
     PortfolioCustody(PortfolioId),
->>>>>>> 8ccfcafb
     /// Any other authorization
     /// TODO: Is this used?
     Custom(Ticker),

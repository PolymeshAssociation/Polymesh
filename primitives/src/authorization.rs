// This file is part of the Polymesh distribution (https://github.com/PolymathNetwork/Polymesh).
// Copyright (c) 2020 Polymath

// This program is free software: you can redistribute it and/or modify
// it under the terms of the GNU General Public License as published by
// the Free Software Foundation, version 3.

// This program is distributed in the hope that it will be useful, but
// WITHOUT ANY WARRANTY; without even the implied warranty of
// MERCHANTABILITY or FITNESS FOR A PARTICULAR PURPOSE. See the GNU
// General Public License for more details.

// You should have received a copy of the GNU General Public License
// along with this program. If not, see <http://www.gnu.org/licenses/>.

use crate::{
    identity_id::IdentityId,
    signing_item::{Permission, Signatory},
    Ticker,
};
use codec::{Decode, Encode};
use frame_support::dispatch::DispatchError;
#[cfg(feature = "std")]
use serde::{Deserialize, Serialize};
use sp_std::prelude::*;

/// Authorization data for two step processes.
#[derive(Encode, Decode, Clone, PartialEq, Eq, Debug, PartialOrd, Ord)]
<<<<<<< HEAD
#[cfg_attr(feature = "std", derive(Serialize, Deserialize))]
pub enum AuthorizationData {
=======
pub enum AuthorizationData<AccountId> {
>>>>>>> 3fdead0f
    /// CDD provider's attestation to change master key
    AttestMasterKeyRotation(IdentityId),
    /// Authorization to change master key
    RotateMasterKey(IdentityId),
    /// Authorization to transfer a ticker
    /// Must be issued by the current owner of the ticker
    TransferTicker(Ticker),
    /// Add a signer to multisig
    /// Must be issued to the identity that created the ms (and therefore owns it permanently)
    AddMultiSigSigner(AccountId),
    /// Authorization to transfer a token's ownership
    /// Must be issued by the current owner of the asset
    TransferAssetOwnership(Ticker),
    /// Authorization to join an Identity
    /// Must be issued by the identity which is being joined
    JoinIdentity(Vec<Permission>),
    /// Any other authorization
    /// TODO: Is this used?
    Custom(Ticker),
    /// No authorization data
    NoData,
}

impl<AccountId> Default for AuthorizationData<AccountId> {
    fn default() -> Self {
        AuthorizationData::NoData
    }
}

/// Status of an Authorization after consume is called on it.
#[derive(Encode, Decode, Clone, PartialEq, Eq, Debug, PartialOrd, Ord)]
pub enum AuthorizationError {
    /// Auth does not exist
    Invalid,
    /// Caller not authorized or the identity who created
    /// this authorization is not authorized to create this authorization
    Unauthorized,
    /// Auth expired already
    Expired,
}

impl From<AuthorizationError> for DispatchError {
    fn from(error: AuthorizationError) -> DispatchError {
        match error {
            AuthorizationError::Invalid => DispatchError::Other("Authorization does not exist"),
            AuthorizationError::Unauthorized => {
                DispatchError::Other("Illegal use of Authorization")
            }
            AuthorizationError::Expired => DispatchError::Other("Authorization expired"),
        }
    }
}

/// Authorization struct
#[derive(Encode, Decode, Default, Clone, PartialEq, Debug)]
#[cfg_attr(feature = "std", derive(Serialize, Deserialize))]
pub struct Authorization<AccountId, Moment> {
    /// Enum that contains authorization type and data
    pub authorization_data: AuthorizationData<AccountId>,

    /// Identity of the organization/individual that added this authorization
    pub authorized_by: IdentityId,

    /// time when this authorization expires. optional.
    pub expiry: Option<Moment>,

    /// Authorization id of this authorization
    pub auth_id: u64,
}

<<<<<<< HEAD
/// Authorization Identity data
#[derive(Encode, Decode, Default, Clone, PartialEq, Eq, Debug, PartialOrd, Ord)]
#[cfg_attr(feature = "std", derive(Serialize, Deserialize))]
pub struct JoinIdentityData {
    /// Target DID under which signing_item need to be added
    pub target_did: IdentityId,

    /// Signing Item
    pub permissions: Vec<Permission>,
}

impl JoinIdentityData {
    /// Use to create the new Self object by providing target_did and permission
    pub fn new(target_did: IdentityId, permissions: Vec<Permission>) -> Self {
        Self {
            target_did,
            permissions,
        }
    }
}

=======
>>>>>>> 3fdead0f
/// Data required to fetch and authorization
#[derive(Encode, Decode, Clone, Default, PartialEq, Eq, Debug, PartialOrd, Ord)]
pub struct AuthIdentifier<AccountId: Ord>(pub Signatory<AccountId>, pub u64);<|MERGE_RESOLUTION|>--- conflicted
+++ resolved
@@ -26,12 +26,8 @@
 
 /// Authorization data for two step processes.
 #[derive(Encode, Decode, Clone, PartialEq, Eq, Debug, PartialOrd, Ord)]
-<<<<<<< HEAD
 #[cfg_attr(feature = "std", derive(Serialize, Deserialize))]
-pub enum AuthorizationData {
-=======
 pub enum AuthorizationData<AccountId> {
->>>>>>> 3fdead0f
     /// CDD provider's attestation to change master key
     AttestMasterKeyRotation(IdentityId),
     /// Authorization to change master key
@@ -102,30 +98,6 @@
     pub auth_id: u64,
 }
 
-<<<<<<< HEAD
-/// Authorization Identity data
-#[derive(Encode, Decode, Default, Clone, PartialEq, Eq, Debug, PartialOrd, Ord)]
-#[cfg_attr(feature = "std", derive(Serialize, Deserialize))]
-pub struct JoinIdentityData {
-    /// Target DID under which signing_item need to be added
-    pub target_did: IdentityId,
-
-    /// Signing Item
-    pub permissions: Vec<Permission>,
-}
-
-impl JoinIdentityData {
-    /// Use to create the new Self object by providing target_did and permission
-    pub fn new(target_did: IdentityId, permissions: Vec<Permission>) -> Self {
-        Self {
-            target_did,
-            permissions,
-        }
-    }
-}
-
-=======
->>>>>>> 3fdead0f
 /// Data required to fetch and authorization
 #[derive(Encode, Decode, Clone, Default, PartialEq, Eq, Debug, PartialOrd, Ord)]
 pub struct AuthIdentifier<AccountId: Ord>(pub Signatory<AccountId>, pub u64);
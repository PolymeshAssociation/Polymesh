--- conflicted
+++ resolved
@@ -9,13 +9,10 @@
 pub enum AuthorizationData {
     /// Authorization to transfer a ticker
     TransferTicker(Vec<u8>),
-<<<<<<< HEAD
+    /// Authorization to transfer a token's ownership
+    TransferTokenOwnership(Vec<u8>),
     /// Authorization to change master key
     RotateMasterKey(Key, IdentityId),
-=======
-    /// Authorization to transfer a token's ownership
-    TransferTokenOwnership(Vec<u8>),
->>>>>>> ef59dcae
     /// Any other authorization
     Custom(Vec<u8>),
     /// No authorization data

--- conflicted
+++ resolved
@@ -13,18 +13,11 @@
 // You should have received a copy of the GNU General Public License
 // along with this program. If not, see <http://www.gnu.org/licenses/>.
 
-<<<<<<< HEAD
-use crate::identity_id::IdentityId;
-use crate::signing_item::Permission;
-use crate::signing_item::Signatory;
-use crate::Ticker;
-=======
 use crate::{
     identity_id::IdentityId,
     signing_item::{Permission, Signatory},
     Ticker,
 };
->>>>>>> 8e0036d3
 use codec::{Decode, Encode};
 use frame_support::dispatch::DispatchError;
 use sp_std::prelude::*;

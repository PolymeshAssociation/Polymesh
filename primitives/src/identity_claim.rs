// This file is part of the Polymesh distribution (https://github.com/PolymathNetwork/Polymesh).
// Copyright (c) 2020 Polymath

// This program is free software: you can redistribute it and/or modify
// it under the terms of the GNU General Public License as published by
// the Free Software Foundation, version 3.

// This program is distributed in the hope that it will be useful, but
// WITHOUT ANY WARRANTY; without even the implied warranty of
// MERCHANTABILITY or FITNESS FOR A PARTICULAR PURPOSE. See the GNU
// General Public License for more details.

// You should have received a copy of the GNU General Public License
// along with this program. If not, see <http://www.gnu.org/licenses/>.

use crate as polymesh_primitives;
use crate::{identity_id::IdentityId, CddId, InvestorZKProofData, Moment, Ticker};

use codec::{Decode, Encode};
use polymesh_primitives_derive::Migrate;
#[cfg(feature = "std")]
use sp_runtime::{Deserialize, Serialize};
use sp_std::prelude::*;

use super::jurisdiction::{CountryCode, JurisdictionName};
use crate::migrate::{Empty, Migrate};

/// It is the asset Id.
pub type ScopeId = IdentityId;

#[cfg_attr(feature = "std", derive(Serialize, Deserialize))]
#[derive(Encode, Decode, Clone, PartialEq, Eq, Debug, PartialOrd, Ord)]
/// Scope: Almost all claim needs a valid scope.
pub enum Scope {
    /// Scoped to an Identity
    Identity(IdentityId),
    /// Scoped to a `Ticker`.
    Ticker(Ticker),
    /// Scoped to arbitrary bytes
    Custom(Vec<u8>),
}

impl From<IdentityId> for Scope {
    fn from(did: IdentityId) -> Self {
        Self::Identity(did)
    }
}

impl From<Ticker> for Scope {
    fn from(ticker: Ticker) -> Self {
        Self::Ticker(ticker)
    }
}

impl From<Vec<u8>> for Scope {
    fn from(vec: Vec<u8>) -> Self {
        Self::Custom(vec)
    }
}

impl Migrate for ScopeOld {
    type Into = Scope;
    type Context = Empty;

    fn migrate(self, _: Self::Context) -> Option<Self::Into> {
        Some(Scope::Identity(self))
    }
}

type CountryCodeOld = JurisdictionName;
<<<<<<< HEAD
/// Scope that was used in the last version
=======
#[allow(missing_docs)]
>>>>>>> b8d9ef63
pub type ScopeOld = IdentityId;

impl From<Option<CddId>> for Empty {
    fn from(_: Option<CddId>) -> Self {
        Self
    }
}

/// All possible claims in polymesh
#[cfg_attr(feature = "std", derive(Serialize, Deserialize))]
#[derive(Encode, Decode, Clone, PartialEq, Eq, Debug, Migrate)]
#[migrate_context(Option<CddId>)]
pub enum Claim {
    /// User is Accredited
    Accredited(#[migrate] Scope),
    /// User is Accredited
    Affiliate(#[migrate] Scope),
    /// User has an active BuyLockup (end date defined in claim expiry)
    BuyLockup(#[migrate] Scope),
    /// User has an active SellLockup (date defined in claim expiry)
    SellLockup(#[migrate] Scope),
    /// User has passed CDD
    #[migrate_from(#[allow(missing_docs)] CustomerDueDiligence)]
    CustomerDueDiligence(#[migrate_with(context?)] CddId),
    /// User is KYC'd
    KnowYourCustomer(#[migrate] Scope),
    /// This claim contains a string that represents the jurisdiction of the user
    Jurisdiction(#[migrate] CountryCode, #[migrate] Scope),
    /// User is exempted
    Exempted(#[migrate] Scope),
    /// User is Blocked
    Blocked(#[migrate] Scope),
    /// Confidential Scope claim
    InvestorZKProof(#[migrate] Scope, ScopeId, CddId, InvestorZKProofData),
    /// Empty claim
    NoData,
}

impl Default for Claim {
    fn default() -> Self {
        Claim::NoData
    }
}

impl Claim {
    /// It returns the claim type.
    pub fn claim_type(&self) -> ClaimType {
        match self {
            Claim::Accredited(..) => ClaimType::Accredited,
            Claim::Affiliate(..) => ClaimType::Affiliate,
            Claim::BuyLockup(..) => ClaimType::BuyLockup,
            Claim::SellLockup(..) => ClaimType::SellLockup,
            Claim::CustomerDueDiligence(..) => ClaimType::CustomerDueDiligence,
            Claim::KnowYourCustomer(..) => ClaimType::KnowYourCustomer,
            Claim::Jurisdiction(..) => ClaimType::Jurisdiction,
            Claim::Exempted(..) => ClaimType::Exempted,
            Claim::Blocked(..) => ClaimType::Blocked,
            Claim::InvestorZKProof(..) => ClaimType::InvestorZKProof,
            Claim::NoData => ClaimType::NoType,
        }
    }

    /// The scope of this claim.
    pub fn as_scope(&self) -> Option<&Scope> {
        match self {
            Claim::Accredited(ref scope) => Some(scope),
            Claim::Affiliate(ref scope) => Some(scope),
            Claim::BuyLockup(ref scope) => Some(scope),
            Claim::SellLockup(ref scope) => Some(scope),
            Claim::CustomerDueDiligence(..) => None,
            Claim::KnowYourCustomer(ref scope) => Some(scope),
            Claim::Jurisdiction(.., ref scope) => Some(scope),
            Claim::Exempted(ref scope) => Some(scope),
            Claim::Blocked(ref scope) => Some(scope),
            Claim::InvestorZKProof(ref ticker_scope, ..) => Some(ticker_scope),
            Claim::NoData => None,
        }
    }

    /// It returns a CDD claim with a wildcard as CddId.
    pub fn make_cdd_wildcard() -> Claim {
        Claim::CustomerDueDiligence(CddId::default())
    }
}

/// Claim type represent the claim without its data.
///
/// # TODO
/// - Could we use `std::mem::Discriminat`?
#[derive(Encode, Decode, Copy, Clone, PartialEq, Eq, Debug, PartialOrd, Ord)]
pub enum ClaimType {
    /// User is Accredited
    Accredited,
    /// User is Accredited
    Affiliate,
    /// User has an active BuyLockup (end date defined in claim expiry)
    BuyLockup,
    /// User has an active SellLockup (date defined in claim expiry)
    SellLockup,
    /// User has passed CDD
    CustomerDueDiligence,
    /// User is KYC'd
    KnowYourCustomer,
    /// This claim contains a string that represents the jurisdiction of the user
    Jurisdiction,
    /// User is exempted
    Exempted,
    /// User is Blocked.
    Blocked,
    ///
    InvestorZKProof,
    /// Empty type
    NoType,
}

impl Default for ClaimType {
    fn default() -> Self {
        ClaimType::NoType
    }
}

/// All information of a particular claim
#[cfg_attr(feature = "std", derive(Serialize, Deserialize, Debug))]
#[derive(Encode, Decode, Clone, Default, PartialEq, Eq, Migrate)]
#[migrate_context(Option<CddId>)]
pub struct IdentityClaim {
    /// Issuer of the claim
    pub claim_issuer: IdentityId,
    /// Issuance date
    pub issuance_date: Moment,
    /// Last updated date
    pub last_update_date: Moment,
    /// Expirty date
    pub expiry: Option<Moment>,
    /// Claim data
    #[migrate]
    pub claim: Claim,
}

impl From<Claim> for IdentityClaim {
    fn from(data: Claim) -> Self {
        IdentityClaim {
            claim: data,
            ..Default::default()
        }
    }
}<|MERGE_RESOLUTION|>--- conflicted
+++ resolved
@@ -67,12 +67,9 @@
     }
 }
 
+/// Old country code
 type CountryCodeOld = JurisdictionName;
-<<<<<<< HEAD
 /// Scope that was used in the last version
-=======
-#[allow(missing_docs)]
->>>>>>> b8d9ef63
 pub type ScopeOld = IdentityId;
 
 impl From<Option<CddId>> for Empty {

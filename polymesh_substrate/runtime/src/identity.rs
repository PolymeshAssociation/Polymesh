--- conflicted
+++ resolved
@@ -78,17 +78,14 @@
         /// DID -> Associated claims
         pub Claims get(claims): map Vec<u8> => Vec<ClaimRecord<T::Moment>>;
 
-<<<<<<< HEAD
         /// How much does creating a DID cost
         pub DidCreationFee get(did_creation_fee) config(): T::Balance;
-=======
+
         // Signing key => DID
         pub SigningKeyDid get(signing_key_did): map Vec<u8> => Vec<u8>;
 
         // Signing key => Charge Fee to did?. Default is false i.e. the fee will be charged from user balance
         pub ChargeDid get(charge_did): map Vec<u8> => bool;
-
->>>>>>> 98eeab1d
     }
 }
 
@@ -541,13 +538,11 @@
         /// DID, beneficiary, amount
         PolyWithdrawnFromDid(Vec<u8>, AccountId, Balance),
 
-<<<<<<< HEAD
         /// DID from, DID to, amount
         PolyTransfer(Vec<u8>, Vec<u8>, Balance),
-=======
+
         /// DID, amount
         PolyChargedFromDid(Vec<u8>, Balance),
->>>>>>> 98eeab1d
 
         /// DID, claim issuer DID
         NewClaimIssuer(Vec<u8>, Vec<u8>),

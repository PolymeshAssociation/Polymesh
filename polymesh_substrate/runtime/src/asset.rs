--- conflicted
+++ resolved
@@ -54,13 +54,9 @@
         // cost in base currency to create a token
         AssetCreationFee get(asset_creation_fee) config(): FeeOf<T>;
         // Checkpoints created per token
-<<<<<<< HEAD
         TotalCheckpoints get(total_checkpoints_of): map (Vec<u8>) => u32;
-=======
-        TotalCheckpoints get(total_checkpoints_of): map (u32) => u32;
         // Total supply of the token at the checkpoint
-        CheckpointTotalSupply get(total_supply_at): map (u32, u32) => T::TokenBalance;
->>>>>>> c8dacd3e
+        CheckpointTotalSupply get(total_supply_at): map (Vec<u8>, u32) => T::TokenBalance;
         // Balance of a user at a checkpoint
         CheckpointBalance get(balance_at_checkpoint): map (Vec<u8>, T::AccountId, u32) => T::TokenBalance;
     }
@@ -73,7 +69,6 @@
         fn deposit_event<T>() = default;
 
         // initializes a new token
-        // generates an integer token_id so that all tokens are unique
         // takes a name, ticker, total supply for the token
         // makes the initiating account the owner of the token
         // the balance of the owner is set to total supply
@@ -117,7 +112,7 @@
         fn transfer(_origin, _ticker: Vec<u8>, to: T::AccountId, value: T::TokenBalance) -> Result {
             let ticker = Self::_toUpper(_ticker);
             let sender = ensure_signed(_origin)?;
-            //Self::_isValidTransfer(token_id, sender.clone(), to.clone(), value);
+            //Self::_isValidTransfer(ticker, sender.clone(), to.clone(), value);
             Self::_transfer(ticker.clone(), sender, to, value)
         }
 
@@ -155,28 +150,20 @@
         }
 
         // called by issuer to create checkpoints
-<<<<<<< HEAD
-        fn createCheckpoint(_origin, _ticker: Vec<u8>) -> Result {
-            let ticker = Self::_toUpper(_ticker);
-=======
-        pub fn create_checkpoint(_origin, token_id: u32) -> Result {
->>>>>>> c8dacd3e
+        pub fn create_checkpoint(_origin, _ticker: Vec<u8>) -> Result {
+            let ticker = Self::_toUpper(_ticker);
             let sender = ensure_signed(_origin)?;
 
-            ensure!(Self::is_owner(token_id.clone(), sender.clone()), "user is not authorized");
-
-            Self::_create_checkpoint(token_id)
-        }
-
-<<<<<<< HEAD
-            Self::_createCheckpoint(ticker.clone())
-=======
+            ensure!(Self::is_owner(ticker.clone(), sender.clone()), "user is not authorized");
+            Self::_create_checkpoint(ticker.clone())
+        }
+
         // called by issuer to create checkpoints
-        pub fn balance_at(_origin, token_id: u32, owner: T::AccountId, checkpoint: u32) -> Result {
+        pub fn balance_at(_origin, _ticker: Vec<u8>, owner: T::AccountId, checkpoint: u32) -> Result {
             ensure_signed(_origin)?; //not needed
-            Self::deposit_event(RawEvent::BalanceAt(token_id, owner.clone(), checkpoint, Self::get_balance_at(token_id, owner, checkpoint)));
+            let ticker = Self::_toUpper(_ticker);
+            Self::deposit_event(RawEvent::BalanceAt(ticker.clone(), owner.clone(), checkpoint, Self::get_balance_at(ticker.clone(), owner, checkpoint)));
             Ok(())
->>>>>>> c8dacd3e
         }
 
     }
@@ -189,18 +176,14 @@
         Balance = <T as utils::Trait>::TokenBalance,
     {
         // event for transfer of tokens
-        // tokenid, from, to, value
+        // ticker, from, to, value
         Transfer(Vec<u8>, AccountId, AccountId, Balance),
         // event when an approval is made
-        // tokenid, owner, spender, value
-<<<<<<< HEAD
+        // ticker, owner, spender, value
         Approval(Vec<u8>, AccountId, AccountId, Balance),
-=======
-        Approval(u32, AccountId, AccountId, Balance),
         // event - used for testing in the absence of custom getters
-        // tokenid, owner, checkpoint, balance
-        BalanceAt(u32, AccountId, u32, Balance),
->>>>>>> c8dacd3e
+        // ticker, owner, checkpoint, balance
+        BalanceAt(Vec<u8>, AccountId, u32, Balance),
     }
 );
 
@@ -215,30 +198,33 @@
 	// Public immutables
 
 	/// Get the asset `id` balance of `who`.
-	pub fn balance(token_id: u32, who: T::AccountId) -> T::TokenBalance {
-        Self::balance_of((token_id, who))
+	pub fn balance(_ticker: Vec<u8>, who: T::AccountId) -> T::TokenBalance {
+        let ticker = Self::_toUpper(_ticker);
+        Self::balance_of((ticker, who))
 	}
 
 	// Get the total supply of an asset `id`
-	pub fn total_supply(token_id: u32) -> T::TokenBalance {
-        Self::token_details(token_id).total_supply
+	pub fn total_supply(_ticker: Vec<u8>) -> T::TokenBalance {
+        let ticker = Self::_toUpper(_ticker);
+        Self::token_details(ticker).total_supply
 	}
 
-    pub fn get_balance_at(token_id: u32, _of: T::AccountId, mut _at: u32) -> T::TokenBalance {
-        let max = Self::total_checkpoints_of(token_id);
+    pub fn get_balance_at(_ticker: Vec<u8>, _of: T::AccountId, mut _at: u32) -> T::TokenBalance {
+        let ticker = Self::_toUpper(_ticker);
+        let max = Self::total_checkpoints_of(ticker.clone());
 
         if _at > max {
             _at = max;
         }
 
         while _at > 0u32 {
-            if <CheckpointBalance<T>>::exists((token_id, _of.clone(), _at)) {
-                return Self::balance_at_checkpoint((token_id, _of.clone(), _at));
+            if <CheckpointBalance<T>>::exists((ticker.clone(), _of.clone(), _at)) {
+                return Self::balance_at_checkpoint((ticker.clone(), _of.clone(), _at));
             }
             _at -= 1;
         }
 
-        return Self::balance_of((token_id, _of.clone()));
+        return Self::balance_of((ticker.clone(), _of.clone()));
     }
 
 
@@ -298,13 +284,8 @@
             .checked_add(&value)
             .ok_or("overflow in calculating balance")?;
 
-<<<<<<< HEAD
-        Self::_updateCheckpoints(ticker.clone(), from.clone(), sender_balance);
-        Self::_updateCheckpoints(ticker.clone(), to.clone(), receiver_balance);
-=======
-        Self::_update_checkpoint(token_id, from.clone(), sender_balance)?;
-        Self::_update_checkpoint(token_id, to.clone(), receiver_balance)?;
->>>>>>> c8dacd3e
+        Self::_update_checkpoint(ticker.clone(), from.clone(), sender_balance);
+        Self::_update_checkpoint(ticker.clone(), to.clone(), receiver_balance);
         // reduce sender's balance
         <BalanceOf<T>>::insert((ticker.clone(), from.clone()), updated_from_balance);
 
@@ -315,8 +296,7 @@
         Ok(())
     }
 
-<<<<<<< HEAD
-    fn _createCheckpoint(_ticker: Vec<u8>) -> Result {
+    fn _create_checkpoint(_ticker: Vec<u8>) -> Result {
         let ticker = Self::_toUpper(_ticker);
         if <TotalCheckpoints<T>>::exists(ticker.clone()) {
             let mut checkpoint_count = Self::total_checkpoints_of(ticker.clone());
@@ -324,32 +304,16 @@
                 .checked_add(1)
                 .ok_or("overflow in adding checkpoint")?;
             <TotalCheckpoints<T>>::insert(ticker.clone(), checkpoint_count);
+            <CheckpointTotalSupply<T>>::insert((ticker.clone(), checkpoint_count), Self::token_details(ticker.clone()).total_supply);
         } else {
             <TotalCheckpoints<T>>::insert(ticker.clone(), 1);
-=======
-    fn _create_checkpoint(token_id: u32) -> Result {
-        if <TotalCheckpoints<T>>::exists(token_id) {
-            let mut checkpoint_count = Self::total_checkpoints_of(token_id);
-            checkpoint_count = checkpoint_count
-                .checked_add(1)
-                .ok_or("overflow in adding checkpoint")?;
-            <TotalCheckpoints<T>>::insert(token_id, checkpoint_count);
-            <CheckpointTotalSupply<T>>::insert((token_id, checkpoint_count), Self::token_details(token_id).total_supply);
-        } else {
-            <TotalCheckpoints<T>>::insert(token_id, 1);
-            <CheckpointTotalSupply<T>>::insert((token_id, 1), Self::token_details(token_id).total_supply);
->>>>>>> c8dacd3e
+            <CheckpointTotalSupply<T>>::insert((ticker.clone(), 1), Self::token_details(ticker.clone()).total_supply);
         }
         Ok(())
     }
 
-<<<<<<< HEAD
-    fn _updateCheckpoints(
+    fn _update_checkpoint(
         _ticker: Vec<u8>,
-=======
-    fn _update_checkpoint(
-        token_id: u32,
->>>>>>> c8dacd3e
         user: T::AccountId,
         user_balance: T::TokenBalance,
     ) -> Result {
@@ -363,26 +327,7 @@
         Ok(())
     }
 
-<<<<<<< HEAD
-    pub fn getBalanceAt(_ticker: Vec<u8>, _of: T::AccountId, mut _at: u32) -> T::TokenBalance {
-        let ticker = Self::_toUpper(_ticker);
-        let max = Self::total_checkpoints_of(ticker.clone());
-
-        if _at > max {
-            _at = max;
-        }
-
-        while _at > 0u32 {
-            if <CheckpointBalance<T>>::exists((ticker.clone(), _of.clone(), _at)) {
-                return Self::balance_at_checkpoint((ticker.clone(), _of.clone(), _at));
-            }
-            _at -= 1;
-        }
-
-        return Self::balance_of((ticker.clone(), _of.clone()));
-    }
-
-    fn _toUpper(_hexArray: Vec<u8>) -> Vec<u8> {
+    pub fn _toUpper(_hexArray: Vec<u8>) -> Vec<u8> {
         let mut hexArray = _hexArray.clone();
         for i in &mut hexArray {
             if *i >= 97 && *i <= 122 {
@@ -390,11 +335,11 @@
             }
         }
         return hexArray;
-=======
-    fn is_owner(token_id:u32, sender: T::AccountId) -> bool {
-        let token = Self::token_details(token_id);
+    }
+
+    fn is_owner(_ticker: Vec<u8>, sender: T::AccountId) -> bool {
+        let token = Self::token_details(_ticker);
         token.owner == sender
->>>>>>> c8dacd3e
     }
 }
 

--- conflicted
+++ resolved
@@ -1,28 +1,19 @@
-<<<<<<< HEAD
 use crate::{
     asset::{self, TickerRegistrationConfig},
-    balances, exemption, general_tm, group, identity, percentage_tm, statistics, utils,
+    balances, exemption, general_tm, group, identity, multisig, percentage_tm, statistics, utils,
 };
-=======
-use crate::{balances, group, identity, multisig};
->>>>>>> ec5ed493
 use codec::Encode;
 use frame_support::{
     dispatch::DispatchResult, impl_outer_dispatch, impl_outer_origin, parameter_types,
     traits::Currency,
 };
 use frame_system::{self as system, EnsureSignedBy};
-<<<<<<< HEAD
-use primitives::{IdentityId, Key};
+use primitives::{IdentityId, Key, Signer};
 use sp_core::{
     crypto::{key_types, Pair as PairTrait},
     sr25519::Pair,
     H256,
 };
-=======
-use primitives::{IdentityId, Key, Signer};
-use sp_core::{crypto::Pair as PairTrait, sr25519::Pair, H256};
->>>>>>> ec5ed493
 use sp_io::TestExternalities;
 use sp_runtime::{
     testing::{Header, UintAuthorityId},
@@ -142,13 +133,8 @@
 }
 
 impl identity::Trait for TestStorage {
-<<<<<<< HEAD
-    type Event = Event;
-    type Proposal = IdentityProposal;
-=======
-    type Event = ();
+    type Event = Event;
     type Proposal = Call;
->>>>>>> ec5ed493
     type AcceptTransferTarget = TestStorage;
     type AddSignerMultiSigTarget = TestStorage;
 }
@@ -243,11 +229,8 @@
 // Publish type alias for each module
 pub type Identity = identity::Module<TestStorage>;
 pub type Balances = balances::Module<TestStorage>;
-<<<<<<< HEAD
 pub type Asset = asset::Module<TestStorage>;
-=======
 pub type MultiSig = multisig::Module<TestStorage>;
->>>>>>> ec5ed493
 
 /// Create externalities
 pub fn build_ext() -> TestExternalities {
@@ -282,7 +265,7 @@
 pub fn make_account(
     id: AccountId,
 ) -> Result<(<TestStorage as frame_system::Trait>::Origin, IdentityId), &'static str> {
-    make_account_with_balance(id, 1_000)
+    make_account_with_balance(id, 1_000_000)
 }
 
 /// It creates an Account and registers its DID.

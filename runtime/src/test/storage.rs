--- conflicted
+++ resolved
@@ -8,19 +8,16 @@
 };
 use frame_system::{self as system, EnsureSignedBy};
 use primitives::{IdentityId, Key};
-<<<<<<< HEAD
-use sr_io::TestExternalities;
-use sr_primitives::{
+use sp_core::{
+    crypto::{key_types, Pair as PairTrait},
+    sr25519::Pair,
+    H256,
+};
+use sp_io::TestExternalities;
+use sp_runtime::{
     testing::{Header, UintAuthorityId},
     traits::{BlakeTwo256, ConvertInto, IdentityLookup, OpaqueKeys, Verify},
-=======
-use sp_core::{crypto::Pair as PairTrait, sr25519::Pair, H256};
-use sp_io::TestExternalities;
-use sp_runtime::{
-    testing::Header,
-    traits::{BlakeTwo256, IdentityLookup, Verify},
->>>>>>> 0081ea36
-    AnySignature, Perbill,
+    AnySignature, KeyTypeId, Perbill,
 };
 use std::convert::TryFrom;
 use test_client::AccountKeyring;
@@ -44,7 +41,6 @@
 type OffChainSignature = AnySignature;
 type SessionIndex = u32;
 type AuthorityId = <AnySignature as Verify>::Signer;
-type WeightMultiplierUpdate = ();
 type Event = ();
 type Version = ();
 
@@ -57,39 +53,22 @@
 
 impl frame_system::Trait for TestStorage {
     type Origin = Origin;
-<<<<<<< HEAD
     type Index = Index;
     type BlockNumber = BlockNumber;
     type Hash = Hash;
     type Hashing = Hashing;
-=======
-    type Index = u64;
-    type BlockNumber = u64;
-    type Call = ();
-    type Hash = H256;
-    type Hashing = BlakeTwo256;
->>>>>>> 0081ea36
     type AccountId = AccountId;
     type Lookup = Lookup;
     type Header = Header;
-<<<<<<< HEAD
     type Event = Event;
 
     type Call = ();
-    type WeightMultiplierUpdate = WeightMultiplierUpdate;
-=======
-    type Event = ();
->>>>>>> 0081ea36
     type BlockHashCount = BlockHashCount;
     type MaximumBlockWeight = MaximumBlockWeight;
     type MaximumBlockLength = MaximumBlockLength;
     type AvailableBlockRatio = AvailableBlockRatio;
-<<<<<<< HEAD
     type Version = Version;
-=======
-    type Version = ();
     type ModuleToIndex = ();
->>>>>>> 0081ea36
 }
 
 parameter_types! {
@@ -104,12 +83,7 @@
     type Balance = u128;
     type OnFreeBalanceZero = ();
     type OnNewAccount = ();
-<<<<<<< HEAD
-    type Event = Event;
-    type TransactionPayment = ();
-=======
-    type Event = ();
->>>>>>> 0081ea36
+    type Event = Event;
     type DustRemoval = ();
     type TransferPayment = ();
     type ExistentialDeposit = ExistentialDeposit;
@@ -197,21 +171,26 @@
 }
 
 impl utils::Trait for TestStorage {
+    type Public = AccountId;
     type OffChainSignature = OffChainSignature;
-    fn validator_id_to_account_id(v: <Self as session::Trait>::ValidatorId) -> Self::AccountId {
+    fn validator_id_to_account_id(
+        v: <Self as pallet_session::Trait>::ValidatorId,
+    ) -> Self::AccountId {
         v
     }
 }
 
 pub struct TestOnSessionEnding;
-impl session::OnSessionEnding<AuthorityId> for TestOnSessionEnding {
+impl pallet_session::OnSessionEnding<AuthorityId> for TestOnSessionEnding {
     fn on_session_ending(_: SessionIndex, _: SessionIndex) -> Option<Vec<AuthorityId>> {
         None
     }
 }
 
 pub struct TestSessionHandler;
-impl session::SessionHandler<AuthorityId> for TestSessionHandler {
+impl pallet_session::SessionHandler<AuthorityId> for TestSessionHandler {
+    const KEY_TYPE_IDS: &'static [KeyTypeId] = &[key_types::DUMMY];
+
     fn on_new_session<Ks: OpaqueKeys>(
         _changed: bool,
         _validators: &[(AuthorityId, Ks)],
@@ -230,10 +209,10 @@
     pub const DisabledValidatorsThreshold: Perbill = Perbill::from_percent(33);
 }
 
-impl session::Trait for TestStorage {
+impl pallet_session::Trait for TestStorage {
     type OnSessionEnding = TestOnSessionEnding;
     type Keys = UintAuthorityId;
-    type ShouldEndSession = session::PeriodicSessions<Period, Offset>;
+    type ShouldEndSession = pallet_session::PeriodicSessions<Period, Offset>;
     type SessionHandler = TestSessionHandler;
     type Event = Event;
     type ValidatorId = AuthorityId;
@@ -261,13 +240,12 @@
     .assimilate_storage(&mut storage)
     .unwrap();
 
-<<<<<<< HEAD
     // Asset genesis.
     asset::GenesisConfig::<TestStorage> {
         asset_creation_fee: 0,
         ticker_registration_fee: 0,
         ticker_registration_config: TickerRegistrationConfig {
-            max_ticker_length: 12,
+            max_ticker_length: 8,
             registration_length: Some(10000),
         },
         fee_collector: AccountKeyring::Dave.public().into(),
@@ -275,10 +253,7 @@
     .assimilate_storage(&mut storage)
     .unwrap();
 
-    sr_io::TestExternalities::new(storage)
-=======
     sp_io::TestExternalities::new(storage)
->>>>>>> 0081ea36
 }
 
 pub fn make_account(
@@ -295,7 +270,7 @@
     let signed_id = Origin::signed(id.clone());
     Balances::make_free_balance_be(&id, balance);
 
-    Identity::register_did(signed_id.clone(), vec![]);
+    Identity::register_did(signed_id.clone(), vec![]).map_err(|_| "Register DID failed")?;
     let did = Identity::get_identity(&Key::try_from(id.encode())?).unwrap();
 
     Ok((signed_id, did))
@@ -312,7 +287,8 @@
     Balances::make_free_balance_be(&acc.public(), balance);
 
     let acc_pub = acc.public();
-    Identity::register_did(Origin::signed(acc_pub.clone()), vec![]);
+    Identity::register_did(Origin::signed(acc_pub.clone()), vec![])
+        .map_err(|_| "Register DID failed")?;
 
     let acc_key = Key::from(acc_pub.0);
     let did =

--- conflicted
+++ resolved
@@ -109,12 +109,8 @@
 impl identity::Trait for TestStorage {
     type Event = ();
     type Proposal = IdentityProposal;
-<<<<<<< HEAD
-    type AcceptTickerTransferTarget = TestStorage;
     type IsKYCProvider = TestStorage;
-=======
     type AcceptTransferTarget = TestStorage;
->>>>>>> ef59dcae
 }
 
 impl crate::asset::AcceptTransfer for TestStorage {

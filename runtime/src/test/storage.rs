<<<<<<< HEAD
use crate::{
    asset::{self, TickerRegistrationConfig},
    balances, exemption, general_tm, identity, percentage_tm, statistics, utils,
};
use primitives::{IdentityId, Key};

=======
use crate::{balances, group, identity};
>>>>>>> e810c00d
use codec::Encode;
use primitives::{IdentityId, Key};
use sr_io::TestExternalities;
use sr_primitives::{
    testing::{Header, UintAuthorityId},
    traits::{BlakeTwo256, ConvertInto, IdentityLookup, OpaqueKeys, Verify},
    AnySignature, Perbill,
};
use srml_support::{
    dispatch::{DispatchError, DispatchResult},
    impl_outer_origin, parameter_types,
    traits::Currency,
};
use std::convert::TryFrom;
use substrate_primitives::{crypto::Pair as PairTrait, sr25519::Pair, Blake2Hasher, H256};
use system::EnsureSignedBy;
use test_client::AccountKeyring;

impl_outer_origin! {
    pub enum Origin for TestStorage {}
}

// For testing the module, we construct most of a mock runtime. This means
// first constructing a configuration type (`Test`) which `impl`s each of the
// configuration traits of modules we want to use.
#[derive(Clone, Eq, PartialEq)]
pub struct TestStorage;

type AccountId = <AnySignature as Verify>::Signer;
type Index = u64;
type BlockNumber = u64;
type Hash = H256;
type Hashing = BlakeTwo256;
type Lookup = IdentityLookup<AccountId>;
type OffChainSignature = AnySignature;
type SessionIndex = u32;
type AuthorityId = <AnySignature as Verify>::Signer;
type WeightMultiplierUpdate = ();
type Event = ();
type Version = ();

parameter_types! {
    pub const BlockHashCount: u32 = 250;
    pub const MaximumBlockWeight: u32 = 4096;
    pub const MaximumBlockLength: u32 = 4096;
    pub const AvailableBlockRatio: Perbill = Perbill::from_percent(75);
}

impl system::Trait for TestStorage {
    type Origin = Origin;
    type Index = Index;
    type BlockNumber = BlockNumber;
    type Hash = Hash;
    type Hashing = Hashing;
    type AccountId = AccountId;
    type Lookup = Lookup;
    type Header = Header;
    type Event = Event;

    type Call = ();
    type WeightMultiplierUpdate = WeightMultiplierUpdate;
    type BlockHashCount = BlockHashCount;
    type MaximumBlockWeight = MaximumBlockWeight;
    type MaximumBlockLength = MaximumBlockLength;
    type AvailableBlockRatio = AvailableBlockRatio;
    type Version = Version;
}

parameter_types! {
    pub const ExistentialDeposit: u64 = 0;
    pub const TransferFee: u64 = 0;
    pub const CreationFee: u64 = 0;
    pub const TransactionBaseFee: u64 = 0;
    pub const TransactionByteFee: u64 = 0;
}

impl balances::Trait for TestStorage {
    type Balance = u128;
    type OnFreeBalanceZero = ();
    type OnNewAccount = ();
    type Event = Event;
    type TransactionPayment = ();
    type DustRemoval = ();
    type TransferPayment = ();

    type ExistentialDeposit = ExistentialDeposit;
    type TransferFee = TransferFee;
    type CreationFee = CreationFee;
    type TransactionBaseFee = TransactionBaseFee;
    type TransactionByteFee = TransactionByteFee;
    type WeightToFee = ConvertInto;
    type Identity = crate::identity::Module<TestStorage>;
}

parameter_types! {
    pub const MinimumPeriod: u64 = 3;
}

impl timestamp::Trait for TestStorage {
    type Moment = u64;
    type OnTimestampSet = ();
    type MinimumPeriod = MinimumPeriod;
}

#[derive(codec::Encode, codec::Decode, Debug, Clone, Eq, PartialEq)]
pub struct IdentityProposal {
    pub dummy: u8,
}

impl sr_primitives::traits::Dispatchable for IdentityProposal {
    type Origin = Origin;
    type Trait = TestStorage;
    type Error = DispatchError;

    fn dispatch(self, _origin: Self::Origin) -> DispatchResult<Self::Error> {
        Ok(())
    }
}

parameter_types! {
    pub const One: AccountId = AccountId::from(AccountKeyring::Dave);
    pub const Two: AccountId = AccountId::from(AccountKeyring::Dave);
    pub const Three: AccountId = AccountId::from(AccountKeyring::Dave);
    pub const Four: AccountId = AccountId::from(AccountKeyring::Dave);
    pub const Five: AccountId = AccountId::from(AccountKeyring::Dave);
}

impl group::Trait<group::Instance1> for TestStorage {
    type Event = ();
    type AddOrigin = EnsureSignedBy<One, AccountId>;
    type RemoveOrigin = EnsureSignedBy<Two, AccountId>;
    type SwapOrigin = EnsureSignedBy<Three, AccountId>;
    type ResetOrigin = EnsureSignedBy<Four, AccountId>;
    type MembershipInitialized = ();
    type MembershipChanged = ();
}

impl identity::Trait for TestStorage {
    type Event = Event;
    type Proposal = IdentityProposal;
    type AcceptTransferTarget = TestStorage;
}

impl crate::asset::AcceptTransfer for TestStorage {
    fn accept_ticker_transfer(_: IdentityId, _: u64) -> Result<(), &'static str> {
        Ok(())
    }
    fn accept_token_ownership_transfer(_: IdentityId, _: u64) -> Result<(), &'static str> {
        Ok(())
    }
}

impl statistics::Trait for TestStorage {}

impl percentage_tm::Trait for TestStorage {
    type Event = Event;
}

impl general_tm::Trait for TestStorage {
    type Event = Event;
    type Asset = asset::Module<TestStorage>;
}

impl asset::Trait for TestStorage {
    type Event = Event;
    type Currency = balances::Module<TestStorage>;
}

impl exemption::Trait for TestStorage {
    type Event = Event;
    type Asset = asset::Module<TestStorage>;
}

impl utils::Trait for TestStorage {
    type OffChainSignature = OffChainSignature;
    fn validator_id_to_account_id(v: <Self as session::Trait>::ValidatorId) -> Self::AccountId {
        v
    }
}

pub struct TestOnSessionEnding;
impl session::OnSessionEnding<AuthorityId> for TestOnSessionEnding {
    fn on_session_ending(_: SessionIndex, _: SessionIndex) -> Option<Vec<AuthorityId>> {
        None
    }
}

pub struct TestSessionHandler;
impl session::SessionHandler<AuthorityId> for TestSessionHandler {
    fn on_new_session<Ks: OpaqueKeys>(
        _changed: bool,
        _validators: &[(AuthorityId, Ks)],
        _queued_validators: &[(AuthorityId, Ks)],
    ) {
    }

    fn on_disabled(_validator_index: usize) {}

    fn on_genesis_session<Ks: OpaqueKeys>(_validators: &[(AuthorityId, Ks)]) {}
}

parameter_types! {
    pub const Period: BlockNumber = 1;
    pub const Offset: BlockNumber = 0;
    pub const DisabledValidatorsThreshold: Perbill = Perbill::from_percent(33);
}

impl session::Trait for TestStorage {
    type OnSessionEnding = TestOnSessionEnding;
    type Keys = UintAuthorityId;
    type ShouldEndSession = session::PeriodicSessions<Period, Offset>;
    type SessionHandler = TestSessionHandler;
    type Event = Event;
    type ValidatorId = AuthorityId;
    type ValidatorIdOf = ConvertInto;
    type SelectInitialValidators = ();
    type DisabledValidatorsThreshold = DisabledValidatorsThreshold;
}

// Publish type alias for each module
pub type Identity = identity::Module<TestStorage>;
pub type Balances = balances::Module<TestStorage>;
pub type Asset = asset::Module<TestStorage>;

/// Create externalities
pub fn build_ext() -> TestExternalities<Blake2Hasher> {
    let mut storage = system::GenesisConfig::default()
        .build_storage::<TestStorage>()
        .unwrap();

    // Identity genesis.
    identity::GenesisConfig::<TestStorage> {
        owner: AccountKeyring::Alice.public().into(),
        did_creation_fee: 250,
    }
    .assimilate_storage(&mut storage)
    .unwrap();

    // Asset genesis.
    asset::GenesisConfig::<TestStorage> {
        asset_creation_fee: 0,
        ticker_registration_fee: 0,
        ticker_registration_config: TickerRegistrationConfig {
            max_ticker_length: 12,
            registration_length: Some(10000),
        },
        fee_collector: AccountKeyring::Dave.public().into(),
    }
    .assimilate_storage(&mut storage)
    .unwrap();

    sr_io::TestExternalities::new(storage)
}

pub fn make_account(
    id: AccountId,
) -> Result<(<TestStorage as system::Trait>::Origin, IdentityId), &'static str> {
    make_account_with_balance(id, 1_000)
}

/// It creates an Account and registers its DID.
pub fn make_account_with_balance(
    id: AccountId,
    balance: <TestStorage as balances::Trait>::Balance,
) -> Result<(<TestStorage as system::Trait>::Origin, IdentityId), &'static str> {
    let signed_id = Origin::signed(id.clone());
    Balances::make_free_balance_be(&id, balance);

    Identity::register_did(signed_id.clone(), vec![])?;
    let did = Identity::get_identity(&Key::try_from(id.encode())?).unwrap();

    Ok((signed_id, did))
}

pub fn register_keyring_account(acc: AccountKeyring) -> Result<IdentityId, &'static str> {
    register_keyring_account_with_balance(acc, 10_000)
}

pub fn register_keyring_account_with_balance(
    acc: AccountKeyring,
    balance: <TestStorage as balances::Trait>::Balance,
) -> Result<IdentityId, &'static str> {
    Balances::make_free_balance_be(&acc.public(), balance);

    let acc_pub = acc.public();
    Identity::register_did(Origin::signed(acc_pub.clone()), vec![])?;

    let acc_key = Key::from(acc_pub.0);
    let did =
        Identity::get_identity(&acc_key).ok_or_else(|| "Key cannot be generated from account")?;

    Ok(did)
}

pub fn account_from(id: u64) -> AccountId {
    let mut enc_id_vec = id.encode();
    enc_id_vec.resize_with(32, Default::default);

    let mut enc_id = [0u8; 32];
    enc_id.copy_from_slice(enc_id_vec.as_slice());

    Pair::from_seed(&enc_id).public()
}<|MERGE_RESOLUTION|>--- conflicted
+++ resolved
@@ -1,13 +1,7 @@
-<<<<<<< HEAD
 use crate::{
     asset::{self, TickerRegistrationConfig},
-    balances, exemption, general_tm, identity, percentage_tm, statistics, utils,
+    balances, exemption, general_tm, group, identity, percentage_tm, statistics, utils,
 };
-use primitives::{IdentityId, Key};
-
-=======
-use crate::{balances, group, identity};
->>>>>>> e810c00d
 use codec::Encode;
 use primitives::{IdentityId, Key};
 use sr_io::TestExternalities;

--- conflicted
+++ resolved
@@ -35,19 +35,12 @@
     balances, identity, utils,
 };
 use codec::Encode;
-<<<<<<< HEAD
 use frame_support::{
     decl_error, decl_event, decl_module, decl_storage, dispatch::DispatchResult, ensure,
 };
 use frame_system::{self as system, ensure_signed};
-use primitives::{IdentityId, Key, Signer};
+use primitives::{IdentityId, Key, Signer, Ticker};
 use sp_std::{convert::TryFrom, prelude::*};
-=======
-use primitives::{IdentityId, Key, Signer, Ticker};
-use rstd::{convert::TryFrom, prelude::*};
-use srml_support::{decl_event, decl_module, decl_storage, dispatch::Result, ensure};
-use system::{self, ensure_signed};
->>>>>>> 817c0e80
 
 /// The module's configuration trait.
 pub trait Trait:
@@ -90,22 +83,22 @@
 decl_storage! {
     trait Store for Module<T: Trait> as Voting {
         /// Mapping of ticker and ballot name -> ballot details
-        pub Ballots get(ballots): linked_map(Ticker, Vec<u8>) => Ballot<T::Moment>;
+        pub Ballots get(fn ballots): linked_map(Ticker, Vec<u8>) => Ballot<T::Moment>;
 
         /// Helper data to make voting cheaper.
         /// (ticker, BallotName) -> NoOfChoices
-        pub TotalChoices get(total_choices): map (Ticker, Vec<u8>) => u64;
+        pub TotalChoices get(fn total_choices): map (Ticker, Vec<u8>) => u64;
 
         /// (Ticker, BallotName, DID) -> Vector of vote weights.
         /// weight at 0 index means weight for choice 1 of motion 1.
         /// weight at 1 index means weight for choice 2 of motion 1.
         /// User must enter 0 vote weight if they don't want to vote for a choice.
-        pub Votes get(votes): map (Ticker, Vec<u8>, IdentityId) => Vec<T::Balance>;
+        pub Votes get(fn votes): map (Ticker, Vec<u8>, IdentityId) => Vec<T::Balance>;
 
         /// (Ticker, BallotName) -> Vector of current vote weights.
         /// weight at 0 index means weight for choice 1 of motion 1.
         /// weight at 1 index means weight for choice 2 of motion 1.
-        pub Results get(results): map (Ticker, Vec<u8>) => Vec<T::Balance>;
+        pub Results get(fn results): map (Ticker, Vec<u8>) => Vec<T::Balance>;
     }
 }
 
@@ -125,33 +118,19 @@
         /// * `ticker` - Ticker of the token for which ballot is to be created
         /// * `ballot_name` - Name of the ballot
         /// * `ballot_details` - Other details of the ballot
-<<<<<<< HEAD
-        pub fn add_ballot(origin, did: IdentityId, ticker: Vec<u8>, ballot_name: Vec<u8>, ballot_details: Ballot<T::Moment>) -> DispatchResult {
-            let sender = Signer::Key( Key::try_from( ensure_signed(origin)?.encode())?);
-            let upper_ticker = utils::bytes_to_upper(&ticker);
+        pub fn add_ballot(origin, did: IdentityId, ticker: Ticker, ballot_name: Vec<u8>, ballot_details: Ballot<T::Moment>) -> DispatchResult {
+            let sender = Signer::Key(Key::try_from(ensure_signed(origin)?.encode())?);
 
             // Check that sender is allowed to act on behalf of `did`
             ensure!(<identity::Module<T>>::is_signer_authorized(did, &sender), Error::<T>::InvalidSigner);
-            ensure!(Self::is_owner(&upper_ticker, did), Error::<T>::InvalidOwner);
-=======
-        pub fn add_ballot(origin, did: IdentityId, ticker: Ticker, ballot_name: Vec<u8>, ballot_details: Ballot<T::Moment>) -> Result {
-            let sender = Signer::Key(Key::try_from(ensure_signed(origin)?.encode())?);
-
-            // Check that sender is allowed to act on behalf of `did`
-            ensure!(<identity::Module<T>>::is_signer_authorized(did, &sender), "sender must be a signing key for DID");
             ticker.canonize();
-            ensure!(Self::is_owner(&ticker, did),"Sender must be the token owner");
->>>>>>> 817c0e80
+            ensure!(Self::is_owner(&ticker, did), Error::<T>::InvalidOwner);
 
             // This avoids cloning the variables to make the same tupple again and again.
             let ticker_ballot_name = (ticker, ballot_name.clone());
 
             // Ensure the uniqueness of the ballot
-<<<<<<< HEAD
-            ensure!(!<Ballots<T>>::exists(&upper_ticker_ballot_name), Error::<T>::AlreadyExists);
-=======
-            ensure!(!<Ballots<T>>::exists(&ticker_ballot_name), "A ballot with same name already exisits");
->>>>>>> 817c0e80
+            ensure!(!<Ballots<T>>::exists(&ticker_ballot_name), Error::<T>::AlreadyExists);
 
             let now = <pallet_timestamp::Module<T>>::get();
 
@@ -177,13 +156,8 @@
 
             <Ballots<T>>::insert(&ticker_ballot_name, ballot_details.clone());
 
-<<<<<<< HEAD
             let initial_results = vec![T::Balance::from(0); total_choices];
-            <Results<T>>::insert(&upper_ticker_ballot_name, initial_results);
-=======
-            let initial_results = vec![0.into(); total_choices];
             <Results<T>>::insert(&ticker_ballot_name, initial_results);
->>>>>>> 817c0e80
 
             Self::deposit_event(RawEvent::BallotCreated(ticker, ballot_name, ballot_details));
 
@@ -197,58 +171,31 @@
         /// * `ticker` - Ticker of the token for which vote is to be cast
         /// * `ballot_name` - Name of the ballot
         /// * `votes` - The actual vote to be cast
-<<<<<<< HEAD
-        pub fn vote(origin, did: IdentityId, ticker: Vec<u8>, ballot_name: Vec<u8>, votes: Vec<T::Balance>) -> DispatchResult {
+        pub fn vote(origin, did: IdentityId, ticker: Ticker, ballot_name: Vec<u8>, votes: Vec<T::Balance>) -> DispatchResult {
             let sender = Signer::Key( Key::try_from( ensure_signed(origin)?.encode())?);
-
-            let upper_ticker = utils::bytes_to_upper(&ticker);
 
             // Check that sender is allowed to act on behalf of `did`
             ensure!(<identity::Module<T>>::is_signer_authorized(did, &sender), Error::<T>::InvalidSigner);
-
-=======
-        pub fn vote(origin, did: IdentityId, ticker: Ticker, ballot_name: Vec<u8>, votes: Vec<T::Balance>) -> Result {
-            let sender = Signer::Key(Key::try_from(ensure_signed(origin)?.encode())?);
-
-            // Check that sender is allowed to act on behalf of `did`
-            ensure!(<identity::Module<T>>::is_signer_authorized(did, &sender), "sender must be a signing key for DID");
             ticker.canonize();
->>>>>>> 817c0e80
+
             // This avoids cloning the variables to make the same tupple again and again
             let ticker_ballot_name = (ticker, ballot_name.clone());
 
             // Ensure validity the ballot
-<<<<<<< HEAD
-            ensure!(<Ballots<T>>::exists(&upper_ticker_ballot_name), Error::<T>::NotExists);
-            let ballot = <Ballots<T>>::get(&upper_ticker_ballot_name);
+            ensure!(<Ballots<T>>::exists(&ticker_ballot_name), Error::<T>::NotExists);
+            let ballot = <Ballots<T>>::get(&ticker_ballot_name);
             let now = <pallet_timestamp::Module<T>>::get();
             ensure!(ballot.voting_start <= now, Error::<T>::NotStarted);
             ensure!(ballot.voting_end > now, Error::<T>::AlreadyEnded);
 
             // Ensure validity of checkpoint
-            ensure!(<asset::TotalCheckpoints>::exists(&upper_ticker), Error::<T>::NoCheckpoints);
-            let count = <asset::TotalCheckpoints>::get(&upper_ticker);
+            ensure!(<asset::TotalCheckpoints>::exists(&ticker), Error::<T>::NoCheckpoints);
+            let count = <asset::TotalCheckpoints>::get(&ticker);
             ensure!(ballot.checkpoint_id <= count, Error::<T>::NoCheckpoints);
 
             // Ensure vote is valid
             if let Ok(votes_len) = u64::try_from(votes.len()) {
-                ensure!(votes_len == <TotalChoices>::get(&upper_ticker_ballot_name), Error::<T>::InvalidVote);
-=======
-            ensure!(<Ballots<T>>::exists(&ticker_ballot_name), "Ballot does not exist");
-            let ballot = <Ballots<T>>::get(&ticker_ballot_name);
-            let now = <timestamp::Module<T>>::get();
-            ensure!(ballot.voting_start <= now, "Voting hasn't started yet");
-            ensure!(ballot.voting_end > now, "Voting ended already");
-
-            // Ensure validity of checkpoint
-            ensure!(<asset::TotalCheckpoints>::exists(&ticker), "No checkpoints created");
-            let count = <asset::TotalCheckpoints>::get(&ticker);
-            ensure!(ballot.checkpoint_id <= count, "Checkpoint has not been created yet");
-
-            // Ensure vote is valid
-            if let Ok(votes_len) = u64::try_from(votes.len()) {
-                ensure!(votes_len == <TotalChoices>::get(&ticker_ballot_name), "Invalid vote");
->>>>>>> 817c0e80
+                ensure!(votes_len == <TotalChoices>::get(&ticker_ballot_name), Error::<T>::InvalidVote);
             } else {
                 return Err(Error::<T>::InvalidVote.into())
             }
@@ -257,11 +204,7 @@
             for vote in &votes {
                 total_votes += *vote;
             }
-<<<<<<< HEAD
-            ensure!(total_votes <= T::Asset::get_balance_at(&upper_ticker, did, ballot.checkpoint_id), Error::<T>::InsufficientBalance);
-=======
-            ensure!(total_votes <= T::Asset::get_balance_at(&ticker, did, ballot.checkpoint_id), "Not enough balance");
->>>>>>> 817c0e80
+            ensure!(total_votes <= T::Asset::get_balance_at(&ticker, did, ballot.checkpoint_id), Error::<T>::InsufficientBalance);
 
             // This avoids cloning the variables to make the same tupple again and again
             let ticker_ballot_name_did = (ticker, ballot_name.clone(), did);
@@ -298,39 +241,22 @@
         /// * `did` - DID of the token owner. Sender must be a signing key or master key of this DID
         /// * `ticker` - Ticker of the token for which ballot is to be cancelled
         /// * `ballot_name` - Name of the ballot
-<<<<<<< HEAD
-        pub fn cancel_ballot(origin, did: IdentityId, ticker: Vec<u8>, ballot_name: Vec<u8>) -> DispatchResult {
+        pub fn cancel_ballot(origin, did: IdentityId, ticker: Ticker, ballot_name: Vec<u8>) -> DispatchResult {
             let sender = Signer::Key( Key::try_from( ensure_signed(origin)?.encode())?);
-            let upper_ticker = utils::bytes_to_upper(&ticker);
 
             // Check that sender is allowed to act on behalf of `did`
             ensure!(<identity::Module<T>>::is_signer_authorized(did, &sender), Error::<T>::InvalidSigner);
-            ensure!(Self::is_owner(&upper_ticker, did), Error::<T>::InvalidOwner);
-=======
-        pub fn cancel_ballot(origin, did: IdentityId, ticker: Ticker, ballot_name: Vec<u8>) -> Result {
-            let sender = Signer::Key(Key::try_from(ensure_signed(origin)?.encode())?);
-
-            // Check that sender is allowed to act on behalf of `did`
-            ensure!(<identity::Module<T>>::is_signer_authorized(did, &sender), "sender must be a signing key for DID");
             ticker.canonize();
-            ensure!(Self::is_owner(&ticker, did),"Sender must be the token owner");
->>>>>>> 817c0e80
+            ensure!(Self::is_owner(&ticker, did), Error::<T>::InvalidOwner);
 
             // This avoids cloning the variables to make the same tupple again and again
             let ticker_ballot_name = (ticker, ballot_name.clone());
 
             // Ensure the existance of valid ballot
-<<<<<<< HEAD
-            ensure!(<Ballots<T>>::exists(&upper_ticker_ballot_name), Error::<T>::NotExists);
-            let ballot = <Ballots<T>>::get(&upper_ticker_ballot_name);
+            ensure!(<Ballots<T>>::exists(&ticker_ballot_name), Error::<T>::NotExists);
+            let ballot = <Ballots<T>>::get(&ticker_ballot_name);
             let now = <pallet_timestamp::Module<T>>::get();
             ensure!(now < ballot.voting_end, Error::<T>::AlreadyEnded);
-=======
-            ensure!(<Ballots<T>>::exists(&ticker_ballot_name), "Ballot does not exisit");
-            let ballot = <Ballots<T>>::get(&ticker_ballot_name);
-            let now = <timestamp::Module<T>>::get();
-            ensure!(now < ballot.voting_end, "Voting already ended");
->>>>>>> 817c0e80
 
             // Clearing results
             <Results<T>>::mutate(&ticker_ballot_name, |results| {

--- conflicted
+++ resolved
@@ -402,19 +402,14 @@
     use super::*;
     use crate::{balances, committee, group, identity};
     use core::result::Result as StdResult;
-<<<<<<< HEAD
     use frame_support::{
         assert_noop, assert_ok, dispatch::DispatchResult, parameter_types, Hashable,
     };
     use frame_system::EnsureSignedBy;
     use frame_system::{self as system};
+    use primitives::IdentityId;
     use sp_core::H256;
     use sp_runtime::{
-=======
-    use primitives::IdentityId;
-    use sr_io::with_externalities;
-    use sr_primitives::{
->>>>>>> e810c00d
         testing::Header,
         traits::{BlakeTwo256, Block as BlockT, IdentityLookup, Verify},
         AnySignature, BuildStorage, Perbill,

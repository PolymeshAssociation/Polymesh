//! # SecurityToken offering Module
//!
//! The STO module provides the way of investing into an asset.
//!
//! ## Overview
//!
//! The STO module provides functions for:
//!
//! - Launching a STO for a given asset
//! - Buy asset from a STO
//! - Pause/Unpause feature of the STO.
//!
//! ### Terminology
//!
//! - **Allowed tokens:** It is a list of tokens allowed as an investment currency for a given STO.
//! - **Simple tokens:** These can be wrapped ETH, BTC, DAI or any other blockchain native currency
//! but it can't be a native token neither an asset.
//!
//! ## Interface
//!
//! ### Dispatchable Functions
//!
//! - `launch_sto` - Used to initialize the STO for a given asset
//! - `buy_tokens` - Used to bought asset corresponding to the native currency i.e POLY
//! - `modify_allowed_tokens` - Modify the list of tokens used as investment currency for a given STO
//! - `buy_tokens_by_simple_token` - Used to bought assets corresponds to a simple token
//! - `pause_sto` - Used to pause the STO of a given token
//! - `unpause_sto` - Used to un pause the STO of a given token.

use crate::{
    asset::AssetTrait,
    balances, general_tm, identity,
    simple_token::{self, SimpleTokenTrait},
    utils,
};
use primitives::{IdentityId, Key, Signer, Ticker};

use codec::Encode;
use frame_support::traits::Currency;
use frame_support::{decl_event, decl_module, decl_storage, dispatch::DispatchResult, ensure};
use frame_system::{self as system, ensure_signed};
use sp_runtime::traits::{CheckedAdd, CheckedDiv, CheckedMul, CheckedSub};
use sp_std::{convert::TryFrom, prelude::*};

/// The module's configuration trait.
pub trait Trait:
    pallet_timestamp::Trait + frame_system::Trait + utils::Trait + balances::Trait + general_tm::Trait
{
    /// The overarching event type.
    type Event: From<Event<Self>> + Into<<Self as frame_system::Trait>::Event>;
    type SimpleTokenTrait: simple_token::SimpleTokenTrait<Self::Balance>;
}

#[derive(codec::Encode, codec::Decode, Default, Clone, PartialEq, Debug)]
pub struct STO<V, W> {
    beneficiary_did: IdentityId,
    cap: V,
    sold: V,
    rate: u128,
    start_date: W,
    end_date: W,
    active: bool,
}

#[derive(codec::Encode, codec::Decode, Default, Clone, PartialEq, Debug)]
pub struct Investment<V, W> {
    investor_did: IdentityId,
    amount_paid: V,
    tokens_purchased: V,
    last_purchase_date: W,
}

decl_storage! {
    trait Store for Module<T: Trait> as STOCapped {
        /// Tokens can have multiple whitelists that (for now) check entries individually within each other
        /// (ticker, sto_id) -> STO
        StosByToken get(fn stos_by_token): map (Ticker, u32) => STO<T::Balance,T::Moment>;
        /// It returns the sto count corresponds to its ticker
        /// ticker -> sto count
<<<<<<< HEAD
        StoCount get(sto_count): map Vec<u8> => u32;
=======
        StoCount get(fn sto_count): map Ticker => u32;
>>>>>>> 0081ea36
        /// List of SimpleToken tokens which will be accepted as the fund raised type for the STO
        /// (asset_ticker, sto_id, index) -> simple_token_ticker
        AllowedTokens get(fn allowed_tokens): map (Ticker, u32, u32) => Ticker;
        /// To track the index of the token address for the given STO
        /// (Asset_ticker, sto_id, simple_token_ticker) -> index
        TokenIndexForSTO get(fn token_index_for_sto): map (Ticker, u32, Ticker) => Option<u32>;
        /// To track the no of different tokens allowed as fund raised type for the given STO
        /// (asset_ticker, sto_id) -> count
        TokensCountForSto get(fn tokens_count_for_sto): map (Ticker, u32) => u32;
        /// To track the investment data of the investor corresponds to ticker
        /// (asset_ticker, sto_id, DID) -> Investment structure
        InvestmentData get(fn investment_data): map (Ticker, u32, IdentityId) => Investment<T::Balance, T::Moment>;
        /// To track the investment amount of the investor corresponds to ticker using SimpleToken
        /// (asset_ticker, simple_token_ticker, sto_id, accountId) -> Invested balance
        SimpleTokenSpent get(fn simple_token_token_spent): map (Ticker, Ticker, u32, IdentityId) => T::Balance;
    }
}

decl_module! {
    /// The module declaration.
    pub struct Module<T: Trait> for enum Call where origin: T::Origin {
        /// Initializing events
        /// this is needed only if you are using events in your module
        fn deposit_event() = default;

        /// Used to initialize the STO for a given asset
        ///
        /// # Arguments
        /// * `origin` Signing key of the token owner who wants to initialize the sto
        /// * `did` DID of the token owner
        /// * `ticker` Ticker of the token
        /// * `beneficiary_did` DID which holds all the funds collected
        /// * `cap` Total amount of tokens allowed for sale
        /// * `rate` Rate of asset in terms of native currency
        /// * `start_date` Unix timestamp at when STO starts
        /// * `end_date` Unix timestamp at when STO ends
        /// * `simple_token_ticker` Ticker of the simple token
        pub fn launch_sto(
            origin,
            did: IdentityId,
            ticker: Ticker,
            beneficiary_did: IdentityId,
            cap: T::Balance,
            rate: u128,
            start_date: T::Moment,
            end_date: T::Moment,
            simple_token_ticker: Ticker
        ) -> DispatchResult {
            let sender = Signer::Key(Key::try_from(ensure_signed(origin)?.encode())?);

            // Check that sender is allowed to act on behalf of `did`
            ensure!(<identity::Module<T>>::is_signer_authorized(did, &sender), "sender must be a signing key for DID");

            ticker.canonize();
            let sold:T::Balance = 0.into();
            ensure!(Self::is_owner(&ticker, did),"Sender must be the token owner");

            let sto = STO {
                beneficiary_did,
                cap,
                sold,
                rate,
                start_date,
                end_date,
                active: true
            };

            let sto_count = Self::sto_count(ticker);
            let new_sto_count = sto_count
                .checked_add(1)
                .ok_or("overflow in calculating next sto count")?;

            let token_count = Self::tokens_count_for_sto((ticker, sto_count));
            let new_token_count = token_count.checked_add(1).ok_or("overflow new token count value")?;

            <StosByToken<T>>::insert((ticker, sto_count), sto);
            <StoCount>::insert(ticker, new_sto_count);

            if simple_token_ticker.len() > 0 {
                // Addition of the SimpleToken token as the fund raised type.
                <TokenIndexForSTO>::insert((ticker, sto_count, simple_token_ticker), new_token_count);
                <AllowedTokens>::insert((ticker, sto_count, new_token_count), simple_token_ticker);
                <TokensCountForSto>::insert((ticker, sto_count), new_token_count);

                Self::deposit_event(RawEvent::ModifyAllowedTokens(ticker, simple_token_ticker, sto_count, true));
            }
            sp_runtime::print("Capped STO launched!!!");

            Ok(())
        }

        /// Used to buy tokens
        ///
        /// # Arguments
        /// * `origin` Signing key of the investor
        /// * `did` DID of the investor
        /// * `ticker` Ticker of the token
        /// * `sto_id` A unique identifier to know which STO investor wants to invest in
        /// * `value` Amount of POLY wants to invest in
        pub fn buy_tokens(origin, did: IdentityId, ticker: Ticker, sto_id: u32, value: T::Balance ) -> DispatchResult {
            let sender = ensure_signed(origin)?;
            let sender_signer = Signer::Key(Key::try_from(sender.encode())?);

            // Check that sender is allowed to act on behalf of `did`
            ensure!(<identity::Module<T>>::is_signer_authorized(did, &sender_signer), "sender must be a signing key for DID");

            ticker.canonize();
            let mut selected_sto = Self::stos_by_token((ticker, sto_id));
            // Pre validation checks
            ensure!(Self::_pre_validation(&ticker, did, selected_sto.clone()).is_ok(), "Invalidate investment");
            // Make sure sender has enough balance
            let sender_balance = <balances::Module<T> as Currency<_>>::free_balance(&sender);
            ensure!(sender_balance >= value,"Insufficient funds");

            // Get the invested amount of investment currency and amount of ST tokens minted as a return of investment
            let token_amount_value = Self::_get_invested_amount_and_tokens(
                value,
                selected_sto.clone()
            )?;
            let _allowed_value = token_amount_value.1;

            selected_sto.sold = selected_sto.sold
                .checked_add(&token_amount_value.0)
                .ok_or("overflow while calculating tokens sold")?;

            // Mint tokens and update STO
            T::Asset::_mint_from_sto(&ticker, did, token_amount_value.0)?;

            // Transfer poly to token owner
            // TODO: transfer between DIDs
            //<balances::Module<T> as Currency<_>>::transfer(
                //&sender,
                //&selected_sto.beneficiary_did,
                //allowed_value
                //)?;

            // Update storage values
            Self::_update_storage(
                ticker,
                sto_id.clone(),
                did.clone(),
                token_amount_value.1,
                token_amount_value.0,
                Ticker::from_slice(&[0]),
                0.into(),
                selected_sto.clone()
            )?;

            Ok(())
        }


        /// Modify the list of allowed tokens (stable coins) corresponds to given token/asset
        ///
        /// # Arguments
        /// * `origin` Signing key of the token owner
        /// * `did` DID of the token owner
        /// * `ticker` Ticker of the token
        /// * `sto_id` A unique identifier to know which STO investor wants to invest in.
        /// * `simple_token_ticker` Ticker of the stable coin
        /// * `modify_status` Boolean to know whether the provided simple token ticker will be used or not.
        pub fn modify_allowed_tokens(origin, did: IdentityId, ticker: Ticker, sto_id: u32, simple_token_ticker: Ticker, modify_status: bool) -> DispatchResult {
            let sender = Signer::Key(Key::try_from(ensure_signed(origin)?.encode())?);

            /// Check that sender is allowed to act on behalf of `did`
            ensure!(<identity::Module<T>>::is_signer_authorized(did, &sender), "sender must be a signing key for DID");
            ticker.canonize();
            let selected_sto = Self::stos_by_token((ticker, sto_id));
            let now = <pallet_timestamp::Module<T>>::get();
            // Right now we are only allowing the issuer to change the configuration only before the STO start not after the start
            // or STO should be in non-active stage
            ensure!(now < selected_sto.start_date || !selected_sto.active, "STO is already started");
            ensure!(Self::is_owner(&ticker, did), "Not authorised to execute this function");

            let token_index = Self::token_index_for_sto((ticker, sto_id, simple_token_ticker));
            let token_count = Self::tokens_count_for_sto((ticker, sto_id));

            let current_status = match token_index == None {
                true => false,
                false => true,
            };

            ensure!(current_status != modify_status, "Already in that state");

            if modify_status {
                let new_count = token_count.checked_add(1).ok_or("overflow new token count value")?;
                <TokenIndexForSTO>::insert((ticker, sto_id, simple_token_ticker), new_count);
                <AllowedTokens>::insert((ticker, sto_id, new_count), simple_token_ticker);
                <TokensCountForSto>::insert((ticker, sto_id), new_count);
            } else {
                let new_count = token_count.checked_sub(1).ok_or("underflow new token count value")?;
                <TokenIndexForSTO>::insert((ticker, sto_id, simple_token_ticker), new_count);
                <AllowedTokens>::insert((ticker, sto_id, new_count), Ticker::default());
                <TokensCountForSto>::insert((ticker, sto_id), new_count);
            }

            Self::deposit_event(RawEvent::ModifyAllowedTokens(ticker, simple_token_ticker, sto_id, modify_status));

            Ok(())

        }

        /// Used to buy tokens using stable coins
        ///
        /// # Arguments
        /// * `origin` Signing key of the investor
        /// * `did` DID of the investor
        /// * `ticker` Ticker of the token
        /// * `sto_id` A unique identifier to know which STO investor wants to invest in
        /// * `value` Amount of POLY wants to invest in
        /// * `simple_token_ticker` Ticker of the simple token
        pub fn buy_tokens_by_simple_token(origin, did: IdentityId, ticker: Ticker, sto_id: u32, value: T::Balance, simple_token_ticker: Ticker) -> DispatchResult {
            let sender = Signer::Key(Key::try_from(ensure_signed(origin)?.encode())?);

            // Check that sender is allowed to act on behalf of `did`
            ensure!(<identity::Module<T>>::is_signer_authorized(did, &sender), "sender must be a signing key for DID");
            ticker.canonize();
            // Check whether given token is allowed as investment currency or not
            ensure!(Self::token_index_for_sto((ticker, sto_id, simple_token_ticker)) != None, "Given token is not a permitted investment currency");
            let mut selected_sto = Self::stos_by_token((ticker, sto_id));
            // Pre validation checks
            ensure!(Self::_pre_validation(&ticker, did, selected_sto.clone()).is_ok(), "Invalidate investment");
            // Make sure sender has enough balance
            ensure!(T::SimpleTokenTrait::balance_of(simple_token_ticker, did.clone()) >= value, "Insufficient balance");

            // Get the invested amount of investment currency and amount of ST tokens minted as a return of investment
            let token_amount_value = Self::_get_invested_amount_and_tokens(
                value,
                selected_sto.clone()
            )?;

            selected_sto.sold = selected_sto.sold
                .checked_add(&token_amount_value.0)
                .ok_or("overflow while calculating tokens sold")?;

            let simple_token_investment = (Self::simple_token_token_spent((ticker, simple_token_ticker, sto_id, did.clone())))
                                    .checked_add(&token_amount_value.1)
                                    .ok_or("overflow while updating the simple_token investment value")?;

            // Mint tokens and update STO
            let _minted_tokes = T::Asset::_mint_from_sto(&ticker, did, token_amount_value.0);
            // Transfer the simple_token invested token to beneficiary account
            T::SimpleTokenTrait::transfer(did, &simple_token_ticker, selected_sto.beneficiary_did, token_amount_value.1)?;

            // Update storage values
            Self::_update_storage(
                ticker,
                sto_id.clone(),
                did.clone(),
                token_amount_value.1,
                token_amount_value.0,
                simple_token_ticker,
                simple_token_investment,
                selected_sto.clone()
            )?;
            Ok(())
        }

        /// Pause the STO, Can only be called by the token owner
        /// By doing this every operations on given sto_id would get freezed like buy_tokens
        ///
        /// # Arguments
        /// * `origin` Signing key of the token owner
        /// * `did` DID of the token owner
        /// * `ticker` Ticker of the token
        /// * `sto_id` A unique identifier to know which STO needs to paused
        pub fn pause_sto(origin, did: IdentityId, ticker: Ticker, sto_id: u32) -> DispatchResult {
            let sender = Signer::Key(Key::try_from(ensure_signed(origin)?.encode())?);

            // Check that sender is allowed to act on behalf of `did`
            ensure!(<identity::Module<T>>::is_signer_authorized(did, &sender), "sender must be a signing key for DID");
            ticker.canonize();
            // Check valid STO id
            ensure!(Self::sto_count(ticker) >= sto_id, "Invalid sto id");
            // Access the STO data
            let mut selected_sto = Self::stos_by_token((ticker, sto_id));
            // Check the flag
            ensure!(selected_sto.active, "Already paused");
            // Change the flag
            selected_sto.active = false;
            // Update the storage
            <StosByToken<T>>::insert((ticker, sto_id), selected_sto);
            Ok(())
        }

        /// Un-pause the STO, Can only be called by the token owner
        /// By doing this every operations on given sto_id would get un freezed.
        ///
        /// # Arguments
        /// * `origin` Signing key of the token owner
        /// * `did` DID of the token owner
        /// * `ticker` Ticker of the token
        /// * `sto_id` A unique identifier to know which STO needs to un paused
        pub fn unpause_sto(origin, did: IdentityId, ticker: Ticker, sto_id: u32) -> DispatchResult {
            let sender = Signer::Key(Key::try_from(ensure_signed(origin)?.encode())?);

            // Check that sender is allowed to act on behalf of `did`
            ensure!(<identity::Module<T>>::is_signer_authorized(did, &sender), "sender must be a signing key for DID");
            ticker.canonize();
            // Check valid STO id
            ensure!(Self::sto_count(ticker) >= sto_id, "Invalid sto id");
            // Access the STO data
            let mut selected_sto = Self::stos_by_token((ticker, sto_id));
            // Check the flag
            ensure!(!selected_sto.active, "Already in the active state");
            // Change the flag
            selected_sto.active = true;
            // Update the storage
            <StosByToken<T>>::insert((ticker, sto_id), selected_sto);
            Ok(())
        }

    }
}

decl_event!(
    pub enum Event<T>
    where
        Balance = <T as balances::Trait>::Balance,
    {
        ModifyAllowedTokens(Ticker, Ticker, u32, bool),
        /// Emit when Asset get purchased by the investor
        /// Ticker, SimpleToken token, sto_id, investor DID, amount invested, amount of token purchased
        AssetPurchase(Ticker, Ticker, u32, IdentityId, Balance, Balance),
    }
);

impl<T: Trait> Module<T> {
    pub fn is_owner(ticker: &Ticker, did: IdentityId) -> bool {
        T::Asset::is_owner(ticker, did)
    }

    fn _pre_validation(
        _ticker: &Ticker,
        _did: IdentityId,
        selected_sto: STO<T::Balance, T::Moment>,
    ) -> DispatchResult {
        // TODO: Validate that buyer is whitelisted for primary issuance.
        // Check whether the sto is unpaused or not
        ensure!(selected_sto.active, "sto is paused");
        // Check whether the sto is already ended
        let now = <pallet_timestamp::Module<T>>::get();
        ensure!(
            now >= selected_sto.start_date && now <= selected_sto.end_date,
            "STO has not started or already ended"
        );
        Ok(())
    }

    fn _get_invested_amount_and_tokens(
        invested_amount: T::Balance,
        selected_sto: STO<T::Balance, T::Moment>,
    ) -> core::result::Result<(T::Balance, T::Balance), &'static str> {
        // Calculate tokens to mint
        let mut token_conversion = invested_amount
            .checked_mul(&selected_sto.rate.into())
            .ok_or("overflow in calculating tokens")?;
        let allowed_token_sold = selected_sto
            .cap
            .checked_sub(&selected_sto.sold)
            .ok_or("underflow while calculating the amount of token sold")?;
        let mut allowed_value = invested_amount;
        // Make sure there's still an allocation
        // Instead of reverting, buy up to the max and refund excess amount of investment currency.
        if token_conversion > allowed_token_sold {
            token_conversion = allowed_token_sold;
            allowed_value = token_conversion
                .checked_div(&selected_sto.rate.into())
                .ok_or("incorrect division")?;
        }
        Ok((token_conversion, allowed_value))
    }

    fn _update_storage(
        ticker: Ticker,
        sto_id: u32,
        did: IdentityId,
        investment_amount: T::Balance,
        new_tokens_minted: T::Balance,
        simple_token_ticker: Ticker,
        simple_token_investment: T::Balance,
        selected_sto: STO<T::Balance, T::Moment>,
    ) -> DispatchResult {
        // Store Investment DATA
        let mut investor_holder = Self::investment_data((ticker, sto_id, did));
        if investor_holder.investor_did == IdentityId::default() {
            investor_holder.investor_did = did.clone();
        }
        investor_holder.tokens_purchased = investor_holder
            .tokens_purchased
            .checked_add(&new_tokens_minted)
            .ok_or("overflow while updating the invested amount")?;
        investor_holder.last_purchase_date = <pallet_timestamp::Module<T>>::get();

        if simple_token_ticker != Ticker::default() {
            <SimpleTokenSpent<T>>::insert(
                (ticker, simple_token_ticker, sto_id, did),
                simple_token_investment,
            );
        } else {
            investor_holder.amount_paid = investor_holder
                .amount_paid
                .checked_add(&investment_amount)
                .ok_or("overflow while updating the invested amount")?;
        }
        <StosByToken<T>>::insert((ticker, sto_id), selected_sto);
        // Emit Event
        Self::deposit_event(RawEvent::AssetPurchase(
            ticker,
            simple_token_ticker,
            sto_id,
            did,
            investment_amount,
            new_tokens_minted,
        ));
        sp_runtime::print("Invested in STO");
        Ok(())
    }
}

/// tests for this module
#[cfg(test)]
mod tests {
    /*
     *    use super::*;
     *
     *    use substrate_primitives::{Blake2Hasher, H256};
     *    use sp_io::with_externalities;
     *    use sp_runtime::{
     *        testing::{Digest, DigestItem, Header},
     *        traits::{BlakeTwo256, IdentityLookup},
     *        BuildStorage,
     *    };
     *    use frame_support::{assert_ok, impl_outer_origin};
     *
     *    impl_outer_origin! {
     *        pub enum Origin for Test {}
     *    }
     *
     *    // For testing the module, we construct most of a mock runtime. This means
     *    // first constructing a configuration type (`Test`) which `impl`s each of the
     *    // configuration traits of modules we want to use.
     *    #[derive(Clone, Eq, PartialEq)]
     *    pub struct Test;
     *    impl frame_system::Trait for Test {
     *        type Origin = Origin;
     *        type Index = u64;
     *        type BlockNumber = u64;
     *        type Hash = H256;
     *        type Hashing = BlakeTwo256;
     *        type Digest = H256;
     *        type AccountId = u64;
     *        type Lookup = IdentityLookup<Self::AccountId>;
     *        type Header = Header;
     *        type Event = ();
     *        type Log = DigestItem;
     *    }
     *    impl Trait for Test {
     *        type Event = ();
     *    }
     *    type TransferValidationModule = Module<Test>;
     *
     *    // This function basically just builds a genesis storage key/value store according to
     *    // our desired mockup.
     *    fn new_test_ext() -> sp_io::TestExternalities<Blake2Hasher> {
     *        frame_system::GenesisConfig::default()
     *            .build_storage()
     *            .unwrap()
     *            .0
     *            .into()
     *    }
     */
}<|MERGE_RESOLUTION|>--- conflicted
+++ resolved
@@ -77,11 +77,7 @@
         StosByToken get(fn stos_by_token): map (Ticker, u32) => STO<T::Balance,T::Moment>;
         /// It returns the sto count corresponds to its ticker
         /// ticker -> sto count
-<<<<<<< HEAD
-        StoCount get(sto_count): map Vec<u8> => u32;
-=======
         StoCount get(fn sto_count): map Ticker => u32;
->>>>>>> 0081ea36
         /// List of SimpleToken tokens which will be accepted as the fund raised type for the STO
         /// (asset_ticker, sto_id, index) -> simple_token_ticker
         AllowedTokens get(fn allowed_tokens): map (Ticker, u32, u32) => Ticker;

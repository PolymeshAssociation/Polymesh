--- conflicted
+++ resolved
@@ -290,12 +290,8 @@
         /// * `value` Amount of POLY wants to invest in
         /// * `simple_token_ticker` Ticker of the simple token
         pub fn buy_tokens_by_simple_token(origin, did: IdentityId, ticker: Ticker, sto_id: u32, value: T::Balance, simple_token_ticker: Ticker) -> DispatchResult {
-<<<<<<< HEAD
             let sender = ensure_signed(origin)?;
-            let signer = Signer::AccountKey(AccountKey::try_from(&sender.encode())?);
-=======
-            let sender = Signatory::AccountKey(AccountKey::try_from(ensure_signed(origin)?.encode())?);
->>>>>>> c8adc079
+            let signer = Signatory::AccountKey(AccountKey::try_from(&sender.encode())?);
 
             // Check that sender is allowed to act on behalf of `did`
             ensure!(<identity::Module<T>>::is_signer_authorized(did, &signer), "sender must be a signing key for DID");

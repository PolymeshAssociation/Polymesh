--- conflicted
+++ resolved
@@ -1451,7 +1451,6 @@
         weights::{DispatchInfo, Weight},
         Perbill,
     };
-<<<<<<< HEAD
     use srml_support::{
         assert_err, assert_ok,
         dispatch::{DispatchError, DispatchResult},
@@ -1459,11 +1458,6 @@
         traits::Get,
     };
     use std::{cell::RefCell, result::Result};
-=======
-    use srml_support::{assert_err, assert_ok, impl_outer_origin, parameter_types, traits::Get};
-    use std::cell::RefCell;
-    use std::result::Result;
->>>>>>> c997a892
     use substrate_primitives::{Blake2Hasher, H256};
 
     use crate::identity;

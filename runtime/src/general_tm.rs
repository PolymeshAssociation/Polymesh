//! # General Transfer Manager Module
//!
//! The GTM module provides functionality for setting whitelisting rules for transfers
//!
//! ## Overview
//!
//! The GTM module provides functions for:
//!
//! - Adding rules for allowing transfers
//! - Removing rules that allow transfers
//! - Resetting all rules
//!
//! ### Use case
//!
//! This module is very versatile and offers infinite possibilities.
//! The rules can dictate various requirements like:
//!
//! - Only accredited investors should be able to trade
//! - Only valid KYC holders should be able to trade
//! - Only those with credit score of greater than 800 should be able to purchase this token
//! - People from Wakanda should only be able to trade with people from Wakanda
//! - People from Gryffindor should not be able to trade with people from Slytherin (But allowed to trade with anyone else)
//! - Only marvel supporters should be allowed to buy avengers token
//!
//! ### Terminology
//!
//! - **Active rules:** It is an array of Asset rules that are currently enforced for a ticker
//! - **Asset rule:** Every asset rule contains an array for sender rules and an array for receiver rules
//! - **sender rules:** These are rules that the sender of security tokens must follow
//! - **receiver rules:** These are rules that the receiver of security tokens must follow
//! - **Valid transfer:** For a transfer to be valid,
//!     All reciever and sender rules of any of the active asset rule must be followed.
//!
//! ## Interface
//!
//! ### Dispatchable Functions
//!
//! - `add_active_rule` - Adds a new asset rule to ticker's active rules
//! - `remove_active_rule` - Removes an asset rule from ticker's active rules
//! - `reset_active_rules` - Reset(remove) all active rules of a tikcer
//!
//! ### Public Functions
//!
//! - `verify_restriction` - Checks if a transfer is a valid transfer and returns the result

use crate::{
    asset::{self, AssetTrait},
    balances,
    constants::*,
    identity, utils,
};
use codec::Encode;
use core::result::Result as StdResult;
use frame_support::{decl_event, decl_module, decl_storage, dispatch::DispatchResult, ensure};
use frame_system::{self as system, ensure_signed};
use identity::ClaimValue;
use primitives::{IdentityId, Key, Signer};
use sp_std::{convert::TryFrom, prelude::*};

/// Type of operators that a rule can have
#[derive(codec::Encode, codec::Decode, Clone, Copy, PartialEq, Eq, Debug, PartialOrd, Ord)]
pub enum Operators {
    EqualTo,
    NotEqualTo,
    LessThan,
    GreaterThan,
    LessOrEqualTo,
    GreaterOrEqualTo,
}

impl Default for Operators {
    fn default() -> Self {
        Operators::EqualTo
    }
}

/// The module's configuration trait.
pub trait Trait:
    pallet_timestamp::Trait + frame_system::Trait + balances::Trait + utils::Trait + identity::Trait
{
    /// The overarching event type.
    type Event: From<Event> + Into<<Self as frame_system::Trait>::Event>;

    /// Asset module
    type Asset: asset::AssetTrait<Self::Balance>;
}

/// An asset rule.
/// All sender and receiver rules of the same asset rule must be true for tranfer to be valid
#[derive(codec::Encode, codec::Decode, Default, Clone, PartialEq, Eq, Debug)]
pub struct AssetRule {
    pub sender_rules: Vec<RuleData>,
    pub receiver_rules: Vec<RuleData>,
}

/// Details about individual rules
#[derive(codec::Encode, codec::Decode, Default, Clone, PartialEq, Eq, Debug)]
pub struct RuleData {
    /// Claim key
    key: Vec<u8>,

    /// Claim target value. (RHS of operatior)
    value: Vec<u8>,

    /// Array of trusted claim issuers
    trusted_issuers: Vec<IdentityId>,

    /// Operator. The rule is "Actual claim value" Operator "Rule value defined in this struct"
    /// Example: If the actual claim value is 5, value defined here is 10 and operator is NotEqualTo
    /// Then the rule will be resolved as 5 != 10 which is true and hence the rule will pass
    operator: Operators,
}

decl_storage! {
    trait Store for Module<T: Trait> as GeneralTM {
        /// List of active rules for a ticker (Ticker -> Array of AssetRules)
        pub ActiveRules get(active_rules): map Vec<u8> => Vec<AssetRule>;
    }
}

decl_module! {
    /// The module declaration.
    pub struct Module<T: Trait> for enum Call where origin: T::Origin {
        fn deposit_event() = default;

        /// Adds an asset rule to active rules for a ticker
        pub fn add_active_rule(origin, did: IdentityId, _ticker: Vec<u8>, asset_rule: AssetRule) -> DispatchResult {
            let ticker = utils::bytes_to_upper(_ticker.as_slice());
            let sender = Signer::Key( Key::try_from( ensure_signed(origin)?.encode())?);

            // Check that sender is allowed to act on behalf of `did`
            ensure!(<identity::Module<T>>::is_signer_authorized(did, &sender), "sender must be a signing key for DID");

            ensure!(Self::is_owner(&ticker, did), "user is not authorized");

            <ActiveRules>::mutate(ticker.clone(), |old_asset_rules| {
                if !old_asset_rules.contains(&asset_rule) {
                    old_asset_rules.push(asset_rule.clone());
                }
            });

            Self::deposit_event(Event::NewAssetRule(ticker, asset_rule));

            Ok(())
        }

        /// Removes a rule from active asset rules
        pub fn remove_active_rule(origin, did: IdentityId, _ticker: Vec<u8>, asset_rule: AssetRule) -> DispatchResult {
            let ticker = utils::bytes_to_upper(_ticker.as_slice());
            let sender = Signer::Key( Key::try_from( ensure_signed(origin)?.encode())?);

            ensure!(<identity::Module<T>>::is_signer_authorized(did, &sender), "sender must be a signing key for DID");

            ensure!(Self::is_owner(&ticker, did), "user is not authorized");

            <ActiveRules>::mutate(ticker.clone(), |old_asset_rules| {
                *old_asset_rules = old_asset_rules
                    .iter()
                    .cloned()
                    .filter(|an_asset_rule| *an_asset_rule != asset_rule)
                    .collect();
            });

            Self::deposit_event(Event::RemoveAssetRule(ticker, asset_rule));

            Ok(())
        }

        /// Removes all active rules of a ticker
        pub fn reset_active_rules(origin, did: IdentityId, _ticker: Vec<u8>) -> DispatchResult {
            let ticker = utils::bytes_to_upper(_ticker.as_slice());
            let sender = Signer::Key( Key::try_from( ensure_signed(origin)?.encode())?);

            ensure!(<identity::Module<T>>::is_signer_authorized(did, &sender), "sender must be a signing key for DID");

            ensure!(Self::is_owner(&ticker, did), "user is not authorized");

            <ActiveRules>::remove(ticker.clone());

            Self::deposit_event(Event::ResetAssetRules(ticker));

            Ok(())
        }
    }
}

decl_event!(
    pub enum Event {
        NewAssetRule(Vec<u8>, AssetRule),
        RemoveAssetRule(Vec<u8>, AssetRule),
        ResetAssetRules(Vec<u8>),
    }
);

impl<T: Trait> Module<T> {
    fn is_owner(ticker: &Vec<u8>, sender_did: IdentityId) -> bool {
        let upper_ticker = utils::bytes_to_upper(ticker);
        T::Asset::is_owner(&upper_ticker, sender_did)
    }

    fn fetch_value(
        did: IdentityId,
        key: Vec<u8>,
        trusted_issuers: Vec<IdentityId>,
    ) -> Option<ClaimValue> {
        <identity::Module<T>>::fetch_claim_value_multiple_issuers(did, key, trusted_issuers)
    }

    ///  Sender restriction verification
    pub fn verify_restriction(
        ticker: &Vec<u8>,
        from_did_opt: Option<IdentityId>,
        to_did_opt: Option<IdentityId>,
        _value: T::Balance,
    ) -> StdResult<u8, &'static str> {
        // Transfer is valid if All reciever and sender rules of any asset rule are valid.
        let ticker = utils::bytes_to_upper(ticker.as_slice());
        let active_rules = Self::active_rules(ticker.clone());
        for active_rule in active_rules {
            let mut rule_broken = false;

            if let Some(from_did) = from_did_opt {
                for sender_rule in active_rule.sender_rules {
                    let identity_value = Self::fetch_value(
                        from_did.clone(),
                        sender_rule.key,
                        sender_rule.trusted_issuers,
                    );
                    rule_broken = match identity_value {
                        None => true,
                        Some(x) => utils::is_rule_broken(
                            sender_rule.value,
                            x.value,
                            x.data_type,
                            sender_rule.operator,
                        ),
                    };
                    if rule_broken {
                        break;
                    }
                }
                if rule_broken {
                    continue;
                }
            }

            if let Some(to_did) = to_did_opt {
                for receiver_rule in active_rule.receiver_rules {
                    let identity_value = Self::fetch_value(
                        to_did.clone(),
                        receiver_rule.key,
                        receiver_rule.trusted_issuers,
                    );
                    rule_broken = match identity_value {
                        None => true,
                        Some(x) => utils::is_rule_broken(
                            receiver_rule.value,
                            x.value,
                            x.data_type,
                            receiver_rule.operator,
                        ),
                    };
                    if rule_broken {
                        break;
                    }
                }
            }

            if !rule_broken {
<<<<<<< HEAD
                sp_runtime::print("Satisfied Identity TM restrictions");
=======
>>>>>>> ef59dcae
                return Ok(ERC1400_TRANSFER_SUCCESS);
            }
        }

        sp_runtime::print("Identity TM restrictions not satisfied");
        Ok(ERC1400_TRANSFER_FAILURE)
    }
}

/// tests for this module
#[cfg(test)]
mod tests {
    use super::*;
    use chrono::prelude::*;
    use frame_support::traits::Currency;
    use frame_support::{
        assert_ok,
        dispatch::{DispatchError, DispatchResult},
        impl_outer_origin, parameter_types,
    };
    use sp_io::with_externalities;
    use sp_runtime::{
        testing::{Header, UintAuthorityId},
        traits::{BlakeTwo256, ConvertInto, IdentityLookup, OpaqueKeys, Verify},
        AnySignature, Perbill,
    };
    use sp_std::result::Result;
    use substrate_primitives::{Blake2Hasher, H256};
    use test_client::{self, AccountKeyring};

    use crate::{
        asset::SecurityToken, asset::TickerRegistrationConfig, balances, exemption, identity,
        identity::DataTypes, percentage_tm,
    };

    impl_outer_origin! {
        pub enum Origin for Test {}
    }

    // For testing the module, we construct most of a mock runtime. This means
    // first constructing a configuration type (`Test`) which `impl`s each of the
    // configuration traits of modules we want to use.
    #[derive(Clone, Eq, PartialEq)]
    pub struct Test;

    parameter_types! {
        pub const BlockHashCount: u32 = 250;
        pub const MaximumBlockWeight: u32 = 4096;
        pub const MaximumBlockLength: u32 = 4096;
        pub const AvailableBlockRatio: Perbill = Perbill::from_percent(75);
    }

    impl frame_system::Trait for Test {
        type Origin = Origin;
        type Index = u64;
        type BlockNumber = BlockNumber;
        type Hash = H256;
        type Hashing = BlakeTwo256;
        type AccountId = AccountId;
        type Lookup = IdentityLookup<AccountId>;
        type Header = Header;
        type Event = ();
        type Call = ();
        type WeightMultiplierUpdate = ();
        type BlockHashCount = BlockHashCount;
        type MaximumBlockWeight = MaximumBlockWeight;
        type MaximumBlockLength = MaximumBlockLength;
        type AvailableBlockRatio = AvailableBlockRatio;
        type Version = ();
    }

    parameter_types! {
        pub const ExistentialDeposit: u64 = 0;
        pub const TransferFee: u64 = 0;
        pub const CreationFee: u64 = 0;
        pub const TransactionBaseFee: u64 = 0;
        pub const TransactionByteFee: u64 = 0;
    }

    impl balances::Trait for Test {
        type Balance = u128;
        type OnFreeBalanceZero = ();
        type OnNewAccount = ();
        type Event = ();
        type TransactionPayment = ();
        type DustRemoval = ();
        type TransferPayment = ();
        type ExistentialDeposit = ExistentialDeposit;
        type TransferFee = TransferFee;
        type CreationFee = CreationFee;
        type TransactionBaseFee = TransactionBaseFee;
        type TransactionByteFee = TransactionByteFee;
        type WeightToFee = ConvertInto;
        type Identity = identity::Module<Test>;
    }

    parameter_types! {
        pub const MinimumPeriod: u64 = 3;
    }

    type SessionIndex = u32;
    type AuthorityId = <AnySignature as Verify>::Signer;
    type BlockNumber = u64;
    type AccountId = <AnySignature as Verify>::Signer;
    type OffChainSignature = AnySignature;

    impl pallet_timestamp::Trait for Test {
        type Moment = u64;
        type OnTimestampSet = ();
        type MinimumPeriod = MinimumPeriod;
    }

    impl utils::Trait for Test {
        type OffChainSignature = OffChainSignature;
        fn validator_id_to_account_id(
            v: <Self as pallet_session::Trait>::ValidatorId,
        ) -> Self::AccountId {
            v
        }
    }

    pub struct TestOnSessionEnding;
    impl pallet_session::OnSessionEnding<AuthorityId> for TestOnSessionEnding {
        fn on_session_ending(_: SessionIndex, _: SessionIndex) -> Option<Vec<AuthorityId>> {
            None
        }
    }

    pub struct TestSessionHandler;
    impl pallet_session::SessionHandler<AuthorityId> for TestSessionHandler {
        fn on_new_session<Ks: OpaqueKeys>(
            _changed: bool,
            _validators: &[(AuthorityId, Ks)],
            _queued_validators: &[(AuthorityId, Ks)],
        ) {
        }

        fn on_disabled(_validator_index: usize) {}

        fn on_genesis_session<Ks: OpaqueKeys>(_validators: &[(AuthorityId, Ks)]) {}
    }

    parameter_types! {
        pub const Period: BlockNumber = 1;
        pub const Offset: BlockNumber = 0;
        pub const DisabledValidatorsThreshold: Perbill = Perbill::from_percent(33);
    }

    impl pallet_session::Trait for Test {
        type OnSessionEnding = TestOnSessionEnding;
        type Keys = UintAuthorityId;
        type ShouldEndSession = pallet_session::PeriodicSessions<Period, Offset>;
        type SessionHandler = TestSessionHandler;
        type Event = ();
        type ValidatorId = AuthorityId;
        type ValidatorIdOf = ConvertInto;
        type SelectInitialValidators = ();
        type DisabledValidatorsThreshold = DisabledValidatorsThreshold;
    }

    impl pallet_session::historical::Trait for Test {
        type FullIdentification = ();
        type FullIdentificationOf = ();
    }

    #[derive(codec::Encode, codec::Decode, Debug, Clone, Eq, PartialEq)]
    pub struct IdentityProposal {
        pub dummy: u8,
    }

    impl sp_runtime::traits::Dispatchable for IdentityProposal {
        type Origin = Origin;
        type Trait = Test;
        type Error = DispatchError;

        fn dispatch(self, _origin: Self::Origin) -> DispatchResult<Self::Error> {
            Ok(())
        }
    }

    impl identity::Trait for Test {
        type Event = ();
        type Proposal = IdentityProposal;
        type AcceptTransferTarget = asset::Module<Test>;
    }

    impl asset::Trait for Test {
        type Event = ();
        type Currency = balances::Module<Test>;
    }

    impl percentage_tm::Trait for Test {
        type Event = ();
    }

    impl exemption::Trait for Test {
        type Event = ();
        type Asset = asset::Module<Test>;
    }

    impl Trait for Test {
        type Event = ();
        type Asset = asset::Module<Test>;
    }

    type Identity = identity::Module<Test>;
    type GeneralTM = Module<Test>;
    type Balances = balances::Module<Test>;
    type Asset = asset::Module<Test>;

    /// Build a genesis identity instance owned by the specified account
    fn identity_owned_by_alice() -> sp_io::TestExternalities<Blake2Hasher> {
        let mut t = frame_system::GenesisConfig::default()
            .build_storage::<Test>()
            .unwrap();
        identity::GenesisConfig::<Test> {
            owner: AccountKeyring::Alice.public().into(),
            did_creation_fee: 250,
        }
        .assimilate_storage(&mut t)
        .unwrap();
        asset::GenesisConfig::<Test> {
            asset_creation_fee: 0,
            ticker_registration_fee: 0,
            ticker_registration_config: TickerRegistrationConfig {
                max_ticker_length: 12,
                registration_length: Some(10000),
            },
            fee_collector: AccountKeyring::Dave.public().into(),
        }
        .assimilate_storage(&mut t)
        .unwrap();
        sp_io::TestExternalities::new(t)
    }

    fn make_account(
        account_id: &AccountId,
    ) -> Result<(<Test as frame_system::Trait>::Origin, IdentityId), &'static str> {
        let signed_id = Origin::signed(account_id.clone());
        Balances::make_free_balance_be(&account_id, 1_000_000);
        Identity::register_did(signed_id.clone(), vec![])?;
        let did = Identity::get_identity(&Key::try_from(account_id.encode())?).unwrap();
        Ok((signed_id, did))
    }

    #[test]
    fn should_add_and_verify_assetrule() {
        with_externalities(&mut identity_owned_by_alice(), || {
            let token_owner_acc = AccountId::from(AccountKeyring::Alice);
            let (token_owner_signed, token_owner_did) = make_account(&token_owner_acc).unwrap();

            // A token representing 1M shares
            let token = SecurityToken {
                name: vec![0x01],
                owner_did: token_owner_did.clone(),
                total_supply: 1_000_000,
                divisible: true,
            };

            Balances::make_free_balance_be(&token_owner_acc, 1_000_000);

            // Share issuance is successful
            assert_ok!(Asset::create_token(
                token_owner_signed.clone(),
                token_owner_did,
                token.name.clone(),
                token.name.clone(),
                token.total_supply,
                true
            ));
            let claim_issuer_acc = AccountId::from(AccountKeyring::Bob);
            Balances::make_free_balance_be(&claim_issuer_acc, 1_000_000);
            let (_claim_issuer, claim_issuer_did) =
                make_account(&claim_issuer_acc.clone()).unwrap();

            let claim_value = ClaimValue {
                data_type: DataTypes::VecU8,
                value: "some_value".as_bytes().to_vec(),
            };

            assert_ok!(Identity::add_claim(
                Origin::signed(claim_issuer_acc.clone()),
                token_owner_did,
                "some_key".as_bytes().to_vec(),
                claim_issuer_did,
                99999999999999999u64,
                claim_value.clone()
            ));

            let now = Utc::now();
            <pallet_timestamp::Module<Test>>::set_timestamp(now.timestamp() as u64);

            let sender_rule = RuleData {
                key: "some_key".as_bytes().to_vec(),
                value: "some_value".as_bytes().to_vec(),
                trusted_issuers: vec![claim_issuer_did],
                operator: Operators::EqualTo,
            };

            let x = vec![sender_rule];

            let asset_rule = AssetRule {
                sender_rules: x,
                receiver_rules: vec![],
            };

            // Allow all transfers
            assert_ok!(GeneralTM::add_active_rule(
                token_owner_signed.clone(),
                token_owner_did,
                token.name.clone(),
                asset_rule
            ));

            //Transfer tokens to investor
            assert_ok!(Asset::transfer(
                token_owner_signed.clone(),
                token_owner_did,
                token.name.clone(),
                token_owner_did,
                token.total_supply
            ));
        });
    }

    #[test]
    fn should_add_and_verify_complex_assetrule() {
        with_externalities(&mut identity_owned_by_alice(), || {
            let token_owner_acc = AccountId::from(AccountKeyring::Alice);
            let (token_owner_signed, token_owner_did) = make_account(&token_owner_acc).unwrap();

            // A token representing 1M shares
            let token = SecurityToken {
                name: vec![0x01],
                owner_did: token_owner_did.clone(),
                total_supply: 1_000_000,
                divisible: true,
            };

            Balances::make_free_balance_be(&token_owner_acc, 1_000_000);

            // Share issuance is successful
            assert_ok!(Asset::create_token(
                token_owner_signed.clone(),
                token_owner_did,
                token.name.clone(),
                token.name.clone(),
                token.total_supply,
                true
            ));
            let claim_issuer_acc = AccountId::from(AccountKeyring::Bob);
            Balances::make_free_balance_be(&claim_issuer_acc, 1_000_000);
            let (_claim_issuer, claim_issuer_did) =
                make_account(&claim_issuer_acc.clone()).unwrap();

            let claim_value = ClaimValue {
                data_type: DataTypes::U8,
                value: 10u8.encode(),
            };

            assert_ok!(Identity::add_claim(
                Origin::signed(claim_issuer_acc.clone()),
                token_owner_did,
                "some_key".as_bytes().to_vec(),
                claim_issuer_did,
                99999999999999999u64,
                claim_value.clone()
            ));

            let now = Utc::now();
            <pallet_timestamp::Module<Test>>::set_timestamp(now.timestamp() as u64);

            let sender_rule = RuleData {
                key: "some_key".as_bytes().to_vec(),
                value: 5u8.encode(),
                trusted_issuers: vec![claim_issuer_did],
                operator: Operators::GreaterThan,
            };

            let receiver_rule = RuleData {
                key: "some_key".as_bytes().to_vec(),
                value: 15u8.encode(),
                trusted_issuers: vec![claim_issuer_did],
                operator: Operators::LessThan,
            };

            let x = vec![sender_rule];
            let y = vec![receiver_rule];

            let asset_rule = AssetRule {
                sender_rules: x,
                receiver_rules: y,
            };

            assert_ok!(GeneralTM::add_active_rule(
                token_owner_signed.clone(),
                token_owner_did,
                token.name.clone(),
                asset_rule
            ));

            //Transfer tokens to investor
            assert_ok!(Asset::transfer(
                token_owner_signed.clone(),
                token_owner_did,
                token.name.clone(),
                token_owner_did.clone(),
                token.total_supply
            ));
        });
    }

    #[test]
    fn should_reset_assetrules() {
        with_externalities(&mut identity_owned_by_alice(), || {
            let token_owner_acc = AccountId::from(AccountKeyring::Alice);
            let (token_owner_signed, token_owner_did) = make_account(&token_owner_acc).unwrap();

            // A token representing 1M shares
            let token = SecurityToken {
                name: vec![0x01],
                owner_did: token_owner_did,
                total_supply: 1_000_000,
                divisible: true,
            };

            Balances::make_free_balance_be(&token_owner_acc, 1_000_000);

            // Share issuance is successful
            assert_ok!(Asset::create_token(
                token_owner_signed.clone(),
                token_owner_did,
                token.name.clone(),
                token.name.clone(),
                token.total_supply,
                true
            ));

            let asset_rule = AssetRule {
                sender_rules: vec![],
                receiver_rules: vec![],
            };

            assert_ok!(GeneralTM::add_active_rule(
                token_owner_signed.clone(),
                token_owner_did,
                token.name.clone(),
                asset_rule
            ));

            let asset_rules = GeneralTM::active_rules(token.name.clone());
            assert_eq!(asset_rules.len(), 1);

            assert_ok!(GeneralTM::reset_active_rules(
                token_owner_signed.clone(),
                token_owner_did,
                token.name.clone()
            ));

            let asset_rules_new = GeneralTM::active_rules(token.name.clone());
            assert_eq!(asset_rules_new.len(), 0);
        });
    }
}<|MERGE_RESOLUTION|>--- conflicted
+++ resolved
@@ -267,10 +267,6 @@
             }
 
             if !rule_broken {
-<<<<<<< HEAD
-                sp_runtime::print("Satisfied Identity TM restrictions");
-=======
->>>>>>> ef59dcae
                 return Ok(ERC1400_TRANSFER_SUCCESS);
             }
         }

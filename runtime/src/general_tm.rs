//! # General Transfer Manager Module
//!
//! The GTM module provides functionality for setting whitelisting rules for transfers
//!
//! ## Overview
//!
//! The GTM module provides functions for:
//!
//! - Adding rules for allowing transfers
//! - Removing rules that allow transfers
//! - Resetting all rules
//!
//! ### Use case
//!
//! This module is very versatile and offers infinite possibilities.
//! The rules can dictate various requirements like:
//!
//! - Only accredited investors should be able to trade
//! - Only valid KYC holders should be able to trade
//! - Only those with credit score of greater than 800 should be able to purchase this token
//! - People from Wakanda should only be able to trade with people from Wakanda
//! - People from Gryffindor should not be able to trade with people from Slytherin (But allowed to trade with anyone else)
//! - Only marvel supporters should be allowed to buy avengers token
//!
//! ### Terminology
//!
//! - **Active rules:** It is an array of Asset rules that are currently enforced for a ticker
//! - **Asset rule:** Every asset rule contains an array for sender rules and an array for receiver rules
//! - **sender rules:** These are rules that the sender of security tokens must follow
//! - **receiver rules:** These are rules that the receiver of security tokens must follow
//! - **Valid transfer:** For a transfer to be valid,
//!     All reciever and sender rules of any of the active asset rule must be followed.
//!
//! ## Interface
//!
//! ### Dispatchable Functions
//!
//! - `add_active_rule` - Adds a new asset rule to ticker's active rules
//! - `remove_active_rule` - Removes an asset rule from ticker's active rules
//! - `reset_active_rules` - Reset(remove) all active rules of a tikcer
//!
//! ### Public Functions
//!
//! - `verify_restriction` - Checks if a transfer is a valid transfer and returns the result

use crate::{
    asset::{self, AssetTrait},
    balances,
    constants::*,
    identity, utils,
};
use codec::Encode;
use core::result::Result as StdResult;
use identity::ClaimValue;
use primitives::{IdentityId, Key, Signer};
use rstd::{convert::TryFrom, prelude::*};
use srml_support::{decl_event, decl_module, decl_storage, dispatch::Result, ensure};
use system::{self, ensure_signed};

/// Type of operators that a rule can have
#[derive(codec::Encode, codec::Decode, Clone, Copy, PartialEq, Eq, Debug, PartialOrd, Ord)]
pub enum Operators {
    EqualTo,
    NotEqualTo,
    LessThan,
    GreaterThan,
    LessOrEqualTo,
    GreaterOrEqualTo,
}

impl Default for Operators {
    fn default() -> Self {
        Operators::EqualTo
    }
}

/// The module's configuration trait.
pub trait Trait:
    timestamp::Trait + system::Trait + balances::Trait + utils::Trait + identity::Trait
{
    /// The overarching event type.
    type Event: From<Event> + Into<<Self as system::Trait>::Event>;

    /// Asset module
    type Asset: asset::AssetTrait<Self::Balance>;
}

/// An asset rule.
/// All sender and receiver rules of the same asset rule must be true for tranfer to be valid
#[derive(codec::Encode, codec::Decode, Default, Clone, PartialEq, Eq, Debug)]
pub struct AssetRule {
    pub sender_rules: Vec<RuleData>,
    pub receiver_rules: Vec<RuleData>,
}

/// Details about individual rules
#[derive(codec::Encode, codec::Decode, Default, Clone, PartialEq, Eq, Debug)]
pub struct RuleData {
    /// Claim key
    key: Vec<u8>,

    /// Claim target value. (RHS of operatior)
    value: Vec<u8>,

    /// Array of trusted claim issuers
    trusted_issuers: Vec<IdentityId>,

    /// Operator. The rule is "Actual claim value" Operator "Rule value defined in this struct"
    /// Example: If the actual claim value is 5, value defined here is 10 and operator is NotEqualTo
    /// Then the rule will be resolved as 5 != 10 which is true and hence the rule will pass
    operator: Operators,
}

decl_storage! {
    trait Store for Module<T: Trait> as GeneralTM {
        /// List of active rules for a ticker (Ticker -> Array of AssetRules)
        pub ActiveRules get(active_rules): map Vec<u8> => Vec<AssetRule>;
    }
}

decl_module! {
    /// The module declaration.
    pub struct Module<T: Trait> for enum Call where origin: T::Origin {
        fn deposit_event() = default;

        /// Adds an asset rule to active rules for a ticker
        pub fn add_active_rule(origin, did: IdentityId, _ticker: Vec<u8>, asset_rule: AssetRule) -> Result {
            let ticker = utils::bytes_to_upper(_ticker.as_slice());
            let sender = Signer::Key( Key::try_from( ensure_signed(origin)?.encode())?);

            // Check that sender is allowed to act on behalf of `did`
            ensure!(<identity::Module<T>>::is_signer_authorized(did, &sender), "sender must be a signing key for DID");

            ensure!(Self::is_owner(&ticker, did), "user is not authorized");

            <ActiveRules>::mutate(ticker.clone(), |old_asset_rules| {
                if !old_asset_rules.contains(&asset_rule) {
                    old_asset_rules.push(asset_rule.clone());
                }
            });

            Self::deposit_event(Event::NewAssetRule(ticker, asset_rule));

            Ok(())
        }

        /// Removes a rule from active asset rules
        pub fn remove_active_rule(origin, did: IdentityId, _ticker: Vec<u8>, asset_rule: AssetRule) -> Result {
            let ticker = utils::bytes_to_upper(_ticker.as_slice());
            let sender = Signer::Key( Key::try_from( ensure_signed(origin)?.encode())?);

            ensure!(<identity::Module<T>>::is_signer_authorized(did, &sender), "sender must be a signing key for DID");

            ensure!(Self::is_owner(&ticker, did), "user is not authorized");

            <ActiveRules>::mutate(ticker.clone(), |old_asset_rules| {
                *old_asset_rules = old_asset_rules
                    .iter()
                    .cloned()
                    .filter(|an_asset_rule| *an_asset_rule != asset_rule)
                    .collect();
            });

            Self::deposit_event(Event::RemoveAssetRule(ticker, asset_rule));

            Ok(())
        }

        /// Removes all active rules of a ticker
        pub fn reset_active_rules(origin, did: IdentityId, _ticker: Vec<u8>) -> Result {
            let ticker = utils::bytes_to_upper(_ticker.as_slice());
            let sender = Signer::Key( Key::try_from( ensure_signed(origin)?.encode())?);

            ensure!(<identity::Module<T>>::is_signer_authorized(did, &sender), "sender must be a signing key for DID");

            ensure!(Self::is_owner(&ticker, did), "user is not authorized");

            <ActiveRules>::remove(ticker.clone());

            Self::deposit_event(Event::ResetAssetRules(ticker));

            Ok(())
        }
    }
}

decl_event!(
    pub enum Event {
        NewAssetRule(Vec<u8>, AssetRule),
        RemoveAssetRule(Vec<u8>, AssetRule),
        ResetAssetRules(Vec<u8>),
    }
);

impl<T: Trait> Module<T> {
    fn is_owner(ticker: &Vec<u8>, sender_did: IdentityId) -> bool {
        let upper_ticker = utils::bytes_to_upper(ticker);
        T::Asset::is_owner(&upper_ticker, sender_did)
    }

    fn fetch_value(
        did: IdentityId,
        key: Vec<u8>,
        trusted_issuers: Vec<IdentityId>,
    ) -> Option<ClaimValue> {
        <identity::Module<T>>::fetch_claim_value_multiple_issuers(did, key, trusted_issuers)
    }

    ///  Sender restriction verification
    pub fn verify_restriction(
        ticker: &Vec<u8>,
        from_did_opt: Option<IdentityId>,
        to_did_opt: Option<IdentityId>,
        _value: T::Balance,
    ) -> StdResult<u8, &'static str> {
        // Transfer is valid if All reciever and sender rules of any asset rule are valid.
        let ticker = utils::bytes_to_upper(ticker.as_slice());
        let active_rules = Self::active_rules(ticker.clone());
        for active_rule in active_rules {
            let mut rule_broken = false;

            if let Some(from_did) = from_did_opt {
                for sender_rule in active_rule.sender_rules {
                    let identity_value = Self::fetch_value(
                        from_did.clone(),
                        sender_rule.key,
                        sender_rule.trusted_issuers,
                    );
                    rule_broken = match identity_value {
                        None => true,
                        Some(x) => utils::is_rule_broken(
                            sender_rule.value,
                            x.value,
                            x.data_type,
                            sender_rule.operator,
                        ),
                    };
                    if rule_broken {
                        break;
                    }
                }
                if rule_broken {
                    continue;
                }
            }

            if let Some(to_did) = to_did_opt {
                for receiver_rule in active_rule.receiver_rules {
                    let identity_value = Self::fetch_value(
                        to_did.clone(),
                        receiver_rule.key,
                        receiver_rule.trusted_issuers,
                    );
                    rule_broken = match identity_value {
                        None => true,
                        Some(x) => utils::is_rule_broken(
                            receiver_rule.value,
                            x.value,
                            x.data_type,
                            receiver_rule.operator,
                        ),
                    };
                    if rule_broken {
                        break;
                    }
                }
            }

            if !rule_broken {
                return Ok(ERC1400_TRANSFER_SUCCESS);
            }
        }

        sr_primitives::print("Identity TM restrictions not satisfied");
        Ok(ERC1400_TRANSFER_FAILURE)
    }
}

/// tests for this module
#[cfg(test)]
mod tests {
    use super::*;
    use chrono::prelude::*;
    use primitives::IdentityId;
    use sr_io::with_externalities;
    use sr_primitives::{
        testing::{Header, UintAuthorityId},
        traits::{BlakeTwo256, ConvertInto, IdentityLookup, OpaqueKeys, Verify},
        AnySignature, Perbill,
    };
    use srml_support::traits::Currency;
    use srml_support::{
        assert_ok,
        dispatch::{DispatchError, DispatchResult},
        impl_outer_origin, parameter_types,
    };
    use std::result::Result;
    use substrate_primitives::{Blake2Hasher, H256};
    use system::EnsureSignedBy;
    use test_client::{self, AccountKeyring};

    use crate::{
        asset::SecurityToken, asset::TickerRegistrationConfig, balances, exemption, group,
        identity, identity::DataTypes, percentage_tm,
    };

    impl_outer_origin! {
        pub enum Origin for Test {}
    }

    // For testing the module, we construct most of a mock runtime. This means
    // first constructing a configuration type (`Test`) which `impl`s each of the
    // configuration traits of modules we want to use.
    #[derive(Clone, Eq, PartialEq)]
    pub struct Test;

    parameter_types! {
        pub const BlockHashCount: u32 = 250;
        pub const MaximumBlockWeight: u32 = 4096;
        pub const MaximumBlockLength: u32 = 4096;
        pub const AvailableBlockRatio: Perbill = Perbill::from_percent(75);
    }

    impl system::Trait for Test {
        type Origin = Origin;
        type Index = u64;
        type BlockNumber = BlockNumber;
        type Hash = H256;
        type Hashing = BlakeTwo256;
        type AccountId = AccountId;
        type Lookup = IdentityLookup<AccountId>;
        type Header = Header;
        type Event = ();
        type Call = ();
        type WeightMultiplierUpdate = ();
        type BlockHashCount = BlockHashCount;
        type MaximumBlockWeight = MaximumBlockWeight;
        type MaximumBlockLength = MaximumBlockLength;
        type AvailableBlockRatio = AvailableBlockRatio;
        type Version = ();
    }

    parameter_types! {
        pub const ExistentialDeposit: u64 = 0;
        pub const TransferFee: u64 = 0;
        pub const CreationFee: u64 = 0;
        pub const TransactionBaseFee: u64 = 0;
        pub const TransactionByteFee: u64 = 0;
    }

    impl balances::Trait for Test {
        type Balance = u128;
        type OnFreeBalanceZero = ();
        type OnNewAccount = ();
        type Event = ();
        type TransactionPayment = ();
        type DustRemoval = ();
        type TransferPayment = ();
        type ExistentialDeposit = ExistentialDeposit;
        type TransferFee = TransferFee;
        type CreationFee = CreationFee;
        type TransactionBaseFee = TransactionBaseFee;
        type TransactionByteFee = TransactionByteFee;
        type WeightToFee = ConvertInto;
        type Identity = identity::Module<Test>;
    }

    parameter_types! {
        pub const MinimumPeriod: u64 = 3;
    }

    type SessionIndex = u32;
    type AuthorityId = <AnySignature as Verify>::Signer;
    type BlockNumber = u64;
    type AccountId = <AnySignature as Verify>::Signer;
    type OffChainSignature = AnySignature;

    impl timestamp::Trait for Test {
        type Moment = u64;
        type OnTimestampSet = ();
        type MinimumPeriod = MinimumPeriod;
    }

    impl utils::Trait for Test {
        type OffChainSignature = OffChainSignature;
        fn validator_id_to_account_id(v: <Self as session::Trait>::ValidatorId) -> Self::AccountId {
            v
        }
    }

    pub struct TestOnSessionEnding;
    impl session::OnSessionEnding<AuthorityId> for TestOnSessionEnding {
        fn on_session_ending(_: SessionIndex, _: SessionIndex) -> Option<Vec<AuthorityId>> {
            None
        }
    }

    pub struct TestSessionHandler;
    impl session::SessionHandler<AuthorityId> for TestSessionHandler {
        fn on_new_session<Ks: OpaqueKeys>(
            _changed: bool,
            _validators: &[(AuthorityId, Ks)],
            _queued_validators: &[(AuthorityId, Ks)],
        ) {
        }

        fn on_disabled(_validator_index: usize) {}

        fn on_genesis_session<Ks: OpaqueKeys>(_validators: &[(AuthorityId, Ks)]) {}
    }

    parameter_types! {
        pub const Period: BlockNumber = 1;
        pub const Offset: BlockNumber = 0;
        pub const DisabledValidatorsThreshold: Perbill = Perbill::from_percent(33);
    }

    impl session::Trait for Test {
        type OnSessionEnding = TestOnSessionEnding;
        type Keys = UintAuthorityId;
        type ShouldEndSession = session::PeriodicSessions<Period, Offset>;
        type SessionHandler = TestSessionHandler;
        type Event = ();
        type ValidatorId = AuthorityId;
        type ValidatorIdOf = ConvertInto;
        type SelectInitialValidators = ();
        type DisabledValidatorsThreshold = DisabledValidatorsThreshold;
    }

    impl session::historical::Trait for Test {
        type FullIdentification = ();
        type FullIdentificationOf = ();
    }

    #[derive(codec::Encode, codec::Decode, Debug, Clone, Eq, PartialEq)]
    pub struct IdentityProposal {
        pub dummy: u8,
    }

    impl sr_primitives::traits::Dispatchable for IdentityProposal {
        type Origin = Origin;
        type Trait = Test;
        type Error = DispatchError;

        fn dispatch(self, _origin: Self::Origin) -> DispatchResult<Self::Error> {
            Ok(())
        }
    }
<<<<<<< HEAD
    impl sr_primitives::traits::IsMember<IdentityId> for Test {
        fn is_member(_did: &IdentityId) -> bool {
            unimplemented!()
        }
    }
=======

    parameter_types! {
        pub const One: AccountId = AccountId::from(AccountKeyring::Dave);
        pub const Two: AccountId = AccountId::from(AccountKeyring::Dave);
        pub const Three: AccountId = AccountId::from(AccountKeyring::Dave);
        pub const Four: AccountId = AccountId::from(AccountKeyring::Dave);
        pub const Five: AccountId = AccountId::from(AccountKeyring::Dave);
    }

    impl group::Trait<group::Instance1> for Test {
        type Event = ();
        type AddOrigin = EnsureSignedBy<One, AccountId>;
        type RemoveOrigin = EnsureSignedBy<Two, AccountId>;
        type SwapOrigin = EnsureSignedBy<Three, AccountId>;
        type ResetOrigin = EnsureSignedBy<Four, AccountId>;
        type MembershipInitialized = ();
        type MembershipChanged = ();
    }

>>>>>>> e810c00d
    impl identity::Trait for Test {
        type Event = ();
        type Proposal = IdentityProposal;
        type IsKYCProvider = Test;
        type AcceptTransferTarget = asset::Module<Test>;
    }

    impl asset::Trait for Test {
        type Event = ();
        type Currency = balances::Module<Test>;
    }

    impl percentage_tm::Trait for Test {
        type Event = ();
    }

    impl exemption::Trait for Test {
        type Event = ();
        type Asset = asset::Module<Test>;
    }

    impl Trait for Test {
        type Event = ();
        type Asset = asset::Module<Test>;
    }

    type Identity = identity::Module<Test>;
    type GeneralTM = Module<Test>;
    type Balances = balances::Module<Test>;
    type Asset = asset::Module<Test>;

    /// Build a genesis identity instance owned by the specified account
    fn identity_owned_by_alice() -> sr_io::TestExternalities<Blake2Hasher> {
        let mut t = system::GenesisConfig::default()
            .build_storage::<Test>()
            .unwrap();
        identity::GenesisConfig::<Test> {
            owner: AccountKeyring::Alice.public().into(),
            did_creation_fee: 250,
        }
        .assimilate_storage(&mut t)
        .unwrap();
        asset::GenesisConfig::<Test> {
            asset_creation_fee: 0,
            ticker_registration_fee: 0,
            ticker_registration_config: TickerRegistrationConfig {
                max_ticker_length: 12,
                registration_length: Some(10000),
            },
            fee_collector: AccountKeyring::Dave.public().into(),
        }
        .assimilate_storage(&mut t)
        .unwrap();
        sr_io::TestExternalities::new(t)
    }

    fn make_account(
        account_id: &AccountId,
    ) -> Result<(<Test as system::Trait>::Origin, IdentityId), &'static str> {
        let signed_id = Origin::signed(account_id.clone());
        Balances::make_free_balance_be(&account_id, 1_000_000);
        Identity::register_did(signed_id.clone(), vec![])?;
        let did = Identity::get_identity(&Key::try_from(account_id.encode())?).unwrap();
        Ok((signed_id, did))
    }

    #[test]
    fn should_add_and_verify_assetrule() {
        with_externalities(&mut identity_owned_by_alice(), || {
            let token_owner_acc = AccountId::from(AccountKeyring::Alice);
            let (token_owner_signed, token_owner_did) = make_account(&token_owner_acc).unwrap();

            // A token representing 1M shares
            let token = SecurityToken {
                name: vec![0x01],
                owner_did: token_owner_did.clone(),
                total_supply: 1_000_000,
                divisible: true,
            };

            Balances::make_free_balance_be(&token_owner_acc, 1_000_000);

            // Share issuance is successful
            assert_ok!(Asset::create_token(
                token_owner_signed.clone(),
                token_owner_did,
                token.name.clone(),
                token.name.clone(),
                token.total_supply,
                true
            ));
            let claim_issuer_acc = AccountId::from(AccountKeyring::Bob);
            Balances::make_free_balance_be(&claim_issuer_acc, 1_000_000);
            let (_claim_issuer, claim_issuer_did) =
                make_account(&claim_issuer_acc.clone()).unwrap();

            let claim_value = ClaimValue {
                data_type: DataTypes::VecU8,
                value: "some_value".as_bytes().to_vec(),
            };

            assert_ok!(Identity::add_claim(
                Origin::signed(claim_issuer_acc.clone()),
                token_owner_did,
                "some_key".as_bytes().to_vec(),
                claim_issuer_did,
                99999999999999999u64,
                claim_value.clone()
            ));

            let now = Utc::now();
            <timestamp::Module<Test>>::set_timestamp(now.timestamp() as u64);

            let sender_rule = RuleData {
                key: "some_key".as_bytes().to_vec(),
                value: "some_value".as_bytes().to_vec(),
                trusted_issuers: vec![claim_issuer_did],
                operator: Operators::EqualTo,
            };

            let x = vec![sender_rule];

            let asset_rule = AssetRule {
                sender_rules: x,
                receiver_rules: vec![],
            };

            // Allow all transfers
            assert_ok!(GeneralTM::add_active_rule(
                token_owner_signed.clone(),
                token_owner_did,
                token.name.clone(),
                asset_rule
            ));

            //Transfer tokens to investor
            assert_ok!(Asset::transfer(
                token_owner_signed.clone(),
                token_owner_did,
                token.name.clone(),
                token_owner_did,
                token.total_supply
            ));
        });
    }

    #[test]
    fn should_add_and_verify_complex_assetrule() {
        with_externalities(&mut identity_owned_by_alice(), || {
            let token_owner_acc = AccountId::from(AccountKeyring::Alice);
            let (token_owner_signed, token_owner_did) = make_account(&token_owner_acc).unwrap();

            // A token representing 1M shares
            let token = SecurityToken {
                name: vec![0x01],
                owner_did: token_owner_did.clone(),
                total_supply: 1_000_000,
                divisible: true,
            };

            Balances::make_free_balance_be(&token_owner_acc, 1_000_000);

            // Share issuance is successful
            assert_ok!(Asset::create_token(
                token_owner_signed.clone(),
                token_owner_did,
                token.name.clone(),
                token.name.clone(),
                token.total_supply,
                true
            ));
            let claim_issuer_acc = AccountId::from(AccountKeyring::Bob);
            Balances::make_free_balance_be(&claim_issuer_acc, 1_000_000);
            let (_claim_issuer, claim_issuer_did) =
                make_account(&claim_issuer_acc.clone()).unwrap();

            let claim_value = ClaimValue {
                data_type: DataTypes::U8,
                value: 10u8.encode(),
            };

            assert_ok!(Identity::add_claim(
                Origin::signed(claim_issuer_acc.clone()),
                token_owner_did,
                "some_key".as_bytes().to_vec(),
                claim_issuer_did,
                99999999999999999u64,
                claim_value.clone()
            ));

            let now = Utc::now();
            <timestamp::Module<Test>>::set_timestamp(now.timestamp() as u64);

            let sender_rule = RuleData {
                key: "some_key".as_bytes().to_vec(),
                value: 5u8.encode(),
                trusted_issuers: vec![claim_issuer_did],
                operator: Operators::GreaterThan,
            };

            let receiver_rule = RuleData {
                key: "some_key".as_bytes().to_vec(),
                value: 15u8.encode(),
                trusted_issuers: vec![claim_issuer_did],
                operator: Operators::LessThan,
            };

            let x = vec![sender_rule];
            let y = vec![receiver_rule];

            let asset_rule = AssetRule {
                sender_rules: x,
                receiver_rules: y,
            };

            assert_ok!(GeneralTM::add_active_rule(
                token_owner_signed.clone(),
                token_owner_did,
                token.name.clone(),
                asset_rule
            ));

            //Transfer tokens to investor
            assert_ok!(Asset::transfer(
                token_owner_signed.clone(),
                token_owner_did,
                token.name.clone(),
                token_owner_did.clone(),
                token.total_supply
            ));
        });
    }

    #[test]
    fn should_reset_assetrules() {
        with_externalities(&mut identity_owned_by_alice(), || {
            let token_owner_acc = AccountId::from(AccountKeyring::Alice);
            let (token_owner_signed, token_owner_did) = make_account(&token_owner_acc).unwrap();

            // A token representing 1M shares
            let token = SecurityToken {
                name: vec![0x01],
                owner_did: token_owner_did,
                total_supply: 1_000_000,
                divisible: true,
            };

            Balances::make_free_balance_be(&token_owner_acc, 1_000_000);

            // Share issuance is successful
            assert_ok!(Asset::create_token(
                token_owner_signed.clone(),
                token_owner_did,
                token.name.clone(),
                token.name.clone(),
                token.total_supply,
                true
            ));

            let asset_rule = AssetRule {
                sender_rules: vec![],
                receiver_rules: vec![],
            };

            assert_ok!(GeneralTM::add_active_rule(
                token_owner_signed.clone(),
                token_owner_did,
                token.name.clone(),
                asset_rule
            ));

            let asset_rules = GeneralTM::active_rules(token.name.clone());
            assert_eq!(asset_rules.len(), 1);

            assert_ok!(GeneralTM::reset_active_rules(
                token_owner_signed.clone(),
                token_owner_did,
                token.name.clone()
            ));

            let asset_rules_new = GeneralTM::active_rules(token.name.clone());
            assert_eq!(asset_rules_new.len(), 0);
        });
    }
}<|MERGE_RESOLUTION|>--- conflicted
+++ resolved
@@ -446,13 +446,12 @@
             Ok(())
         }
     }
-<<<<<<< HEAD
+
     impl sr_primitives::traits::IsMember<IdentityId> for Test {
         fn is_member(_did: &IdentityId) -> bool {
             unimplemented!()
         }
     }
-=======
 
     parameter_types! {
         pub const One: AccountId = AccountId::from(AccountKeyring::Dave);
@@ -472,7 +471,6 @@
         type MembershipChanged = ();
     }
 
->>>>>>> e810c00d
     impl identity::Trait for Test {
         type Event = ();
         type Proposal = IdentityProposal;

//! # General Transfer Manager Module
//!
//! The GTM module provides functionality for setting whitelisting rules for transfers
//!
//! ## Overview
//!
//! The GTM module provides functions for:
//!
//! - Adding rules for allowing transfers
//! - Removing rules that allow transfers
//! - Resetting all rules
//!
//! ### Use case
//!
//! This module is very versatile and offers infinite possibilities.
//! The rules can dictate various requirements like:
//!
//! - Only accredited investors should be able to trade
//! - Only valid KYC holders should be able to trade
//! - Only those with credit score of greater than 800 should be able to purchase this token
//! - People from Wakanda should only be able to trade with people from Wakanda
//! - People from Gryffindor should not be able to trade with people from Slytherin (But allowed to trade with anyone else)
//! - Only marvel supporters should be allowed to buy avengers token
//!
//! ### Terminology
//!
//! - **Active rules:** It is an array of Asset rules that are currently enforced for a ticker
//! - **Asset rule:** Every asset rule contains an array for sender rules and an array for receiver rules
//! - **sender rules:** These are rules that the sender of security tokens must follow
//! - **receiver rules:** These are rules that the receiver of security tokens must follow
//! - **Valid transfer:** For a transfer to be valid,
//!     All reciever and sender rules of any of the active asset rule must be followed.
//!
//! ## Interface
//!
//! ### Dispatchable Functions
//!
//! - `add_active_rule` - Adds a new asset rule to ticker's active rules
//! - `remove_active_rule` - Removes an asset rule from ticker's active rules
//! - `reset_active_rules` - Reset(remove) all active rules of a tikcer
//!
//! ### Public Functions
//!
//! - `verify_restriction` - Checks if a transfer is a valid transfer and returns the result

use crate::{
    asset::{self, AssetTrait},
    balances,
    constants::*,
    identity, utils,
};
use codec::Encode;
use core::result::Result as StdResult;
use frame_support::{decl_event, decl_module, decl_storage, dispatch::DispatchResult, ensure};
use frame_system::{self as system, ensure_signed};
use identity::ClaimValue;
use primitives::{IdentityId, Key, Signer, Ticker};
use sp_std::{convert::TryFrom, prelude::*};

/// Type of operators that a rule can have
#[derive(codec::Encode, codec::Decode, Clone, Copy, PartialEq, Eq, Debug, PartialOrd, Ord)]
pub enum Operators {
    EqualTo,
    NotEqualTo,
    LessThan,
    GreaterThan,
    LessOrEqualTo,
    GreaterOrEqualTo,
}

impl Default for Operators {
    fn default() -> Self {
        Operators::EqualTo
    }
}

/// The module's configuration trait.
pub trait Trait:
    pallet_timestamp::Trait + frame_system::Trait + balances::Trait + utils::Trait + identity::Trait
{
    /// The overarching event type.
    type Event: From<Event> + Into<<Self as frame_system::Trait>::Event>;

    /// Asset module
    type Asset: asset::AssetTrait<Self::Balance>;
}

/// An asset rule.
/// All sender and receiver rules of the same asset rule must be true for tranfer to be valid
#[derive(codec::Encode, codec::Decode, Default, Clone, PartialEq, Eq, Debug)]
pub struct AssetRule {
    pub sender_rules: Vec<RuleData>,
    pub receiver_rules: Vec<RuleData>,
}

/// Details about individual rules
#[derive(codec::Encode, codec::Decode, Default, Clone, PartialEq, Eq, Debug)]
pub struct RuleData {
    /// Claim key
    key: Vec<u8>,

    /// Claim target value. (RHS of operatior)
    value: Vec<u8>,

    /// Array of trusted claim issuers
    trusted_issuers: Vec<IdentityId>,

    /// Operator. The rule is "Actual claim value" Operator "Rule value defined in this struct"
    /// Example: If the actual claim value is 5, value defined here is 10 and operator is NotEqualTo
    /// Then the rule will be resolved as 5 != 10 which is true and hence the rule will pass
    operator: Operators,
}

decl_storage! {
    trait Store for Module<T: Trait> as GeneralTM {
        /// List of active rules for a ticker (Ticker -> Array of AssetRules)
        pub ActiveRules get(fn active_rules): map Ticker => Vec<AssetRule>;
    }
}

decl_module! {
    /// The module declaration.
    pub struct Module<T: Trait> for enum Call where origin: T::Origin {
        fn deposit_event() = default;

        /// Adds an asset rule to active rules for a ticker
        pub fn add_active_rule(origin, did: IdentityId, ticker: Ticker, asset_rule: AssetRule) -> DispatchResult {
            let sender = Signer::Key(Key::try_from(ensure_signed(origin)?.encode())?);

            // Check that sender is allowed to act on behalf of `did`
            ensure!(<identity::Module<T>>::is_signer_authorized(did, &sender), "sender must be a signing key for DID");
            ticker.canonize();
            ensure!(Self::is_owner(&ticker, did), "user is not authorized");

            <ActiveRules>::mutate(ticker, |old_asset_rules| {
                if !old_asset_rules.contains(&asset_rule) {
                    old_asset_rules.push(asset_rule.clone());
                }
            });

            Self::deposit_event(Event::NewAssetRule(ticker, asset_rule));

            Ok(())
        }

        /// Removes a rule from active asset rules
        pub fn remove_active_rule(origin, did: IdentityId, ticker: Ticker, asset_rule: AssetRule) -> DispatchResult {
            let sender = Signer::Key(Key::try_from( ensure_signed(origin)?.encode())?);

            ensure!(<identity::Module<T>>::is_signer_authorized(did, &sender), "sender must be a signing key for DID");
            ticker.canonize();
            ensure!(Self::is_owner(&ticker, did), "user is not authorized");

            <ActiveRules>::mutate(ticker, |old_asset_rules| {
                *old_asset_rules = old_asset_rules
                    .iter()
                    .cloned()
                    .filter(|an_asset_rule| *an_asset_rule != asset_rule)
                    .collect();
            });

            Self::deposit_event(Event::RemoveAssetRule(ticker, asset_rule));

            Ok(())
        }

        /// Removes all active rules of a ticker
        pub fn reset_active_rules(origin, did: IdentityId, ticker: Ticker) -> DispatchResult {
            let sender = Signer::Key(Key::try_from(ensure_signed(origin)?.encode())?);

            ensure!(<identity::Module<T>>::is_signer_authorized(did, &sender), "sender must be a signing key for DID");
            ticker.canonize();
            ensure!(Self::is_owner(&ticker, did), "user is not authorized");

            <ActiveRules>::remove(ticker);

            Self::deposit_event(Event::ResetAssetRules(ticker));

            Ok(())
        }
    }
}

decl_event!(
    pub enum Event {
        NewAssetRule(Ticker, AssetRule),
        RemoveAssetRule(Ticker, AssetRule),
        ResetAssetRules(Ticker),
    }
);

impl<T: Trait> Module<T> {
    fn is_owner(ticker: &Ticker, sender_did: IdentityId) -> bool {
        T::Asset::is_owner(ticker, sender_did)
    }

    fn fetch_value(
        did: IdentityId,
        key: Vec<u8>,
        trusted_issuers: Vec<IdentityId>,
    ) -> Option<ClaimValue> {
        <identity::Module<T>>::fetch_claim_value_multiple_issuers(did, key, trusted_issuers)
    }

    ///  Sender restriction verification
    pub fn verify_restriction(
        ticker: &Ticker,
        from_did_opt: Option<IdentityId>,
        to_did_opt: Option<IdentityId>,
        _value: T::Balance,
    ) -> StdResult<u8, &'static str> {
        // Transfer is valid if All reciever and sender rules of any asset rule are valid.
        let active_rules = Self::active_rules(ticker);
        for active_rule in active_rules {
            let mut rule_broken = false;

            if let Some(from_did) = from_did_opt {
                for sender_rule in active_rule.sender_rules {
                    let identity_value = Self::fetch_value(
                        from_did.clone(),
                        sender_rule.key,
                        sender_rule.trusted_issuers,
                    );
                    rule_broken = match identity_value {
                        None => true,
                        Some(x) => utils::is_rule_broken(
                            sender_rule.value,
                            x.value,
                            x.data_type,
                            sender_rule.operator,
                        ),
                    };
                    if rule_broken {
                        break;
                    }
                }
                if rule_broken {
                    continue;
                }
            }

            if let Some(to_did) = to_did_opt {
                for receiver_rule in active_rule.receiver_rules {
                    let identity_value = Self::fetch_value(
                        to_did.clone(),
                        receiver_rule.key,
                        receiver_rule.trusted_issuers,
                    );
                    rule_broken = match identity_value {
                        None => true,
                        Some(x) => utils::is_rule_broken(
                            receiver_rule.value,
                            x.value,
                            x.data_type,
                            receiver_rule.operator,
                        ),
                    };
                    if rule_broken {
                        break;
                    }
                }
            }

            if !rule_broken {
                return Ok(ERC1400_TRANSFER_SUCCESS);
            }
        }

        sp_runtime::print("Identity TM restrictions not satisfied");
        Ok(ERC1400_TRANSFER_FAILURE)
    }
}

/// tests for this module
#[cfg(test)]
mod tests {
    use super::*;
    use chrono::prelude::*;
    use frame_support::traits::Currency;
    use frame_support::{assert_ok, dispatch::DispatchResult, impl_outer_origin, parameter_types};
    use frame_system::EnsureSignedBy;
    use primitives::IdentityId;
    use sp_core::{crypto::key_types, H256};
    use sp_runtime::{
        testing::{Header, UintAuthorityId},
        traits::{BlakeTwo256, ConvertInto, IdentityLookup, OpaqueKeys, Verify},
        AnySignature, KeyTypeId, Perbill,
    };
    use sp_std::result::Result;
    use test_client::{self, AccountKeyring};

<<<<<<< HEAD
    use crate::{
        asset::SecurityToken, asset::TickerRegistrationConfig, balances, exemption, group,
        identity, identity::DataTypes, percentage_tm, statistics,
    };
=======
    use crate::asset::{AssetType, SecurityToken, TickerRegistrationConfig};
    use crate::{balances, exemption, group, identity, identity::DataTypes, percentage_tm};
>>>>>>> 0081ea36

    impl_outer_origin! {
        pub enum Origin for Test {}
    }

    // For testing the module, we construct most of a mock runtime. This means
    // first constructing a configuration type (`Test`) which `impl`s each of the
    // configuration traits of modules we want to use.
    #[derive(Clone, Eq, PartialEq)]
    pub struct Test;

    parameter_types! {
        pub const BlockHashCount: u32 = 250;
        pub const MaximumBlockWeight: u32 = 4096;
        pub const MaximumBlockLength: u32 = 4096;
        pub const AvailableBlockRatio: Perbill = Perbill::from_percent(75);
    }

    impl frame_system::Trait for Test {
        type Origin = Origin;
        type Index = u64;
        type BlockNumber = u64;
        type Call = ();
        type Hash = H256;
        type Hashing = BlakeTwo256;
        type AccountId = AccountId;
        type Lookup = IdentityLookup<Self::AccountId>;
        type Header = Header;
        type Event = ();
        type BlockHashCount = BlockHashCount;
        type MaximumBlockWeight = MaximumBlockWeight;
        type MaximumBlockLength = MaximumBlockLength;
        type AvailableBlockRatio = AvailableBlockRatio;
        type Version = ();
        type ModuleToIndex = ();
    }

    parameter_types! {
        pub const ExistentialDeposit: u64 = 0;
        pub const TransferFee: u64 = 0;
        pub const CreationFee: u64 = 0;
        pub const TransactionBaseFee: u64 = 0;
        pub const TransactionByteFee: u64 = 0;
    }

    impl balances::Trait for Test {
        type Balance = u128;
        type OnFreeBalanceZero = ();
        type OnNewAccount = ();
        type Event = ();
        type DustRemoval = ();
        type TransferPayment = ();
        type ExistentialDeposit = ExistentialDeposit;
        type TransferFee = TransferFee;
        type CreationFee = CreationFee;
        type Identity = crate::identity::Module<Test>;
    }

    parameter_types! {
        pub const MinimumPeriod: u64 = 3;
    }

    type SessionIndex = u32;
    type AuthorityId = <AnySignature as Verify>::Signer;
    type BlockNumber = u64;
    type AccountId = <AnySignature as Verify>::Signer;
    type OffChainSignature = AnySignature;

    impl pallet_timestamp::Trait for Test {
        type Moment = u64;
        type OnTimestampSet = ();
        type MinimumPeriod = MinimumPeriod;
    }

    impl utils::Trait for Test {
        type Public = AccountId;
        type OffChainSignature = OffChainSignature;
        fn validator_id_to_account_id(
            v: <Self as pallet_session::Trait>::ValidatorId,
        ) -> Self::AccountId {
            v
        }
    }

    pub struct TestOnSessionEnding;
    impl pallet_session::OnSessionEnding<AuthorityId> for TestOnSessionEnding {
        fn on_session_ending(_: SessionIndex, _: SessionIndex) -> Option<Vec<AuthorityId>> {
            None
        }
    }

    pub struct TestSessionHandler;
    impl pallet_session::SessionHandler<AuthorityId> for TestSessionHandler {
        const KEY_TYPE_IDS: &'static [KeyTypeId] = &[key_types::DUMMY];
        fn on_new_session<Ks: OpaqueKeys>(
            _changed: bool,
            _validators: &[(AuthorityId, Ks)],
            _queued_validators: &[(AuthorityId, Ks)],
        ) {
        }

        fn on_disabled(_validator_index: usize) {}

        fn on_genesis_session<Ks: OpaqueKeys>(_validators: &[(AuthorityId, Ks)]) {}

        fn on_before_session_ending() {}
    }

    parameter_types! {
        pub const Period: BlockNumber = 1;
        pub const Offset: BlockNumber = 0;
        pub const DisabledValidatorsThreshold: Perbill = Perbill::from_percent(33);
    }

    impl pallet_session::Trait for Test {
        type OnSessionEnding = TestOnSessionEnding;
        type Keys = UintAuthorityId;
        type ShouldEndSession = pallet_session::PeriodicSessions<Period, Offset>;
        type SessionHandler = TestSessionHandler;
        type Event = ();
        type ValidatorId = AuthorityId;
        type ValidatorIdOf = ConvertInto;
        type SelectInitialValidators = ();
        type DisabledValidatorsThreshold = DisabledValidatorsThreshold;
    }

    impl pallet_session::historical::Trait for Test {
        type FullIdentification = ();
        type FullIdentificationOf = ();
    }

    #[derive(codec::Encode, codec::Decode, Debug, Clone, Eq, PartialEq)]
    pub struct IdentityProposal {
        pub dummy: u8,
    }

    impl sp_runtime::traits::Dispatchable for IdentityProposal {
        type Origin = Origin;
        type Trait = Test;

        fn dispatch(self, _origin: Self::Origin) -> DispatchResult {
            Ok(())
        }
    }

    parameter_types! {
        pub const One: AccountId = AccountId::from(AccountKeyring::Dave);
        pub const Two: AccountId = AccountId::from(AccountKeyring::Dave);
        pub const Three: AccountId = AccountId::from(AccountKeyring::Dave);
        pub const Four: AccountId = AccountId::from(AccountKeyring::Dave);
        pub const Five: AccountId = AccountId::from(AccountKeyring::Dave);
    }

    impl group::Trait<group::Instance1> for Test {
        type Event = ();
        type AddOrigin = EnsureSignedBy<One, AccountId>;
        type RemoveOrigin = EnsureSignedBy<Two, AccountId>;
        type SwapOrigin = EnsureSignedBy<Three, AccountId>;
        type ResetOrigin = EnsureSignedBy<Four, AccountId>;
        type MembershipInitialized = ();
        type MembershipChanged = ();
    }

    impl identity::Trait for Test {
        type Event = ();
        type Proposal = IdentityProposal;
        type AcceptTransferTarget = asset::Module<Test>;
    }

    impl asset::Trait for Test {
        type Event = ();
        type Currency = balances::Module<Test>;
    }

    impl statistics::Trait for Test {}

    impl percentage_tm::Trait for Test {
        type Event = ();
    }

    impl exemption::Trait for Test {
        type Event = ();
        type Asset = asset::Module<Test>;
    }

    impl Trait for Test {
        type Event = ();
        type Asset = asset::Module<Test>;
    }

    type Identity = identity::Module<Test>;
    type GeneralTM = Module<Test>;
    type Balances = balances::Module<Test>;
    type Asset = asset::Module<Test>;

    /// Build a genesis identity instance owned by the specified account
    fn identity_owned_by_alice() -> sp_io::TestExternalities {
        let mut t = frame_system::GenesisConfig::default()
            .build_storage::<Test>()
            .unwrap();
        identity::GenesisConfig::<Test> {
            owner: AccountKeyring::Alice.public().into(),
            did_creation_fee: 250,
        }
        .assimilate_storage(&mut t)
        .unwrap();
        asset::GenesisConfig::<Test> {
            asset_creation_fee: 0,
            ticker_registration_fee: 0,
            ticker_registration_config: TickerRegistrationConfig {
                max_ticker_length: 12,
                registration_length: Some(10000),
            },
            fee_collector: AccountKeyring::Dave.public().into(),
        }
        .assimilate_storage(&mut t)
        .unwrap();
        sp_io::TestExternalities::new(t)
    }

    fn make_account(
        account_id: &AccountId,
    ) -> Result<(<Test as frame_system::Trait>::Origin, IdentityId), &'static str> {
        let signed_id = Origin::signed(account_id.clone());
        Balances::make_free_balance_be(&account_id, 1_000_000);
        Identity::register_did(signed_id.clone(), vec![]);
        let did = Identity::get_identity(&Key::try_from(account_id.encode())?).unwrap();
        Ok((signed_id, did))
    }

    #[test]
    fn should_add_and_verify_assetrule() {
        identity_owned_by_alice().execute_with(|| {
            let token_owner_acc = AccountId::from(AccountKeyring::Alice);
            let (token_owner_signed, token_owner_did) = make_account(&token_owner_acc).unwrap();

            // A token representing 1M shares
            let token = SecurityToken {
                name: vec![0x01],
                owner_did: token_owner_did.clone(),
                total_supply: 1_000_000,
                divisible: true,
                asset_type: AssetType::default(),
            };
            let ticker = Ticker::from_slice(token.name.as_slice());
            Balances::make_free_balance_be(&token_owner_acc, 1_000_000);

            // Share issuance is successful
            assert_ok!(Asset::create_token(
                token_owner_signed.clone(),
                token_owner_did,
                token.name.clone(),
                ticker,
                token.total_supply,
                true,
                token.asset_type.clone(),
                vec![],
            ));
            let claim_issuer_acc = AccountId::from(AccountKeyring::Bob);
            Balances::make_free_balance_be(&claim_issuer_acc, 1_000_000);
            let (_claim_issuer, claim_issuer_did) =
                make_account(&claim_issuer_acc.clone()).unwrap();

            let claim_value = ClaimValue {
                data_type: DataTypes::VecU8,
                value: "some_value".as_bytes().to_vec(),
            };

            assert_ok!(Identity::add_claim(
                Origin::signed(claim_issuer_acc.clone()),
                token_owner_did,
                "some_key".as_bytes().to_vec(),
                claim_issuer_did,
                99999999999999999u64,
                claim_value.clone()
            ));

            let now = Utc::now();
            <pallet_timestamp::Module<Test>>::set_timestamp(now.timestamp() as u64);

            let sender_rule = RuleData {
                key: "some_key".as_bytes().to_vec(),
                value: "some_value".as_bytes().to_vec(),
                trusted_issuers: vec![claim_issuer_did],
                operator: Operators::EqualTo,
            };

            let x = vec![sender_rule];

            let asset_rule = AssetRule {
                sender_rules: x,
                receiver_rules: vec![],
            };

            // Allow all transfers
            assert_ok!(GeneralTM::add_active_rule(
                token_owner_signed.clone(),
                token_owner_did,
                ticker,
                asset_rule
            ));

            //Transfer tokens to investor
            assert_ok!(Asset::transfer(
                token_owner_signed.clone(),
                token_owner_did,
                ticker,
                token_owner_did,
                token.total_supply
            ));
        });
    }

    #[test]
    fn should_add_and_verify_complex_assetrule() {
        identity_owned_by_alice().execute_with(|| {
            let token_owner_acc = AccountId::from(AccountKeyring::Alice);
            let (token_owner_signed, token_owner_did) = make_account(&token_owner_acc).unwrap();

            // A token representing 1M shares
            let token = SecurityToken {
                name: vec![0x01],
                owner_did: token_owner_did.clone(),
                total_supply: 1_000_000,
                divisible: true,
                asset_type: AssetType::default(),
            };
            let ticker = Ticker::from_slice(token.name.as_slice());
            Balances::make_free_balance_be(&token_owner_acc, 1_000_000);

            // Share issuance is successful
            assert_ok!(Asset::create_token(
                token_owner_signed.clone(),
                token_owner_did,
                token.name.clone(),
                ticker,
                token.total_supply,
                true,
                token.asset_type.clone(),
                vec![],
            ));
            let claim_issuer_acc = AccountId::from(AccountKeyring::Bob);
            Balances::make_free_balance_be(&claim_issuer_acc, 1_000_000);
            let (_claim_issuer, claim_issuer_did) =
                make_account(&claim_issuer_acc.clone()).unwrap();

            let claim_value = ClaimValue {
                data_type: DataTypes::U8,
                value: 10u8.encode(),
            };

            assert_ok!(Identity::add_claim(
                Origin::signed(claim_issuer_acc.clone()),
                token_owner_did,
                "some_key".as_bytes().to_vec(),
                claim_issuer_did,
                99999999999999999u64,
                claim_value.clone()
            ));

            let now = Utc::now();
            <pallet_timestamp::Module<Test>>::set_timestamp(now.timestamp() as u64);

            let sender_rule = RuleData {
                key: "some_key".as_bytes().to_vec(),
                value: 5u8.encode(),
                trusted_issuers: vec![claim_issuer_did],
                operator: Operators::GreaterThan,
            };

            let receiver_rule = RuleData {
                key: "some_key".as_bytes().to_vec(),
                value: 15u8.encode(),
                trusted_issuers: vec![claim_issuer_did],
                operator: Operators::LessThan,
            };

            let x = vec![sender_rule];
            let y = vec![receiver_rule];

            let asset_rule = AssetRule {
                sender_rules: x,
                receiver_rules: y,
            };

            assert_ok!(GeneralTM::add_active_rule(
                token_owner_signed.clone(),
                token_owner_did,
                ticker,
                asset_rule
            ));

            //Transfer tokens to investor
            assert_ok!(Asset::transfer(
                token_owner_signed.clone(),
                token_owner_did,
                ticker,
                token_owner_did.clone(),
                token.total_supply
            ));
        });
    }

    #[test]
    fn should_reset_assetrules() {
        identity_owned_by_alice().execute_with(|| {
            let token_owner_acc = AccountId::from(AccountKeyring::Alice);
            let (token_owner_signed, token_owner_did) = make_account(&token_owner_acc).unwrap();

            // A token representing 1M shares
            let token = SecurityToken {
                name: vec![0x01],
                owner_did: token_owner_did,
                total_supply: 1_000_000,
                divisible: true,
                asset_type: AssetType::default(),
            };
            let ticker = Ticker::from_slice(token.name.as_slice());
            Balances::make_free_balance_be(&token_owner_acc, 1_000_000);

            // Share issuance is successful
            assert_ok!(Asset::create_token(
                token_owner_signed.clone(),
                token_owner_did,
                token.name.clone(),
                ticker,
                token.total_supply,
                true,
                token.asset_type.clone(),
                vec![],
            ));

            let asset_rule = AssetRule {
                sender_rules: vec![],
                receiver_rules: vec![],
            };

            assert_ok!(GeneralTM::add_active_rule(
                token_owner_signed.clone(),
                token_owner_did,
                ticker,
                asset_rule
            ));

            let asset_rules = GeneralTM::active_rules(ticker);
            assert_eq!(asset_rules.len(), 1);

            assert_ok!(GeneralTM::reset_active_rules(
                token_owner_signed.clone(),
                token_owner_did,
                ticker
            ));

            let asset_rules_new = GeneralTM::active_rules(ticker);
            assert_eq!(asset_rules_new.len(), 0);
        });
    }
}<|MERGE_RESOLUTION|>--- conflicted
+++ resolved
@@ -289,15 +289,12 @@
     use sp_std::result::Result;
     use test_client::{self, AccountKeyring};
 
-<<<<<<< HEAD
     use crate::{
-        asset::SecurityToken, asset::TickerRegistrationConfig, balances, exemption, group,
-        identity, identity::DataTypes, percentage_tm, statistics,
+        asset::{AssetType, SecurityToken, TickerRegistrationConfig},
+        balances, exemption, group, identity,
+        identity::DataTypes,
+        percentage_tm, statistics,
     };
-=======
-    use crate::asset::{AssetType, SecurityToken, TickerRegistrationConfig};
-    use crate::{balances, exemption, group, identity, identity::DataTypes, percentage_tm};
->>>>>>> 0081ea36
 
     impl_outer_origin! {
         pub enum Origin for Test {}

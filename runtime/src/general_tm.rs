//! # General Transfer Manager Module
//!
//! The GTM module provides functionality for setting whitelisting rules for transfers
//!
//! ## Overview
//!
//! The GTM module provides functions for:
//!
//! - Adding rules for allowing transfers
//! - Removing rules that allow transfers
//! - Resetting all rules
//!
//! ### Use case
//!
//! This module is very versatile and offers infinite possibilities.
//! The rules can dictate various requirements like:
//!
//! - Only accredited investors should be able to trade
//! - Only valid KYC holders should be able to trade
//! - Only those with credit score of greater than 800 should be able to purchase this token
//! - People from Wakanda should only be able to trade with people from Wakanda
//! - People from Gryffindor should not be able to trade with people from Slytherin (But allowed to trade with anyone else)
//! - Only marvel supporters should be allowed to buy avengers token
//!
//! ### Terminology
//!
//! - **Active rules:** It is an array of Asset rules that are currently enforced for a ticker
//! - **Asset rule:** Every asset rule contains an array for sender rules and an array for receiver rules
//! - **sender rules:** These are rules that the sender of security tokens must follow
//! - **receiver rules:** These are rules that the receiver of security tokens must follow
//! - **Valid transfer:** For a transfer to be valid,
//!     All reciever and sender rules of any of the active asset rule must be followed.
//!
//! ## Interface
//!
//! ### Dispatchable Functions
//!
//! - `add_active_rule` - Adds a new asset rule to ticker's active rules
//! - `remove_active_rule` - Removes an asset rule from ticker's active rules
//! - `reset_active_rules` - Reset(remove) all active rules of a tikcer
//!
//! ### Public Functions
//!
//! - `verify_restriction` - Checks if a transfer is a valid transfer and returns the result

use crate::{
    asset::{self, AssetTrait},
    balances,
    constants::*,
    identity, utils,
};
use codec::Encode;
use core::result::Result as StdResult;
use frame_support::{decl_event, decl_module, decl_storage, dispatch::DispatchResult, ensure};
use frame_system::{self as system, ensure_signed};
use identity::ClaimValue;
use primitives::{IdentityId, Key, Signer, Ticker};
use sp_std::{convert::TryFrom, prelude::*};

/// Type of operators that a rule can have
#[derive(codec::Encode, codec::Decode, Clone, Copy, PartialEq, Eq, Debug, PartialOrd, Ord)]
pub enum Operators {
    EqualTo,
    NotEqualTo,
    LessThan,
    GreaterThan,
    LessOrEqualTo,
    GreaterOrEqualTo,
}

impl Default for Operators {
    fn default() -> Self {
        Operators::EqualTo
    }
}

/// The module's configuration trait.
pub trait Trait:
    pallet_timestamp::Trait + frame_system::Trait + balances::Trait + utils::Trait + identity::Trait
{
    /// The overarching event type.
    type Event: From<Event> + Into<<Self as frame_system::Trait>::Event>;

    /// Asset module
    type Asset: asset::AssetTrait<Self::Balance>;
}

/// An asset rule.
/// All sender and receiver rules of the same asset rule must be true for tranfer to be valid
#[derive(codec::Encode, codec::Decode, Default, Clone, PartialEq, Eq, Debug)]
pub struct AssetRule {
    pub sender_rules: Vec<RuleData>,
    pub receiver_rules: Vec<RuleData>,
}

/// Details about individual rules
#[derive(codec::Encode, codec::Decode, Default, Clone, PartialEq, Eq, Debug)]
pub struct RuleData {
    /// Claim key
    key: Vec<u8>,

    /// Claim target value. (RHS of operatior)
    value: Vec<u8>,

    /// Array of trusted claim issuers
    trusted_issuers: Vec<IdentityId>,

    /// Operator. The rule is "Actual claim value" Operator "Rule value defined in this struct"
    /// Example: If the actual claim value is 5, value defined here is 10 and operator is NotEqualTo
    /// Then the rule will be resolved as 5 != 10 which is true and hence the rule will pass
    operator: Operators,
}

decl_storage! {
    trait Store for Module<T: Trait> as GeneralTM {
        /// List of active rules for a ticker (Ticker -> Array of AssetRules)
        pub ActiveRules get(fn active_rules): map Ticker => Vec<AssetRule>;
    }
}

decl_module! {
    /// The module declaration.
    pub struct Module<T: Trait> for enum Call where origin: T::Origin {
        fn deposit_event() = default;

        /// Adds an asset rule to active rules for a ticker
        pub fn add_active_rule(origin, did: IdentityId, ticker: Ticker, asset_rule: AssetRule) -> DispatchResult {
            let sender = Signer::Key(Key::try_from(ensure_signed(origin)?.encode())?);

            // Check that sender is allowed to act on behalf of `did`
            ensure!(<identity::Module<T>>::is_signer_authorized(did, &sender), "sender must be a signing key for DID");
            ticker.canonize();
            ensure!(Self::is_owner(&ticker, did), "user is not authorized");

            <ActiveRules>::mutate(ticker, |old_asset_rules| {
                if !old_asset_rules.contains(&asset_rule) {
                    old_asset_rules.push(asset_rule.clone());
                }
            });

            Self::deposit_event(Event::NewAssetRule(ticker, asset_rule));

            Ok(())
        }

        /// Removes a rule from active asset rules
        pub fn remove_active_rule(origin, did: IdentityId, ticker: Ticker, asset_rule: AssetRule) -> DispatchResult {
            let sender = Signer::Key(Key::try_from( ensure_signed(origin)?.encode())?);

            ensure!(<identity::Module<T>>::is_signer_authorized(did, &sender), "sender must be a signing key for DID");
            ticker.canonize();
            ensure!(Self::is_owner(&ticker, did), "user is not authorized");

            <ActiveRules>::mutate(ticker, |old_asset_rules| {
                *old_asset_rules = old_asset_rules
                    .iter()
                    .cloned()
                    .filter(|an_asset_rule| *an_asset_rule != asset_rule)
                    .collect();
            });

            Self::deposit_event(Event::RemoveAssetRule(ticker, asset_rule));

            Ok(())
        }

        /// Removes all active rules of a ticker
        pub fn reset_active_rules(origin, did: IdentityId, ticker: Ticker) -> DispatchResult {
            let sender = Signer::Key(Key::try_from(ensure_signed(origin)?.encode())?);

            ensure!(<identity::Module<T>>::is_signer_authorized(did, &sender), "sender must be a signing key for DID");
            ticker.canonize();
            ensure!(Self::is_owner(&ticker, did), "user is not authorized");

            <ActiveRules>::remove(ticker);

            Self::deposit_event(Event::ResetAssetRules(ticker));

            Ok(())
        }
    }
}

decl_event!(
    pub enum Event {
        NewAssetRule(Ticker, AssetRule),
        RemoveAssetRule(Ticker, AssetRule),
        ResetAssetRules(Ticker),
    }
);

impl<T: Trait> Module<T> {
    fn is_owner(ticker: &Ticker, sender_did: IdentityId) -> bool {
        T::Asset::is_owner(ticker, sender_did)
    }

    fn fetch_value(
        did: IdentityId,
        key: Vec<u8>,
        trusted_issuers: Vec<IdentityId>,
    ) -> Option<ClaimValue> {
        <identity::Module<T>>::fetch_claim_value_multiple_issuers(did, key, trusted_issuers)
    }

    ///  Sender restriction verification
    pub fn verify_restriction(
        ticker: &Ticker,
        from_did_opt: Option<IdentityId>,
        to_did_opt: Option<IdentityId>,
        _value: T::Balance,
    ) -> StdResult<u8, &'static str> {
        // Transfer is valid if All reciever and sender rules of any asset rule are valid.
        let active_rules = Self::active_rules(ticker);
        for active_rule in active_rules {
            let mut rule_broken = false;

            if let Some(from_did) = from_did_opt {
                for sender_rule in active_rule.sender_rules {
                    let identity_value = Self::fetch_value(
                        from_did.clone(),
                        sender_rule.key,
                        sender_rule.trusted_issuers,
                    );
                    rule_broken = match identity_value {
                        None => true,
                        Some(x) => utils::is_rule_broken(
                            sender_rule.value,
                            x.value,
                            x.data_type,
                            sender_rule.operator,
                        ),
                    };
                    if rule_broken {
                        break;
                    }
                }
                if rule_broken {
                    continue;
                }
            }

            if let Some(to_did) = to_did_opt {
                for receiver_rule in active_rule.receiver_rules {
                    let identity_value = Self::fetch_value(
                        to_did.clone(),
                        receiver_rule.key,
                        receiver_rule.trusted_issuers,
                    );
                    rule_broken = match identity_value {
                        None => true,
                        Some(x) => utils::is_rule_broken(
                            receiver_rule.value,
                            x.value,
                            x.data_type,
                            receiver_rule.operator,
                        ),
                    };
                    if rule_broken {
                        break;
                    }
                }
            }

            if !rule_broken {
                return Ok(ERC1400_TRANSFER_SUCCESS);
            }
        }

        sp_runtime::print("Identity TM restrictions not satisfied");
        Ok(ERC1400_TRANSFER_FAILURE)
    }
}

/// tests for this module
#[cfg(test)]
mod tests {
    use super::*;
    use chrono::prelude::*;
    use frame_support::traits::Currency;
    use frame_support::{assert_ok, dispatch::DispatchResult, impl_outer_origin, parameter_types};
    use frame_system::EnsureSignedBy;
    use primitives::IdentityId;
    use sp_core::{crypto::key_types, H256};
    use sp_runtime::{
        testing::{Header, UintAuthorityId},
        traits::{BlakeTwo256, ConvertInto, IdentityLookup, OpaqueKeys, Verify},
        AnySignature, KeyTypeId, Perbill,
    };
    use sp_std::result::Result;
    use test_client::{self, AccountKeyring};

    use crate::{
        asset::{AssetType, SecurityToken, TickerRegistrationConfig},
        balances, exemption, group, identity,
        identity::DataTypes,
        percentage_tm, statistics,
    };

    impl_outer_origin! {
        pub enum Origin for Test {}
    }

    // For testing the module, we construct most of a mock runtime. This means
    // first constructing a configuration type (`Test`) which `impl`s each of the
    // configuration traits of modules we want to use.
    #[derive(Clone, Eq, PartialEq)]
    pub struct Test;

    parameter_types! {
        pub const BlockHashCount: u32 = 250;
        pub const MaximumBlockWeight: u32 = 4096;
        pub const MaximumBlockLength: u32 = 4096;
        pub const AvailableBlockRatio: Perbill = Perbill::from_percent(75);
    }

    impl frame_system::Trait for Test {
        type Origin = Origin;
        type Index = u64;
        type BlockNumber = u64;
        type Call = ();
        type Hash = H256;
        type Hashing = BlakeTwo256;
        type AccountId = AccountId;
        type Lookup = IdentityLookup<Self::AccountId>;
        type Header = Header;
        type Event = ();
        type BlockHashCount = BlockHashCount;
        type MaximumBlockWeight = MaximumBlockWeight;
        type MaximumBlockLength = MaximumBlockLength;
        type AvailableBlockRatio = AvailableBlockRatio;
        type Version = ();
        type ModuleToIndex = ();
    }

    parameter_types! {
        pub const ExistentialDeposit: u64 = 0;
        pub const TransferFee: u64 = 0;
        pub const CreationFee: u64 = 0;
        pub const TransactionBaseFee: u64 = 0;
        pub const TransactionByteFee: u64 = 0;
    }

    impl balances::Trait for Test {
        type Balance = u128;
        type OnFreeBalanceZero = ();
        type OnNewAccount = ();
        type Event = ();
        type DustRemoval = ();
        type TransferPayment = ();
        type ExistentialDeposit = ExistentialDeposit;
        type TransferFee = TransferFee;
        type CreationFee = CreationFee;
        type Identity = crate::identity::Module<Test>;
    }

    parameter_types! {
        pub const MinimumPeriod: u64 = 3;
    }

    type SessionIndex = u32;
    type AuthorityId = <AnySignature as Verify>::Signer;
    type BlockNumber = u64;
    type AccountId = <AnySignature as Verify>::Signer;
    type OffChainSignature = AnySignature;

    impl pallet_timestamp::Trait for Test {
        type Moment = u64;
        type OnTimestampSet = ();
        type MinimumPeriod = MinimumPeriod;
    }

    impl utils::Trait for Test {
        type Public = AccountId;
        type OffChainSignature = OffChainSignature;
        fn validator_id_to_account_id(
            v: <Self as pallet_session::Trait>::ValidatorId,
        ) -> Self::AccountId {
            v
        }
    }

    pub struct TestOnSessionEnding;
    impl pallet_session::OnSessionEnding<AuthorityId> for TestOnSessionEnding {
        fn on_session_ending(_: SessionIndex, _: SessionIndex) -> Option<Vec<AuthorityId>> {
            None
        }
    }

    pub struct TestSessionHandler;
    impl pallet_session::SessionHandler<AuthorityId> for TestSessionHandler {
        const KEY_TYPE_IDS: &'static [KeyTypeId] = &[key_types::DUMMY];
        fn on_new_session<Ks: OpaqueKeys>(
            _changed: bool,
            _validators: &[(AuthorityId, Ks)],
            _queued_validators: &[(AuthorityId, Ks)],
        ) {
        }

        fn on_disabled(_validator_index: usize) {}

        fn on_genesis_session<Ks: OpaqueKeys>(_validators: &[(AuthorityId, Ks)]) {}

        fn on_before_session_ending() {}
    }

    parameter_types! {
        pub const Period: BlockNumber = 1;
        pub const Offset: BlockNumber = 0;
        pub const DisabledValidatorsThreshold: Perbill = Perbill::from_percent(33);
    }

    impl pallet_session::Trait for Test {
        type OnSessionEnding = TestOnSessionEnding;
        type Keys = UintAuthorityId;
        type ShouldEndSession = pallet_session::PeriodicSessions<Period, Offset>;
        type SessionHandler = TestSessionHandler;
        type Event = ();
        type ValidatorId = AuthorityId;
        type ValidatorIdOf = ConvertInto;
        type SelectInitialValidators = ();
        type DisabledValidatorsThreshold = DisabledValidatorsThreshold;
    }

    impl pallet_session::historical::Trait for Test {
        type FullIdentification = ();
        type FullIdentificationOf = ();
    }

    parameter_types! {
        pub const One: AccountId = AccountId::from(AccountKeyring::Dave);
        pub const Two: AccountId = AccountId::from(AccountKeyring::Dave);
        pub const Three: AccountId = AccountId::from(AccountKeyring::Dave);
        pub const Four: AccountId = AccountId::from(AccountKeyring::Dave);
        pub const Five: AccountId = AccountId::from(AccountKeyring::Dave);
    }

    impl group::Trait<group::Instance2> for Test {
        type Event = ();
        type AddOrigin = EnsureSignedBy<One, AccountId>;
        type RemoveOrigin = EnsureSignedBy<Two, AccountId>;
        type SwapOrigin = EnsureSignedBy<Three, AccountId>;
        type ResetOrigin = EnsureSignedBy<Four, AccountId>;
        type MembershipInitialized = ();
        type MembershipChanged = ();
    }

    impl sp_runtime::traits::IsMember<IdentityId> for Test {
        fn is_member(_did: &IdentityId) -> bool {
            unimplemented!()
        }
    }

    impl identity::Trait for Test {
        type Event = ();
        type Proposal = Call<Test>;
        type AcceptTransferTarget = asset::Module<Test>;
        type AddSignerMultiSigTarget = Test;
<<<<<<< HEAD
        type IsKYCProvider = Test;
=======
        type KYCServiceProviders = Test;
    }

    impl crate::group::GroupTrait for Test {
        fn get_members() -> Vec<IdentityId> {
            unimplemented!()
        }
>>>>>>> 603956c4
    }

    impl crate::multisig::AddSignerMultiSig for Test {
        fn accept_multisig_signer(_: Signer, _: u64) -> DispatchResult {
            unimplemented!()
        }
    }

    impl asset::Trait for Test {
        type Event = ();
        type Currency = balances::Module<Test>;
    }

    impl statistics::Trait for Test {}

    impl percentage_tm::Trait for Test {
        type Event = ();
    }

    impl exemption::Trait for Test {
        type Event = ();
        type Asset = asset::Module<Test>;
    }

    impl Trait for Test {
        type Event = ();
        type Asset = asset::Module<Test>;
    }

    type Identity = identity::Module<Test>;
    type GeneralTM = Module<Test>;
    type Balances = balances::Module<Test>;
    type Asset = asset::Module<Test>;

    /// Build a genesis identity instance owned by the specified account
    fn identity_owned_by_alice() -> sp_io::TestExternalities {
        let mut t = frame_system::GenesisConfig::default()
            .build_storage::<Test>()
            .unwrap();
        identity::GenesisConfig::<Test> {
            owner: AccountKeyring::Alice.public().into(),
            did_creation_fee: 250,
        }
        .assimilate_storage(&mut t)
        .unwrap();
        asset::GenesisConfig::<Test> {
            asset_creation_fee: 0,
            ticker_registration_fee: 0,
            ticker_registration_config: TickerRegistrationConfig {
                max_ticker_length: 12,
                registration_length: Some(10000),
            },
            fee_collector: AccountKeyring::Dave.public().into(),
        }
        .assimilate_storage(&mut t)
        .unwrap();
        sp_io::TestExternalities::new(t)
    }

    fn make_account(
        account_id: &AccountId,
    ) -> Result<(<Test as frame_system::Trait>::Origin, IdentityId), &'static str> {
        let signed_id = Origin::signed(account_id.clone());
        Balances::make_free_balance_be(&account_id, 1_000_000);
        Identity::register_did(signed_id.clone(), vec![]);
        let did = Identity::get_identity(&Key::try_from(account_id.encode())?).unwrap();
        Ok((signed_id, did))
    }

    #[test]
    fn should_add_and_verify_assetrule() {
        identity_owned_by_alice().execute_with(|| {
            let token_owner_acc = AccountId::from(AccountKeyring::Alice);
            let (token_owner_signed, token_owner_did) = make_account(&token_owner_acc).unwrap();

            // A token representing 1M shares
            let token = SecurityToken {
                name: vec![0x01],
                owner_did: token_owner_did.clone(),
                total_supply: 1_000_000,
                divisible: true,
                asset_type: AssetType::default(),
            };
            let ticker = Ticker::from_slice(token.name.as_slice());
            Balances::make_free_balance_be(&token_owner_acc, 1_000_000);

            // Share issuance is successful
            assert_ok!(Asset::create_token(
                token_owner_signed.clone(),
                token_owner_did,
                token.name.clone(),
                ticker,
                token.total_supply,
                true,
                token.asset_type.clone(),
                vec![],
            ));
            let claim_issuer_acc = AccountId::from(AccountKeyring::Bob);
            Balances::make_free_balance_be(&claim_issuer_acc, 1_000_000);
            let (_claim_issuer, claim_issuer_did) =
                make_account(&claim_issuer_acc.clone()).unwrap();

            let claim_value = ClaimValue {
                data_type: DataTypes::VecU8,
                value: "some_value".as_bytes().to_vec(),
            };

            assert_ok!(Identity::add_claim(
                Origin::signed(claim_issuer_acc.clone()),
                token_owner_did,
                "some_key".as_bytes().to_vec(),
                claim_issuer_did,
                99999999999999999u64,
                claim_value.clone()
            ));

            let now = Utc::now();
            <pallet_timestamp::Module<Test>>::set_timestamp(now.timestamp() as u64);

            let sender_rule = RuleData {
                key: "some_key".as_bytes().to_vec(),
                value: "some_value".as_bytes().to_vec(),
                trusted_issuers: vec![claim_issuer_did],
                operator: Operators::EqualTo,
            };

            let x = vec![sender_rule];

            let asset_rule = AssetRule {
                sender_rules: x,
                receiver_rules: vec![],
            };

            // Allow all transfers
            assert_ok!(GeneralTM::add_active_rule(
                token_owner_signed.clone(),
                token_owner_did,
                ticker,
                asset_rule
            ));

            //Transfer tokens to investor
            assert_ok!(Asset::transfer(
                token_owner_signed.clone(),
                token_owner_did,
                ticker,
                token_owner_did,
                token.total_supply
            ));
        });
    }

    #[test]
    fn should_add_and_verify_complex_assetrule() {
        identity_owned_by_alice().execute_with(|| {
            let token_owner_acc = AccountId::from(AccountKeyring::Alice);
            let (token_owner_signed, token_owner_did) = make_account(&token_owner_acc).unwrap();

            // A token representing 1M shares
            let token = SecurityToken {
                name: vec![0x01],
                owner_did: token_owner_did.clone(),
                total_supply: 1_000_000,
                divisible: true,
                asset_type: AssetType::default(),
            };
            let ticker = Ticker::from_slice(token.name.as_slice());
            Balances::make_free_balance_be(&token_owner_acc, 1_000_000);

            // Share issuance is successful
            assert_ok!(Asset::create_token(
                token_owner_signed.clone(),
                token_owner_did,
                token.name.clone(),
                ticker,
                token.total_supply,
                true,
                token.asset_type.clone(),
                vec![],
            ));
            let claim_issuer_acc = AccountId::from(AccountKeyring::Bob);
            Balances::make_free_balance_be(&claim_issuer_acc, 1_000_000);
            let (_claim_issuer, claim_issuer_did) =
                make_account(&claim_issuer_acc.clone()).unwrap();

            let claim_value = ClaimValue {
                data_type: DataTypes::U8,
                value: 10u8.encode(),
            };

            assert_ok!(Identity::add_claim(
                Origin::signed(claim_issuer_acc.clone()),
                token_owner_did,
                "some_key".as_bytes().to_vec(),
                claim_issuer_did,
                99999999999999999u64,
                claim_value.clone()
            ));

            let now = Utc::now();
            <pallet_timestamp::Module<Test>>::set_timestamp(now.timestamp() as u64);

            let sender_rule = RuleData {
                key: "some_key".as_bytes().to_vec(),
                value: 5u8.encode(),
                trusted_issuers: vec![claim_issuer_did],
                operator: Operators::GreaterThan,
            };

            let receiver_rule = RuleData {
                key: "some_key".as_bytes().to_vec(),
                value: 15u8.encode(),
                trusted_issuers: vec![claim_issuer_did],
                operator: Operators::LessThan,
            };

            let x = vec![sender_rule];
            let y = vec![receiver_rule];

            let asset_rule = AssetRule {
                sender_rules: x,
                receiver_rules: y,
            };

            assert_ok!(GeneralTM::add_active_rule(
                token_owner_signed.clone(),
                token_owner_did,
                ticker,
                asset_rule
            ));

            //Transfer tokens to investor
            assert_ok!(Asset::transfer(
                token_owner_signed.clone(),
                token_owner_did,
                ticker,
                token_owner_did.clone(),
                token.total_supply
            ));
        });
    }

    #[test]
    fn should_reset_assetrules() {
        identity_owned_by_alice().execute_with(|| {
            let token_owner_acc = AccountId::from(AccountKeyring::Alice);
            let (token_owner_signed, token_owner_did) = make_account(&token_owner_acc).unwrap();

            // A token representing 1M shares
            let token = SecurityToken {
                name: vec![0x01],
                owner_did: token_owner_did,
                total_supply: 1_000_000,
                divisible: true,
                asset_type: AssetType::default(),
            };
            let ticker = Ticker::from_slice(token.name.as_slice());
            Balances::make_free_balance_be(&token_owner_acc, 1_000_000);

            // Share issuance is successful
            assert_ok!(Asset::create_token(
                token_owner_signed.clone(),
                token_owner_did,
                token.name.clone(),
                ticker,
                token.total_supply,
                true,
                token.asset_type.clone(),
                vec![],
            ));

            let asset_rule = AssetRule {
                sender_rules: vec![],
                receiver_rules: vec![],
            };

            assert_ok!(GeneralTM::add_active_rule(
                token_owner_signed.clone(),
                token_owner_did,
                ticker,
                asset_rule
            ));

            let asset_rules = GeneralTM::active_rules(ticker);
            assert_eq!(asset_rules.len(), 1);

            assert_ok!(GeneralTM::reset_active_rules(
                token_owner_signed.clone(),
                token_owner_did,
                ticker
            ));

            let asset_rules_new = GeneralTM::active_rules(ticker);
            assert_eq!(asset_rules_new.len(), 0);
        });
    }
}<|MERGE_RESOLUTION|>--- conflicted
+++ resolved
@@ -455,9 +455,6 @@
         type Proposal = Call<Test>;
         type AcceptTransferTarget = asset::Module<Test>;
         type AddSignerMultiSigTarget = Test;
-<<<<<<< HEAD
-        type IsKYCProvider = Test;
-=======
         type KYCServiceProviders = Test;
     }
 
@@ -465,7 +462,6 @@
         fn get_members() -> Vec<IdentityId> {
             unimplemented!()
         }
->>>>>>> 603956c4
     }
 
     impl crate::multisig::AddSignerMultiSig for Test {

--- conflicted
+++ resolved
@@ -52,15 +52,6 @@
     Authorization, AuthorizationData, AuthorizationError, Identity as DidRecord, IdentityId, Key,
     Link, LinkData, Permission, PreAuthorizedKeyInfo, Signer, SignerType, SigningItem, Ticker,
 };
-<<<<<<< HEAD
-use sr_io::blake2_256;
-use sr_primitives::{
-    traits::{Dispatchable, Hash, IsMember, SaturatedConversion, Verify},
-    weights::SimpleDispatchInfo,
-    AnySignature, DispatchError,
-};
-=======
->>>>>>> d41a2a54
 
 use codec::Encode;
 use core::convert::From;
@@ -82,7 +73,7 @@
 };
 use sp_io::hashing::blake2_256;
 use sp_runtime::{
-    traits::{Dispatchable, Hash, SaturatedConversion, Verify},
+    traits::{Dispatchable, Hash, IsMember, SaturatedConversion, Verify},
     AnySignature,
 };
 
@@ -186,13 +177,10 @@
     type Proposal: Parameter + Dispatchable<Origin = Self::Origin> + GetDispatchInfo;
     /// Asset module
     type AcceptTransferTarget: AcceptTransfer;
-<<<<<<< HEAD
     /// Reference to KYCServiceProviders group
     type IsKYCProvider: IsMember<IdentityId>;
-=======
     /// MultiSig module
     type AddSignerMultiSigTarget: AddSignerMultiSig;
->>>>>>> d41a2a54
 }
 
 decl_storage! {
@@ -362,7 +350,7 @@
         /// # Arguments
         /// * `owner_auth_id` Authorization from the owner who initiated the change
         /// * `kyc_auth_id` Authorization from a KYC service provider
-        pub fn accept_master_key(origin, rotation_auth_id: u64, kyc_auth_id: u64) -> Result {
+        pub fn accept_master_key(origin, rotation_auth_id: u64, kyc_auth_id: u64) -> DispatchResult {
             let sender = ensure_signed(origin)?;
             let sender_key = Key::try_from(sender.encode())?;
             let signer = Signer::from(sender_key);
@@ -388,7 +376,7 @@
                     let master_key = <DidRecords>::get(rotation_for_did).master_key;
                     ensure!(key == master_key, "Authorization to change key was not from the owner of master key");
                 } else {
-                    return Err("Master key of owner could not be deduced");
+                    return Err(Error::<T>::UnknownAuthorization.into());
                 }
 
                 // Aceept authorization from KYC service provider
@@ -403,7 +391,7 @@
                     if let Some(id) = kyc_provider_did {
                         ensure!(T::IsKYCProvider::is_member(&id), "Attestation was not by a KYC service provider");
                     } else {
-                        return Err("KYC service provider's could not be deduced");
+                        return Err(Error::<T>::NoDIDFound.into());
                     }
 
                     // Make sure authorizations are for the same DID

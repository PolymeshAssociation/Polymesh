//! # Identity module
//!
//! This module is used to manage identity concept.
//!
//!  - [Module](./struct.Module.html)
//!  - [Trait](./trait.Trait.html)
//!
//! ## Overview :
//!
//! Identity concept groups different account (keys) in one place, and it allows each key to
//! make operations based on the constraint that each account (permissions and key types).
//!
//! Any account can create and manage one and only one identity, using
//! [register_did](./struct.Module.html#method.register_did). Other accounts can be added to a
//! target identity as signing key, where we also define the type of account (`External`,
//! `MuliSign`, etc.) and/or its permission.
//!
//! Some operations at identity level are only allowed to its administrator account, like
//! [set_master_key](./struct.Module.html#method.set_master_key) or
//! [add_claim_issuer](./struct.Module.html#method.add_claim_issuer).
//!
//! ## Identity information
//!
//! Identity contains the following data:
//!  - `master_key`. It is the administrator account of the identity.
//!  - `signing_keys`. List of keys and their capabilities (type of key and its permissions) .
//!
//! ## Claim Issuers
//!
//! The administrator of the entity can add/remove claim issuers (see
//! [add_claim_issuer](./struct.Module.html#method.add_claim_issuer) ). Only these claim issuers
//! are able to add claims to that identity.
//!
//! ## Freeze signing keys
//!
//! It is an *emergency action* to block all signing keys of an identity and it can only be performed
//! by its administrator.
//!
//! see [freeze_signing_keys](./struct.Module.html#method.freeze_signing_keys)
//! see [unfreeze_signing_keys](./struct.Module.html#method.unfreeze_signing_keys)
//!
//! # TODO
//!  - KYC is mocked: see [has_valid_kyc](./struct.Module.html#method.has_valid_kyc)

use rstd::{convert::TryFrom, prelude::*};

<<<<<<< HEAD
use crate::{
    balances,
    constants::{did::USER, KYC_EXPIRY_CLAIM_KEY},
    group,
};
use codec::Encode;
use core::convert::From;
use core::convert::TryInto;
=======
use crate::{asset::AcceptTickerTransfer, balances, constants::did::USER};
>>>>>>> ad6f2061
use primitives::{
    Authorization, AuthorizationData, AuthorizationError, Identity as DidRecord, IdentityId, Key,
    Permission, PreAuthorizedKeyInfo, Signer, SignerType, SigningItem,
};
use sr_io::blake2_256;
use sr_primitives::{
    traits::{Dispatchable, SaturatedConversion, Verify},
    AnySignature, DispatchError,
};
use srml_support::{
    decl_event, decl_module, decl_storage,
    dispatch::Result,
    ensure,
    traits::{Currency, ExistenceRequirement, WithdrawReason},
    Parameter,
};
use substrate_primitives::{
    sr25519::{Public, Signature},
    H512,
};
use system::{self, ensure_signed};

#[derive(codec::Encode, codec::Decode, Default, Clone, PartialEq, Eq, Debug)]
pub struct Claim<U> {
    pub issuance_date: U,
    pub expiry: U,
    pub claim_value: ClaimValue,
}

#[derive(codec::Encode, codec::Decode, Default, Clone, PartialEq, Eq, Debug)]
pub struct ClaimMetaData {
    pub claim_key: Vec<u8>,
    pub claim_issuer: IdentityId,
}

#[derive(codec::Encode, codec::Decode, Default, Clone, PartialEq, Eq, Debug)]
pub struct ClaimValue {
    pub data_type: DataTypes,
    pub value: Vec<u8>,
}

#[derive(codec::Encode, codec::Decode, Default, Clone, PartialEq, Eq, Debug)]
/// A structure for passing claims to `add_claims_batch`. The type argument is required to be
/// `timestamp::Trait::Moment`.
pub struct ClaimRecord<U> {
    pub did: IdentityId,
    pub claim_key: Vec<u8>,
    pub expiry: U,
    pub claim_value: ClaimValue,
}

#[derive(codec::Encode, codec::Decode, Clone, Copy, PartialEq, Eq, Debug, PartialOrd, Ord)]
pub enum DataTypes {
    U8,
    U16,
    U32,
    U64,
    U128,
    Bool,
    VecU8,
}

impl Default for DataTypes {
    fn default() -> Self {
        DataTypes::VecU8
    }
}

/// Keys could be linked to several identities (`IdentityId`) as master key or signing key.
/// Master key or external type signing key are restricted to be linked to just one identity.
/// Other types of signing key could be associated with more than one identity.
#[derive(codec::Encode, codec::Decode, Clone, PartialEq, Eq, Debug)]
pub enum LinkedKeyInfo {
    Unique(IdentityId),
    Group(Vec<IdentityId>),
}

pub type AuthorizationNonce = u64;

/// It represents an authorization that any account could sing to allow operations related with a
/// target identity.
///
/// # Safety
///
/// Please note, that `nonce` has been added to avoid **replay attack** and it should be the current
/// value of nonce of master key of `target_id`. See `System::account_nonce`.
/// In this way, the authorization is delimited to an specific transaction (usually the next one)
/// of master key of target identity.
#[derive(codec::Encode, codec::Decode, Clone, PartialEq, Eq, Debug)]
pub struct TargetIdAuthorization<Moment> {
    /// Target identity which is authorized to make an operation.
    pub target_id: IdentityId,
    /// It HAS TO be `target_id` authorization nonce: See `Identity::offchain_authorization_nonce`
    pub nonce: AuthorizationNonce,
    pub expires_at: Moment,
}

/// It is a signing item with authorization of that singning key (off-chain operation) to be added
/// to an identity.
/// `auth_signature` is the signature, generated by signing item, of `TargetIdAuthorization`.
///
/// # TODO
///  - Replace `H512` type by a template type which represents explicitly the relation with
///  `TargetIdAuthorization`.
#[derive(codec::Encode, codec::Decode, Clone, PartialEq, Eq, Debug)]
pub struct SigningItemWithAuth {
    /// Signing item to be added.
    pub signing_item: SigningItem,
    /// Off-chain authorization signature.
    pub auth_signature: H512,
}

/// The module's configuration trait.
pub trait Trait:
    system::Trait + balances::Trait + timestamp::Trait + group::Trait<group::Instance1>
{
    /// The overarching event type.
    type Event: From<Event<Self>> + Into<<Self as system::Trait>::Event>;
    /// An extrinsic call.
    type Proposal: Parameter + Dispatchable<Origin = Self::Origin>;
    /// Asset module
    type AcceptTickerTransferTarget: AcceptTickerTransfer;
}

decl_storage! {
    trait Store for Module<T: Trait> as identity {

        /// Module owner.
        Owner get(owner) config(): T::AccountId;

        /// DID -> identity info
        pub DidRecords get(did_records): map IdentityId => DidRecord;

        /// DID -> bool that indicates if signing keys are frozen.
        pub IsDidFrozen get(is_did_frozen): map IdentityId => bool;

        /// DID -> DID claim issuers
        pub ClaimIssuers get(claim_issuers): map IdentityId => Vec<IdentityId>;

        /// It stores the current identity for current transaction.
        pub CurrentDid get(current_did): Option<IdentityId>;

        /// (DID, claim_key, claim_issuer) -> Associated claims
        pub Claims get(claims): map(IdentityId, ClaimMetaData) => Claim<T::Moment>;

        /// DID -> array of (claim_key and claim_issuer)
        pub ClaimKeys get(claim_keys): map IdentityId => Vec<ClaimMetaData>;

        // Account => DID
        pub KeyToIdentityIds get(key_to_identity_ids): map Key => Option<LinkedKeyInfo>;

        /// How much does creating a DID cost
        pub DidCreationFee get(did_creation_fee) config(): T::Balance;

        /// It stores validated identities by any KYC.
        pub KYCValidation get(has_valid_kyc): map IdentityId => bool;

        /// Nonce to ensure unique actions. starts from 1.
        pub MultiPurposeNonce get(multi_purpose_nonce) build(|_| 1u64): u64;

        /// Pre-authorize join to Identity.
        pub PreAuthorizedJoinDid get(pre_authorized_join_did): map Signer => Vec<PreAuthorizedKeyInfo>;

        /// Authorization nonce per Identity. Initially is 0.
        pub OffChainAuthorizationNonce get(offchain_authorization_nonce): map IdentityId => AuthorizationNonce;

        /// Inmediate revoke of any off-chain authorization.
        pub RevokeOffChainAuthorization get(is_offchain_authorization_revoked): map (Signer, TargetIdAuthorization<T::Moment>) => bool;

        /// All authorizations that an identity has
        pub Authorizations get(authorizations): map(Signer, u64) => Authorization<T::Moment>;

        /// Auth id of the latest auth of an identity. Used to allow iterating over auths
        pub LastAuthorization get(last_authorization): map Signer => u64;
    }
}

decl_module! {
    /// The module declaration.
    pub struct Module<T: Trait> for enum Call where origin: T::Origin {
        // Initializing events
        // this is needed only if you are using events in your module
        fn deposit_event() = default;

        /// Register signing keys for a new DID. Uses origin key as the master key.
        ///
        /// # TODO
        /// Signing keys should authorize its use in this identity.
        ///
        /// # Failure
        /// - Master key (administrator) can be linked to just one identity.
        /// - External signing keys can be linked to just one identity.
        pub fn register_did(origin, signing_items: Vec<SigningItem>) -> Result {
            let sender = ensure_signed(origin)?;
            // Adding extrensic count to did nonce for some unpredictability
            // NB: this does not guarantee randomness
            let new_nonce = Self::multi_purpose_nonce() + u64::from(<system::Module<T>>::extrinsic_count()) + 7u64;
            // Even if this transaction fails, nonce should be increased for added unpredictability of dids
            <MultiPurposeNonce>::put(&new_nonce);

            let master_key = Key::try_from( sender.encode())?;

            // 1 Check constraints.
            // 1.1. Master key is not linked to any identity.
            ensure!( Self::can_key_be_linked_to_did( &master_key, SignerType::External),
                "Master key already belong to one DID");
            // 1.2. Master key is not part of signing keys.
            ensure!( signing_items.iter().find( |sk| **sk == master_key).is_none(),
                "Signing keys contains the master key");

            let block_hash = <system::Module<T>>::block_hash(<system::Module<T>>::block_number());

            let did = IdentityId::from(
                blake2_256(
                    &(USER, block_hash, new_nonce).encode()
                )
            );

            // 1.3. Make sure there's no pre-existing entry for the DID
            // This should never happen but just being defensive here
            ensure!(!<DidRecords>::exists(did), "DID must be unique");
            // 1.4. Signing keys can be linked to the new identity.
            for s_item in &signing_items {
                if let Signer::Key(ref key) = s_item.signer {
                    if !Self::can_key_be_linked_to_did( key, s_item.signer_type){
                        return Err("One signing key can only belong to one DID");
                    }
                }
            }

            // 2. Apply changes to our extrinsics.
            // TODO: Subtract the fee
            let _imbalance = <balances::Module<T> as Currency<_>>::withdraw(
                &sender,
                Self::did_creation_fee(),
                WithdrawReason::Fee,
                ExistenceRequirement::KeepAlive
                )?;

            // 2.1. Link  master key and add pre-authorized signing keys
            Self::link_key_to_did( &master_key, SignerType::External, did);
            signing_items.iter().for_each( |s_item| Self::add_pre_join_identity( s_item, did));

            // 2.2. Create a new identity record.
            let record = DidRecord {
                master_key,
                ..Default::default()
            };
            <DidRecords>::insert(did, record);

            // TODO KYC is valid by default.
            KYCValidation::insert(did, true);

            Self::deposit_event(RawEvent::NewDid(did, sender, signing_items));
            Ok(())
        }

        /// Adds new signing keys for a DID. Only called by master key owner.
        ///
        /// # Failure
        ///  - It can only called by master key owner.
        ///  - If any signing key is already linked to any identity, it will fail.
        ///  - If any signing key is already
        pub fn add_signing_items(origin, did: IdentityId, signing_items: Vec<SigningItem>) -> Result {
            let sender_key = Key::try_from(ensure_signed(origin)?.encode())?;
            let _grants_checked = Self::grant_check_only_master_key(&sender_key, did)?;

            // Check constraint 1-to-1 in relation key-identity.
            for s_item in &signing_items{
                if let Signer::Key(ref key) = s_item.signer {
                    if !Self::can_key_be_linked_to_did( key, s_item.signer_type) {
                        return Err( "One signing key can only belong to one DID");
                    }
                }
            }

            // Ignore any key which is already valid in that identity.
            let authorized_signing_items = Self::did_records( did).signing_items;
            signing_items.iter()
                .filter( |si| authorized_signing_items.contains(si) == false)
                .for_each( |si| Self::add_pre_join_identity( si, did));

            Self::deposit_event(RawEvent::NewSigningItems(did, signing_items));
            Ok(())
        }

        /// Removes specified signing keys of a DID if present.
        ///
        /// # Failure
        /// It can only called by master key owner.
        pub fn remove_signing_items(origin, did: IdentityId, signers_to_remove: Vec<Signer>) -> Result {
            let sender_key = Key::try_from(ensure_signed(origin)?.encode())?;
            let _grants_checked = Self::grant_check_only_master_key(&sender_key, did)?;

            // Remove any Pre-Authentication & link
            signers_to_remove.iter().for_each( |signer| {
                Self::remove_pre_join_identity( signer, did);
                if let Signer::Key(ref key) = signer {
                    Self::unlink_key_to_did(key, did);
                }
            });

            // Update signing keys at Identity.
            <DidRecords>::mutate(did, |record| {
                (*record).remove_signing_items( &signers_to_remove);
            });

            Self::deposit_event(RawEvent::RevokedSigningItems(did, signers_to_remove));
            Ok(())
        }

        /// Sets a new master key for a DID.
        ///
        /// # Failure
        /// Only called by master key owner.
        fn set_master_key(origin, did: IdentityId, new_key: Key) -> Result {
            let sender = ensure_signed(origin)?;
            let sender_key = Key::try_from( sender.encode())?;
            let _grants_checked = Self::grant_check_only_master_key(&sender_key, did)?;

            ensure!( Self::can_key_be_linked_to_did(&new_key, SignerType::External), "Master key can only belong to one DID");

            <DidRecords>::mutate(did,
            |record| {
                (*record).master_key = new_key.clone();
            });

            Self::deposit_event(RawEvent::NewMasterKey(did, sender, new_key));
            Ok(())
        }

        /// Appends a claim issuer DID to a DID. Only called by master key owner.
        pub fn add_claim_issuer(origin, did: IdentityId, claim_issuer_did: IdentityId) -> Result {
            let sender_key = Key::try_from( ensure_signed(origin)?.encode())?;
            let _grant_checked = Self::grant_check_only_master_key( &sender_key, did)?;

            // Master key shouldn't be added itself as claim issuer.
            ensure!( did != claim_issuer_did, "Master key cannot add itself as claim issuer");

            <ClaimIssuers>::mutate(did, |old_claim_issuers| {
                if !old_claim_issuers.contains(&claim_issuer_did) {
                    old_claim_issuers.push(claim_issuer_did);
                }
            });

            Self::deposit_event(RawEvent::NewClaimIssuer(did, claim_issuer_did));
            Ok(())
        }

        /// Removes a claim issuer DID. Only called by master key owner.
        fn remove_claim_issuer(origin, did: IdentityId, did_issuer: IdentityId) -> Result {
            let sender_key = Key::try_from( ensure_signed(origin)?.encode())?;
            let _grant_checked = Self::grant_check_only_master_key( &sender_key, did)?;

            ensure!(<DidRecords>::exists(did_issuer), "claim issuer DID must already exist");

            <ClaimIssuers>::mutate(did, |old_claim_issuers| {
                *old_claim_issuers = old_claim_issuers
                    .iter()
                    .filter(|&issuer| *issuer != did_issuer)
                    .cloned()
                    .collect();
            });

            Self::deposit_event(RawEvent::RemovedClaimIssuer(did, did_issuer));
            Ok(())
        }

        /// Adds new claim record or edits an existing one. Only called by did_issuer's signing key
        pub fn add_claim(
            origin,
            did: IdentityId,
            claim_key: Vec<u8>,
            did_issuer: IdentityId,
            expiry: <T as timestamp::Trait>::Moment,
            claim_value: ClaimValue
        ) -> Result {
            let sender = ensure_signed(origin)?;

            ensure!(<DidRecords>::exists(did), "DID must already exist");
            ensure!(<DidRecords>::exists(did_issuer), "claim issuer DID must already exist");

            let sender_key = Key::try_from(sender.encode())?;
            ensure!(Self::is_claim_issuer(did, did_issuer) || Self::is_master_key(did, &sender_key), "did_issuer must be a claim issuer or master key for DID");

            // Verify that sender key is one of did_issuer's signing keys
            let sender_signer = Signer::Key(sender_key);
            ensure!(Self::is_signer_authorized(did_issuer, &sender_signer), "Sender must hold a claim issuer's signing key");

            let claim_meta_data = ClaimMetaData {
                claim_key: claim_key,
                claim_issuer: did_issuer,
            };

            let now = <timestamp::Module<T>>::get();

            let claim = Claim {
                issuance_date: now,
                expiry: expiry,
                claim_value: claim_value,
            };

            <Claims<T>>::insert((did.clone(), claim_meta_data.clone()), claim.clone());

            <ClaimKeys>::mutate(&did, |old_claim_data| {
                if !old_claim_data.contains(&claim_meta_data) {
                    old_claim_data.push(claim_meta_data.clone());
                }
            });

            Self::deposit_event(RawEvent::NewClaims(did, claim_meta_data, claim));

            Ok(())
        }

        /// Adds a new batch of claim records or edits an existing one. Only called by
        /// `did_issuer`'s signing key.
        pub fn add_claims_batch(
            origin,
            did_issuer: IdentityId,
            claims: Vec<ClaimRecord<<T as timestamp::Trait>::Moment>>
        ) -> Result {
            let sender = ensure_signed(origin)?;
            ensure!(<DidRecords>::exists(did_issuer), "claim issuer DID must already exist");
            let sender_key = Key::try_from(sender.encode())?;
            // Verify that sender key is one of did_issuer's signing keys
            let sender_signer = Signer::Key(sender_key);
            ensure!(Self::is_signer_authorized(did_issuer, &sender_signer),
                    "Sender must hold a claim issuer's signing key");
            // Claims that successfully passed all required checks. Unless all claims pass those
            // checks, the whole operation fails.
            let mut checked_claims = Vec::new();
            // Check input claims.
            for ClaimRecord {
                did,
                claim_key,
                expiry,
                claim_value,
            } in claims {
                ensure!(<DidRecords>::exists(did), "DID must already exist");
                ensure!(Self::is_claim_issuer(did, did_issuer) || Self::is_master_key(did, &sender_key),
                        "did_issuer must be a claim issuer or master key for DID");
                let claim_meta_data = ClaimMetaData {
                    claim_key: claim_key.clone(),
                    claim_issuer: did_issuer.clone(),
                };
                let now = <timestamp::Module<T>>::get();
                let claim = Claim {
                    issuance_date: now,
                    expiry: expiry.clone(),
                    claim_value: claim_value.clone(),
                };
                checked_claims.push((did.clone(), claim_meta_data, claim));
            }
            // Register the claims.
            for (did, claim_meta_data, claim) in checked_claims {
                <Claims<T>>::insert((did.clone(), claim_meta_data.clone()), claim.clone());
                <ClaimKeys>::mutate(&did, |old_claim_data| {
                    if !old_claim_data.contains(&claim_meta_data) {
                        old_claim_data.push(claim_meta_data.clone());
                    }
                });
                Self::deposit_event(RawEvent::NewClaims(did, claim_meta_data, claim));
            }
            Ok(())
        }

        fn forwarded_call(origin, target_did: IdentityId, proposal: Box<T::Proposal>) -> Result {
            let sender = ensure_signed(origin)?;

            // 1. Constraints.
            // 1.1. A valid current identity.
            if let Some(current_did) = <CurrentDid>::get() {
                // 1.2. Check that current_did is a signing key of target_did
                ensure!( Self::is_signer_authorized(current_did, &Signer::Identity(target_did)),
                    "Current identity cannot be forwarded, it is not a signing key of target identity");
            } else {
                return Err("Missing current identity on the transaction");
            }

            // 1.3. Check that target_did has a KYC.
            // Please keep in mind that `current_did` is double-checked:
            //  - by `SignedExtension` (`update_did_signed_extension`) on 0 level nested call, or
            //  - by next code, as `target_did`, on N-level nested call, where N is equal or greater that 1.
            ensure!(Self::has_valid_kyc(target_did), "Invalid KYC validation on target did");

            // 2. Actions
            <CurrentDid>::put(target_did);

            // Also set current_did roles when acting as a signing key for target_did
            // Re-dispatch call - e.g. to asset::doSomething...
            let new_origin = system::RawOrigin::Signed(sender).into();

            let _res = match proposal.dispatch(new_origin) {
                Ok(_) => true,
                Err(e) => {
                    let e: DispatchError = e.into();
                    sr_primitives::print(e);
                    false
                }
            };

            Ok(())
        }

        /// Marks the specified claim as revoked
        pub fn revoke_claim(origin, did: IdentityId, claim_key: Vec<u8>, did_issuer: IdentityId) -> Result {
            let sender = Signer::Key( Key::try_from( ensure_signed(origin)?.encode())?);

            ensure!(<DidRecords>::exists(&did), "DID must already exist");
            ensure!(<DidRecords>::exists(&did_issuer), "claim issuer DID must already exist");

            // Verify that sender key is one of did_issuer's signing keys
            ensure!(Self::is_signer_authorized(did_issuer, &sender), "Sender must hold a claim issuer's signing key");

            let claim_meta_data = ClaimMetaData {
                claim_key: claim_key,
                claim_issuer: did_issuer,
            };

            <Claims<T>>::remove((did.clone(), claim_meta_data.clone()));

            <ClaimKeys>::mutate(&did, |old_claim_metadata| {
                *old_claim_metadata = old_claim_metadata
                    .iter()
                    .filter(|&metadata| *metadata != claim_meta_data)
                    .cloned()
                    .collect();
            });

            Self::deposit_event(RawEvent::RevokedClaim(did, claim_meta_data));

            Ok(())
        }

        /// It sets permissions for an specific `target_key` key.
        /// Only the master key of an identity is able to set signing key permissions.
        pub fn set_permission_to_signer(origin, did: IdentityId, signer: Signer, permissions: Vec<Permission>) -> Result {
            let sender_key = Key::try_from( ensure_signed(origin)?.encode())?;
            let record = Self::grant_check_only_master_key( &sender_key, did)?;

            // You are trying to add a permission to did's master key. It is not needed.
            if let Signer::Key(ref key) = signer {
                if record.master_key == *key {
                    return Ok(());
                }
            }

            // Find key in `DidRecord::signing_keys`
            if record.signing_items.iter().find(|&si| si.signer == signer).is_some() {
                Self::update_signing_item_permissions(did, &signer, permissions)
            } else {
                Err( "Sender is not part of did's signing keys")
            }
        }

        /// It disables all signing keys at `did` identity.
        ///
        /// # Errors
        ///
        pub fn freeze_signing_keys(origin, did: IdentityId) -> Result {
            Self::set_frozen_signing_key_flags( origin, did, true)
        }

        pub fn unfreeze_signing_keys(origin, did: IdentityId) -> Result {
            Self::set_frozen_signing_key_flags( origin, did, false)
        }

        pub fn get_my_did(origin) -> Result {
            let sender_key = Key::try_from(ensure_signed(origin)?.encode())?;
            if let Some(did) = Self::get_identity(&sender_key) {
                Self::deposit_event(RawEvent::DidQuery(sender_key, did));
                sr_primitives::print(did);
                Ok(())
            } else {
                Err("No did linked to the user")
            }
        }

        // Manage generic authorizations
        /// Adds an authorization
        pub fn add_authorization(
            origin,
            target: Signer,
            authorization_data: AuthorizationData,
            expiry: Option<T::Moment>
        ) -> Result {
            let sender_key = Key::try_from(ensure_signed(origin)?.encode())?;
            let from_did =  match Self::current_did() {
                Some(x) => x,
                None => {
                    if let Some(did) = Self::get_identity(&sender_key) {
                        did
                    } else {
                        return Err("did not found");
                    }
                }
            };

            Self::add_auth(Signer::from(from_did), target, authorization_data, expiry);

            Ok(())
        }

        /// Adds an authorization as a key.
        /// To be used by signing keys that don't have an identity
        pub fn add_authorization_as_key(
            origin,
            target: Signer,
            authorization_data: AuthorizationData,
            expiry: Option<T::Moment>
        ) -> Result {
            let sender_key = Key::try_from(ensure_signed(origin)?.encode())?;

            Self::add_auth(Signer::from(sender_key), target, authorization_data, expiry);

            Ok(())
        }

        // Manage generic authorizations
        /// Adds an array of authorization
        pub fn batch_add_authorization(
            origin,
            // Vec<(target_did, auth_data, expiry)>
            auths: Vec<(Signer, AuthorizationData, Option<T::Moment>)>
        ) -> Result {
            let sender_key = Key::try_from(ensure_signed(origin)?.encode())?;
            let from_did =  match Self::current_did() {
                Some(x) => x,
                None => {
                    if let Some(did) = Self::get_identity(&sender_key) {
                        did
                    } else {
                        return Err("did not found");
                    }
                }
            };

            for auth in auths {
                Self::add_auth(Signer::from(from_did), auth.0, auth.1, auth.2);
            }

            Ok(())
        }

        /// Removes an authorization
        pub fn remove_authorization(
            origin,
            target: Signer,
            auth_id: u64
        ) -> Result {
            let sender_key = Key::try_from(ensure_signed(origin)?.encode())?;
            let from_did =  match Self::current_did() {
                Some(x) => x,
                None => {
                    if let Some(did) = Self::get_identity(&sender_key) {
                        did
                    } else {
                        return Err("did not found");
                    }
                }
            };

            ensure!(<Authorizations<T>>::exists((target, auth_id)), "Invalid auth");

            let auth = Self::authorizations((target, auth_id));

            ensure!(auth.authorized_by.eq_either(&from_did, &sender_key) || target.eq_either(&from_did, &sender_key) , "Unauthorized");

            Self::remove_auth(target, auth_id, auth.next_authorization, auth.previous_authorization);

            Ok(())
        }

        /// Removes an array of authorizations
        pub fn batch_remove_authorization(
            origin,
            // Vec<(target_did, auth_id)>
            auth_identifiers: Vec<(Signer, u64)>
        ) -> Result {
            let sender_key = Key::try_from(ensure_signed(origin)?.encode())?;
            let from_did =  match Self::current_did() {
                Some(x) => x,
                None => {
                    if let Some(did) = Self::get_identity(&sender_key) {
                        did
                    } else {
                        return Err("did not found");
                    }
                }
            };

            for auth_identifier in &auth_identifiers {
                ensure!(<Authorizations<T>>::exists(auth_identifier), "Invalid auth");

                let auth = Self::authorizations(auth_identifier);
                ensure!(auth.authorized_by.eq_either(&from_did, &sender_key) || auth_identifier.0.eq_either(&from_did, &sender_key) , "Unauthorized");
            }

            for auth_identifier in auth_identifiers {
                let auth = Self::authorizations(&auth_identifier);

                Self::remove_auth(auth_identifier.0, auth_identifier.1, auth.next_authorization, auth.previous_authorization);
            }

            Ok(())
        }

        /// Accepts an authorization
        pub fn accept_authorization(
            origin,
            auth_id: u64
        ) -> Result {
            let sender_key = Key::try_from(ensure_signed(origin)?.encode())?;
            let sender_did =  match Self::current_did() {
                Some(x) => x,
                None => {
                    if let Some(did) = Self::get_identity(&sender_key) {
                        did
                    } else {
                        return Err("did not found");
                    }
                }
            };

            let auth;
            if <Authorizations<T>>::exists((Signer::from(sender_did), auth_id)) {
                auth = Self::authorizations((Signer::from(sender_did), auth_id));
            } else {
                ensure!(<Authorizations<T>>::exists((Signer::from(sender_key), auth_id)), "Invalid auth");
                auth = Self::authorizations((Signer::from(sender_key), auth_id));
            }


            match auth.authorization_data {
                AuthorizationData::TransferTicker(_) => T::AcceptTickerTransferTarget::accept_ticker_transfer(sender_did, auth_id),
                _ => return Err("Unknown authorization")
            }
        }

        /// Accepts an array of authorizations
        pub fn batch_accept_authorization(
            origin,
            auth_ids: Vec<u64>
        ) -> Result {
            let sender_key = Key::try_from(ensure_signed(origin)?.encode())?;
            let sender_did =  match Self::current_did() {
                Some(x) => x,
                None => {
                    if let Some(did) = Self::get_identity(&sender_key) {
                        did
                    } else {
                        return Err("did not found");
                    }
                }
            };

            for auth_id in auth_ids {
                // NB: Even if an auth is invalid (due to any reason), this batch function does NOT return an error.
                // It will just skip that particular authorization.
                let auth;
                if <Authorizations<T>>::exists((Signer::from(sender_did), auth_id)) {
                    auth = Self::authorizations((Signer::from(sender_did), auth_id));
                } else if <Authorizations<T>>::exists((Signer::from(sender_key), auth_id)) {
                    auth = Self::authorizations((Signer::from(sender_key), auth_id));
                } else {
                    continue
                }
                // NB: Result is not handled, invalid auths are just ignored to let the batch function continue.
                let _result = match auth.authorization_data {
                    AuthorizationData::TransferTicker(_) => T::AcceptTickerTransferTarget::accept_ticker_transfer(sender_did, auth_id),
                    _ => Err("Unknown authorization data")
                };
            }

            Ok(())
        }

        // Manage Authorizations to join to an Identity
        // ================================================

        /// The key designated by `origin` accepts the authorization to join to `target_id`
        /// Identity.
        ///
        /// # Errors
        ///  - Key should be authorized previously to join to that target identity.
        ///  - Key is not linked to any other identity.
        pub fn authorize_join_to_identity(origin, target_id: IdentityId) -> Result {
            let sender_key = Key::try_from( ensure_signed(origin)?.encode())?;
            let signer_from_key = Signer::Key( sender_key.clone());
            let signer_id_found = Self::key_to_identity_ids(sender_key);

            // Double check that `origin` (its key or identity) has been pre-authorize.
            let valid_signer = if <PreAuthorizedJoinDid>::exists(&signer_from_key) {
                // Sender key is valid.
                // Verify 1-to-1 relation between key and identity.
                if signer_id_found.is_some() {
                    return Err("Key is already linked to an identity");
                }
                Some( signer_from_key)
            } else {
                // Otherwise, sender's identity (only master key) should be pre-authorize.
                match signer_id_found {
                    Some( LinkedKeyInfo::Unique(sender_id)) if Self::is_master_key(sender_id, &sender_key) => {
                        let signer_from_id = Signer::Identity(sender_id);
                        if <PreAuthorizedJoinDid>::exists(&signer_from_id) {
                            Some(signer_from_id)
                        } else {
                            None
                        }
                    },
                    _ => None
                }
            };

            // Only works with a valid signer.
            if let Some(signer) = valid_signer {
                if let Some(pre_auth) = Self::pre_authorized_join_did( signer.clone())
                        .iter()
                        .find( |pre_auth_item| pre_auth_item.target_id == target_id) {
                    // Remove pre-auth, link key to identity and update identity record.
                    Self::remove_pre_join_identity(&signer, target_id);
                    if let Signer::Key(key) = signer {
                        Self::link_key_to_did( &key, pre_auth.signing_item.signer_type, target_id);
                    }
                    <DidRecords>::mutate( target_id, |identity| {
                        identity.add_signing_items( &[pre_auth.signing_item.clone()]);
                    });
                    Ok(())
                } else {
                    Err( "Signer is not pre authorized by the identity")
                }
            } else {
                Err( "Signer is not pre authorized by any identity")
            }
        }

        /// Identity's master key or target key are allowed to reject a pre authorization to join.
        /// It only affects the authorization: if key accepted it previously, then this transaction
        /// shall have no effect.
        pub fn unauthorized_join_to_identity(origin, signer: Signer, target_id: IdentityId) -> Result {
            let sender_key = Key::try_from( ensure_signed(origin)?.encode())?;

            let mut is_remove_allowed = Self::is_master_key( target_id, &sender_key);

            if !is_remove_allowed {
                is_remove_allowed = match signer {
                    Signer::Key(ref key) => sender_key == *key,
                    Signer::Identity(id) => Self::is_master_key(id, &sender_key)
                }
            }

            if is_remove_allowed {
                Self::remove_pre_join_identity( &signer, target_id);
                Ok(())
            } else {
                Err("Account cannot remove this authorization")
            }
        }


        /// It adds signing keys to target identity `id`.
        /// Keys are directly added to identity because each of them has an authorization.
        ///
        /// Arguments:
        ///     - `origin` Master key of `id` identity.
        ///     - `id` Identity where new signing keys will be added.
        ///     - `additional_keys` New signing items (and their authorization data) to add to target
        ///     identity.
        ///
        /// Failure
        ///     - It can only called by master key owner.
        ///     - Keys should be able to linked to any identity.
        pub fn add_signing_items_with_authorization( origin,
                id: IdentityId,
                expires_at: T::Moment,
                additional_keys: Vec<SigningItemWithAuth>) -> Result {
            let sender = ensure_signed(origin)?;
            let sender_key = Key::try_from(sender.encode())?;
            let _grants_checked = Self::grant_check_only_master_key(&sender_key, id)?;

            // 0. Check expiration
            let now = <timestamp::Module<T>>::get();
            ensure!( now < expires_at, "Offchain authorization has expired");
            let authorization = TargetIdAuthorization {
                target_id: id,
                nonce: Self::offchain_authorization_nonce(id),
                expires_at
            };
            let auth_encoded= authorization.encode();

            // 1. Verify signatures.
            for si_with_auth in additional_keys.iter() {
                let si = &si_with_auth.signing_item;

                // Get account_id from signer
                let account_id_found = match si.signer {
                    Signer::Key(ref key) =>  Public::try_from(key.as_slice()).ok(),
                    Signer::Identity(ref id) if <DidRecords>::exists(id) => {
                        let master_key = <DidRecords>::get(id).master_key;
                        Public::try_from( master_key.as_slice()).ok()
                    },
                    _ => None
                };

                if let Some(account_id) = account_id_found {
                    if let Signer::Key(ref key) = si.signer {
                        // 1.1. Constraint 1-to-1 account to DID
                        ensure!( Self::can_key_be_linked_to_did( key, si.signer_type),
                        "One signing key can only belong to one identity");
                    }

                    // 1.2. Offchain authorization is not revoked explicitly.
                    ensure!( Self::is_offchain_authorization_revoked((si.signer.clone(), authorization.clone())) == false,
                        "Authorization has been explicitly revoked");

                    // 1.3. Verify the signature.
                    let signature = AnySignature::from( Signature::from_h512(si_with_auth.auth_signature));
                    ensure!( signature.verify( auth_encoded.as_slice(), &account_id),
                        "Invalid Authorization signature");
                } else {
                    return Err("Account Id cannot be extracted from signer");
                }
            }

            // 2.1. Link keys to identity
            additional_keys.iter().for_each( |si_with_auth| {
                let si = & si_with_auth.signing_item;
                if let Signer::Key(ref key) = si.signer {
                    Self::link_key_to_did( key, si.signer_type, id);
                }
            });

            // 2.2. Update that identity information and its offchain authorization nonce.
            <DidRecords>::mutate( id, |record| {
                let keys = additional_keys.iter().map( |si_with_auth| si_with_auth.signing_item.clone())
                    .collect::<Vec<_>>();
                (*record).add_signing_items( &keys[..]);
            });
            <OffChainAuthorizationNonce>::mutate( id, |offchain_nonce| {
                *offchain_nonce = authorization.nonce + 1;
            });

            Ok(())
        }

        /// It revokes the `auth` off-chain authorization of `signer`. It only takes effect if
        /// the authorized transaction is not yet executed.
        pub fn revoke_offchain_authorization(origin, signer: Signer, auth: TargetIdAuthorization<T::Moment>) -> Result {
            let sender_key = Key::try_from( ensure_signed(origin)?.encode())?;

            match signer {
                Signer::Key(ref key) => ensure!( sender_key == *key, "This key is not allowed to revoke this off-chain authorization"),
                Signer::Identity(id) => ensure!( Self::is_master_key(id, &sender_key), "Only master key is allowed to revoke an Identity Signer off-chain authorization"),
            }

            <RevokeOffChainAuthorization<T>>::insert( (signer,auth), true);
            Ok(())
        }

        /// Query whether given signer identity has valid KYC or not
        ///
        /// # Arguments
        /// * `origin` Signer whose identity get checked
        /// * `buffer_time` Buffer time corresponds to which kyc expiry need to check
        pub fn is_my_identity_has_valid_kyc(origin, buffer_time: u64) ->  Result {
            let sender = ensure_signed(origin)?;
            let sender_key = Key::try_from(sender.encode())?;
            let my_did =  match Self::current_did() {
                Some(x) => x,
                None => {
                    if let Some(did) = Self::get_identity(&sender_key) {
                        did
                    } else {
                        return Err("did not found");
                    }
                }
            };
            let is_kyced = Self::is_identity_has_valid_kyc(my_did, buffer_time);
            Self::deposit_event(RawEvent::MyKycStatus(my_did, is_kyced));
            Ok(())
        }
    }
}

// rustfmt adds a commna after Option<Moment> in NewAuthorization and it breaks compilation
#[rustfmt::skip]
decl_event!(
    pub enum Event<T>
    where
        AccountId = <T as system::Trait>::AccountId,
        Moment = <T as timestamp::Trait>::Moment,
    {
        /// DID, master key account ID, signing keys
        NewDid(IdentityId, AccountId, Vec<SigningItem>),

        /// DID, new keys
        NewSigningItems(IdentityId, Vec<SigningItem>),

        /// DID, the keys that got removed
        RevokedSigningItems(IdentityId, Vec<Signer>),

        /// DID, updated signing key, previous permissions
        SigningPermissionsUpdated(IdentityId, SigningItem, Vec<Permission>),

        /// DID, old master key account ID, new key
        NewMasterKey(IdentityId, AccountId, Key),

        /// DID, claim issuer DID
        NewClaimIssuer(IdentityId, IdentityId),

        /// DID, removed claim issuer DID
        RemovedClaimIssuer(IdentityId, IdentityId),

        /// DID, claim issuer DID, claims
        NewClaims(IdentityId, ClaimMetaData, Claim<Moment>),

        /// DID, claim issuer DID, claim
        RevokedClaim(IdentityId, ClaimMetaData),

        /// DID
        NewIssuer(IdentityId),

        /// DID queried
        DidQuery(Key, IdentityId),

<<<<<<< HEAD
        /// To query the status of DID
        MyKycStatus(IdentityId, bool),
=======
        /// New authorization added (auth_id, from, to, authorization_data, expiry)
        NewAuthorization(
            u64,
            Signer,
            Signer,
            AuthorizationData,
            Option<Moment>
        ),

        /// Authorization revoked or consumed. (auth_id, authorized_identity)
        AuthorizationRemoved(u64, Signer),
>>>>>>> ad6f2061
    }
);

impl<T: Trait> Module<T> {
    pub fn add_auth(
        from: Signer,
        target: Signer,
        authorization_data: AuthorizationData,
        expiry: Option<T::Moment>,
    ) {
        let new_nonce = Self::multi_purpose_nonce() + 1u64;
        <MultiPurposeNonce>::put(&new_nonce);

        let last_auth = Self::last_authorization(&target);

        if last_auth > 0 {
            //0 means no previous auth. 0 is the default value.
            // Changing the last auth to point to new auth as next auth.
            <Authorizations<T>>::mutate((target, last_auth), |last_authorization| {
                last_authorization.next_authorization = new_nonce
            });
        }

        let auth = Authorization {
            authorization_data: authorization_data.clone(),
            authorized_by: from,
            expiry: expiry,
            next_authorization: 0,
            previous_authorization: last_auth,
        };

        <LastAuthorization>::insert(&target, new_nonce);
        <Authorizations<T>>::insert((target, new_nonce), auth);

        Self::deposit_event(RawEvent::NewAuthorization(
            new_nonce,
            from,
            target,
            authorization_data,
            expiry,
        ));
    }

    /// Remove any authorization. No questions asked.
    /// NB: Please do all the required checks before calling this function.
    pub fn remove_auth(target: Signer, auth_id: u64, next_auth: u64, previous_auth: u64) {
        if next_auth != 0 {
            // update next auth's previous auth to point to previous auth of this auth
            <Authorizations<T>>::mutate((target, next_auth), |next_auth| {
                next_auth.previous_authorization = previous_auth
            });
        } else {
            // this was the last auth. update last auth to be previous auth.
            <LastAuthorization>::insert(&target, previous_auth);
        }
        if previous_auth != 0 {
            // update previous auth's next auth to point to next auth of this auth
            <Authorizations<T>>::mutate((target, previous_auth), |prev_auth| {
                prev_auth.next_authorization = next_auth
            });
        }
        <Authorizations<T>>::remove((target, auth_id));
        Self::deposit_event(RawEvent::AuthorizationRemoved(auth_id, target));
    }

    /// Consumes an authorization.
    /// Checks if the auth has not expired and the caller is authorized to consume this auth.
    pub fn consume_auth(from: Signer, target: Signer, auth_id: u64) -> Result {
        if !<Authorizations<T>>::exists((target, auth_id)) {
            // Auth does not exist
            return Err(AuthorizationError::Invalid.into());
        }
        let auth = Self::authorizations((target, auth_id));
        if auth.authorized_by != from {
            // Not authorized to revoke this authorization
            return Err(AuthorizationError::Unauthorized.into());
        }
        if let Some(expiry) = auth.expiry {
            let now = <timestamp::Module<T>>::get();
            if expiry <= now {
                return Err(AuthorizationError::Expired.into());
            }
        }
        Self::remove_auth(
            target,
            auth_id,
            auth.next_authorization,
            auth.previous_authorization,
        );
        Ok(())
    }

    /// Private and not sanitized function. It is designed to be used internally by
    /// others sanitezed functions.
    fn update_signing_item_permissions(
        target_did: IdentityId,
        signer: &Signer,
        mut permissions: Vec<Permission>,
    ) -> Result {
        // Remove duplicates.
        permissions.sort();
        permissions.dedup();

        let mut new_s_item: Option<SigningItem> = None;

        <DidRecords>::mutate(target_did, |record| {
            if let Some(mut signing_item) = (*record)
                .signing_items
                .iter()
                .find(|si| si.signer == *signer)
                .cloned()
            {
                rstd::mem::swap(&mut signing_item.permissions, &mut permissions);
                (*record).signing_items.retain(|si| si.signer != *signer);
                (*record).signing_items.push(signing_item.clone());
                new_s_item = Some(signing_item);
            }
        });

        if let Some(s) = new_s_item {
            Self::deposit_event(RawEvent::SigningPermissionsUpdated(
                target_did,
                s.clone(),
                permissions,
            ));
        }
        Ok(())
    }

    pub fn is_claim_issuer(did: IdentityId, issuer_did: IdentityId) -> bool {
        <ClaimIssuers>::get(did).contains(&issuer_did)
    }

    /// It checks if `key` is a signing key of `did` identity.
    /// # IMPORTANT
    /// If signing keys are frozen this function always returns false.
    /// Master key cannot be frozen.
    pub fn is_signer_authorized(did: IdentityId, signer: &Signer) -> bool {
        let record = <DidRecords>::get(did);

        // Check master id or key
        match signer {
            Signer::Key(ref signer_key) if record.master_key == *signer_key => true,
            Signer::Identity(ref signer_id) if did == *signer_id => true,
            _ => {
                // Check signing items if DID is not frozen.
                !Self::is_did_frozen(did)
                    && record
                        .signing_items
                        .iter()
                        .find(|&si| si.signer == *signer)
                        .is_some()
            }
        }
    }

    fn is_signer_authorized_with_permissions(
        did: IdentityId,
        signer: &Signer,
        permissions: Vec<Permission>,
    ) -> bool {
        let record = <DidRecords>::get(did);

        match signer {
            Signer::Key(ref signer_key) if record.master_key == *signer_key => true,
            Signer::Identity(ref signer_id) if did == *signer_id => true,
            _ => {
                if !Self::is_did_frozen(did) {
                    if let Some(signing_item) =
                        record.signing_items.iter().find(|&si| &si.signer == signer)
                    {
                        // It retruns true if all requested permission are in this signing item.
                        return permissions.iter().all(|required_permission| {
                            signing_item.has_permission(*required_permission)
                        });
                    }
                }
                // Signer is not part of signing items of `did`, or
                // Did is frozen.
                false
            }
        }
    }

    /// Use `did` as reference.
    pub fn is_master_key(did: IdentityId, key: &Key) -> bool {
        key == &<DidRecords>::get(did).master_key
    }

    pub fn fetch_claim_value(
        did: IdentityId,
        claim_key: Vec<u8>,
        claim_issuer: IdentityId,
    ) -> Option<ClaimValue> {
        let claim_meta_data = ClaimMetaData {
            claim_key: claim_key,
            claim_issuer: claim_issuer,
        };
        if <Claims<T>>::exists((did.clone(), claim_meta_data.clone())) {
            let now = <timestamp::Module<T>>::get();
            let claim = <Claims<T>>::get((did, claim_meta_data));
            if claim.expiry > now {
                return Some(claim.claim_value);
            }
        }
        return None;
    }

    pub fn fetch_claim_value_multiple_issuers(
        did: IdentityId,
        claim_key: Vec<u8>,
        claim_issuers: Vec<IdentityId>,
    ) -> Option<ClaimValue> {
        for claim_issuer in claim_issuers {
            let claim_value = Self::fetch_claim_value(did.clone(), claim_key.clone(), claim_issuer);
            if claim_value.is_some() {
                return claim_value;
            }
        }
        return None;
    }

    pub fn is_identity_has_valid_kyc(claim_for: IdentityId, buffer: u64) -> bool {
        let trusted_kyc_providers = <group::Module<T, group::Instance1>>::members();
        if trusted_kyc_providers.len() > 0 {
            for trusted_kyc_provider in trusted_kyc_providers {
                if let Some(claim) = Self::fetch_claim_value(
                    claim_for,
                    KYC_EXPIRY_CLAIM_KEY.to_vec(),
                    trusted_kyc_provider,
                ) {
                    if let Ok(value) = claim.value.as_slice().try_into() {
                        //let kyc_expiry: [u8; 8] = value;
                        if let Some(threshold) = ((<timestamp::Module<T>>::get())
                            .saturated_into::<u64>())
                        .checked_add(buffer)
                        {
                            if u64::from_be_bytes(value) > threshold {
                                return true;
                            }
                        }
                    }
                }
            }
        }
        return false;
    }

    /// It checks that `sender_key` is the master key of `did` Identifier and that
    /// did exists.
    /// # Return
    /// A result object containing the `DidRecord` of `did`.
    pub fn grant_check_only_master_key(
        sender_key: &Key,
        did: IdentityId,
    ) -> rstd::result::Result<DidRecord, &'static str> {
        ensure!(<DidRecords>::exists(did), "DID does not exist");
        let record = <DidRecords>::get(did);
        ensure!(
            *sender_key == record.master_key,
            "Only master key of an identity is able to execute this operation"
        );

        Ok(record)
    }

    /// It checks if `key` is the master key or signing key of any did
    /// # Return
    /// An Option object containing the `did` that belongs to the key.
    pub fn get_identity(key: &Key) -> Option<IdentityId> {
        if let Some(linked_key_info) = <KeyToIdentityIds>::get(key) {
            if let LinkedKeyInfo::Unique(linked_id) = linked_key_info {
                return Some(linked_id);
            }
        }
        return None;
    }

    /// It freezes/unfreezes the target `did` identity.
    ///
    /// # Errors
    /// Only master key can freeze/unfreeze an identity.
    fn set_frozen_signing_key_flags(origin: T::Origin, did: IdentityId, freeze: bool) -> Result {
        let sender_key = Key::try_from(ensure_signed(origin)?.encode())?;
        let _grants_checked = Self::grant_check_only_master_key(&sender_key, did)?;

        if freeze {
            <IsDidFrozen>::insert(did, true);
        } else {
            <IsDidFrozen>::remove(did);
        }
        Ok(())
    }

    /// It checks that any sternal account can only be associated with at most one.
    /// Master keys are considered as external accounts.
    pub fn can_key_be_linked_to_did(key: &Key, signer_type: SignerType) -> bool {
        if let Some(linked_key_info) = <KeyToIdentityIds>::get(key) {
            match linked_key_info {
                LinkedKeyInfo::Unique(..) => false,
                LinkedKeyInfo::Group(..) => signer_type != SignerType::External,
            }
        } else {
            true
        }
    }

    /// It links `key` key to `did` identity as a `key_type` type.
    /// # Errors
    /// This function can be used if `can_key_be_linked_to_did` returns true. Otherwise, it will do
    /// nothing.
    fn link_key_to_did(key: &Key, key_type: SignerType, did: IdentityId) {
        if let Some(linked_key_info) = <KeyToIdentityIds>::get(key) {
            match linked_key_info {
                LinkedKeyInfo::Group(mut dids) => {
                    if !dids.contains(&did) && key_type != SignerType::External {
                        dids.push(did);
                        dids.sort();

                        <KeyToIdentityIds>::insert(key, LinkedKeyInfo::Group(dids));
                    }
                }
                _ => {
                    // This case is protected by `can_key_be_linked_to_did`.
                }
            }
        } else {
            // Key is not yet linked to any identity, so no constraints.
            let linked_key_info = match key_type {
                SignerType::External => LinkedKeyInfo::Unique(did),
                _ => LinkedKeyInfo::Group(vec![did]),
            };
            <KeyToIdentityIds>::insert(key, linked_key_info);
        }
    }

    /// It unlinks the `key` key from `did`.
    /// If there is no more associated identities, its full entry is removed.
    fn unlink_key_to_did(key: &Key, did: IdentityId) {
        if let Some(linked_key_info) = <KeyToIdentityIds>::get(key) {
            match linked_key_info {
                LinkedKeyInfo::Unique(..) => <KeyToIdentityIds>::remove(key),
                LinkedKeyInfo::Group(mut dids) => {
                    dids.retain(|ref_did| *ref_did != did);
                    if dids.is_empty() {
                        <KeyToIdentityIds>::remove(key);
                    } else {
                        <KeyToIdentityIds>::insert(key, LinkedKeyInfo::Group(dids));
                    }
                }
            }
        }
    }

    /// It set/reset the current identity.
    pub(super) fn set_current_did(did_opt: Option<IdentityId>) {
        if let Some(did) = did_opt {
            <CurrentDid>::put(did);
        } else {
            <CurrentDid>::kill();
        }
    }
    /// It adds `signing_item` to pre authorized items for `id` identity.
    fn add_pre_join_identity(signing_item: &SigningItem, id: IdentityId) {
        let signer = &signing_item.signer;
        let new_pre_auth = PreAuthorizedKeyInfo::new(signing_item.clone(), id);

        if !<PreAuthorizedJoinDid>::exists(signer) {
            <PreAuthorizedJoinDid>::insert(signer, vec![new_pre_auth]);
        } else {
            <PreAuthorizedJoinDid>::mutate(signer, |pre_auth_list| {
                pre_auth_list.retain(|pre_auth| *pre_auth != id);
                pre_auth_list.push(new_pre_auth);
            });
        }
    }

    /// It removes `signing_item` to pre authorized items for `id` identity.
    fn remove_pre_join_identity(signer: &Signer, id: IdentityId) {
        let mut is_pre_auth_list_empty = false;
        <PreAuthorizedJoinDid>::mutate(signer, |pre_auth_list| {
            pre_auth_list.retain(|pre_auth| pre_auth.target_id != id);
            is_pre_auth_list_empty = pre_auth_list.is_empty();
        });

        if is_pre_auth_list_empty {
            <PreAuthorizedJoinDid>::remove(signer);
        }
    }
}

pub trait IdentityTrait<T> {
    fn get_identity(key: &Key) -> Option<IdentityId>;
    fn is_signer_authorized(did: IdentityId, signer: &Signer) -> bool;
    fn is_signer_authorized_with_permissions(
        did: IdentityId,
        signer: &Signer,
        permissions: Vec<Permission>,
    ) -> bool;
    fn is_master_key(did: IdentityId, key: &Key) -> bool;
}

impl<T: Trait> IdentityTrait<T::Balance> for Module<T> {
    fn get_identity(key: &Key) -> Option<IdentityId> {
        Self::get_identity(&key)
    }

    fn is_signer_authorized(did: IdentityId, signer: &Signer) -> bool {
        Self::is_signer_authorized(did, signer)
    }

    fn is_master_key(did: IdentityId, key: &Key) -> bool {
        Self::is_master_key(did, &key)
    }

    fn is_signer_authorized_with_permissions(
        did: IdentityId,
        signer: &Signer,
        permissions: Vec<Permission>,
    ) -> bool {
        Self::is_signer_authorized_with_permissions(did, signer, permissions)
    }
}<|MERGE_RESOLUTION|>--- conflicted
+++ resolved
@@ -44,8 +44,8 @@
 
 use rstd::{convert::TryFrom, prelude::*};
 
-<<<<<<< HEAD
 use crate::{
+    asset::AcceptTickerTransfer,
     balances,
     constants::{did::USER, KYC_EXPIRY_CLAIM_KEY},
     group,
@@ -53,9 +53,6 @@
 use codec::Encode;
 use core::convert::From;
 use core::convert::TryInto;
-=======
-use crate::{asset::AcceptTickerTransfer, balances, constants::did::USER};
->>>>>>> ad6f2061
 use primitives::{
     Authorization, AuthorizationData, AuthorizationError, Identity as DidRecord, IdentityId, Key,
     Permission, PreAuthorizedKeyInfo, Signer, SignerType, SigningItem,
@@ -1082,10 +1079,9 @@
         /// DID queried
         DidQuery(Key, IdentityId),
 
-<<<<<<< HEAD
         /// To query the status of DID
         MyKycStatus(IdentityId, bool),
-=======
+
         /// New authorization added (auth_id, from, to, authorization_data, expiry)
         NewAuthorization(
             u64,
@@ -1097,7 +1093,6 @@
 
         /// Authorization revoked or consumed. (auth_id, authorized_identity)
         AuthorizationRemoved(u64, Signer),
->>>>>>> ad6f2061
     }
 );
 

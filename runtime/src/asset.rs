//! # Asset Module
//!
//! The Asset module is one place to create the security tokens on the Polymesh blockchain.
//! It consist every required functionality related to securityToken and every function
//! execution can be differentiate at the token level by providing the ticker of the token.
//! In ethereum analogy every token has different smart contract address which act as the unique identity
//! of the token while here token lives at low-level where token ticker act as the differentiator
//!
//! ## Overview
//!
//! The Asset module provides functions for:
//!
//! - Creating the tokens
//! - Creation of checkpoints on the token level
//! - Management of the token (Document mgt etc)
//! - Transfer/redeem functionality of the token
//! - Custodian functionality
//!
//! ## Interface
//!
//! ### Dispatchable Functions
//!
//! - `register_ticker` - Used to either register a new ticker or extend registration of an existing ticker
//! - `accept_ticker_transfer` - Used to accept a ticker transfer authorization
//! - `create_token` - Initializes a new security token
//! - `transfer` - Transfer tokens from one DID to another DID as tokens are stored/managed on the DID level
//! - `controller_transfer` - Forces a transfer between two DIDs.
//! - `approve` - Approve token transfer from one DID to DID
//! - `transfer_from` - If sufficient allowance provided, transfer from a DID to another DID without token owner's signature.
//! - `create_checkpoint` - Function used to create the checkpoint
//! - `issue` - Function is used to issue(or mint) new tokens for the given DID
//! - `batch_issue` - Batch version of issue function
//! - `redeem` - Used to redeem the security tokens
//! - `redeem_from` - Used to redeem the security tokens by some other DID who has approval
//! - `controller_redeem` - Forces a redemption of an DID's tokens. Can only be called by token owner
//! - `make_divisible` - Change the divisibility of the token to divisible. Only called by the token owner
//! - `can_transfer` - Checks whether a transaction with given parameters can take place or not
//! - `transfer_with_data` - This function can be used by the exchanges of other third parties to dynamically validate the transaction by passing the data blob
//! - `transfer_from_with_data` - This function can be used by the exchanges of other third parties to dynamically validate the transaction by passing the data blob
//! - `is_issuable` - Used to know whether the given token will issue new tokens or not
//! - `get_document` - Used to get the documents details attach with the token
//! - `set_document` - Used to set the details of the document, Only be called by the token owner
//! - `remove_document` - Used to remove the document details for the given token, Only be called by the token owner
//! - `increase_custody_allowance` - Used to increase the allowance for a given custodian
//! - `increase_custody_allowance_of` - Used to increase the allowance for a given custodian by providing the off chain signature
//! - `transfer_by_custodian` - Used to transfer the tokens by the approved custodian
//!
//! ### Public Functions
//!
//! - `is_ticker_available` - Returns if ticker is available to register
//! - `is_ticker_registry_valid` - Returns if ticker is registered to a particular did
//! - `token_details` - Returns details of the token
//! - `balance_of` - Returns the balance of the DID corresponds to the ticker
//! - `total_checkpoints_of` - Returns the checkpoint Id
//! - `total_supply_at` - Returns the total supply at a given checkpoint
//! - `custodian_allowance`- Returns the allowance provided to a custodian for a given ticker and token holder
//! - `total_custody_allowance` - Returns the total allowance approved by the token holder.

use crate::{balances, constants::*, general_tm, identity, percentage_tm, utils};
use codec::Encode;
use core::result::Result as StdResult;
use currency::*;
use frame_support::{
    decl_error, decl_event, decl_module, decl_storage,
    dispatch::DispatchResult,
    ensure,
    traits::{Currency, ExistenceRequirement, WithdrawReason},
};
use frame_system::{self as system, ensure_signed};
use pallet_session;
use primitives::{AuthorizationData, AuthorizationError, IdentityId, Key, Signer, Ticker};
use sp_runtime::traits::{CheckedAdd, CheckedSub, Verify};
#[cfg(feature = "std")]
use sp_runtime::{Deserialize, Serialize};
use sp_std::{convert::TryFrom, prelude::*};

/// The module's configuration trait.
pub trait Trait:
    frame_system::Trait
    + general_tm::Trait
    + percentage_tm::Trait
    + utils::Trait
    + balances::Trait
    + identity::Trait
    + pallet_session::Trait
{
    /// The overarching event type.
    type Event: From<Event<Self>> + Into<<Self as frame_system::Trait>::Event>;
    type Currency: Currency<Self::AccountId>;
}

/// The type of an asset represented by a token.
#[derive(codec::Encode, codec::Decode, Clone, Debug, PartialEq, Eq)]
pub enum AssetType {
    Equity,
    Debt,
    Commodity,
    StructuredProduct,
    Custom(Vec<u8>),
}

impl Default for AssetType {
    fn default() -> Self {
        AssetType::Custom(b"undefined".to_vec())
    }
}

/// The type of an identifier associated with a token.
#[derive(codec::Encode, codec::Decode, Clone, Debug, PartialEq, Eq, PartialOrd, Ord)]
pub enum IdentifierType {
    Isin,
    Cusip,
    Custom(Vec<u8>),
}

impl Default for IdentifierType {
    fn default() -> Self {
        IdentifierType::Custom(b"undefined".to_vec())
    }
}

/// struct to store the token details
#[derive(codec::Encode, codec::Decode, Default, Clone, PartialEq, Debug)]
pub struct SecurityToken<U> {
    pub name: Vec<u8>,
    pub total_supply: U,
    pub owner_did: IdentityId,
    pub divisible: bool,
    pub asset_type: AssetType,
}

/// struct to store the signed data
#[derive(codec::Encode, codec::Decode, Default, Clone, PartialEq, Debug)]
pub struct SignData<U> {
    custodian_did: IdentityId,
    holder_did: IdentityId,
    ticker: Ticker,
    value: U,
    nonce: u16,
}

/// struct to store the ticker registration details
#[derive(codec::Encode, codec::Decode, Clone, Default, PartialEq, Debug)]
pub struct TickerRegistration<U> {
    owner: IdentityId,
    expiry: Option<U>,
}

/// struct to store the ticker registration config
#[cfg_attr(feature = "std", derive(Serialize, Deserialize))]
#[derive(codec::Encode, codec::Decode, Clone, Default, PartialEq, Debug)]
pub struct TickerRegistrationConfig<U> {
    pub max_ticker_length: u8,
    pub registration_length: Option<U>,
}

/// Enum that represents the current status of a ticker
#[derive(codec::Encode, codec::Decode, Clone, Eq, PartialEq, Debug)]
pub enum TickerRegistrationStatus {
    RegisteredByOther,
    Available,
    RegisteredByDid,
}

decl_storage! {
    trait Store for Module<T: Trait> as Asset {
        /// The DID of the fee collector
        FeeCollector get(fn fee_collector) config(): T::AccountId;
        /// Ticker registration details
        /// (ticker) -> TickerRegistration
        pub Tickers get(fn ticker_registration): map Ticker => TickerRegistration<T::Moment>;
        /// Ticker registration config
        /// (ticker) -> TickerRegistrationConfig
        pub TickerConfig get(fn ticker_registration_config) config(): TickerRegistrationConfig<T::Moment>;
        /// details of the token corresponding to the token ticker
        /// (ticker) -> SecurityToken details [returns SecurityToken struct]
        pub Tokens get(fn token_details): map Ticker => SecurityToken<T::Balance>;
        /// Used to store the securityToken balance corresponds to ticker and Identity
        /// (ticker, DID) -> balance
        pub BalanceOf get(fn balance_of): map (Ticker, IdentityId) => T::Balance;
        /// A map of asset identifiers whose keys are pairs of a ticker name and an `IdentifierType`
        /// and whose values are byte vectors.
        pub Identifiers get(fn identifiers): map (Ticker, IdentifierType) => Vec<u8>;
        /// (ticker, sender (DID), spender(DID)) -> allowance amount
        Allowance get(fn allowance): map (Ticker, IdentityId, IdentityId) => T::Balance;
        /// cost in base currency to create a token
        AssetCreationFee get(fn asset_creation_fee) config(): T::Balance;
        /// cost in base currency to register a ticker
        TickerRegistrationFee get(fn ticker_registration_fee) config(): T::Balance;
        /// Checkpoints created per token
        /// (ticker) -> no. of checkpoints
        pub TotalCheckpoints get(fn total_checkpoints_of): map Ticker => u64;
        /// Total supply of the token at the checkpoint
        /// (ticker, checkpointId) -> total supply at given checkpoint
        pub CheckpointTotalSupply get(fn total_supply_at): map (Ticker, u64) => T::Balance;
        /// Balance of a DID at a checkpoint
        /// (ticker, DID, checkpoint ID) -> Balance of a DID at a checkpoint
        CheckpointBalance get(fn balance_at_checkpoint): map (Ticker, IdentityId, u64) => T::Balance;
        /// Last checkpoint updated for a DID's balance
        /// (ticker, DID) -> List of checkpoints where user balance changed
        UserCheckpoints get(fn user_checkpoints): map (Ticker, IdentityId) => Vec<u64>;
        /// The documents attached to the tokens
        /// (ticker, document name) -> (URI, document hash)
        Documents get(fn documents): map (Ticker, Vec<u8>) => (Vec<u8>, Vec<u8>, T::Moment);
        /// Allowance provided to the custodian
        /// (ticker, token holder, custodian) -> balance
        pub CustodianAllowance get(fn custodian_allowance): map(Ticker, IdentityId, IdentityId) => T::Balance;
        /// Total custodian allowance for a given token holder
        /// (ticker, token holder) -> balance
        pub TotalCustodyAllowance get(fn total_custody_allowance): map(Ticker, IdentityId) => T::Balance;
        /// Store the nonce for off chain signature to increase the custody allowance
        /// (ticker, token holder, nonce) -> bool
        AuthenticationNonce get(fn authentication_nonce): map(Ticker, IdentityId, u16) => bool;
        /// The name of the current funding round.
        /// ticker -> funding round
        FundingRound get(fn funding_round): map Ticker => Vec<u8>;
        /// The total balances of tokens issued in all recorded funding rounds.
        /// (ticker, funding round) -> balance
        IssuedInFundingRound get(fn issued_in_funding_round): map (Ticker, Vec<u8>) => T::Balance;
    }
}

// public interface for this runtime module
decl_module! {
    pub struct Module<T: Trait> for enum Call where origin: T::Origin {

        type Error = Error<T>;

        /// initialize the default event for this module
        fn deposit_event() = default;

        /// This function is used to either register a new ticker or extend validity of an exisitng ticker
        /// NB Ticker validity does not get carryforward when renewing ticker
        ///
        /// # Arguments
        /// * `origin` It contains the signing key of the caller (i.e who signed the transaction to execute this function)
        /// * `ticker` ticker to register
        pub fn register_ticker(origin, ticker: Ticker) -> DispatchResult {
            let sender = ensure_signed(origin)?;
            let sender_key = Key::try_from(sender.encode())?;
            let signer = Signer::Key(sender_key.clone());
            let to_did =  match <identity::Module<T>>::current_did() {
                Some(x) => x,
                None => {
                    if let Some(did) = <identity::Module<T>>::get_identity(&sender_key) {
                        did
                    } else {
                        return Err(Error::<T>::DIDNotFound.into());
                    }
                }
            };

            ticker.canonize();
            ensure!(<identity::Module<T>>::is_signer_authorized(to_did, &signer), "sender must be a signing key for DID");

            ensure!(!<Tokens<T>>::exists(&ticker), "token already created");

            let ticker_config = Self::ticker_registration_config();

            ensure!(ticker.len() <= usize::try_from(ticker_config.max_ticker_length).unwrap_or_default(), "ticker length over the limit");

            // Ensure that the ticker is not registered by someone else
            ensure!(
                Self::is_ticker_available_or_registered_to(&ticker, to_did) != TickerRegistrationStatus::RegisteredByOther,
                "ticker registered to someone else"
            );

            let now = <pallet_timestamp::Module<T>>::get();
            let expiry = if let Some(exp) = ticker_config.registration_length { Some(now + exp) } else { None };

            Self::_register_ticker(&ticker, sender, to_did, expiry);

            Ok(())
        }

        /// This function is used to accept a ticker transfer
        /// NB: To reject the transfer, call remove auth function in identity module.
        ///
        /// # Arguments
        /// * `origin` It contains the signing key of the caller (i.e who signed the transaction to execute this function)
        /// * `auth_id` Authorization ID of ticker transfer authorization
        pub fn accept_ticker_transfer(origin, auth_id: u64) -> DispatchResult {
            let sender = ensure_signed(origin)?;
            let sender_key = Key::try_from(sender.encode())?;
            let to_did =  match <identity::Module<T>>::current_did() {
                Some(x) => x,
                None => {
                    if let Some(did) = <identity::Module<T>>::get_identity(&sender_key) {
                        did
                    } else {
                        return Err(Error::<T>::DIDNotFound.into());
                    }
                }
            };
            Self::_accept_ticker_transfer(to_did, auth_id)
        }

        /// This function is used to accept a token ownership transfer
        /// NB: To reject the transfer, call remove auth function in identity module.
        ///
        /// # Arguments
        /// * `origin` It contains the signing key of the caller (i.e who signed the transaction to execute this function)
        /// * `auth_id` Authorization ID of the token ownership transfer authorization
        pub fn accept_token_ownership_transfer(origin, auth_id: u64) -> DispatchResult {
            let sender = ensure_signed(origin)?;
            let sender_key = Key::try_from(sender.encode())?;
            let to_did =  match <identity::Module<T>>::current_did() {
                Some(x) => x,
                None => {
                    if let Some(did) = <identity::Module<T>>::get_identity(&sender_key) {
                        did
                    } else {
                        return Err(Error::<T>::DIDNotFound.into());
                    }
                }
            };
            Self::_accept_token_ownership_transfer(to_did, auth_id)
        }

        /// Initializes a new security token
        /// makes the initiating account the owner of the security token
        /// & the balance of the owner is set to total supply
        ///
        /// # Arguments
        /// * `origin` - contains the signing key of the caller (i.e who signed the transaction to execute this function).
        /// * `did` - the DID of the creator of the token or the owner of the token.
        /// * `name` - the name of the token.
        /// * `ticker` - the ticker symbol of the token.
        /// * `total_supply` - the total supply of the token.
        /// * `divisible` - a boolean to identify the divisibility status of the token.
        /// * `asset_type` - the asset type.
        /// * `identifiers` - a vector of asset identifiers.
        pub fn create_token(
            origin,
            did: IdentityId,
            name: Vec<u8>,
            ticker: Ticker,
            total_supply: T::Balance,
            divisible: bool,
            asset_type: AssetType,
            identifiers: Vec<(IdentifierType, Vec<u8>)>
        ) -> DispatchResult {
            let sender = ensure_signed(origin)?;
            let signer = Signer::Key(Key::try_from(sender.encode())?);

            // Check that sender is allowed to act on behalf of `did`
            ensure!(<identity::Module<T>>::is_signer_authorized(did, &signer), "sender must be a signing key for DID");
            ticker.canonize();
            ensure!(!<Tokens<T>>::exists(&ticker), "token already created");

            let ticker_config = Self::ticker_registration_config();

            ensure!(ticker.len() <= usize::try_from(ticker_config.max_ticker_length).unwrap_or_default(), "ticker length over the limit");

            // checking max size for name and ticker
            // byte arrays (vecs) with no max size should be avoided
            ensure!(name.len() <= 64, "token name cannot exceed 64 bytes");

            let is_ticker_available_or_registered_to = Self::is_ticker_available_or_registered_to(&ticker, did);

            ensure!(is_ticker_available_or_registered_to != TickerRegistrationStatus::RegisteredByOther, "Ticker registered to someone else");

            if !divisible {
                ensure!(total_supply % ONE_UNIT.into() == 0.into(), "Invalid Total supply");
            }

            ensure!(total_supply <= MAX_SUPPLY.into(), "Total supply above the limit");

            // Alternative way to take a fee - fee is proportionaly paid to the validators and dust is burned
            let validators = <pallet_session::Module<T>>::validators();
            let fee = Self::asset_creation_fee();
            let validator_len:T::Balance;
            if validators.len() < 1 {
                validator_len = T::Balance::from(1 as u32);
            } else {
                validator_len = T::Balance::from(validators.len() as u32);
            }
            let proportional_fee = fee / validator_len;
            for v in validators {
                <balances::Module<T> as Currency<_>>::transfer(
                    &sender,
                    &<T as utils::Trait>::validator_id_to_account_id(v),
                    proportional_fee,
                    ExistenceRequirement::AllowDeath
                )?;
            }
            let remainder_fee = fee - (proportional_fee * validator_len);
            let _withdraw_result = <balances::Module<T>>::withdraw(&sender, remainder_fee, WithdrawReason::Fee.into(), ExistenceRequirement::KeepAlive)?;
            <identity::Module<T>>::register_asset_did(&ticker)?;

            if is_ticker_available_or_registered_to == TickerRegistrationStatus::Available {
                // ticker not registered by anyone (or registry expired). we can charge fee and register this ticker
                Self::_register_ticker(&ticker, sender, did, None);
            } else {
                // Ticker already registered by the user
                <Tickers<T>>::mutate(&ticker, |tr| tr.expiry = None);
            }

            let token = SecurityToken {
                name,
                total_supply,
                owner_did: did,
                divisible,
                asset_type: asset_type.clone(),
            };
            <Tokens<T>>::insert(&ticker, token);
            <BalanceOf<T>>::insert((ticker, did), total_supply);
            Self::deposit_event(RawEvent::IssuedToken(
                ticker,
                total_supply,
                did,
                divisible,
                asset_type,
            ));
            for (typ, val) in &identifiers {
                <Identifiers>::insert((ticker, typ.clone()), val.clone());
            }
            Self::deposit_event(RawEvent::IdentifiersUpdated(ticker, identifiers));

            Ok(())
        }

        /// Renames a given token.
        ///
        /// # Arguments
        /// * `origin` - the signing key of the sender
        /// * `ticker` - the ticker of the token
        /// * `name` - the new name of the token
        pub fn rename_token(origin, ticker: Ticker, name: Vec<u8>) -> DispatchResult {
            let sender = ensure_signed(origin)?;
            let signer = Signer::Key(Key::try_from(sender.encode())?);
            ticker.canonize();
            ensure!(<Tokens<T>>::exists(&ticker), "token doesn't exist");
            let token = <Tokens<T>>::get(&ticker);
            // Check that sender is allowed to act on behalf of `did`
            ensure!(<identity::Module<T>>::is_signer_authorized(token.owner_did, &signer), "sender must be a signing key for the token owner DID");
            <Tokens<T>>::mutate(&ticker, |token| token.name = name.clone());
            Self::deposit_event(RawEvent::TokenRenamed(ticker, name));
            Ok(())
        }

        /// Transfer tokens from one DID to another DID as tokens are stored/managed on the DID level
        ///
        /// # Arguments
        /// * `_origin` signing key of the sender
        /// * `did` DID of the `from` token holder, from whom tokens needs to transferred
        /// * `ticker` Ticker of the token
        /// * `to_did` DID of the `to` token holder, to whom token needs to transferred
        /// * `value` Value that needs to transferred
        pub fn transfer(_origin, did: IdentityId, ticker: Ticker, to_did: IdentityId, value: T::Balance) -> DispatchResult {
            let sender = ensure_signed(_origin)?;
            let signer = Signer::Key(Key::try_from(sender.encode())?);

            // Check that sender is allowed to act on behalf of `did`
            ensure!(<identity::Module<T>>::is_signer_authorized(did, &signer), "sender must be a signing key for DID");
            ticker.canonize();
            // Check whether the custody allowance remain intact or not
            Self::_check_custody_allowance(&ticker, did, value)?;
            ensure!(Self::_is_valid_transfer(&ticker, Some(did), Some(to_did), value)? == ERC1400_TRANSFER_SUCCESS, "Transfer restrictions failed");

            Self::_transfer(&ticker, did, to_did, value)
        }

        /// Forces a transfer between two DIDs & This can only be called by security token owner.
        /// This function doesn't validate any type of restriction beside a valid KYC check
        ///
        /// # Arguments
        /// * `_origin` signing key of the token owner DID.
        /// * `did` Token owner DID.
        /// * `ticker` symbol of the token
        /// * `from_did` DID of the token holder from whom balance token will be transferred.
        /// * `to_did` DID of token holder to whom token balance will be transferred.
        /// * `value` Amount of tokens.
        /// * `data` Some off chain data to validate the restriction.
        /// * `operator_data` It is a string which describes the reason of this control transfer call.
        pub fn controller_transfer(_origin, did: IdentityId, ticker: Ticker, from_did: IdentityId, to_did: IdentityId, value: T::Balance, data: Vec<u8>, operator_data: Vec<u8>) -> DispatchResult {
            let sender = ensure_signed(_origin)?;
            let signer = Signer::Key( Key::try_from(sender.encode())?);

            // Check that sender is allowed to act on behalf of `did`
            ensure!(<identity::Module<T>>::is_signer_authorized(did, &signer), "sender must be a signing key for DID");
            ticker.canonize();
            ensure!(Self::is_owner(&ticker, did), "user is not authorized");

            Self::_transfer(&ticker, from_did, to_did, value.clone())?;

            Self::deposit_event(RawEvent::ControllerTransfer(ticker, did, from_did, to_did, value, data, operator_data));

            Ok(())
        }

        /// approve token transfer from one DID to DID
        /// once this is done, transfer_from can be called with corresponding values
        ///
        /// # Arguments
        /// * `_origin` Signing key of the token owner (i.e sender)
        /// * `did` DID of the sender
        /// * `spender_did` DID of the spender
        /// * `value` Amount of the tokens approved
        fn approve(_origin, did: IdentityId, ticker: Ticker, spender_did: IdentityId, value: T::Balance) -> DispatchResult {
            let sender = ensure_signed(_origin)?;
            let signer = Signer::Key(Key::try_from(sender.encode())?);

            // Check that sender is allowed to act on behalf of `did`
            ensure!(<identity::Module<T>>::is_signer_authorized(did, &signer), "sender must be a signing key for DID");
            ticker.canonize();
            ensure!(<BalanceOf<T>>::exists((ticker, did)), "Account does not own this token");

            let allowance = Self::allowance((ticker, did, spender_did));
            let updated_allowance = allowance.checked_add(&value).ok_or("overflow in calculating allowance")?;
            <Allowance<T>>::insert((ticker, did, spender_did), updated_allowance);

            Self::deposit_event(RawEvent::Approval(ticker, did, spender_did, value));

            Ok(())
        }

        /// If sufficient allowance provided, transfer from a DID to another DID without token owner's signature.
        ///
        /// # Arguments
        /// * `_origin` Signing key of spender
        /// * `did` DID of the spender
        /// * `_ticker` Ticker of the token
        /// * `from_did` DID from whom token is being transferred
        /// * `to_did` DID to whom token is being transferred
        /// * `value` Amount of the token for transfer
        pub fn transfer_from(origin, did: IdentityId, ticker: Ticker, from_did: IdentityId, to_did: IdentityId, value: T::Balance) -> DispatchResult {
            let spender = Signer::Key(Key::try_from(ensure_signed(origin)?.encode())?);

            // Check that spender is allowed to act on behalf of `did`
            ensure!(<identity::Module<T>>::is_signer_authorized(did, &spender), "sender must be a signing key for DID");
            ticker.canonize();
            let ticker_from_did_did = (ticker, from_did, did);
            ensure!(<Allowance<T>>::exists(&ticker_from_did_did), "Allowance does not exist");
            let allowance = Self::allowance(&ticker_from_did_did);
            ensure!(allowance >= value, "Not enough allowance");

            // using checked_sub (safe math) to avoid overflow
            let updated_allowance = allowance.checked_sub(&value).ok_or("overflow in calculating allowance")?;
            // Check whether the custody allowance remain intact or not
            Self::_check_custody_allowance(&ticker, from_did, value)?;

            ensure!(Self::_is_valid_transfer(&ticker, Some(from_did), Some(to_did), value)? == ERC1400_TRANSFER_SUCCESS, "Transfer restrictions failed");
            Self::_transfer(&ticker, from_did, to_did, value)?;

            // Change allowance afterwards
            <Allowance<T>>::insert(&ticker_from_did_did, updated_allowance);

            Self::deposit_event(RawEvent::Approval(ticker, from_did, did, value));
            Ok(())
        }

        /// Function used to create the checkpoint
        ///
        /// # Arguments
        /// * `_origin` Signing key of the token owner. (Only token owner can call this function).
        /// * `did` DID of the token owner
        /// * `_ticker` Ticker of the token
        pub fn create_checkpoint(_origin, did: IdentityId, ticker: Ticker) -> DispatchResult {
            let sender = ensure_signed(_origin)?;
            let signer = Signer::Key(Key::try_from(sender.encode())?);

            // Check that sender is allowed to act on behalf of `did`
            ensure!(<identity::Module<T>>::is_signer_authorized(did, &signer), "sender must be a signing key for DID");
            ticker.canonize();
            ensure!(Self::is_owner(&ticker, did), "user is not authorized");
            Self::_create_checkpoint(&ticker)
        }

        /// Function is used to issue(or mint) new tokens for the given DID
        /// can only be executed by the token owner
        ///
        /// # Arguments
        /// * `origin` Signing key of token owner
        /// * `did` DID of the token owner
        /// * `ticker` Ticker of the token
        /// * `to_did` DID of the token holder to whom new tokens get issued.
        /// * `value` Amount of tokens that get issued
        pub fn issue(origin, did: IdentityId, ticker: Ticker, to_did: IdentityId, value: T::Balance, _data: Vec<u8>) -> DispatchResult {
            let sender = ensure_signed(origin)?;
            let signer = Signer::Key(Key::try_from(sender.encode())?);

            // Check that sender is allowed to act on behalf of `did`
            ensure!(<identity::Module<T>>::is_signer_authorized(did, &signer), "sender must be a signing key for DID");
            ticker.canonize();
            ensure!(Self::is_owner(&ticker, did), "user is not authorized");
            Self::_mint(&ticker, to_did, value)
        }

        /// Function is used issue(or mint) new tokens for the given DIDs
        /// can only be executed by the token owner
        ///
        /// # Arguments
        /// * `origin` Signing key of token owner
        /// * `did` DID of the token owner
        /// * `ticker` Ticker of the token
        /// * `investor_dids` Array of the DID of the token holders to whom new tokens get issued.
        /// * `values` Array of the Amount of tokens that get issued
        pub fn batch_issue(origin, did: IdentityId, ticker: Ticker, investor_dids: Vec<IdentityId>, values: Vec<T::Balance>) -> DispatchResult {
            let sender = ensure_signed(origin)?;
            let signer = Signer::Key(Key::try_from(sender.encode())?);

            // Check that sender is allowed to act on behalf of `did`
            ensure!(<identity::Module<T>>::is_signer_authorized(did, &signer), "sender must be a signing key for DID");
            ensure!(investor_dids.len() == values.len(), "Investor/amount list length inconsistent");
            ticker.canonize();
            ensure!(Self::is_owner(&ticker, did), "user is not authorized");

            // A helper vec for calculated new investor balances
            let mut updated_balances = Vec::with_capacity(investor_dids.len());
            // A helper vec for calculated new investor balances
            let mut current_balances = Vec::with_capacity(investor_dids.len());
            // Get current token details for supply update
            let mut token = Self::token_details(ticker);

            // A round of per-investor checks
            for i in 0..investor_dids.len() {
                ensure!(
                    Self::check_granularity(&ticker, values[i]),
                    "Invalid granularity"
                );
                let updated_total_supply = token
                    .total_supply
                    .checked_add(&values[i])
                    .ok_or("overflow in calculating total supply")?;
                ensure!(updated_total_supply <= MAX_SUPPLY.into(), "Total supply above the limit");

                current_balances.push(Self::balance_of((ticker, investor_dids[i].clone())));
                updated_balances.push(current_balances[i]
                    .checked_add(&values[i])
                    .ok_or("overflow in calculating balance")?);

                // verify transfer check
                ensure!(Self::_is_valid_transfer(&ticker, None, Some(investor_dids[i]), values[i])? == ERC1400_TRANSFER_SUCCESS, "Transfer restrictions failed");

                // New total supply must be valid
                token.total_supply = updated_total_supply;
            }
            let round = Self::funding_round(&ticker);
            let ticker_round = (ticker, round.clone());
            // Update the total token balance issued in this funding round.
            let mut issued_in_this_round = Self::issued_in_funding_round(&ticker_round);
            for v in &values {
                issued_in_this_round = issued_in_this_round
                    .checked_add(v)
                    .ok_or("current funding round total overflowed")?;
            }
            <IssuedInFundingRound<T>>::insert(&ticker_round, issued_in_this_round);
            // Update investor balances and emit events quoting the updated total token balance issued.
            for i in 0..investor_dids.len() {
                Self::_update_checkpoint(&ticker, investor_dids[i], current_balances[i]);
                <BalanceOf<T>>::insert((ticker, investor_dids[i]), updated_balances[i]);
                Self::deposit_event(RawEvent::Issued(
                    ticker,
                    investor_dids[i],
                    values[i],
                    round.clone(),
                    issued_in_this_round
                ));
            }
            <Tokens<T>>::insert(ticker, token);

            Ok(())
        }

        /// Used to redeem the security tokens
        ///
        /// # Arguments
        /// * `_origin` Signing key of the token holder who wants to redeem the tokens
        /// * `did` DID of the token holder
        /// * `ticker` Ticker of the token
        /// * `value` Amount of the tokens needs to redeem
        /// * `_data` An off chain data blob used to validate the redeem functionality.
        pub fn redeem(_origin, did: IdentityId, ticker: Ticker, value: T::Balance, _data: Vec<u8>) -> DispatchResult {
            let sender = ensure_signed(_origin)?;
            let signer = Signer::Key(Key::try_from(sender.encode())?);

            // Check that sender is allowed to act on behalf of `did`
            ensure!(<identity::Module<T>>::is_signer_authorized(did, &signer), "sender must be a signing key for DID");
            ticker.canonize();
            // Granularity check
            ensure!(
                Self::check_granularity(&ticker, value),
                "Invalid granularity"
                );
            let ticker_did = (ticker, did);
            ensure!(<BalanceOf<T>>::exists(&ticker_did), "Account does not own this token");
            let burner_balance = Self::balance_of(&ticker_did);
            ensure!(burner_balance >= value, "Not enough balance.");

            // Reduce sender's balance
            let updated_burner_balance = burner_balance
                .checked_sub(&value)
                .ok_or("overflow in calculating balance")?;
            // Check whether the custody allowance remain intact or not
            Self::_check_custody_allowance(&ticker, did, value)?;

            // verify transfer check
            ensure!(Self::_is_valid_transfer(&ticker, Some(did), None, value)? == ERC1400_TRANSFER_SUCCESS, "Transfer restrictions failed");

            //Decrease total supply
            let mut token = Self::token_details(&ticker);
            token.total_supply = token.total_supply.checked_sub(&value).ok_or("overflow in calculating balance")?;

            Self::_update_checkpoint(&ticker, did, burner_balance);

            <BalanceOf<T>>::insert((ticker, did), updated_burner_balance);
            <Tokens<T>>::insert(&ticker, token);

            Self::deposit_event(RawEvent::Redeemed(ticker, did, value));

            Ok(())

        }

        /// Used to redeem the security tokens by some other DID who has approval
        ///
        /// # Arguments
        /// * `_origin` Signing key of the spender who has valid approval to redeem the tokens
        /// * `did` DID of the spender
        /// * `ticker` Ticker of the token
        /// * `from_did` DID from whom balance get reduced
        /// * `value` Amount of the tokens needs to redeem
        /// * `_data` An off chain data blob used to validate the redeem functionality.
        pub fn redeem_from(_origin, did: IdentityId, ticker: Ticker, from_did: IdentityId, value: T::Balance, _data: Vec<u8>) -> DispatchResult {
            let sender = ensure_signed(_origin)?;
            let signer = Signer::Key(Key::try_from(sender.encode())?);

            // Check that sender is allowed to act on behalf of `did`
            ensure!(<identity::Module<T>>::is_signer_authorized(did, &signer), "sender must be a signing key for DID");
            ticker.canonize();
            // Granularity check
            ensure!(
                Self::check_granularity(&ticker, value),
                "Invalid granularity"
                );
            let ticker_did = (ticker, did);
            ensure!(<BalanceOf<T>>::exists(&ticker_did), "Account does not own this token");
            let burner_balance = Self::balance_of(&ticker_did);
            ensure!(burner_balance >= value, "Not enough balance.");

            // Reduce sender's balance
            let updated_burner_balance = burner_balance
                .checked_sub(&value)
                .ok_or("overflow in calculating balance")?;

            let ticker_from_did_did = (ticker, from_did, did);
            ensure!(<Allowance<T>>::exists(&ticker_from_did_did), "Allowance does not exist");
            let allowance = Self::allowance(&ticker_from_did_did);
            ensure!(allowance >= value, "Not enough allowance");
            // Check whether the custody allowance remain intact or not
            Self::_check_custody_allowance(&ticker, did, value)?;
            ensure!(Self::_is_valid_transfer(&ticker, Some(from_did), None, value)? == ERC1400_TRANSFER_SUCCESS, "Transfer restrictions failed");

            let updated_allowance = allowance.checked_sub(&value).ok_or("overflow in calculating allowance")?;

            //Decrease total suply
            let mut token = Self::token_details(&ticker);
            token.total_supply = token.total_supply.checked_sub(&value).ok_or("overflow in calculating balance")?;

            Self::_update_checkpoint(&ticker, did, burner_balance);

            <Allowance<T>>::insert(&ticker_from_did_did, updated_allowance);
            <BalanceOf<T>>::insert(&ticker_did, updated_burner_balance);
            <Tokens<T>>::insert(&ticker, token);

            Self::deposit_event(RawEvent::Redeemed(ticker, did, value));
            Self::deposit_event(RawEvent::Approval(ticker, from_did, did, value));

            Ok(())
        }

        /// Forces a redemption of an DID's tokens. Can only be called by token owner
        ///
        /// # Arguments
        /// * `_origin` Signing key of the token owner
        /// * `did` DID of the token holder
        /// * `ticker` Ticker of the token
        /// * `token_holder_did` DID from whom balance get reduced
        /// * `value` Amount of the tokens needs to redeem
        /// * `data` An off chain data blob used to validate the redeem functionality.
        /// * `operator_data` Any data blob that defines the reason behind the force redeem.
        pub fn controller_redeem(origin, did: IdentityId, ticker: Ticker, token_holder_did: IdentityId, value: T::Balance, data: Vec<u8>, operator_data: Vec<u8>) -> DispatchResult {
            let sender = ensure_signed(origin)?;
            let signer = Signer::Key(Key::try_from(sender.encode())?);

            // Check that sender is allowed to act on behalf of `did`
            ensure!(<identity::Module<T>>::is_signer_authorized(did, &signer), "sender must be a signing key for DID");
            ticker.canonize();
            ensure!(Self::is_owner(&ticker, did), "user is not token owner");
            // Granularity check
            ensure!(
                Self::check_granularity(&ticker, value),
                "Invalid granularity"
                );
            let ticker_token_holder_did = (ticker, token_holder_did);
            ensure!(<BalanceOf<T>>::exists(&ticker_token_holder_did), "Account does not own this token");
            let burner_balance = Self::balance_of(&ticker_token_holder_did);
            ensure!(burner_balance >= value, "Not enough balance.");

            // Reduce sender's balance
            let updated_burner_balance = burner_balance
                .checked_sub(&value)
                .ok_or("overflow in calculating balance")?;

            //Decrease total suply
            let mut token = Self::token_details(&ticker);
            token.total_supply = token.total_supply.checked_sub(&value).ok_or("overflow in calculating balance")?;

            Self::_update_checkpoint(&ticker, token_holder_did, burner_balance);

            <BalanceOf<T>>::insert(&ticker_token_holder_did, updated_burner_balance);
            <Tokens<T>>::insert(&ticker, token);

            Self::deposit_event(RawEvent::ControllerRedemption(ticker, did, token_holder_did, value, data, operator_data));

            Ok(())
        }

        /// Makes an indivisible token divisible. Only called by the token owner
        ///
        /// # Arguments
        /// * `origin` Signing key of the token owner.
        /// * `did` DID of the token owner
        /// * `ticker` Ticker of the token
        pub fn make_divisible(origin, did: IdentityId, ticker: Ticker) -> DispatchResult {
            let sender = ensure_signed(origin)?;
            let sender_signer = Signer::Key(Key::try_from(sender.encode())?);

            // Check that sender is allowed to act on behalf of `did`
            ensure!(<identity::Module<T>>::is_signer_authorized(did, &sender_signer), "sender must be a signing key for DID");
            ticker.canonize();
            ensure!(Self::is_owner(&ticker, did), "user is not authorized");
            // Read the token details
            let mut token = Self::token_details(&ticker);
            ensure!(!token.divisible, "token already divisible");
            token.divisible = true;
            <Tokens<T>>::insert(&ticker, token);
            Self::deposit_event(RawEvent::DivisibilityChanged(ticker, true));
            Ok(())
        }

        /// Checks whether a transaction with given parameters can take place or not
        /// This function is state less function and used to validate the transfer before actual transfer call.
        ///
        /// # Arguments
        /// * `_origin` Signing Key of the caller
        /// * `ticker` Ticker of the token
        /// * `from_did` DID from whom tokens will be transferred
        /// * `to_did` DID to whom tokens will be transferred
        /// * `value` Amount of the tokens
        /// * `data` Off chain data blob to validate the transfer.
        pub fn can_transfer(_origin, ticker: Ticker, from_did: IdentityId, to_did: IdentityId, value: T::Balance, data: Vec<u8>) {
            ticker.canonize();
            let mut current_balance: T::Balance = Self::balance_of((ticker, from_did));
            if current_balance < value {
                current_balance = 0.into();
            } else {
                current_balance = current_balance - value;
            }
            if current_balance < Self::total_custody_allowance((ticker, from_did)) {
                sp_runtime::print("Insufficient balance");
                Self::deposit_event(RawEvent::CanTransfer(ticker, from_did, to_did, value, data, ERC1400_INSUFFICIENT_BALANCE as u32));
            } else {
                match Self::_is_valid_transfer(&ticker, Some(from_did), Some(to_did), value) {
                    Ok(code) =>
                    {
                        Self::deposit_event(RawEvent::CanTransfer(ticker, from_did, to_did, value, data, code as u32));
                    },
                    Err(msg) => {
                        // We emit a generic error with the event whenever there's an internal issue - i.e. captured
                        // in a string error and not using the status codes
                        sp_runtime::print(msg);
                        Self::deposit_event(RawEvent::CanTransfer(ticker, from_did, to_did, value, data, ERC1400_TRANSFER_FAILURE as u32));
                    }
                }
            }
        }

        /// An ERC1594 transfer with data
        /// This function can be used by the exchanges of other third parties to dynamically validate the transaction
        /// by passing the data blob
        ///
        /// # Arguments
        /// * `origin` Signing key of the sender
        /// * `did` DID from whom tokens will be transferred
        /// * `ticker` Ticker of the token
        /// * `to_did` DID to whom tokens will be transferred
        /// * `value` Amount of the tokens
        /// * `data` Off chain data blob to validate the transfer.
        pub fn transfer_with_data(origin, did: IdentityId, ticker: Ticker, to_did: IdentityId, value: T::Balance, data: Vec<u8>) -> DispatchResult {
            ticker.canonize();
            Self::transfer(origin, did, ticker, to_did, value)?;
            Self::deposit_event(RawEvent::TransferWithData(ticker, did, to_did, value, data));
            Ok(())
        }

        /// An ERC1594 transfer_from with data
        /// This function can be used by the exchanges of other third parties to dynamically validate the transaction
        /// by passing the data blob
        ///
        /// # Arguments
        /// * `origin` Signing key of the spender
        /// * `did` DID of spender
        /// * `ticker` Ticker of the token
        /// * `from_did` DID from whom tokens will be transferred
        /// * `to_did` DID to whom tokens will be transferred
        /// * `value` Amount of the tokens
        /// * `data` Off chain data blob to validate the transfer.
        pub fn transfer_from_with_data(origin, did: IdentityId, ticker: Ticker, from_did: IdentityId, to_did: IdentityId, value: T::Balance, data: Vec<u8>) -> DispatchResult {
            ticker.canonize();
            Self::transfer_from(origin, did, ticker, from_did,  to_did, value)?;
            Self::deposit_event(RawEvent::TransferWithData(ticker, from_did, to_did, value, data));
            Ok(())
        }

        /// Used to know whether the given token will issue new tokens or not
        ///
        /// # Arguments
        /// * `_origin` Signing key
        /// * `ticker` Ticker of the token whose issuance status need to know
        pub fn is_issuable(_origin, ticker:Ticker) {
            ticker.canonize();
            Self::deposit_event(RawEvent::IsIssuable(ticker, true));
        }

        /// Used to get the documents details attach with the token
        ///
        /// # Arguments
        /// * `_origin` Caller signing key
        /// * `ticker` Ticker of the token
        /// * `name` Name of the document
        pub fn get_document(_origin, ticker: Ticker, name: Vec<u8>) -> DispatchResult {
            ticker.canonize();
            let record = <Documents<T>>::get((ticker, name.clone()));
            Self::deposit_event(RawEvent::GetDocument(ticker, name, record.0, record.1, record.2));
            Ok(())
        }

        /// Used to set the details of the document, Only be called by the token owner
        ///
        /// # Arguments
        /// * `origin` Signing key of the token owner
        /// * `did` DID of the token owner
        /// * `ticker` Ticker of the token
        /// * `name` Name of the document
        /// * `uri` Off chain URL of the document
        /// * `document_hash` Hash of the document to proof the incorruptibility of the document
        pub fn set_document(origin, did: IdentityId, ticker: Ticker, name: Vec<u8>, uri: Vec<u8>, document_hash: Vec<u8>) -> DispatchResult {
            let sender = ensure_signed(origin)?;
            let sender_signer = Signer::Key(Key::try_from(sender.encode())?);

            // Check that sender is allowed to act on behalf of `did`
            ensure!(<identity::Module<T>>::is_signer_authorized(did, &sender_signer), "sender must be a signing key for DID");
            ticker.canonize();
            ensure!(Self::is_owner(&ticker, did), "user is not authorized");

            <Documents<T>>::insert((ticker, name), (uri, document_hash, <pallet_timestamp::Module<T>>::get()));
            Ok(())
        }

        /// Used to remove the document details for the given token, Only be called by the token owner
        ///
        /// # Arguments
        /// * `origin` Signing key of the token owner
        /// * `did` DID of the token owner
        /// * `ticker` Ticker of the token
        /// * `name` Name of the document
        pub fn remove_document(origin, did: IdentityId, ticker: Ticker, name: Vec<u8>) -> DispatchResult {
            let sender = ensure_signed(origin)?;
            let sender_signer = Signer::Key(Key::try_from(sender.encode())?);

            // Check that sender is allowed to act on behalf of `did`
            ensure!(<identity::Module<T>>::is_signer_authorized(did, &sender_signer), "sender must be a signing key for DID");
            ticker.canonize();
            ensure!(Self::is_owner(&ticker, did), "user is not authorized");

            <Documents<T>>::remove((ticker, name));
            Ok(())
        }

        /// ERC-2258 Implementation

        /// Used to increase the allowance for a given custodian
        /// Any investor/token holder can add a custodian and transfer the token transfer ownership to the custodian
        /// Through that investor balance will remain the same but the given token are only transfer by the custodian.
        /// This implementation make sure to have an accurate investor count from omnibus wallets.
        ///
        /// # Arguments
        /// * `origin` Signing key of the token holder
        /// * `ticker` Ticker of the token
        /// * `holder_did` DID of the token holder (i.e who wants to increase the custody allowance)
        /// * `custodian_did` DID of the custodian (i.e whom allowance provided)
        /// * `value` Allowance amount
        pub fn increase_custody_allowance(origin, ticker: Ticker, holder_did: IdentityId, custodian_did: IdentityId, value: T::Balance) -> DispatchResult {
            let sender = ensure_signed(origin)?;
            let sender_signer = Signer::Key( Key::try_from(sender.encode())?);

            // Check that sender is allowed to act on behalf of `did`
            ensure!(
                <identity::Module<T>>::is_signer_authorized(holder_did, &sender_signer),
                "sender must be a signing key for DID"
            );
            ticker.canonize();
            Self::_increase_custody_allowance(ticker, holder_did, custodian_did, value)?;
            Ok(())
        }

        /// Used to increase the allowance for a given custodian by providing the off chain signature
        ///
        /// # Arguments
        /// * `origin` Signing key of a DID who posses off chain signature
        /// * `ticker` Ticker of the token
        /// * `holder_did` DID of the token holder (i.e who wants to increase the custody allowance)
        /// * `holder_account_id` Signing key which signs the off chain data blob.
        /// * `custodian_did` DID of the custodian (i.e whom allowance provided)
        /// * `caller_did` DID of the caller
        /// * `value` Allowance amount
        /// * `nonce` A u16 number which avoid the replay attack
        /// * `signature` Signature provided by the holder_did
        pub fn increase_custody_allowance_of(
            origin,
            ticker: Ticker,
            holder_did: IdentityId,
            holder_account_id: T::AccountId,
            custodian_did: IdentityId,
            caller_did: IdentityId,
            value: T::Balance,
            nonce: u16,
            signature: T::OffChainSignature
        ) -> DispatchResult {
            let sender = ensure_signed(origin)?;
            ticker.canonize();
            ensure!(!Self::authentication_nonce((ticker, holder_did, nonce)), "Signature already used");

            let msg = SignData {
                custodian_did: custodian_did,
                holder_did: holder_did,
                ticker,
                value,
                nonce
            };
            // holder_account_id should be a part of the holder_did
            ensure!(signature.verify(&msg.encode()[..], &holder_account_id), "Invalid signature");
            let sender_signer = Signer::Key(Key::try_from(sender.encode())?);
            ensure!(
                <identity::Module<T>>::is_signer_authorized(caller_did, &sender_signer),
                "sender must be a signing key for DID"
            );
            // Validate the holder signing key
            let holder_signer = Signer::Key(Key::try_from(holder_account_id.encode())?);
            ensure!(
                <identity::Module<T>>::is_signer_authorized(holder_did, &holder_signer),
                "holder signing key must be a signing key for holder DID"
            );
            Self::_increase_custody_allowance(ticker, holder_did, custodian_did, value)?;
            <AuthenticationNonce>::insert((ticker, holder_did, nonce), true);
            Ok(())
        }

        /// Used to transfer the tokens by the approved custodian
        ///
        /// # Arguments
        /// * `origin` Signing key of the custodian
        /// * `ticker` Ticker of the token
        /// * `holder_did` DID of the token holder (i.e whom balance get reduced)
        /// * `custodian_did` DID of the custodian (i.e who has the valid approved allowance)
        /// * `receiver_did` DID of the receiver
        /// * `value` Amount of tokens need to transfer
        pub fn transfer_by_custodian(
            origin,
            ticker: Ticker,
            holder_did: IdentityId,
            custodian_did: IdentityId,
            receiver_did: IdentityId,
            value: T::Balance
        ) -> DispatchResult {
            let sender = ensure_signed(origin)?;
            let sender_signer = Signer::Key( Key::try_from(sender.encode())?);
            // Check that sender is allowed to act on behalf of `did`
            ensure!(
                <identity::Module<T>>::is_signer_authorized(custodian_did, &sender_signer),
                "sender must be a signing key for DID"
            );
            ticker.canonize();
            let mut custodian_allowance = Self::custodian_allowance((ticker, holder_did, custodian_did));
            // Check whether the custodian has enough allowance or not
            ensure!(custodian_allowance >= value, "Insufficient allowance");
            // using checked_sub (safe math) to avoid underflow
            custodian_allowance = custodian_allowance.checked_sub(&value).ok_or("underflow in calculating allowance")?;
            // using checked_sub (safe math) to avoid underflow
            let new_total_allowance = Self::total_custody_allowance((ticker, holder_did))
                .checked_sub(&value)
                .ok_or("underflow in calculating the total allowance")?;
            // Validate the transfer
            ensure!(Self::_is_valid_transfer(&ticker, Some(holder_did), Some(receiver_did), value)? == ERC1400_TRANSFER_SUCCESS, "Transfer restrictions failed");
            Self::_transfer(&ticker, holder_did, receiver_did, value)?;
            // Update Storage of allowance
            <CustodianAllowance<T>>::insert((ticker, custodian_did, holder_did), &custodian_allowance);
            <TotalCustodyAllowance<T>>::insert((ticker, holder_did), new_total_allowance);
            Self::deposit_event(RawEvent::CustodyTransfer(ticker, custodian_did, holder_did, receiver_did, value));
            Ok(())
        }

        /// Sets the name of the current funding round.
        ///
        /// # Arguments
        /// * `origin` - the signing key of the token owner DID.
        /// * `did` - the token owner DID.
        /// * `ticker` - the ticker of the token.
        /// * `name` - the desired name of the current funding round.
        pub fn set_funding_round(origin, did: IdentityId, ticker: Ticker, name: Vec<u8>) -> DispatchResult {
            let sender = ensure_signed(origin)?;
            let signer = Signer::Key(Key::try_from(sender.encode())?);
            // Check that sender is allowed to act on behalf of `did`
            ensure!(<identity::Module<T>>::is_signer_authorized(did, &signer),
                    "sender must be a signing key for DID");
            ticker.canonize();
            ensure!(Self::is_owner(&ticker, did), "DID is not of the asset owner");
            <FundingRound>::insert(ticker, name.clone());
            Self::deposit_event(RawEvent::FundingRound(ticker, name));
            Ok(())
        }

        /// Updates the asset identifiers. Can only be called by the token owner.
        ///
        /// # Arguments
        /// * `origin` - the signing key of the token owner
        /// * `did` - the DID of the token owner
        /// * `ticker` - the ticker of the token
        /// * `identifiers` - the asset identifiers to be updated in the form of a vector of pairs
        ///    of `IdentifierType` and `Vec<u8>` value.
        pub fn update_identifiers(
            origin,
            did: IdentityId,
            ticker: Ticker,
            identifiers: Vec<(IdentifierType, Vec<u8>)>
        ) -> DispatchResult {
            let sender = ensure_signed(origin)?;
            let sender_signer = Signer::Key(Key::try_from(sender.encode())?);
            ensure!(<identity::Module<T>>::is_signer_authorized(did, &sender_signer),
                    "sender must be a signing key for DID");
            ticker.canonize();
            ensure!(Self::is_owner(&ticker, did), "user is not authorized");
            for (typ, val) in &identifiers {
                <Identifiers>::insert((ticker, typ.clone()), val.clone());
            }
            Self::deposit_event(RawEvent::IdentifiersUpdated(ticker, identifiers));
            Ok(())
        }
    }
}

decl_event! {
    pub enum Event<T>
        where
        Balance = <T as balances::Trait>::Balance,
        Moment = <T as pallet_timestamp::Trait>::Moment,
    {
        /// event for transfer of tokens
        /// ticker, from DID, to DID, value
        Transfer(Ticker, IdentityId, IdentityId, Balance),
        /// event when an approval is made
        /// ticker, owner DID, spender DID, value
        Approval(Ticker, IdentityId, IdentityId, Balance),
        /// emit when tokens get issued
        /// ticker, beneficiary DID, value, funding round, total issued in this funding round
        Issued(Ticker, IdentityId, Balance, Vec<u8>, Balance),
        /// emit when tokens get redeemed
        /// ticker, DID, value
        Redeemed(Ticker, IdentityId, Balance),
        /// event for forced transfer of tokens
        /// ticker, controller DID, from DID, to DID, value, data, operator data
        ControllerTransfer(Ticker, IdentityId, IdentityId, IdentityId, Balance, Vec<u8>, Vec<u8>),
        /// event for when a forced redemption takes place
        /// ticker, controller DID, token holder DID, value, data, operator data
        ControllerRedemption(Ticker, IdentityId, IdentityId, Balance, Vec<u8>, Vec<u8>),
        /// Event for creation of the asset
        /// ticker, total supply, owner DID, divisibility, asset type
        IssuedToken(Ticker, Balance, IdentityId, bool, AssetType),
        /// Event emitted when a token identifiers are updated.
        /// ticker, a vector of (identifier type, identifier value)
        IdentifiersUpdated(Ticker, Vec<(IdentifierType, Vec<u8>)>),
        /// Event for change in divisibility
        /// ticker, divisibility
        DivisibilityChanged(Ticker, bool),
        /// can_transfer() output
        /// ticker, from_did, to_did, value, data, ERC1066 status
        /// 0 - OK
        /// 1,2... - Error, meanings TBD
        CanTransfer(Ticker, IdentityId, IdentityId, Balance, Vec<u8>, u32),
        /// An additional event to Transfer; emitted when transfer_with_data is called; similar to
        /// Transfer with data added at the end.
        /// ticker, from DID, to DID, value, data
        TransferWithData(Ticker, IdentityId, IdentityId, Balance, Vec<u8>),
        /// is_issuable() output
        /// ticker, return value (true if issuable)
        IsIssuable(Ticker, bool),
        /// get_document() output
        /// ticker, name, uri, hash, last modification date
        GetDocument(Ticker, Vec<u8>, Vec<u8>, Vec<u8>, Moment),
        /// emit when tokens transferred by the custodian
        /// ticker, custodian did, holder/from did, to did, amount
        CustodyTransfer(Ticker, IdentityId, IdentityId, IdentityId, Balance),
        /// emit when allowance get increased
        /// ticker, holder did, custodian did, oldAllowance, newAllowance
        CustodyAllowanceChanged(Ticker, IdentityId, IdentityId, Balance, Balance),
        /// emit when ticker is registered
        /// ticker, ticker owner, expiry
        TickerRegistered(Ticker, IdentityId, Option<Moment>),
        /// emit when ticker is transferred
        /// ticker, from, to
        TickerTransferred(Ticker, IdentityId, IdentityId),
        /// emit when token ownership is transferred
        /// ticker, from, to
        TokenOwnershipTransferred(Ticker, IdentityId, IdentityId),
        /// emit when ticker is registered
        /// ticker, current owner, approved owner
        TickerTransferApproval(Ticker, IdentityId, IdentityId),
        /// ticker transfer approval withdrawal
        /// ticker, approved did
        TickerTransferApprovalWithdrawal(Ticker, IdentityId),
        /// An event emitted when a token is renamed.
        /// Parameters: ticker, new token name.
        TokenRenamed(Ticker, Vec<u8>),
        /// An event carrying the name of the current funding round of a ticker.
        /// Parameters: ticker, funding round name.
        FundingRound(Ticker, Vec<u8>),
    }
}

decl_error! {
    pub enum Error for Module<T: Trait> {
        /// DID not found
        DIDNotFound,
        /// Not a ticker transfer auth
        NoTickerTransferAuth,
        /// Not a token ownership transfer auth
        NotTickerOwnershipTransferAuth,
    }
}

pub trait AssetTrait<V> {
    fn total_supply(ticker: &Ticker) -> V;
    fn balance(ticker: &Ticker, did: IdentityId) -> V;
    fn _mint_from_sto(
        ticker: &Ticker,
        sender_did: IdentityId,
        tokens_purchased: V,
    ) -> DispatchResult;
    fn is_owner(ticker: &Ticker, did: IdentityId) -> bool;
    fn get_balance_at(ticker: &Ticker, did: IdentityId, at: u64) -> V;
}

impl<T: Trait> AssetTrait<T::Balance> for Module<T> {
    fn _mint_from_sto(
        ticker: &Ticker,
        sender: IdentityId,
        tokens_purchased: T::Balance,
    ) -> DispatchResult {
        Self::_mint(ticker, sender, tokens_purchased)
    }

    fn is_owner(ticker: &Ticker, did: IdentityId) -> bool {
        Self::_is_owner(ticker, did)
    }

    /// Get the asset `id` balance of `who`.
    fn balance(ticker: &Ticker, who: IdentityId) -> T::Balance {
        Self::balance_of((*ticker, who))
    }

    // Get the total supply of an asset `id`
    fn total_supply(ticker: &Ticker) -> T::Balance {
        Self::token_details(ticker).total_supply
    }

    fn get_balance_at(ticker: &Ticker, did: IdentityId, at: u64) -> T::Balance {
        Self::get_balance_at(*ticker, did, at)
    }
}

/// This trait is used to call functions that accept transfer of a ticker or token ownership
pub trait AcceptTransfer {
    /// Accept and process a ticker transfer
    ///
    /// # Arguments
    /// * `to_did` did of the receiver
    /// * `auth_id` Authorization id of the authorization created by current ticker owner
    fn accept_ticker_transfer(to_did: IdentityId, auth_id: u64) -> DispatchResult;
    /// Accept and process a token ownership transfer
    ///
    /// # Arguments
    /// * `to_did` did of the receiver
    /// * `auth_id` Authorization id of the authorization created by current token owner
    fn accept_token_ownership_transfer(to_did: IdentityId, auth_id: u64) -> DispatchResult;
}

impl<T: Trait> AcceptTransfer for Module<T> {
    fn accept_ticker_transfer(to_did: IdentityId, auth_id: u64) -> DispatchResult {
        Self::_accept_ticker_transfer(to_did, auth_id)
    }

    fn accept_token_ownership_transfer(to_did: IdentityId, auth_id: u64) -> DispatchResult {
        Self::_accept_token_ownership_transfer(to_did, auth_id)
    }
}

/// All functions in the decl_module macro become part of the public interface of the module
/// If they are there, they are accessible via extrinsics calls whether they are public or not
/// However, in the impl module section (this, below) the functions can be public and private
/// Private functions are internal to this module e.g.: _transfer
/// Public functions can be called from other modules e.g.: lock and unlock (being called from the tcr module)
/// All functions in the impl module section are not part of public interface because they are not part of the Call enum
impl<T: Trait> Module<T> {
    // Public immutables
    pub fn _is_owner(ticker: &Ticker, did: IdentityId) -> bool {
        let token = Self::token_details(ticker);
        token.owner_did == did
    }

    pub fn is_ticker_available(ticker: &Ticker) -> bool {
        // Assumes uppercase ticker
        if <Tickers<T>>::exists(ticker) {
            let now = <pallet_timestamp::Module<T>>::get();
            if let Some(expiry) = Self::ticker_registration(*ticker).expiry {
                if now <= expiry {
                    return false;
                }
            } else {
                return false;
            }
        }
        return true;
    }

    pub fn is_ticker_registry_valid(ticker: &Ticker, did: IdentityId) -> bool {
        // Assumes uppercase ticker
        if <Tickers<T>>::exists(ticker) {
            let now = <pallet_timestamp::Module<T>>::get();
            let ticker_reg = Self::ticker_registration(ticker);
            if ticker_reg.owner == did {
                if let Some(expiry) = ticker_reg.expiry {
                    if now > expiry {
                        return false;
                    }
                } else {
                    return true;
                }
                return true;
            }
        }
        return false;
    }

    /// Returns 0 if ticker is registered to someone else
    /// 1 if ticker is available for registry
    /// 2 if ticker is already registered to provided did
    pub fn is_ticker_available_or_registered_to(
        ticker: &Ticker,
        did: IdentityId,
    ) -> TickerRegistrationStatus {
        // Assumes uppercase ticker
        if <Tickers<T>>::exists(ticker) {
            let ticker_reg = Self::ticker_registration(*ticker);
            if let Some(expiry) = ticker_reg.expiry {
                let now = <pallet_timestamp::Module<T>>::get();
                if now > expiry {
                    // ticker registered to someone but expired and can be registered again
                    return TickerRegistrationStatus::Available;
                } else if ticker_reg.owner == did {
                    // ticker is already registered to provided did (but may expire in future)
                    return TickerRegistrationStatus::RegisteredByDid;
                }
            } else if ticker_reg.owner == did {
                // ticker is already registered to provided did (and will never expire)
                return TickerRegistrationStatus::RegisteredByDid;
            }
            // ticker registered to someone else
            return TickerRegistrationStatus::RegisteredByOther;
        }
        // Ticker not registered yet
        return TickerRegistrationStatus::Available;
    }

    fn _register_ticker(
        ticker: &Ticker,
        sender: T::AccountId,
        to_did: IdentityId,
        expiry: Option<T::Moment>,
    ) {
        // charge fee
        Self::charge_ticker_registration_fee(ticker, sender.clone(), to_did);

        let ticker_registration = TickerRegistration {
            owner: to_did,
            expiry: expiry.clone(),
        };

        // Store ticker registration details
        <Tickers<T>>::insert(ticker, ticker_registration);

        Self::deposit_event(RawEvent::TickerRegistered(*ticker, to_did, expiry));
    }

    fn charge_ticker_registration_fee(_ticker: &Ticker, _sender: T::AccountId, _did: IdentityId) {
        //TODO: Charge fee
    }

    /// Get the asset `id` balance of `who`.
    pub fn balance(ticker: Ticker, did: IdentityId) -> T::Balance {
        ticker.canonize();
        Self::balance_of((ticker, did))
    }

    // Get the total supply of an asset `id`
    pub fn total_supply(ticker: Ticker) -> T::Balance {
        ticker.canonize();
        Self::token_details(ticker).total_supply
    }

    pub fn get_balance_at(ticker: Ticker, did: IdentityId, at: u64) -> T::Balance {
        ticker.canonize();
        let ticker_did = (ticker, did);
        if !<TotalCheckpoints>::exists(ticker) ||
            at == 0 || //checkpoints start from 1
            at > Self::total_checkpoints_of(&ticker)
        {
            // No checkpoints data exist
            return Self::balance_of(&ticker_did);
        }

        if <UserCheckpoints>::exists(&ticker_did) {
            let user_checkpoints = Self::user_checkpoints(&ticker_did);
            if at > *user_checkpoints.last().unwrap_or(&0) {
                // Using unwrap_or to be defensive.
                // or part should never be triggered due to the check on 2 lines above
                // User has not transacted after checkpoint creation.
                // This means their current balance = their balance at that cp.
                return Self::balance_of(&ticker_did);
            }
            // Uses the first checkpoint that was created after target checpoint
            // and the user has data for that checkpoint
            return Self::balance_at_checkpoint((
                ticker,
                did,
                Self::find_ceiling(&user_checkpoints, at),
            ));
        }
        // User has no checkpoint data.
        // This means that user's balance has not changed since first checkpoint was created.
        // Maybe the user never held any balance.
        return Self::balance_of(&ticker_did);
    }

    fn find_ceiling(arr: &Vec<u64>, key: u64) -> u64 {
        // This function assumes that key <= last element of the array,
        // the array consists of unique sorted elements,
        // array len > 0
        let mut end = arr.len();
        let mut start = 0;
        let mut mid = (start + end) / 2;

        while mid != 0 && end >= start {
            // Due to our assumptions, we can even remove end >= start condition from here
            if key > arr[mid - 1] && key <= arr[mid] {
                // This condition and the fact that key <= last element of the array mean that
                // start should never become greater than end.
                return arr[mid];
            } else if key > arr[mid] {
                start = mid + 1;
            } else {
                end = mid;
            }
            mid = (start + end) / 2;
        }

        // This should only be reached when mid becomes 0.
        return arr[0];
    }

    fn _is_valid_transfer(
        ticker: &Ticker,
        from_did: Option<IdentityId>,
        to_did: Option<IdentityId>,
        value: T::Balance,
    ) -> StdResult<u8, &'static str> {
        let general_status_code =
            <general_tm::Module<T>>::verify_restriction(ticker, from_did, to_did, value)?;
        Ok(if general_status_code != ERC1400_TRANSFER_SUCCESS {
            general_status_code
        } else {
            <percentage_tm::Module<T>>::verify_restriction(ticker, from_did, to_did, value)?
        })
    }

    // the SimpleToken standard transfer function
    // internal
    fn _transfer(
        ticker: &Ticker,
        from_did: IdentityId,
        to_did: IdentityId,
        value: T::Balance,
    ) -> DispatchResult {
        // Granularity check
        ensure!(
            Self::check_granularity(ticker, value),
            "Invalid granularity"
        );
        let ticker_from_did = (*ticker, from_did);
        ensure!(
            <BalanceOf<T>>::exists(&ticker_from_did),
            "Account does not own this token"
        );
        let sender_balance = Self::balance_of(&ticker_from_did);
        ensure!(sender_balance >= value, "Not enough balance.");

        let updated_from_balance = sender_balance
            .checked_sub(&value)
            .ok_or("overflow in calculating balance")?;
        let ticker_to_did = (*ticker, to_did);
        let receiver_balance = Self::balance_of(ticker_to_did);
        let updated_to_balance = receiver_balance
            .checked_add(&value)
            .ok_or("overflow in calculating balance")?;

        Self::_update_checkpoint(ticker, from_did, sender_balance);
        Self::_update_checkpoint(ticker, to_did, receiver_balance);
        // reduce sender's balance
        <BalanceOf<T>>::insert(&ticker_from_did, updated_from_balance);

        // increase receiver's balance
        <BalanceOf<T>>::insert(ticker_to_did, updated_to_balance);

        Self::deposit_event(RawEvent::Transfer(*ticker, from_did, to_did, value));
        Ok(())
    }

    pub fn _create_checkpoint(ticker: &Ticker) -> DispatchResult {
        if <TotalCheckpoints>::exists(ticker) {
            let mut checkpoint_count = Self::total_checkpoints_of(ticker);
            checkpoint_count = checkpoint_count
                .checked_add(1)
                .ok_or("overflow in adding checkpoint")?;
            <TotalCheckpoints>::insert(ticker, checkpoint_count);
            <CheckpointTotalSupply<T>>::insert(
                &(*ticker, checkpoint_count),
                Self::token_details(ticker).total_supply,
            );
        } else {
            <TotalCheckpoints>::insert(ticker, 1);
            <CheckpointTotalSupply<T>>::insert(
                &(*ticker, 1),
                Self::token_details(ticker).total_supply,
            );
        }
        Ok(())
    }

    fn _update_checkpoint(ticker: &Ticker, user_did: IdentityId, user_balance: T::Balance) {
        if <TotalCheckpoints>::exists(ticker) {
            let checkpoint_count = Self::total_checkpoints_of(ticker);
            let ticker_user_did_checkpont = (*ticker, user_did, checkpoint_count);
            if !<CheckpointBalance<T>>::exists(&ticker_user_did_checkpont) {
                <CheckpointBalance<T>>::insert(&ticker_user_did_checkpont, user_balance);
                <UserCheckpoints>::mutate(&(*ticker, user_did), |user_checkpoints| {
                    user_checkpoints.push(checkpoint_count);
                });
            }
        }
    }

    fn is_owner(ticker: &Ticker, did: IdentityId) -> bool {
        Self::_is_owner(ticker, did)
    }

    pub fn _mint(ticker: &Ticker, to_did: IdentityId, value: T::Balance) -> DispatchResult {
        // Granularity check
        ensure!(
            Self::check_granularity(ticker, value),
            "Invalid granularity"
        );
        //Increase receiver balance
        let ticker_to_did = (*ticker, to_did);
        let current_to_balance = Self::balance_of(&ticker_to_did);
        let updated_to_balance = current_to_balance
            .checked_add(&value)
            .ok_or("overflow in calculating balance")?;
        // verify transfer check
        ensure!(
            Self::_is_valid_transfer(ticker, None, Some(to_did), value)?
                == ERC1400_TRANSFER_SUCCESS,
            "Transfer restrictions failed"
        );

        // Read the token details
        let mut token = Self::token_details(ticker);
        let updated_total_supply = token
            .total_supply
            .checked_add(&value)
            .ok_or("overflow in calculating total supply")?;
        ensure!(
            updated_total_supply <= MAX_SUPPLY.into(),
            "Total supply above the limit"
        );
        //Increase total suply
        token.total_supply = updated_total_supply;

        Self::_update_checkpoint(ticker, to_did, current_to_balance);

        <BalanceOf<T>>::insert(&ticker_to_did, updated_to_balance);
        <Tokens<T>>::insert(ticker, token);
        let round = Self::funding_round(ticker);
        let ticker_round = (*ticker, round.clone());
        let issued_in_this_round = Self::issued_in_funding_round(&ticker_round)
            .checked_add(&value)
            .ok_or("current funding round total overflowed")?;
        <IssuedInFundingRound<T>>::insert(&ticker_round, issued_in_this_round);
        Self::deposit_event(RawEvent::Issued(
            *ticker,
            to_did,
            value,
            round,
            issued_in_this_round,
        ));

        Ok(())
    }

    fn check_granularity(ticker: &Ticker, value: T::Balance) -> bool {
        // Read the token details
        let token = Self::token_details(ticker);
        token.divisible || value % ONE_UNIT.into() == 0.into()
    }

    fn _check_custody_allowance(
        ticker: &Ticker,
        holder_did: IdentityId,
        value: T::Balance,
    ) -> DispatchResult {
        let remaining_balance = Self::balance_of(&(*ticker, holder_did))
            .checked_sub(&value)
            .ok_or("underflow in balance deduction")?;
        ensure!(
            remaining_balance >= Self::total_custody_allowance(&(*ticker, holder_did)),
            "Insufficient balance for transfer"
        );
        Ok(())
    }

    fn _increase_custody_allowance(
        ticker: Ticker,
        holder_did: IdentityId,
        custodian_did: IdentityId,
        value: T::Balance,
    ) -> DispatchResult {
        let new_custody_allowance = Self::total_custody_allowance((ticker, holder_did))
            .checked_add(&value)
            .ok_or("total custody allowance get overflowed")?;
        // Ensure that balance of the token holder should greater than or equal to the total custody allowance + value
        ensure!(
            Self::balance_of((ticker, holder_did)) >= new_custody_allowance,
            "Insufficient balance of holder did"
        );
        // Ensure the valid DID
        ensure!(
            <identity::DidRecords>::exists(custodian_did),
            "Invalid custodian DID"
        );

        let old_allowance = Self::custodian_allowance((ticker, holder_did, custodian_did));
        let new_current_allowance = old_allowance
            .checked_add(&value)
            .ok_or("allowance get overflowed")?;
        // Update Storage
        <CustodianAllowance<T>>::insert(
            (ticker, holder_did, custodian_did),
            &new_current_allowance,
        );
        <TotalCustodyAllowance<T>>::insert((ticker, holder_did), new_custody_allowance);
        Self::deposit_event(RawEvent::CustodyAllowanceChanged(
            ticker,
            holder_did,
            custodian_did,
            old_allowance,
            new_current_allowance,
        ));
        Ok(())
    }

    /// Accept and process a ticker transfer
    pub fn _accept_ticker_transfer(to_did: IdentityId, auth_id: u64) -> DispatchResult {
        ensure!(
            <identity::Authorizations<T>>::exists((Signer::from(to_did), auth_id)),
            AuthorizationError::from(AuthorizationError::Invalid)
        );

        let auth = <identity::Module<T>>::authorizations((Signer::from(to_did), auth_id));

        let ticker = match auth.authorization_data {
            AuthorizationData::TransferTicker(ticker) => {
                ticker.canonize();
                ticker
            }
            _ => return Err(Error::<T>::NoTickerTransferAuth.into()),
        };

        ensure!(!<Tokens<T>>::exists(&ticker), "token already created");

        let current_owner = Self::ticker_registration(&ticker).owner;

        <identity::Module<T>>::consume_auth(
            Signer::from(current_owner),
            Signer::from(to_did),
            auth_id,
        )?;

        <Tickers<T>>::mutate(&ticker, |tr| tr.owner = to_did);

        Self::deposit_event(RawEvent::TickerTransferred(ticker, current_owner, to_did));

        Ok(())
    }

    /// Accept and process a token ownership transfer
    pub fn _accept_token_ownership_transfer(to_did: IdentityId, auth_id: u64) -> DispatchResult {
        ensure!(
            <identity::Authorizations<T>>::exists((Signer::from(to_did), auth_id)),
            AuthorizationError::from(AuthorizationError::Invalid)
        );

        let auth = <identity::Module<T>>::authorizations((Signer::from(to_did), auth_id));

        let ticker = match auth.authorization_data {
            AuthorizationData::TransferTokenOwnership(ticker) => {
                ticker.canonize();
                ticker
            }
            _ => return Err(Error::<T>::NotTickerOwnershipTransferAuth.into()),
        };

        ensure!(<Tokens<T>>::exists(&ticker), "Token does not exist");

        let current_owner = Self::token_details(&ticker).owner_did;

        <identity::Module<T>>::consume_auth(
            Signer::from(current_owner),
            Signer::from(to_did),
            auth_id,
        )?;

        <Tokens<T>>::mutate(&ticker, |t| t.owner_did = to_did);
        <Tickers<T>>::mutate(&ticker, |t| t.owner = to_did);

        Self::deposit_event(RawEvent::TokenOwnershipTransferred(
            ticker,
            current_owner,
            to_did,
        ));

        Ok(())
    }
}

/// tests for this module
#[cfg(test)]
mod tests {
    use super::*;
    use crate::{exemption, group, identity};
    use primitives::{IdentityId, Key};
    use rand::Rng;

    use chrono::prelude::*;
    use frame_support::{
        assert_err, assert_noop, assert_ok, dispatch::DispatchResult, impl_outer_origin,
        parameter_types,
    };
    use frame_system::EnsureSignedBy;
    use lazy_static::lazy_static;
    use sp_core::{crypto::key_types, H256};
    use sp_runtime::{
        testing::{Header, UintAuthorityId},
<<<<<<< HEAD
        traits::{BlakeTwo256, ConvertInto, IdentityLookup, OpaqueKeys},
        AnySignature, Perbill,
    };
    use srml_support::{assert_err, assert_noop, assert_ok, impl_outer_origin, parameter_types};
=======
        traits::{BlakeTwo256, ConvertInto, IdentityLookup, OpaqueKeys, Verify},
        AnySignature, KeyTypeId, Perbill,
    };
>>>>>>> 0081ea36
    use std::sync::{Arc, Mutex};
    use test_client::{self, AccountKeyring};

    type SessionIndex = u32;
    type AuthorityId = <AnySignature as Verify>::Signer;
    type BlockNumber = u64;
    type AccountId = <AnySignature as Verify>::Signer;
    type OffChainSignature = AnySignature;

    pub struct TestOnSessionEnding;
    impl pallet_session::OnSessionEnding<AuthorityId> for TestOnSessionEnding {
        fn on_session_ending(_: SessionIndex, _: SessionIndex) -> Option<Vec<AuthorityId>> {
            None
        }
    }

    pub struct TestSessionHandler;
    impl pallet_session::SessionHandler<AuthorityId> for TestSessionHandler {
        const KEY_TYPE_IDS: &'static [KeyTypeId] = &[key_types::DUMMY];
        fn on_new_session<Ks: OpaqueKeys>(
            _changed: bool,
            _validators: &[(AuthorityId, Ks)],
            _queued_validators: &[(AuthorityId, Ks)],
        ) {
        }

        fn on_disabled(_validator_index: usize) {}

        fn on_genesis_session<Ks: OpaqueKeys>(_validators: &[(AuthorityId, Ks)]) {}

        fn on_before_session_ending() {}
    }

    impl_outer_origin! {
        pub enum Origin for Test {}
    }

    // For testing the module, we construct most of a mock runtime. This means
    // first constructing a configuration type (`Test`) which `impl`s each of the
    // configuration traits of modules we want to use.
    #[derive(Clone, Eq, PartialEq)]
    pub struct Test;
    parameter_types! {
        pub const Period: BlockNumber = 1;
        pub const Offset: BlockNumber = 0;
        pub const BlockHashCount: u32 = 250;
        pub const MaximumBlockWeight: u32 = 4 * 1024 * 1024;
        pub const MaximumBlockLength: u32 = 4 * 1024 * 1024;
        pub const AvailableBlockRatio: Perbill = Perbill::from_percent(75);
    }
    impl frame_system::Trait for Test {
        type Origin = Origin;
        type Index = u64;
        type BlockNumber = u64;
        type Call = ();
        type Hash = H256;
        type Hashing = BlakeTwo256;
        type AccountId = AccountId;
        type Lookup = IdentityLookup<Self::AccountId>;
        type Header = Header;
        type Event = ();
        type BlockHashCount = BlockHashCount;
        type MaximumBlockWeight = MaximumBlockWeight;
        type MaximumBlockLength = MaximumBlockLength;
        type AvailableBlockRatio = AvailableBlockRatio;
        type Version = ();
        type ModuleToIndex = ();
    }

    parameter_types! {
        pub const DisabledValidatorsThreshold: Perbill = Perbill::from_percent(33);
    }

    impl pallet_session::Trait for Test {
        type OnSessionEnding = TestOnSessionEnding;
        type Keys = UintAuthorityId;
        type ShouldEndSession = pallet_session::PeriodicSessions<Period, Offset>;
        type SessionHandler = TestSessionHandler;
        type Event = ();
        type ValidatorId = AuthorityId;
        type ValidatorIdOf = ConvertInto;
        type SelectInitialValidators = ();
        type DisabledValidatorsThreshold = DisabledValidatorsThreshold;
    }

    impl pallet_session::historical::Trait for Test {
        type FullIdentification = ();
        type FullIdentificationOf = ();
    }

    parameter_types! {
        pub const ExistentialDeposit: u64 = 0;
        pub const TransferFee: u64 = 0;
        pub const CreationFee: u64 = 0;
        pub const TransactionBaseFee: u64 = 0;
        pub const TransactionByteFee: u64 = 0;
    }

    impl balances::Trait for Test {
        type Balance = u128;
        type OnFreeBalanceZero = ();
        type OnNewAccount = ();
        type Event = ();
        type DustRemoval = ();
        type TransferPayment = ();
        type ExistentialDeposit = ExistentialDeposit;
        type TransferFee = TransferFee;
        type CreationFee = CreationFee;
        type Identity = crate::identity::Module<Test>;
    }

    impl general_tm::Trait for Test {
        type Event = ();
        type Asset = Module<Test>;
    }

    parameter_types! {
        pub const One: AccountId = AccountId::from(AccountKeyring::Dave);
        pub const Two: AccountId = AccountId::from(AccountKeyring::Dave);
        pub const Three: AccountId = AccountId::from(AccountKeyring::Dave);
        pub const Four: AccountId = AccountId::from(AccountKeyring::Dave);
        pub const Five: AccountId = AccountId::from(AccountKeyring::Dave);
    }

    impl group::Trait<group::Instance1> for Test {
        type Event = ();
        type AddOrigin = EnsureSignedBy<One, AccountId>;
        type RemoveOrigin = EnsureSignedBy<Two, AccountId>;
        type SwapOrigin = EnsureSignedBy<Three, AccountId>;
        type ResetOrigin = EnsureSignedBy<Four, AccountId>;
        type MembershipInitialized = ();
        type MembershipChanged = ();
    }

    impl identity::Trait for Test {
        type Event = ();
        type Proposal = Call<Test>;
        type AcceptTransferTarget = Module<Test>;
        type AddSignerMultiSigTarget = Test;
    }

<<<<<<< HEAD
    impl crate::multisig::AddSignerMultiSig for Test {
        fn accept_multisig_signer(_: Signer, _: u64) -> Result {
            unimplemented!()
=======
    impl sp_runtime::traits::Dispatchable for IdentityProposal {
        type Origin = Origin;
        type Trait = Test;

        fn dispatch(self, _origin: Self::Origin) -> DispatchResult {
            Ok(())
>>>>>>> 0081ea36
        }
    }

    impl percentage_tm::Trait for Test {
        type Event = ();
    }

    impl exemption::Trait for Test {
        type Event = ();
        type Asset = Module<Test>;
    }

    parameter_types! {
        pub const MinimumPeriod: u64 = 3;
    }

    impl pallet_timestamp::Trait for Test {
        type Moment = u64;
        type OnTimestampSet = ();
        type MinimumPeriod = MinimumPeriod;
    }

    impl utils::Trait for Test {
        type Public = AccountId;
        type OffChainSignature = OffChainSignature;
        fn validator_id_to_account_id(
            v: <Self as pallet_session::Trait>::ValidatorId,
        ) -> Self::AccountId {
            v
        }
    }

    impl Trait for Test {
        type Event = ();
        type Currency = balances::Module<Test>;
    }
    type Asset = Module<Test>;
    type Balances = balances::Module<Test>;
    type Identity = identity::Module<Test>;
    type GeneralTM = general_tm::Module<Test>;

    lazy_static! {
        static ref INVESTOR_MAP_OUTER_LOCK: Arc<Mutex<()>> = Arc::new(Mutex::new(()));
    }

    /// Build a genesis identity instance owned by account No. 1
    fn identity_owned_by_alice() -> sp_io::TestExternalities {
        let mut t = frame_system::GenesisConfig::default()
            .build_storage::<Test>()
            .unwrap();
        identity::GenesisConfig::<Test> {
            owner: AccountKeyring::Alice.public().into(),
            did_creation_fee: 250,
        }
        .assimilate_storage(&mut t)
        .unwrap();
        self::GenesisConfig::<Test> {
            asset_creation_fee: 0,
            ticker_registration_fee: 0,
            ticker_registration_config: TickerRegistrationConfig {
                max_ticker_length: 8,
                registration_length: Some(10000),
            },
            fee_collector: AccountKeyring::Dave.public().into(),
        }
        .assimilate_storage(&mut t)
        .unwrap();
        sp_io::TestExternalities::new(t)
    }

    fn make_account(
        account_id: &AccountId,
    ) -> StdResult<(<Test as frame_system::Trait>::Origin, IdentityId), &'static str> {
        let signed_id = Origin::signed(account_id.clone());
        Balances::make_free_balance_be(&account_id, 1_000_000);
        Identity::register_did(signed_id.clone(), vec![]);
        let did = Identity::get_identity(&Key::try_from(account_id.encode())?).unwrap();
        Ok((signed_id, did))
    }

    #[test]
    fn issuers_can_create_and_rename_tokens() {
        identity_owned_by_alice().execute_with(|| {
            let owner_acc = AccountId::from(AccountKeyring::Dave);
            let (owner_signed, owner_did) = make_account(&owner_acc).unwrap();
            // Raise the owner's base currency balance
            Balances::make_free_balance_be(&owner_acc, 1_000_000);

            // Expected token entry
            let token = SecurityToken {
                name: vec![0x01],
                owner_did,
                total_supply: 1_000_000,
                divisible: true,
                asset_type: AssetType::default(),
            };
            let ticker = Ticker::from_slice(token.name.as_slice());
            assert!(!<identity::DidRecords>::exists(
                Identity::get_token_did(&ticker).unwrap()
            ));
            let identifiers = vec![(IdentifierType::default(), b"undefined".to_vec())];
            let ticker = Ticker::from_slice(token.name.as_slice());
            assert_err!(
                Asset::create_token(
                    owner_signed.clone(),
                    owner_did,
                    token.name.clone(),
                    ticker,
                    1_000_000_000_000_000_000_000_000, // Total supply over the limit
                    true,
                    token.asset_type.clone(),
                    identifiers.clone(),
                ),
                "Total supply above the limit"
            );

            // Issuance is successful
            assert_ok!(Asset::create_token(
                owner_signed.clone(),
                owner_did,
                token.name.clone(),
                ticker,
                token.total_supply,
                true,
                token.asset_type.clone(),
                identifiers.clone(),
            ));

            // A correct entry is added
            assert_eq!(Asset::token_details(ticker), token);
            //assert!(Identity::is_existing_identity(Identity::get_token_did(&token.name).unwrap()));
            assert!(<identity::DidRecords>::exists(
                Identity::get_token_did(&ticker).unwrap()
            ));
            assert_eq!(Asset::token_details(ticker), token);

            // Unauthorized identities cannot rename the token.
            let eve_acc = AccountId::from(AccountKeyring::Eve);
            let (eve_signed, _eve_did) = make_account(&eve_acc).unwrap();
            assert_err!(
                Asset::rename_token(eve_signed, ticker, vec![0xde, 0xad, 0xbe, 0xef]),
                "sender must be a signing key for the token owner DID"
            );
            // The token should remain unchanged in storage.
            assert_eq!(Asset::token_details(ticker), token);
            // Rename the token and check storage has been updated.
            let renamed_token = SecurityToken {
                name: vec![0x42],
                owner_did: token.owner_did,
                total_supply: token.total_supply,
                divisible: token.divisible,
                asset_type: token.asset_type.clone(),
            };
            assert_ok!(Asset::rename_token(
                owner_signed.clone(),
                ticker,
                renamed_token.name.clone()
            ));
            assert_eq!(Asset::token_details(ticker), renamed_token);
            for (typ, val) in identifiers {
                assert_eq!(Asset::identifiers((ticker, typ)), val);
            }
        });
    }

    /// # TODO
    /// It should be re-enable once issuer claim is re-enabled.
    #[test]
    #[ignore]
    fn non_issuers_cant_create_tokens() {
        identity_owned_by_alice().execute_with(|| {
            let owner_acc = AccountId::from(AccountKeyring::Dave);
            let (_, owner_did) = make_account(&owner_acc).unwrap();

            // Expected token entry
            let _ = SecurityToken {
                name: vec![0x01],
                owner_did: owner_did,
                total_supply: 1_000_000,
                divisible: true,
                asset_type: AssetType::default(),
            };

            let wrong_acc = AccountId::from(AccountKeyring::Bob);

            Balances::make_free_balance_be(&wrong_acc, 1_000_000);

            let wrong_did = IdentityId::try_from("did:poly:wrong");
            assert!(wrong_did.is_err());
        });
    }

    #[test]
    fn valid_transfers_pass() {
        identity_owned_by_alice().execute_with(|| {
            let now = Utc::now();
            <pallet_timestamp::Module<Test>>::set_timestamp(now.timestamp() as u64);

            let owner_acc = AccountId::from(AccountKeyring::Dave);
            let (owner_signed, owner_did) = make_account(&owner_acc).unwrap();

            // Expected token entry
            let token = SecurityToken {
                name: vec![0x01],
                owner_did: owner_did,
                total_supply: 1_000_000,
                divisible: true,
                asset_type: AssetType::default(),
            };
            let ticker = Ticker::from_slice(token.name.as_slice());
            Balances::make_free_balance_be(&owner_acc, 1_000_000);

            let alice_acc = AccountId::from(AccountKeyring::Alice);
            let (_, alice_did) = make_account(&alice_acc).unwrap();

            Balances::make_free_balance_be(&alice_acc, 1_000_000);

            // Issuance is successful
            assert_ok!(Asset::create_token(
                owner_signed.clone(),
                owner_did,
                token.name.clone(),
                ticker,
                token.total_supply,
                true,
                token.asset_type.clone(),
                vec![],
            ));

            // A correct entry is added
            assert_eq!(Asset::token_details(ticker), token);

            let asset_rule = general_tm::AssetRule {
                sender_rules: vec![],
                receiver_rules: vec![],
            };

            // Allow all transfers
            assert_ok!(GeneralTM::add_active_rule(
                owner_signed.clone(),
                owner_did,
                ticker,
                asset_rule
            ));

            assert_ok!(Asset::transfer(
                owner_signed.clone(),
                owner_did,
                ticker,
                alice_did,
                500
            ));
        })
    }

    #[test]
    fn valid_custodian_allowance() {
        identity_owned_by_alice().execute_with(|| {
            let owner_acc = AccountId::from(AccountKeyring::Dave);
            let (owner_signed, owner_did) = make_account(&owner_acc).unwrap();

            let now = Utc::now();
            <pallet_timestamp::Module<Test>>::set_timestamp(now.timestamp() as u64);

            // Expected token entry
            let token = SecurityToken {
                name: vec![0x01],
                owner_did: owner_did,
                total_supply: 1_000_000,
                divisible: true,
                asset_type: AssetType::default(),
            };
            let ticker = Ticker::from_slice(token.name.as_slice());
            Balances::make_free_balance_be(&owner_acc, 1_000_000);

            let investor1_acc = AccountId::from(AccountKeyring::Bob);
            let (investor1_signed, investor1_did) = make_account(&investor1_acc).unwrap();

            Balances::make_free_balance_be(&investor1_acc, 1_000_000);

            let investor2_acc = AccountId::from(AccountKeyring::Charlie);
            let (investor2_signed, investor2_did) = make_account(&investor2_acc).unwrap();

            Balances::make_free_balance_be(&investor2_acc, 1_000_000);

            let custodian_acc = AccountId::from(AccountKeyring::Eve);
            let (custodian_signed, custodian_did) = make_account(&custodian_acc).unwrap();

            Balances::make_free_balance_be(&custodian_acc, 1_000_000);

            // Issuance is successful
            assert_ok!(Asset::create_token(
                owner_signed.clone(),
                owner_did,
                token.name.clone(),
                ticker,
                token.total_supply,
                true,
                token.asset_type.clone(),
                vec![],
            ));

            assert_eq!(
                Asset::balance_of((ticker, token.owner_did)),
                token.total_supply
            );

            assert_eq!(Asset::token_details(ticker), token);

            let asset_rule = general_tm::AssetRule {
                sender_rules: vec![],
                receiver_rules: vec![],
            };

            // Allow all transfers
            assert_ok!(GeneralTM::add_active_rule(
                owner_signed.clone(),
                owner_did,
                ticker,
                asset_rule
            ));
            let funding_round1 = b"Round One".to_vec();
            assert_ok!(Asset::set_funding_round(
                owner_signed.clone(),
                owner_did,
                ticker,
                funding_round1.clone()
            ));
            // Mint some tokens to investor1
            let num_tokens1: u128 = 2_000_000;
            assert_ok!(Asset::issue(
                owner_signed.clone(),
                owner_did,
                ticker,
                investor1_did,
                num_tokens1,
                vec![0x0]
            ));
            assert_eq!(Asset::funding_round(&ticker), funding_round1.clone());
            assert_eq!(
                Asset::issued_in_funding_round((ticker, funding_round1.clone())),
                num_tokens1
            );
            // Check the expected default behaviour of the map.
            assert_eq!(
                Asset::issued_in_funding_round((ticker, b"No such round".to_vec())),
                0
            );
            assert_eq!(Asset::balance_of((ticker, investor1_did)), num_tokens1,);

            // Failed to add custodian because of insufficient balance
            assert_noop!(
                Asset::increase_custody_allowance(
                    investor1_signed.clone(),
                    ticker,
                    investor1_did,
                    custodian_did,
                    250_00_00 as u128
                ),
                "Insufficient balance of holder did"
            );

            // Failed to add/increase the custodian allowance because of Invalid custodian did
            let custodian_did_not_register = IdentityId::from(5u128);
            assert_noop!(
                Asset::increase_custody_allowance(
                    investor1_signed.clone(),
                    ticker,
                    investor1_did,
                    custodian_did_not_register,
                    50_00_00 as u128
                ),
                "Invalid custodian DID"
            );

            // Add custodian
            assert_ok!(Asset::increase_custody_allowance(
                investor1_signed.clone(),
                ticker,
                investor1_did,
                custodian_did,
                50_00_00 as u128
            ));

            assert_eq!(
                Asset::custodian_allowance((ticker, investor1_did, custodian_did)),
                50_00_00 as u128
            );

            assert_eq!(
                Asset::total_custody_allowance((ticker, investor1_did)),
                50_00_00 as u128
            );

            // Transfer the token upto the limit
            assert_ok!(Asset::transfer(
                investor1_signed.clone(),
                investor1_did,
                ticker,
                investor2_did,
                140_00_00 as u128
            ));

            assert_eq!(
                Asset::balance_of((ticker, investor2_did)),
                140_00_00 as u128
            );

            // Try to Transfer the tokens beyond the limit
            assert_noop!(
                Asset::transfer(
                    investor1_signed.clone(),
                    investor1_did,
                    ticker,
                    investor2_did,
                    50_00_00 as u128
                ),
                "Insufficient balance for transfer"
            );

            // Should fail to transfer the token by the custodian because of invalid signing key
            assert_noop!(
                Asset::transfer_by_custodian(
                    investor2_signed.clone(),
                    ticker,
                    investor1_did,
                    custodian_did,
                    investor2_did,
                    45_00_00 as u128
                ),
                "sender must be a signing key for DID"
            );

            // Should fail to transfer the token by the custodian because of insufficient allowance
            assert_noop!(
                Asset::transfer_by_custodian(
                    custodian_signed.clone(),
                    ticker,
                    investor1_did,
                    custodian_did,
                    investor2_did,
                    55_00_00 as u128
                ),
                "Insufficient allowance"
            );

            // Successfully transfer by the custodian
            assert_ok!(Asset::transfer_by_custodian(
                custodian_signed.clone(),
                ticker,
                investor1_did,
                custodian_did,
                investor2_did,
                45_00_00 as u128
            ));
        });
    }

    #[test]
    fn valid_custodian_allowance_of() {
        identity_owned_by_alice().execute_with(|| {
            let owner_acc = AccountId::from(AccountKeyring::Dave);
            let (owner_signed, owner_did) = make_account(&owner_acc).unwrap();

            let now = Utc::now();
            <pallet_timestamp::Module<Test>>::set_timestamp(now.timestamp() as u64);

            // Expected token entry
            let token = SecurityToken {
                name: vec![0x01],
                owner_did: owner_did,
                total_supply: 1_000_000,
                divisible: true,
                asset_type: AssetType::default(),
            };
            let ticker = Ticker::from_slice(token.name.as_slice());
            Balances::make_free_balance_be(&owner_acc, 1_000_000);

            let investor1_acc = AccountId::from(AccountKeyring::Bob);
            let (investor1_signed, investor1_did) = make_account(&investor1_acc).unwrap();

            Balances::make_free_balance_be(&investor1_acc, 1_000_000);

            let investor2_acc = AccountId::from(AccountKeyring::Charlie);
            let (investor2_signed, investor2_did) = make_account(&investor2_acc).unwrap();

            Balances::make_free_balance_be(&investor2_acc, 1_000_000);

            let custodian_acc = AccountId::from(AccountKeyring::Eve);
            let (custodian_signed, custodian_did) = make_account(&custodian_acc).unwrap();

            Balances::make_free_balance_be(&custodian_acc, 1_000_000);

            // Issuance is successful
            assert_ok!(Asset::create_token(
                owner_signed.clone(),
                owner_did,
                token.name.clone(),
                ticker,
                token.total_supply,
                true,
                token.asset_type.clone(),
                vec![],
            ));

            assert_eq!(
                Asset::balance_of((ticker, token.owner_did)),
                token.total_supply
            );

            assert_eq!(Asset::token_details(ticker), token);

            let asset_rule = general_tm::AssetRule {
                sender_rules: vec![],
                receiver_rules: vec![],
            };

            // Allow all transfers
            assert_ok!(GeneralTM::add_active_rule(
                owner_signed.clone(),
                owner_did,
                ticker,
                asset_rule
            ));

            // Mint some tokens to investor1
            assert_ok!(Asset::issue(
                owner_signed.clone(),
                owner_did,
                ticker,
                investor1_did,
                200_00_00 as u128,
                vec![0x0]
            ));

            assert_eq!(
                Asset::balance_of((ticker, investor1_did)),
                200_00_00 as u128
            );

            let msg = SignData {
                custodian_did: custodian_did,
                holder_did: investor1_did,
                ticker,
                value: 50_00_00 as u128,
                nonce: 1,
            };

            let investor1_key = AccountKeyring::Bob;

            // Add custodian
            assert_ok!(Asset::increase_custody_allowance_of(
                investor2_signed.clone(),
                ticker,
                investor1_did,
                investor1_acc.clone(),
                custodian_did,
                investor2_did,
                50_00_00 as u128,
                1,
                OffChainSignature::from(investor1_key.sign(&msg.encode()))
            ));

            assert_eq!(
                Asset::custodian_allowance((ticker, investor1_did, custodian_did)),
                50_00_00 as u128
            );

            assert_eq!(
                Asset::total_custody_allowance((ticker, investor1_did)),
                50_00_00 as u128
            );

            // use the same signature with the same nonce should fail
            assert_noop!(
                Asset::increase_custody_allowance_of(
                    investor2_signed.clone(),
                    ticker,
                    investor1_did,
                    investor1_acc.clone(),
                    custodian_did,
                    investor2_did,
                    50_00_00 as u128,
                    1,
                    OffChainSignature::from(investor1_key.sign(&msg.encode()))
                ),
                "Signature already used"
            );

            // use the same signature with the different nonce should fail
            assert_noop!(
                Asset::increase_custody_allowance_of(
                    investor2_signed.clone(),
                    ticker,
                    investor1_did,
                    investor1_acc.clone(),
                    custodian_did,
                    investor2_did,
                    50_00_00 as u128,
                    3,
                    OffChainSignature::from(investor1_key.sign(&msg.encode()))
                ),
                "Invalid signature"
            );

            // Transfer the token upto the limit
            assert_ok!(Asset::transfer(
                investor1_signed.clone(),
                investor1_did,
                ticker,
                investor2_did,
                140_00_00 as u128
            ));

            assert_eq!(
                Asset::balance_of((ticker, investor2_did)),
                140_00_00 as u128
            );

            // Try to Transfer the tokens beyond the limit
            assert_noop!(
                Asset::transfer(
                    investor1_signed.clone(),
                    investor1_did,
                    ticker,
                    investor2_did,
                    50_00_00 as u128
                ),
                "Insufficient balance for transfer"
            );

            // Should fail to transfer the token by the custodian because of invalid signing key
            assert_noop!(
                Asset::transfer_by_custodian(
                    investor2_signed.clone(),
                    ticker,
                    investor1_did,
                    custodian_did,
                    investor2_did,
                    45_00_00 as u128
                ),
                "sender must be a signing key for DID"
            );

            // Should fail to transfer the token by the custodian because of insufficient allowance
            assert_noop!(
                Asset::transfer_by_custodian(
                    custodian_signed.clone(),
                    ticker,
                    investor1_did,
                    custodian_did,
                    investor2_did,
                    55_00_00 as u128
                ),
                "Insufficient allowance"
            );

            // Successfully transfer by the custodian
            assert_ok!(Asset::transfer_by_custodian(
                custodian_signed.clone(),
                ticker,
                investor1_did,
                custodian_did,
                investor2_did,
                45_00_00 as u128
            ));
        });
    }

    #[test]
    fn checkpoints_fuzz_test() {
        println!("Starting");
        for _ in 0..10 {
            // When fuzzing in local, feel free to bump this number to add more fuzz runs.
            identity_owned_by_alice().execute_with(|| {
                let now = Utc::now();
                <pallet_timestamp::Module<Test>>::set_timestamp(now.timestamp() as u64);

                let owner_acc = AccountId::from(AccountKeyring::Dave);
                let (owner_signed, owner_did) = make_account(&owner_acc).unwrap();

                // Expected token entry
                let token = SecurityToken {
                    name: vec![0x01],
                    owner_did: owner_did,
                    total_supply: 1_000_000,
                    divisible: true,
                    asset_type: AssetType::default(),
                };
                let ticker = Ticker::from_slice(token.name.as_slice());
                let bob_acc = AccountId::from(AccountKeyring::Bob);
                let (_, bob_did) = make_account(&bob_acc).unwrap();

                // Issuance is successful
                assert_ok!(Asset::create_token(
                    owner_signed.clone(),
                    owner_did,
                    token.name.clone(),
                    ticker,
                    token.total_supply,
                    true,
                    token.asset_type.clone(),
                    vec![],
                ));

                let asset_rule = general_tm::AssetRule {
                    sender_rules: vec![],
                    receiver_rules: vec![],
                };

                // Allow all transfers
                assert_ok!(GeneralTM::add_active_rule(
                    owner_signed.clone(),
                    owner_did,
                    ticker,
                    asset_rule
                ));

                let mut owner_balance: [u128; 100] = [1_000_000; 100];
                let mut bob_balance: [u128; 100] = [0; 100];
                let mut rng = rand::thread_rng();
                for j in 1..100 {
                    let transfers = rng.gen_range(0, 10);
                    owner_balance[j] = owner_balance[j - 1];
                    bob_balance[j] = bob_balance[j - 1];
                    for _k in 0..transfers {
                        if j == 1 {
                            owner_balance[0] -= 1;
                            bob_balance[0] += 1;
                        }
                        owner_balance[j] -= 1;
                        bob_balance[j] += 1;
                        assert_ok!(Asset::transfer(
                            owner_signed.clone(),
                            owner_did,
                            ticker,
                            bob_did,
                            1
                        ));
                    }
                    assert_ok!(Asset::create_checkpoint(
                        owner_signed.clone(),
                        owner_did,
                        ticker,
                    ));
                    let x: u64 = u64::try_from(j).unwrap();
                    assert_eq!(
                        Asset::get_balance_at(ticker, owner_did, 0),
                        owner_balance[j]
                    );
                    assert_eq!(Asset::get_balance_at(ticker, bob_did, 0), bob_balance[j]);
                    assert_eq!(
                        Asset::get_balance_at(ticker, owner_did, 1),
                        owner_balance[1]
                    );
                    assert_eq!(Asset::get_balance_at(ticker, bob_did, 1), bob_balance[1]);
                    assert_eq!(
                        Asset::get_balance_at(ticker, owner_did, x - 1),
                        owner_balance[j - 1]
                    );
                    assert_eq!(
                        Asset::get_balance_at(ticker, bob_did, x - 1),
                        bob_balance[j - 1]
                    );
                    assert_eq!(
                        Asset::get_balance_at(ticker, owner_did, x),
                        owner_balance[j]
                    );
                    assert_eq!(Asset::get_balance_at(ticker, bob_did, x), bob_balance[j]);
                    assert_eq!(
                        Asset::get_balance_at(ticker, owner_did, x + 1),
                        owner_balance[j]
                    );
                    assert_eq!(
                        Asset::get_balance_at(ticker, bob_did, x + 1),
                        bob_balance[j]
                    );
                    assert_eq!(
                        Asset::get_balance_at(ticker, owner_did, 1000),
                        owner_balance[j]
                    );
                    assert_eq!(Asset::get_balance_at(ticker, bob_did, 1000), bob_balance[j]);
                }
            });
        }
    }

    #[test]
    fn register_ticker() {
        identity_owned_by_alice().execute_with(|| {
            let now = Utc::now();
            <pallet_timestamp::Module<Test>>::set_timestamp(now.timestamp() as u64);

            let owner_acc = AccountId::from(AccountKeyring::Dave);
            let (owner_signed, owner_did) = make_account(&owner_acc).unwrap();

            Balances::make_free_balance_be(&owner_acc, 1_000_000);

            let token = SecurityToken {
                name: vec![0x01],
                owner_did: owner_did,
                total_supply: 1_000_000,
                divisible: true,
                asset_type: AssetType::default(),
            };
            let identifiers = vec![(IdentifierType::Custom(b"check".to_vec()), b"me".to_vec())];
            let ticker = Ticker::from_slice(token.name.as_slice());
            // Issuance is successful
            assert_ok!(Asset::create_token(
                owner_signed.clone(),
                owner_did,
                token.name.clone(),
                ticker,
                token.total_supply,
                true,
                token.asset_type.clone(),
                identifiers.clone(),
            ));

            assert_eq!(Asset::is_ticker_registry_valid(&ticker, owner_did), true);
            assert_eq!(Asset::is_ticker_available(&ticker), false);
            let stored_token = <Module<Test>>::token_details(&ticker);
            assert_eq!(stored_token.asset_type, token.asset_type);
            for (typ, val) in identifiers {
                assert_eq!(Asset::identifiers((ticker, typ)), val);
            }

            assert_err!(
                Asset::register_ticker(owner_signed.clone(), Ticker::from_slice(&[0x01])),
                "token already created"
            );

            assert_err!(
                Asset::register_ticker(
                    owner_signed.clone(),
                    Ticker::from_slice(&[0x01, 0x01, 0x01, 0x01, 0x01, 0x01, 0x01, 0x01, 0x01])
                ),
                "ticker length over the limit"
            );

            let ticker = Ticker::from_slice(&[0x01, 0x01]);

            assert_eq!(Asset::is_ticker_available(&ticker), true);

            assert_ok!(Asset::register_ticker(owner_signed.clone(), ticker));

            let alice_acc = AccountId::from(AccountKeyring::Alice);
            let (alice_signed, _) = make_account(&alice_acc).unwrap();

            Balances::make_free_balance_be(&alice_acc, 1_000_000);

            assert_err!(
                Asset::register_ticker(alice_signed.clone(), ticker),
                "ticker registered to someone else"
            );

            assert_eq!(Asset::is_ticker_registry_valid(&ticker, owner_did), true);
            assert_eq!(Asset::is_ticker_available(&ticker), false);

            <pallet_timestamp::Module<Test>>::set_timestamp(now.timestamp() as u64 + 10001);

            assert_eq!(Asset::is_ticker_registry_valid(&ticker, owner_did), false);
            assert_eq!(Asset::is_ticker_available(&ticker), true);
        })
    }

    #[test]
    fn transfer_ticker() {
        identity_owned_by_alice().execute_with(|| {
            let now = Utc::now();
            <pallet_timestamp::Module<Test>>::set_timestamp(now.timestamp() as u64);

            let owner_acc = AccountId::from(AccountKeyring::Dave);
            let (owner_signed, owner_did) = make_account(&owner_acc).unwrap();

            let alice_acc = AccountId::from(AccountKeyring::Alice);
            let (alice_signed, alice_did) = make_account(&alice_acc).unwrap();

            let bob_acc = AccountId::from(AccountKeyring::Bob);
            let (bob_signed, bob_did) = make_account(&bob_acc).unwrap();

            let ticker = Ticker::from_slice(&[0x01, 0x01]);

            assert_eq!(Asset::is_ticker_available(&ticker), true);
            assert_ok!(Asset::register_ticker(owner_signed.clone(), ticker));

            Identity::add_auth(
                Signer::from(owner_did),
                Signer::from(alice_did),
                AuthorizationData::TransferTicker(ticker),
                None,
            );

            Identity::add_auth(
                Signer::from(owner_did),
                Signer::from(bob_did),
                AuthorizationData::TransferTicker(ticker),
                None,
            );

            assert_eq!(Asset::is_ticker_registry_valid(&ticker, owner_did), true);
            assert_eq!(Asset::is_ticker_registry_valid(&ticker, alice_did), false);
            assert_eq!(Asset::is_ticker_available(&ticker), false);

            let mut auth_id = Identity::last_authorization(Signer::from(alice_did));

            assert_err!(
                Asset::accept_ticker_transfer(alice_signed.clone(), auth_id + 1),
                "Authorization does not exist"
            );

            assert_ok!(Asset::accept_ticker_transfer(alice_signed.clone(), auth_id));

            auth_id = Identity::last_authorization(Signer::from(bob_did));
            assert_err!(
                Asset::accept_ticker_transfer(bob_signed.clone(), auth_id),
                "Illegal use of Authorization"
            );

            Identity::add_auth(
                Signer::from(alice_did),
                Signer::from(bob_did),
                AuthorizationData::TransferTicker(ticker),
                Some(now.timestamp() as u64 - 100),
            );
            auth_id = Identity::last_authorization(Signer::from(bob_did));
            assert_err!(
                Asset::accept_ticker_transfer(bob_signed.clone(), auth_id),
                "Authorization expired"
            );

            Identity::add_auth(
                Signer::from(alice_did),
                Signer::from(bob_did),
                AuthorizationData::Custom(ticker),
                Some(now.timestamp() as u64 + 100),
            );
            auth_id = Identity::last_authorization(Signer::from(bob_did));
            assert_err!(
                Asset::accept_ticker_transfer(bob_signed.clone(), auth_id),
                Error::<Test>::NoTickerTransferAuth
            );

            Identity::add_auth(
                Signer::from(alice_did),
                Signer::from(bob_did),
                AuthorizationData::TransferTicker(ticker),
                Some(now.timestamp() as u64 + 100),
            );
            auth_id = Identity::last_authorization(Signer::from(bob_did));
            assert_ok!(Asset::accept_ticker_transfer(bob_signed.clone(), auth_id));

            assert_eq!(Asset::is_ticker_registry_valid(&ticker, owner_did), false);
            assert_eq!(Asset::is_ticker_registry_valid(&ticker, alice_did), false);
            assert_eq!(Asset::is_ticker_registry_valid(&ticker, bob_did), true);
            assert_eq!(Asset::is_ticker_available(&ticker), false);
        })
    }

    #[test]
    fn transfer_token_ownership() {
        identity_owned_by_alice().execute_with(|| {
            let now = Utc::now();
            <pallet_timestamp::Module<Test>>::set_timestamp(now.timestamp() as u64);

            let owner_acc = AccountId::from(AccountKeyring::Dave);
            let (owner_signed, owner_did) = make_account(&owner_acc).unwrap();

            let alice_acc = AccountId::from(AccountKeyring::Alice);
            let (alice_signed, alice_did) = make_account(&alice_acc).unwrap();

            let bob_acc = AccountId::from(AccountKeyring::Bob);
            let (bob_signed, bob_did) = make_account(&bob_acc).unwrap();

            let token_name = vec![0x01, 0x01];
            let ticker = Ticker::from_slice(token_name.as_slice());
            assert_ok!(Asset::create_token(
                owner_signed.clone(),
                owner_did,
                token_name.clone(),
                ticker,
                1_000_000,
                true,
                AssetType::default(),
                vec![],
            ));

            Identity::add_auth(
                Signer::from(owner_did),
                Signer::from(alice_did),
                AuthorizationData::TransferTokenOwnership(ticker),
                None,
            );

            Identity::add_auth(
                Signer::from(owner_did),
                Signer::from(bob_did),
                AuthorizationData::TransferTokenOwnership(ticker),
                None,
            );

            assert_eq!(Asset::token_details(&ticker).owner_did, owner_did);

            let mut auth_id = Identity::last_authorization(Signer::from(alice_did));

            assert_err!(
                Asset::accept_token_ownership_transfer(alice_signed.clone(), auth_id + 1),
                "Authorization does not exist"
            );

            assert_ok!(Asset::accept_token_ownership_transfer(
                alice_signed.clone(),
                auth_id
            ));
            assert_eq!(Asset::token_details(&ticker).owner_did, alice_did);

            auth_id = Identity::last_authorization(Signer::from(bob_did));
            assert_err!(
                Asset::accept_token_ownership_transfer(bob_signed.clone(), auth_id),
                "Illegal use of Authorization"
            );

            Identity::add_auth(
                Signer::from(alice_did),
                Signer::from(bob_did),
                AuthorizationData::TransferTokenOwnership(ticker),
                Some(now.timestamp() as u64 - 100),
            );
            auth_id = Identity::last_authorization(Signer::from(bob_did));
            assert_err!(
                Asset::accept_token_ownership_transfer(bob_signed.clone(), auth_id),
                "Authorization expired"
            );

            Identity::add_auth(
                Signer::from(alice_did),
                Signer::from(bob_did),
                AuthorizationData::Custom(ticker),
                Some(now.timestamp() as u64 + 100),
            );
            auth_id = Identity::last_authorization(Signer::from(bob_did));
            assert_err!(
                Asset::accept_token_ownership_transfer(bob_signed.clone(), auth_id),
                Error::<Test>::NotTickerOwnershipTransferAuth
            );

            Identity::add_auth(
                Signer::from(alice_did),
                Signer::from(bob_did),
                AuthorizationData::TransferTokenOwnership(Ticker::from_slice(&[0x50])),
                Some(now.timestamp() as u64 + 100),
            );
            auth_id = Identity::last_authorization(Signer::from(bob_did));
            assert_err!(
                Asset::accept_token_ownership_transfer(bob_signed.clone(), auth_id),
                "Token does not exist"
            );

            Identity::add_auth(
                Signer::from(alice_did),
                Signer::from(bob_did),
                AuthorizationData::TransferTokenOwnership(ticker),
                Some(now.timestamp() as u64 + 100),
            );
            auth_id = Identity::last_authorization(Signer::from(bob_did));
            assert_ok!(Asset::accept_token_ownership_transfer(
                bob_signed.clone(),
                auth_id
            ));
            assert_eq!(Asset::token_details(&ticker).owner_did, bob_did);
        })
    }

    #[test]
    fn update_identifiers() {
        identity_owned_by_alice().execute_with(|| {
            let owner_acc = AccountId::from(AccountKeyring::Dave);
            let (owner_signed, owner_did) = make_account(&owner_acc).unwrap();
            // Raise the owner's base currency balance
            Balances::make_free_balance_be(&owner_acc, 1_000_000);
            // Expected token entry
            let token = SecurityToken {
                name: b"TEST".to_vec(),
                owner_did,
                total_supply: 1_000_000,
                divisible: true,
                asset_type: AssetType::default(),
            };
            let ticker = Ticker::from_slice(token.name.as_slice());
            assert!(!<identity::DidRecords>::exists(
                Identity::get_token_did(&ticker).unwrap()
            ));
            let identifier_value1 = b"ABC123";
            let identifiers = vec![(IdentifierType::Cusip, identifier_value1.to_vec())];
            assert_ok!(Asset::create_token(
                owner_signed.clone(),
                owner_did,
                token.name.clone(),
                ticker,
                token.total_supply,
                true,
                token.asset_type.clone(),
                identifiers.clone(),
            ));
            // A correct entry was added
            assert_eq!(Asset::token_details(ticker), token);
            assert_eq!(
                Asset::identifiers((ticker, IdentifierType::Cusip)),
                identifier_value1.to_vec()
            );
            let identifier_value2 = b"XYZ555";
            let updated_identifiers = vec![
                (IdentifierType::Cusip, Default::default()),
                (IdentifierType::Isin, identifier_value2.to_vec()),
            ];
            assert_ok!(Asset::update_identifiers(
                owner_signed.clone(),
                owner_did,
                ticker,
                updated_identifiers.clone(),
            ));
            for (typ, val) in updated_identifiers {
                assert_eq!(Asset::identifiers((ticker, typ)), val);
            }
        });
    }

    /*
     *    #[test]
     *    /// This test loads up a YAML of testcases and checks each of them
     *    fn transfer_scenarios_external() {
     *        let mut yaml_path_buf = PathBuf::new();
     *        yaml_path_buf.push(env!("CARGO_MANIFEST_DIR")); // This package's root
     *        yaml_path_buf.push("tests/asset_transfers.yml");
     *
     *        println!("Loading YAML from {:?}", yaml_path_buf);
     *
     *        let yaml_string = read_to_string(yaml_path_buf.as_path())
     *            .expect("Could not load the YAML file to a string");
     *
     *        // Parse the YAML
     *        let yaml = YamlLoader::load_from_str(&yaml_string).expect("Could not parse the YAML file");
     *
     *        let yaml = &yaml[0];
     *
     *        let now = Utc::now();
     *
     *        for case in yaml["test_cases"]
     *            .as_vec()
     *            .expect("Could not reach test_cases")
     *        {
     *            println!("Case: {:#?}", case);
     *
     *            let accounts = case["named_accounts"]
     *                .as_hash()
     *                .expect("Could not view named_accounts as a hashmap");
     *
     *            let mut externalities = if let Some(identity_owner) =
     *                accounts.get(&Yaml::String("identity-owner".to_owned()))
     *            {
     *                identity_owned_by(
     *                    identity_owner["id"]
     *                        .as_i64()
     *                        .expect("Could not get identity owner's ID") as u64,
     *                )
     *            } else {
     *                frame_system::GenesisConfig::default()
     *                    .build_storage()
     *                    .unwrap()
     *                    .0
     *                    .into()
     *            };
     *
     *            with_externalities(&mut externalities, || {
     *                // Instantiate accounts
     *                for (name, account) in accounts {
     *                    <pallet_timestamp::Module<Test>>::set_timestamp(now.timestamp() as u64);
     *                    let name = name
     *                        .as_str()
     *                        .expect("Could not take named_accounts key as string");
     *                    let id = account["id"].as_i64().expect("id is not a number") as u64;
     *                    let balance = account["balance"]
     *                        .as_i64()
     *                        .expect("balance is not a number");
     *
     *                    println!("Preparing account {}", name);
     *
     *                    Balances::make_free_balance_be(&id, balance.clone() as u128);
     *                    println!("{}: gets {} initial balance", name, balance);
     *                    if account["issuer"]
     *                        .as_bool()
     *                        .expect("Could not check if account is an issuer")
     *                    {
     *                        assert_ok!(identity::Module::<Test>::do_create_issuer(id));
     *                        println!("{}: becomes issuer", name);
     *                    }
     *                    if account["investor"]
     *                        .as_bool()
     *                        .expect("Could not check if account is an investor")
     *                    {
     *                        assert_ok!(identity::Module::<Test>::do_create_investor(id));
     *                        println!("{}: becomes investor", name);
     *                    }
     *                }
     *
     *                // Issue tokens
     *                let tokens = case["tokens"]
     *                    .as_hash()
     *                    .expect("Could not view tokens as a hashmap");
     *
     *                for (ticker, token) in tokens {
     *                    let ticker = ticker.as_str().expect("Can't parse ticker as string");
     *                    println!("Preparing token {}:", ticker);
     *
     *                    let owner = token["owner"]
     *                        .as_str()
     *                        .expect("Can't parse owner as string");
     *
     *                    let owner_id = accounts
     *                        .get(&Yaml::String(owner.to_owned()))
     *                        .expect("Can't get owner record")["id"]
     *                        .as_i64()
     *                        .expect("Can't parse owner id as i64")
     *                        as u64;
     *                    let total_supply = token["total_supply"]
     *                        .as_i64()
     *                        .expect("Can't parse the total supply as i64")
     *                        as u128;
     *
     *                    let token_struct = SecurityToken {
     *                        name: *ticker.into_bytes(),
     *                        owner: owner_id,
     *                        total_supply,
     *                        divisible: true,
     *                    };
     *                    println!("{:#?}", token_struct);
     *
     *                    // Check that issuing succeeds/fails as expected
     *                    if token["issuance_succeeds"]
     *                        .as_bool()
     *                        .expect("Could not check if issuance should succeed")
     *                    {
     *                        assert_ok!(Asset::create_token(
     *                            Origin::signed(token_struct.owner),
     *                            token_struct.name.clone(),
     *                            token_struct.name.clone(),
     *                            token_struct.total_supply,
     *                            true
     *                        ));
     *
     *                        // Also check that the new token matches what we asked to create
     *                        assert_eq!(
     *                            Asset::token_details(token_struct.name.clone()),
     *                            token_struct
     *                        );
     *
     *                        // Check that the issuer's balance corresponds to total supply
     *                        assert_eq!(
     *                            Asset::balance_of((token_struct.name, token_struct.owner)),
     *                            token_struct.total_supply
     *                        );
     *
     *                        // Add specified whitelist entries
     *                        let whitelists = token["whitelist_entries"]
     *                            .as_vec()
     *                            .expect("Could not view token whitelist entries as vec");
     *
     *                        for wl_entry in whitelists {
     *                            let investor = wl_entry["investor"]
     *                                .as_str()
     *                                .expect("Can't parse investor as string");
     *                            let investor_id = accounts
     *                                .get(&Yaml::String(investor.to_owned()))
     *                                .expect("Can't get investor account record")["id"]
     *                                .as_i64()
     *                                .expect("Can't parse investor id as i64")
     *                                as u64;
     *
     *                            let expiry = wl_entry["expiry"]
     *                                .as_i64()
     *                                .expect("Can't parse expiry as i64");
     *
     *                            let wl_id = wl_entry["whitelist_id"]
     *                                .as_i64()
     *                                .expect("Could not parse whitelist_id as i64")
     *                                as u32;
     *
     *                            println!(
     *                                "Token {}: processing whitelist entry for {}",
     *                                ticker, investor
     *                            );
     *
     *                            general_tm::Module::<Test>::add_to_whitelist(
     *                                Origin::signed(owner_id),
     *                                *ticker.into_bytes(),
     *                                wl_id,
     *                                investor_id,
     *                                (now + Duration::hours(expiry)).timestamp() as u64,
     *                            )
     *                            .expect("Could not create whitelist entry");
     *                        }
     *                    } else {
     *                        assert!(Asset::create_token(
     *                            Origin::signed(token_struct.owner),
     *                            token_struct.name.clone(),
     *                            token_struct.name.clone(),
     *                            token_struct.total_supply,
     *                            true
     *                        )
     *                        .is_err());
     *                    }
     *                }
     *
     *                // Set up allowances
     *                let allowances = case["allowances"]
     *                    .as_vec()
     *                    .expect("Could not view allowances as a vec");
     *
     *                for allowance in allowances {
     *                    let sender = allowance["sender"]
     *                        .as_str()
     *                        .expect("Could not view sender as str");
     *                    let sender_id = case["named_accounts"][sender]["id"]
     *                        .as_i64()
     *                        .expect("Could not view sender id as i64")
     *                        as u64;
     *                    let spender = allowance["spender"]
     *                        .as_str()
     *                        .expect("Could not view spender as str");
     *                    let spender_id = case["named_accounts"][spender]["id"]
     *                        .as_i64()
     *                        .expect("Could not view sender id as i64")
     *                        as u64;
     *                    let amount = allowance["amount"]
     *                        .as_i64()
     *                        .expect("Could not view amount as i64")
     *                        as u128;
     *                    let ticker = allowance["ticker"]
     *                        .as_str()
     *                        .expect("Could not view ticker as str");
     *                    let succeeds = allowance["succeeds"]
     *                        .as_bool()
     *                        .expect("Could not determine if allowance should succeed");
     *
     *                    if succeeds {
     *                        assert_ok!(Asset::approve(
     *                            Origin::signed(sender_id),
     *                            *ticker.into_bytes(),
     *                            spender_id,
     *                            amount,
     *                        ));
     *                    } else {
     *                        assert!(Asset::approve(
     *                            Origin::signed(sender_id),
     *                            *ticker.into_bytes(),
     *                            spender_id,
     *                            amount,
     *                        )
     *                        .is_err())
     *                    }
     *                }
     *
     *                println!("Transfers:");
     *                // Perform regular transfers
     *                let transfers = case["transfers"]
     *                    .as_vec()
     *                    .expect("Could not view transfers as vec");
     *                for transfer in transfers {
     *                    let from = transfer["from"]
     *                        .as_str()
     *                        .expect("Could not view from as str");
     *                    let from_id = case["named_accounts"][from]["id"]
     *                        .as_i64()
     *                        .expect("Could not view from_id as i64")
     *                        as u64;
     *                    let to = transfer["to"].as_str().expect("Could not view to as str");
     *                    let to_id = case["named_accounts"][to]["id"]
     *                        .as_i64()
     *                        .expect("Could not view to_id as i64")
     *                        as u64;
     *                    let amount = transfer["amount"]
     *                        .as_i64()
     *                        .expect("Could not view amount as i64")
     *                        as u128;
     *                    let ticker = transfer["ticker"]
     *                        .as_str()
     *                        .expect("Coule not view ticker as str")
     *                        .to_owned();
     *                    let succeeds = transfer["succeeds"]
     *                        .as_bool()
     *                        .expect("Could not view succeeds as bool");
     *
     *                    println!("{} of token {} from {} to {}", amount, ticker, from, to);
     *                    let ticker = ticker.into_bytes();
     *
     *                    // Get sender's investor data
     *                    let investor_data = <InvestorList<Test>>::get(from_id);
     *
     *                    println!("{}'s investor data: {:#?}", from, investor_data);
     *
     *                    if succeeds {
     *                        assert_ok!(Asset::transfer(
     *                            Origin::signed(from_id),
     *                            ticker,
     *                            to_id,
     *                            amount
     *                        ));
     *                    } else {
     *                        assert!(
     *                            Asset::transfer(Origin::signed(from_id), ticker, to_id, amount)
     *                                .is_err()
     *                        );
     *                    }
     *                }
     *
     *                println!("Approval-based transfers:");
     *                // Perform allowance transfers
     *                let transfer_froms = case["transfer_froms"]
     *                    .as_vec()
     *                    .expect("Could not view transfer_froms as vec");
     *                for transfer_from in transfer_froms {
     *                    let from = transfer_from["from"]
     *                        .as_str()
     *                        .expect("Could not view from as str");
     *                    let from_id = case["named_accounts"][from]["id"]
     *                        .as_i64()
     *                        .expect("Could not view from_id as i64")
     *                        as u64;
     *                    let spender = transfer_from["spender"]
     *                        .as_str()
     *                        .expect("Could not view spender as str");
     *                    let spender_id = case["named_accounts"][spender]["id"]
     *                        .as_i64()
     *                        .expect("Could not view spender_id as i64")
     *                        as u64;
     *                    let to = transfer_from["to"]
     *                        .as_str()
     *                        .expect("Could not view to as str");
     *                    let to_id = case["named_accounts"][to]["id"]
     *                        .as_i64()
     *                        .expect("Could not view to_id as i64")
     *                        as u64;
     *                    let amount = transfer_from["amount"]
     *                        .as_i64()
     *                        .expect("Could not view amount as i64")
     *                        as u128;
     *                    let ticker = transfer_from["ticker"]
     *                        .as_str()
     *                        .expect("Coule not view ticker as str")
     *                        .to_owned();
     *                    let succeeds = transfer_from["succeeds"]
     *                        .as_bool()
     *                        .expect("Could not view succeeds as bool");
     *
     *                    println!(
     *                        "{} of token {} from {} to {} spent by {}",
     *                        amount, ticker, from, to, spender
     *                    );
     *                    let ticker = ticker.into_bytes();
     *
     *                    // Get sender's investor data
     *                    let investor_data = <InvestorList<Test>>::get(spender_id);
     *
     *                    println!("{}'s investor data: {:#?}", from, investor_data);
     *
     *                    if succeeds {
     *                        assert_ok!(Asset::transfer_from(
     *                            Origin::signed(spender_id),
     *                            ticker,
     *                            from_id,
     *                            to_id,
     *                            amount
     *                        ));
     *                    } else {
     *                        assert!(Asset::transfer_from(
     *                            Origin::signed(from_id),
     *                            ticker,
     *                            from_id,
     *                            to_id,
     *                            amount
     *                        )
     *                        .is_err());
     *                    }
     *                }
     *            });
     *        }
     *    }
     */
}<|MERGE_RESOLUTION|>--- conflicted
+++ resolved
@@ -1780,16 +1780,9 @@
     use sp_core::{crypto::key_types, H256};
     use sp_runtime::{
         testing::{Header, UintAuthorityId},
-<<<<<<< HEAD
-        traits::{BlakeTwo256, ConvertInto, IdentityLookup, OpaqueKeys},
-        AnySignature, Perbill,
-    };
-    use srml_support::{assert_err, assert_noop, assert_ok, impl_outer_origin, parameter_types};
-=======
         traits::{BlakeTwo256, ConvertInto, IdentityLookup, OpaqueKeys, Verify},
         AnySignature, KeyTypeId, Perbill,
     };
->>>>>>> 0081ea36
     use std::sync::{Arc, Mutex};
     use test_client::{self, AccountKeyring};
 
@@ -1931,18 +1924,9 @@
         type AddSignerMultiSigTarget = Test;
     }
 
-<<<<<<< HEAD
     impl crate::multisig::AddSignerMultiSig for Test {
         fn accept_multisig_signer(_: Signer, _: u64) -> Result {
             unimplemented!()
-=======
-    impl sp_runtime::traits::Dispatchable for IdentityProposal {
-        type Origin = Origin;
-        type Trait = Test;
-
-        fn dispatch(self, _origin: Self::Origin) -> DispatchResult {
-            Ok(())
->>>>>>> 0081ea36
         }
     }
 

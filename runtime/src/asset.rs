--- conflicted
+++ resolved
@@ -68,14 +68,10 @@
 };
 use frame_system::{self as system, ensure_signed};
 use pallet_session;
-<<<<<<< HEAD
 use primitives::{
-    AuthorizationData, AuthorizationError, IdentityId, Key, Signer, SmartExtension,
+    AccountKey, AuthorizationData, AuthorizationError, IdentityId, Signer, SmartExtension,
     SmartExtensionType, Ticker,
 };
-=======
-use primitives::{AccountKey, AuthorizationData, AuthorizationError, IdentityId, Signer, Ticker};
->>>>>>> ee746a42
 use sp_runtime::traits::{CheckedAdd, CheckedSub, Verify};
 #[cfg(feature = "std")]
 use sp_runtime::{Deserialize, Serialize};

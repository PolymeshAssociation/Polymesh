//! # Asset Module
//!
//! The Asset module is one place to create the security tokens on the Polymesh blockchain.
//! It consist every required functionality related to securityToken and every function
//! execution can be differentiate at the token level by providing the ticker of the token.
//! In ethereum analogy every token has different smart contract address which act as the unique identity
//! of the token while here token lives at low-level where token ticker act as the differentiator
//!
//! ## Overview
//!
//! The Asset module provides functions for:
//!
//! - Creating the tokens
//! - Creation of checkpoints on the token level
//! - Management of the token (Document mgt etc)
//! - Transfer/redeem functionality of the token
//! - Custodian functionality
//!
//! ## Interface
//!
//! ### Dispatchable Functions
//!
//! - `register_ticker` - Used to either register a new ticker or extend registration of an existing ticker
//! - `accept_ticker_transfer` - Used to accept a ticker transfer authorization
//! - `create_token` - Initializes a new security token
//! - `transfer` - Transfer tokens from one DID to another DID as tokens are stored/managed on the DID level
//! - `controller_transfer` - Forces a transfer between two DIDs.
//! - `approve` - Approve token transfer from one DID to DID
//! - `transfer_from` - If sufficient allowance provided, transfer from a DID to another DID without token owner's signature.
//! - `create_checkpoint` - Function used to create the checkpoint
//! - `issue` - Function is used to issue(or mint) new tokens for the given DID
//! - `batch_issue` - Batch version of issue function
//! - `redeem` - Used to redeem the security tokens
//! - `redeem_from` - Used to redeem the security tokens by some other DID who has approval
//! - `controller_redeem` - Forces a redemption of an DID's tokens. Can only be called by token owner
//! - `make_divisible` - Change the divisibility of the token to divisible. Only called by the token owner
//! - `can_transfer` - Checks whether a transaction with given parameters can take place or not
//! - `transfer_with_data` - This function can be used by the exchanges of other third parties to dynamically validate the transaction by passing the data blob
//! - `transfer_from_with_data` - This function can be used by the exchanges of other third parties to dynamically validate the transaction by passing the data blob
//! - `is_issuable` - Used to know whether the given token will issue new tokens or not
//! - `get_document` - Used to get the documents details attach with the token
//! - `set_document` - Used to set the details of the document, Only be called by the token owner
//! - `remove_document` - Used to remove the document details for the given token, Only be called by the token owner
//! - `increase_custody_allowance` - Used to increase the allowance for a given custodian
//! - `increase_custody_allowance_of` - Used to increase the allowance for a given custodian by providing the off chain signature
//! - `transfer_by_custodian` - Used to transfer the tokens by the approved custodian
//!
//! ### Public Functions
//!
//! - `is_ticker_available` - Returns if ticker is available to register
//! - `is_ticker_registry_valid` - Returns if ticker is registered to a particular did
//! - `token_details` - Returns details of the token
//! - `balance_of` - Returns the balance of the DID corresponds to the ticker
//! - `total_checkpoints_of` - Returns the checkpoint Id
//! - `total_supply_at` - Returns the total supply at a given checkpoint
//! - `custodian_allowance`- Returns the allowance provided to a custodian for a given ticker and token holder
//! - `total_custody_allowance` - Returns the total allowance approved by the token holder.

use crate::{balances, constants::*, general_tm, identity, percentage_tm, statistics, utils};
use codec::{Decode, Encode};
use core::result::Result as StdResult;
use currency::*;
use frame_support::{
    decl_error, decl_event, decl_module, decl_storage,
    dispatch::DispatchResult,
    ensure,
    traits::{Currency, ExistenceRequirement, WithdrawReason},
};
use frame_system::{self as system, ensure_signed};
use ink_primitives::hash as FunctionSelectorHasher;
use pallet_contracts::ExecReturnValue;
use pallet_contracts::Gas;
use pallet_session;
use primitives::{
    AccountKey, AuthorizationData, AuthorizationError, Document, IdentityId, LinkData, Signatory,
    SmartExtension, SmartExtensionType, Ticker,
};
use sp_runtime::traits::{CheckedAdd, CheckedSub, Verify};

#[cfg(feature = "std")]
use sp_runtime::{Deserialize, Serialize};
use sp_std::{convert::TryFrom, prelude::*};

/// The module's configuration trait.
pub trait Trait:
    frame_system::Trait
    + general_tm::Trait
    + percentage_tm::Trait
    + utils::Trait
    + balances::Trait
    + identity::Trait
    + pallet_session::Trait
    + statistics::Trait
    + pallet_contracts::Trait
{
    /// The overarching event type.
    type Event: From<Event<Self>> + Into<<Self as frame_system::Trait>::Event>;
    type Currency: Currency<Self::AccountId>;
}

/// The type of an asset represented by a token.
#[derive(codec::Encode, codec::Decode, Clone, Debug, PartialEq, Eq)]
pub enum AssetType {
    Equity,
    Debt,
    Commodity,
    StructuredProduct,
    Custom(Vec<u8>),
}

impl Default for AssetType {
    fn default() -> Self {
        AssetType::Custom(b"undefined".to_vec())
    }
}

/// The type of an identifier associated with a token.
#[derive(codec::Encode, codec::Decode, Clone, Debug, PartialEq, Eq, PartialOrd, Ord)]
pub enum IdentifierType {
    Isin,
    Cusip,
    Custom(Vec<u8>),
}

impl Default for IdentifierType {
    fn default() -> Self {
        IdentifierType::Custom(b"undefined".to_vec())
    }
}

/// struct to store the token details
#[derive(codec::Encode, codec::Decode, Default, Clone, PartialEq, Debug)]
pub struct SecurityToken<U> {
    pub name: Vec<u8>,
    pub total_supply: U,
    pub owner_did: IdentityId,
    pub divisible: bool,
    pub asset_type: AssetType,
}

/// struct to store the signed data
#[derive(codec::Encode, codec::Decode, Default, Clone, PartialEq, Debug)]
pub struct SignData<U> {
    pub custodian_did: IdentityId,
    pub holder_did: IdentityId,
    pub ticker: Ticker,
    pub value: U,
    pub nonce: u16,
}

/// struct to store the ticker registration details
#[derive(codec::Encode, codec::Decode, Clone, Default, PartialEq, Debug)]
pub struct TickerRegistration<U> {
    owner: IdentityId,
    expiry: Option<U>,
}

/// struct to store the ticker registration config
#[cfg_attr(feature = "std", derive(Serialize, Deserialize))]
#[derive(codec::Encode, codec::Decode, Clone, Default, PartialEq, Debug)]
pub struct TickerRegistrationConfig<U> {
    pub max_ticker_length: u8,
    pub registration_length: Option<U>,
}

/// Enum that represents the current status of a ticker
#[derive(codec::Encode, codec::Decode, Clone, Eq, PartialEq, Debug)]
pub enum TickerRegistrationStatus {
    RegisteredByOther,
    Available,
    RegisteredByDid,
}

/// The type of an identifier associated with a token.
#[derive(codec::Encode, codec::Decode, Clone, Debug, PartialEq, Eq, PartialOrd, Ord)]
pub enum RestrictionResult {
    VALID,
    INVALID,
    FORCE_VALID,
}

impl Default for RestrictionResult {
    fn default() -> Self {
        RestrictionResult::VALID
    }
}

decl_storage! {
    trait Store for Module<T: Trait> as Asset {
        /// The DID of the fee collector
        FeeCollector get(fn fee_collector) config(): T::AccountId;
        /// Ticker registration details
        /// (ticker) -> TickerRegistration
        pub Tickers get(fn ticker_registration): map Ticker => TickerRegistration<T::Moment>;
        /// Ticker registration config
        /// (ticker) -> TickerRegistrationConfig
        pub TickerConfig get(fn ticker_registration_config) config(): TickerRegistrationConfig<T::Moment>;
        /// details of the token corresponding to the token ticker
        /// (ticker) -> SecurityToken details [returns SecurityToken struct]
        pub Tokens get(fn token_details): map Ticker => SecurityToken<T::Balance>;
        /// Used to store the securityToken balance corresponds to ticker and Identity
        /// (ticker, DID) -> balance
        pub BalanceOf get(fn balance_of): map (Ticker, IdentityId) => T::Balance;
        /// A map of asset identifiers whose keys are pairs of a ticker name and an `IdentifierType`
        /// and whose values are byte vectors.
        pub Identifiers get(fn identifiers): map (Ticker, IdentifierType) => Vec<u8>;
        /// (ticker, sender (DID), spender(DID)) -> allowance amount
        Allowance get(fn allowance): map (Ticker, IdentityId, IdentityId) => T::Balance;
        /// cost in base currency to create a token
        AssetCreationFee get(fn asset_creation_fee) config(): T::Balance;
        /// cost in base currency to register a ticker
        TickerRegistrationFee get(fn ticker_registration_fee) config(): T::Balance;
        /// Checkpoints created per token
        /// (ticker) -> no. of checkpoints
        pub TotalCheckpoints get(fn total_checkpoints_of): map Ticker => u64;
        /// Total supply of the token at the checkpoint
        /// (ticker, checkpointId) -> total supply at given checkpoint
        pub CheckpointTotalSupply get(fn total_supply_at): map (Ticker, u64) => T::Balance;
        /// Balance of a DID at a checkpoint
        /// (ticker, DID, checkpoint ID) -> Balance of a DID at a checkpoint
        CheckpointBalance get(fn balance_at_checkpoint): map (Ticker, IdentityId, u64) => T::Balance;
        /// Last checkpoint updated for a DID's balance
        /// (ticker, DID) -> List of checkpoints where user balance changed
        UserCheckpoints get(fn user_checkpoints): map (Ticker, IdentityId) => Vec<u64>;
        /// Allowance provided to the custodian
        /// (ticker, token holder, custodian) -> balance
        pub CustodianAllowance get(fn custodian_allowance): map(Ticker, IdentityId, IdentityId) => T::Balance;
        /// Total custodian allowance for a given token holder
        /// (ticker, token holder) -> balance
        pub TotalCustodyAllowance get(fn total_custody_allowance): map(Ticker, IdentityId) => T::Balance;
        /// Store the nonce for off chain signature to increase the custody allowance
        /// (ticker, token holder, nonce) -> bool
        AuthenticationNonce get(fn authentication_nonce): map(Ticker, IdentityId, u16) => bool;
        /// The name of the current funding round.
        /// ticker -> funding round
        FundingRound get(fn funding_round): map Ticker => Vec<u8>;
        /// The total balances of tokens issued in all recorded funding rounds.
        /// (ticker, funding round) -> balance
        IssuedInFundingRound get(fn issued_in_funding_round): map (Ticker, Vec<u8>) => T::Balance;
        /// List of Smart extension added for the given tokens
        /// ticker, AccountId (SE address) -> SmartExtension detail
        pub ExtensionDetails get(fn extension_details): map (Ticker, T::AccountId) => SmartExtension<T::AccountId>;
        /// List of Smart extension added for the given tokens and for the given type
        /// ticker, type of SE -> address/AccountId of SE
        pub Extensions get(fn extensions): map (Ticker, SmartExtensionType) => Vec<T::AccountId>;
        /// The set of frozen assets implemented as a membership map.
        /// ticker -> bool
        pub Frozen get(fn frozen): map Ticker => bool;
    }
}

// public interface for this runtime module
decl_module! {
    pub struct Module<T: Trait> for enum Call where origin: T::Origin {

        type Error = Error<T>;

        /// initialize the default event for this module
        fn deposit_event() = default;

        /// This function is used to either register a new ticker or extend validity of an exisitng ticker
        /// NB Ticker validity does not get carryforward when renewing ticker
        ///
        /// # Arguments
        /// * `origin` It contains the signing key of the caller (i.e who signed the transaction to execute this function)
        /// * `ticker` ticker to register
        pub fn register_ticker(origin, ticker: Ticker) -> DispatchResult {
            let sender = ensure_signed(origin)?;
            let sender_key = AccountKey::try_from(sender.encode())?;
            let signer = Signatory::AccountKey(sender_key.clone());
            let to_did =  match <identity::Module<T>>::current_did() {
                Some(x) => x,
                None => {
                    if let Some(did) = <identity::Module<T>>::get_identity(&sender_key) {
                        did
                    } else {
                        return Err(Error::<T>::DIDNotFound.into());
                    }
                }
            };

            ticker.canonize();
            ensure!(<identity::Module<T>>::is_signer_authorized(to_did, &signer), "sender must be a signing key for DID");

            ensure!(!<Tokens<T>>::exists(&ticker), "token already created");

            let ticker_config = Self::ticker_registration_config();

            ensure!(ticker.len() <= usize::try_from(ticker_config.max_ticker_length).unwrap_or_default(), "ticker length over the limit");

            // Ensure that the ticker is not registered by someone else
            ensure!(
                Self::is_ticker_available_or_registered_to(&ticker, to_did) != TickerRegistrationStatus::RegisteredByOther,
                "ticker registered to someone else"
            );

            let now = <pallet_timestamp::Module<T>>::get();
            let expiry = if let Some(exp) = ticker_config.registration_length { Some(now + exp) } else { None };

            Self::_register_ticker(&ticker, sender, to_did, expiry);

            Ok(())
        }

        /// This function is used to accept a ticker transfer
        /// NB: To reject the transfer, call remove auth function in identity module.
        ///
        /// # Arguments
        /// * `origin` It contains the signing key of the caller (i.e who signed the transaction to execute this function)
        /// * `auth_id` Authorization ID of ticker transfer authorization
        pub fn accept_ticker_transfer(origin, auth_id: u64) -> DispatchResult {
            let sender = ensure_signed(origin)?;
            let sender_key = AccountKey::try_from(sender.encode())?;
            let to_did =  match <identity::Module<T>>::current_did() {
                Some(x) => x,
                None => {
                    if let Some(did) = <identity::Module<T>>::get_identity(&sender_key) {
                        did
                    } else {
                        return Err(Error::<T>::DIDNotFound.into());
                    }
                }
            };
            Self::_accept_ticker_transfer(to_did, auth_id)
        }

        /// This function is used to accept a token ownership transfer
        /// NB: To reject the transfer, call remove auth function in identity module.
        ///
        /// # Arguments
        /// * `origin` It contains the signing key of the caller (i.e who signed the transaction to execute this function)
        /// * `auth_id` Authorization ID of the token ownership transfer authorization
        pub fn accept_token_ownership_transfer(origin, auth_id: u64) -> DispatchResult {
            let sender = ensure_signed(origin)?;
            let sender_key = AccountKey::try_from(sender.encode())?;
            let to_did =  match <identity::Module<T>>::current_did() {
                Some(x) => x,
                None => {
                    if let Some(did) = <identity::Module<T>>::get_identity(&sender_key) {
                        did
                    } else {
                        return Err(Error::<T>::DIDNotFound.into());
                    }
                }
            };
            Self::_accept_token_ownership_transfer(to_did, auth_id)
        }

        /// Initializes a new security token
        /// makes the initiating account the owner of the security token
        /// & the balance of the owner is set to total supply
        ///
        /// # Arguments
        /// * `origin` - contains the signing key of the caller (i.e who signed the transaction to execute this function).
        /// * `did` - the DID of the creator of the token or the owner of the token.
        /// * `name` - the name of the token.
        /// * `ticker` - the ticker symbol of the token.
        /// * `total_supply` - the total supply of the token.
        /// * `divisible` - a boolean to identify the divisibility status of the token.
        /// * `asset_type` - the asset type.
        /// * `identifiers` - a vector of asset identifiers.
        /// * `funding_round` - name of the funding round
        pub fn create_token(
            origin,
            did: IdentityId,
            name: Vec<u8>,
            ticker: Ticker,
            total_supply: T::Balance,
            divisible: bool,
            asset_type: AssetType,
            identifiers: Vec<(IdentifierType, Vec<u8>)>,
            funding_round: Option<Vec<u8>>
        ) -> DispatchResult {
            let sender = ensure_signed(origin)?;
            let signer = Signatory::AccountKey(AccountKey::try_from(sender.encode())?);

            // Check that sender is allowed to act on behalf of `did`
            ensure!(<identity::Module<T>>::is_signer_authorized(did, &signer), "sender must be a signing key for DID");
            ticker.canonize();
            ensure!(!<Tokens<T>>::exists(&ticker), "token already created");

            let ticker_config = Self::ticker_registration_config();

            ensure!(ticker.len() <= usize::try_from(ticker_config.max_ticker_length).unwrap_or_default(), "ticker length over the limit");

            // checking max size for name and ticker
            // byte arrays (vecs) with no max size should be avoided
            ensure!(name.len() <= 64, "token name cannot exceed 64 bytes");

            let is_ticker_available_or_registered_to = Self::is_ticker_available_or_registered_to(&ticker, did);

            ensure!(is_ticker_available_or_registered_to != TickerRegistrationStatus::RegisteredByOther, "Ticker registered to someone else");

            if !divisible {
                ensure!(total_supply % ONE_UNIT.into() == 0.into(), "Invalid Total supply");
            }

            ensure!(total_supply <= MAX_SUPPLY.into(), "Total supply above the limit");

            // Alternative way to take a fee - fee is proportionaly paid to the validators and dust is burned
            let validators = <pallet_session::Module<T>>::validators();
            let fee = Self::asset_creation_fee();
            let validator_len:T::Balance;
            if validators.len() < 1 {
                validator_len = T::Balance::from(1 as u32);
            } else {
                validator_len = T::Balance::from(validators.len() as u32);
            }
            let proportional_fee = fee / validator_len;
            for v in validators {
                <balances::Module<T> as Currency<_>>::transfer(
                    &sender,
                    &<T as utils::Trait>::validator_id_to_account_id(v),
                    proportional_fee,
                    ExistenceRequirement::AllowDeath
                )?;
            }
            let remainder_fee = fee - (proportional_fee * validator_len);
            let _withdraw_result = <balances::Module<T>>::withdraw(&sender, remainder_fee, WithdrawReason::Fee.into(), ExistenceRequirement::KeepAlive)?;
            <identity::Module<T>>::register_asset_did(&ticker)?;

            if is_ticker_available_or_registered_to == TickerRegistrationStatus::Available {
                // ticker not registered by anyone (or registry expired). we can charge fee and register this ticker
                Self::_register_ticker(&ticker, sender, did, None);
            } else {
                // Ticker already registered by the user
                <Tickers<T>>::mutate(&ticker, |tr| tr.expiry = None);
            }

            let token = SecurityToken {
                name,
                total_supply,
                owner_did: did,
                divisible,
                asset_type: asset_type.clone(),
            };
            <Tokens<T>>::insert(&ticker, token);
            <BalanceOf<T>>::insert((ticker, did), total_supply);
            Self::deposit_event(RawEvent::IssuedToken(
                ticker,
                total_supply,
                did,
                divisible,
                asset_type,
            ));
            for (typ, val) in &identifiers {
                <Identifiers>::insert((ticker, typ.clone()), val.clone());
            }
            // Add funding round name
            if let Some(round) = funding_round {
                <FundingRound>::insert(ticker, round);
            }
            Self::deposit_event(RawEvent::IdentifiersUpdated(ticker, identifiers));

            Ok(())
        }

        /// Freezes transfers and minting of a given token.
        ///
        /// # Arguments
        /// * `origin` - the signing key of the sender
        /// * `ticker` - the ticker of the token
        pub fn freeze(origin, ticker: Ticker) -> DispatchResult {
            let sender = ensure_signed(origin)?;
            let signer = Signatory::AccountKey(AccountKey::try_from(sender.encode())?);
            ticker.canonize();
            ensure!(<Tokens<T>>::exists(&ticker), "token doesn't exist");
            let token = <Tokens<T>>::get(&ticker);
            // Check that sender is allowed to act on behalf of `did`
            ensure!(<identity::Module<T>>::is_signer_authorized(token.owner_did, &signer),
                    "sender must be a signing key for the token owner DID");
            ensure!(!Self::frozen(&ticker), "asset must not already be frozen");
            <Frozen>::insert(&ticker, true);
            Self::deposit_event(RawEvent::Frozen(ticker));
            Ok(())
        }

        /// Unfreezes transfers and minting of a given token.
        ///
        /// # Arguments
        /// * `origin` - the signing key of the sender
        /// * `ticker` - the ticker of the frozen token
        pub fn unfreeze(origin, ticker: Ticker) -> DispatchResult {
            let sender = ensure_signed(origin)?;
            let signer = Signatory::AccountKey(AccountKey::try_from(sender.encode())?);
            ticker.canonize();
            ensure!(<Tokens<T>>::exists(&ticker), "token doesn't exist");
            let token = <Tokens<T>>::get(&ticker);
            // Check that sender is allowed to act on behalf of `did`
            ensure!(<identity::Module<T>>::is_signer_authorized(token.owner_did, &signer),
                    "sender must be a signing key for the token owner DID");
            ensure!(Self::frozen(&ticker), "asset must be frozen");
            <Frozen>::insert(&ticker, false);
            Self::deposit_event(RawEvent::Unfrozen(ticker));
            Ok(())
        }

        /// Renames a given token.
        ///
        /// # Arguments
        /// * `origin` - the signing key of the sender
        /// * `ticker` - the ticker of the token
        /// * `name` - the new name of the token
        pub fn rename_token(origin, ticker: Ticker, name: Vec<u8>) -> DispatchResult {
            let sender = ensure_signed(origin)?;
            let signer = Signatory::AccountKey(AccountKey::try_from(sender.encode())?);
            ticker.canonize();
            ensure!(<Tokens<T>>::exists(&ticker), "token doesn't exist");
            let token = <Tokens<T>>::get(&ticker);
            // Check that sender is allowed to act on behalf of `did`
            ensure!(<identity::Module<T>>::is_signer_authorized(token.owner_did, &signer), "sender must be a signing key for the token owner DID");
            <Tokens<T>>::mutate(&ticker, |token| token.name = name.clone());
            Self::deposit_event(RawEvent::TokenRenamed(ticker, name));
            Ok(())
        }

        /// Transfer tokens from one DID to another DID as tokens are stored/managed on the DID level
        ///
        /// # Arguments
        /// * `_origin` signing key of the sender
        /// * `did` DID of the `from` token holder, from whom tokens needs to transferred
        /// * `ticker` Ticker of the token
        /// * `to_did` DID of the `to` token holder, to whom token needs to transferred
        /// * `value` Value that needs to transferred
        pub fn transfer(_origin, did: IdentityId, ticker: Ticker, to_did: IdentityId, value: T::Balance) -> DispatchResult {
            let sender = ensure_signed(_origin)?;
            let signer = Signatory::AccountKey(AccountKey::try_from(sender.encode())?);

            // Check that sender is allowed to act on behalf of `did`
            ensure!(<identity::Module<T>>::is_signer_authorized(did, &signer), "sender must be a signing key for DID");
            ticker.canonize();
            // Check whether the custody allowance remain intact or not
            Self::_check_custody_allowance(&ticker, did, value)?;
            ensure!(Self::_is_valid_transfer(&ticker, sender, Some(did), Some(to_did), value)? == ERC1400_TRANSFER_SUCCESS, "Transfer restrictions failed");

            Self::_transfer(&ticker, did, to_did, value)
        }

        /// Forces a transfer between two DIDs & This can only be called by security token owner.
        /// This function doesn't validate any type of restriction beside a valid KYC check
        ///
        /// # Arguments
        /// * `_origin` signing key of the token owner DID.
        /// * `did` Token owner DID.
        /// * `ticker` symbol of the token
        /// * `from_did` DID of the token holder from whom balance token will be transferred.
        /// * `to_did` DID of token holder to whom token balance will be transferred.
        /// * `value` Amount of tokens.
        /// * `data` Some off chain data to validate the restriction.
        /// * `operator_data` It is a string which describes the reason of this control transfer call.
        pub fn controller_transfer(_origin, did: IdentityId, ticker: Ticker, from_did: IdentityId, to_did: IdentityId, value: T::Balance, data: Vec<u8>, operator_data: Vec<u8>) -> DispatchResult {
            let sender = ensure_signed(_origin)?;
            let signer = Signatory::AccountKey( AccountKey::try_from(sender.encode())?);

            // Check that sender is allowed to act on behalf of `did`
            ensure!(<identity::Module<T>>::is_signer_authorized(did, &signer), "sender must be a signing key for DID");
            ticker.canonize();
            ensure!(Self::is_owner(&ticker, did), "user is not authorized");

            Self::_transfer(&ticker, from_did, to_did, value.clone())?;

            Self::deposit_event(RawEvent::ControllerTransfer(ticker, did, from_did, to_did, value, data, operator_data));

            Ok(())
        }

        /// approve token transfer from one DID to DID
        /// once this is done, transfer_from can be called with corresponding values
        ///
        /// # Arguments
        /// * `_origin` Signing key of the token owner (i.e sender)
        /// * `did` DID of the sender
        /// * `spender_did` DID of the spender
        /// * `value` Amount of the tokens approved
        fn approve(_origin, did: IdentityId, ticker: Ticker, spender_did: IdentityId, value: T::Balance) -> DispatchResult {
            let sender = ensure_signed(_origin)?;
            let signer = Signatory::AccountKey(AccountKey::try_from(sender.encode())?);

            // Check that sender is allowed to act on behalf of `did`
            ensure!(<identity::Module<T>>::is_signer_authorized(did, &signer), "sender must be a signing key for DID");
            ticker.canonize();
            ensure!(<BalanceOf<T>>::exists((ticker, did)), "Account does not own this token");
            let allowance = Self::allowance((ticker, did, spender_did));
            let updated_allowance = allowance.checked_add(&value).ok_or("overflow in calculating allowance")?;
            <Allowance<T>>::insert((ticker, did, spender_did), updated_allowance);

            Self::deposit_event(RawEvent::Approval(ticker, did, spender_did, value));

            Ok(())
        }

        /// If sufficient allowance provided, transfer from a DID to another DID without token owner's signature.
        ///
        /// # Arguments
        /// * `_origin` Signing key of spender
        /// * `did` DID of the spender
        /// * `_ticker` Ticker of the token
        /// * `from_did` DID from whom token is being transferred
        /// * `to_did` DID to whom token is being transferred
        /// * `value` Amount of the token for transfer
        pub fn transfer_from(origin, did: IdentityId, ticker: Ticker, from_did: IdentityId, to_did: IdentityId, value: T::Balance) -> DispatchResult {
<<<<<<< HEAD
            let sender = ensure_signed(origin)?;
            let signer = Signer::AccountKey(AccountKey::try_from(&sender.encode())?);
=======
            let spender = Signatory::AccountKey(AccountKey::try_from(ensure_signed(origin)?.encode())?);
>>>>>>> c8adc079

            // Check that spender is allowed to act on behalf of `did`
            ensure!(<identity::Module<T>>::is_signer_authorized(did, &signer), "sender must be a signing key for DID");
            ticker.canonize();
            let ticker_from_did_did = (ticker, from_did, did);
            ensure!(<Allowance<T>>::exists(&ticker_from_did_did), "Allowance does not exist");
            let allowance = Self::allowance(&ticker_from_did_did);
            ensure!(allowance >= value, "Not enough allowance");

            // using checked_sub (safe math) to avoid overflow
            let updated_allowance = allowance.checked_sub(&value).ok_or("overflow in calculating allowance")?;
            // Check whether the custody allowance remain intact or not
            Self::_check_custody_allowance(&ticker, from_did, value)?;

            ensure!(Self::_is_valid_transfer(&ticker, sender, Some(from_did), Some(to_did), value)? == ERC1400_TRANSFER_SUCCESS, "Transfer restrictions failed");
            Self::_transfer(&ticker, from_did, to_did, value)?;

            // Change allowance afterwards
            <Allowance<T>>::insert(&ticker_from_did_did, updated_allowance);

            Self::deposit_event(RawEvent::Approval(ticker, from_did, did, value));
            Ok(())
        }

        /// Function used to create the checkpoint
        ///
        /// # Arguments
        /// * `_origin` Signing key of the token owner. (Only token owner can call this function).
        /// * `did` DID of the token owner
        /// * `_ticker` Ticker of the token
        pub fn create_checkpoint(_origin, did: IdentityId, ticker: Ticker) -> DispatchResult {
            let sender = ensure_signed(_origin)?;
            let signer = Signatory::AccountKey(AccountKey::try_from(sender.encode())?);

            // Check that sender is allowed to act on behalf of `did`
            ensure!(<identity::Module<T>>::is_signer_authorized(did, &signer), "sender must be a signing key for DID");
            ticker.canonize();
            ensure!(Self::is_owner(&ticker, did), "user is not authorized");
            Self::_create_checkpoint(&ticker)
        }

        /// Function is used to issue(or mint) new tokens for the given DID
        /// can only be executed by the token owner
        ///
        /// # Arguments
        /// * `origin` Signing key of token owner
        /// * `did` DID of the token owner
        /// * `ticker` Ticker of the token
        /// * `to_did` DID of the token holder to whom new tokens get issued.
        /// * `value` Amount of tokens that get issued
        pub fn issue(origin, did: IdentityId, ticker: Ticker, to_did: IdentityId, value: T::Balance, _data: Vec<u8>) -> DispatchResult {
            let sender = ensure_signed(origin)?;
            let signer = Signatory::AccountKey(AccountKey::try_from(sender.encode())?);

            // Check that sender is allowed to act on behalf of `did`
            ensure!(<identity::Module<T>>::is_signer_authorized(did, &signer), "sender must be a signing key for DID");
            ticker.canonize();
            ensure!(Self::is_owner(&ticker, did), "user is not authorized");
            Self::_mint(&ticker, sender, to_did, value)
        }

        /// Function is used issue(or mint) new tokens for the given DIDs
        /// can only be executed by the token owner
        ///
        /// # Arguments
        /// * `origin` Signing key of token owner
        /// * `did` DID of the token owner
        /// * `ticker` Ticker of the token
        /// * `investor_dids` Array of the DID of the token holders to whom new tokens get issued.
        /// * `values` Array of the Amount of tokens that get issued
        pub fn batch_issue(origin, did: IdentityId, ticker: Ticker, investor_dids: Vec<IdentityId>, values: Vec<T::Balance>) -> DispatchResult {
            let sender = ensure_signed(origin)?;
            let signer = Signatory::AccountKey(AccountKey::try_from(sender.encode())?);

            // Check that sender is allowed to act on behalf of `did`
            ensure!(<identity::Module<T>>::is_signer_authorized(did, &signer), "sender must be a signing key for DID");
            ensure!(investor_dids.len() > 0, "list of investors is empty");
            ensure!(investor_dids.len() == values.len(), "Investor/amount list length inconsistent");
            ticker.canonize();
            ensure!(Self::is_owner(&ticker, did), "user is not authorized");

            // A helper vec for calculated new investor balances
            let mut updated_balances = Vec::with_capacity(investor_dids.len());
            // A helper vec for calculated new investor balances
            let mut current_balances = Vec::with_capacity(investor_dids.len());
            // Get current token details for supply update
            let mut token = Self::token_details(ticker);

            // A round of per-investor checks
            for i in 0..investor_dids.len() {
                ensure!(
                    Self::check_granularity(&ticker, values[i]),
                    "Invalid granularity"
                );
                let updated_total_supply = token
                    .total_supply
                    .checked_add(&values[i])
                    .ok_or("overflow in calculating total supply")?;
                ensure!(updated_total_supply <= MAX_SUPPLY.into(), "Total supply above the limit");

                current_balances.push(Self::balance_of((ticker, investor_dids[i].clone())));
                updated_balances.push(current_balances[i]
                    .checked_add(&values[i])
                    .ok_or("overflow in calculating balance")?);

                // verify transfer check
                ensure!(Self::_is_valid_transfer(&ticker, sender.clone(),  None, Some(investor_dids[i]), values[i])? == ERC1400_TRANSFER_SUCCESS, "Transfer restrictions failed");

                // New total supply must be valid
                token.total_supply = updated_total_supply;
            }
            let round = Self::funding_round(&ticker);
            let ticker_round = (ticker, round.clone());
            // Update the total token balance issued in this funding round.
            let mut issued_in_this_round = Self::issued_in_funding_round(&ticker_round);
            for v in &values {
                issued_in_this_round = issued_in_this_round
                    .checked_add(v)
                    .ok_or("current funding round total overflowed")?;
            }
            <IssuedInFundingRound<T>>::insert(&ticker_round, issued_in_this_round);
            // Update investor balances and emit events quoting the updated total token balance issued.
            for i in 0..investor_dids.len() {
                Self::_update_checkpoint(&ticker, investor_dids[i], current_balances[i]);
                <BalanceOf<T>>::insert((ticker, investor_dids[i]), updated_balances[i]);
                 <statistics::Module<T>>::update_transfer_stats( &ticker, None, Some(updated_balances[i]), values[i]);
                Self::deposit_event(RawEvent::Issued(
                    ticker,
                    investor_dids[i],
                    values[i],
                    round.clone(),
                    issued_in_this_round
                ));
            }
            <Tokens<T>>::insert(ticker, token);

            Ok(())
        }

        /// Used to redeem the security tokens
        ///
        /// # Arguments
        /// * `_origin` Signing key of the token holder who wants to redeem the tokens
        /// * `did` DID of the token holder
        /// * `ticker` Ticker of the token
        /// * `value` Amount of the tokens needs to redeem
        /// * `_data` An off chain data blob used to validate the redeem functionality.
        pub fn redeem(_origin, did: IdentityId, ticker: Ticker, value: T::Balance, _data: Vec<u8>) -> DispatchResult {
            let sender = ensure_signed(_origin)?;
            let signer = Signatory::AccountKey(AccountKey::try_from(sender.encode())?);

            // Check that sender is allowed to act on behalf of `did`
            ensure!(<identity::Module<T>>::is_signer_authorized(did, &signer), "sender must be a signing key for DID");
            ticker.canonize();
            // Granularity check
            ensure!(
                Self::check_granularity(&ticker, value),
                "Invalid granularity"
                );
            let ticker_did = (ticker, did);
            ensure!(<BalanceOf<T>>::exists(&ticker_did), "Account does not own this token");
            let burner_balance = Self::balance_of(&ticker_did);
            ensure!(burner_balance >= value, "Not enough balance.");

            // Reduce sender's balance
            let updated_burner_balance = burner_balance
                .checked_sub(&value)
                .ok_or("overflow in calculating balance")?;
            // Check whether the custody allowance remain intact or not
            Self::_check_custody_allowance(&ticker, did, value)?;

            // verify transfer check
            ensure!(Self::_is_valid_transfer(&ticker, sender, Some(did), None, value)? == ERC1400_TRANSFER_SUCCESS, "Transfer restrictions failed");

            //Decrease total supply
            let mut token = Self::token_details(&ticker);
            token.total_supply = token.total_supply.checked_sub(&value).ok_or("overflow in calculating balance")?;

            Self::_update_checkpoint(&ticker, did, burner_balance);

            <BalanceOf<T>>::insert((ticker, did), updated_burner_balance);
            <Tokens<T>>::insert(&ticker, token);
            <statistics::Module<T>>::update_transfer_stats( &ticker, Some(updated_burner_balance), None, value);


            Self::deposit_event(RawEvent::Redeemed(ticker, did, value));

            Ok(())

        }

        /// Used to redeem the security tokens by some other DID who has approval
        ///
        /// # Arguments
        /// * `_origin` Signing key of the spender who has valid approval to redeem the tokens
        /// * `did` DID of the spender
        /// * `ticker` Ticker of the token
        /// * `from_did` DID from whom balance get reduced
        /// * `value` Amount of the tokens needs to redeem
        /// * `_data` An off chain data blob used to validate the redeem functionality.
        pub fn redeem_from(_origin, did: IdentityId, ticker: Ticker, from_did: IdentityId, value: T::Balance, _data: Vec<u8>) -> DispatchResult {
            let sender = ensure_signed(_origin)?;
            let signer = Signatory::AccountKey(AccountKey::try_from(sender.encode())?);

            // Check that sender is allowed to act on behalf of `did`
            ensure!(<identity::Module<T>>::is_signer_authorized(did, &signer), "sender must be a signing key for DID");
            ticker.canonize();
            // Granularity check
            ensure!(
                Self::check_granularity(&ticker, value),
                "Invalid granularity"
                );
            let ticker_did = (ticker, did);
            ensure!(<BalanceOf<T>>::exists(&ticker_did), "Account does not own this token");
            let burner_balance = Self::balance_of(&ticker_did);
            ensure!(burner_balance >= value, "Not enough balance.");

            // Reduce sender's balance
            let updated_burner_balance = burner_balance
                .checked_sub(&value)
                .ok_or("overflow in calculating balance")?;

            let ticker_from_did_did = (ticker, from_did, did);
            ensure!(<Allowance<T>>::exists(&ticker_from_did_did), "Allowance does not exist");
            let allowance = Self::allowance(&ticker_from_did_did);
            ensure!(allowance >= value, "Not enough allowance");
            // Check whether the custody allowance remain intact or not
            Self::_check_custody_allowance(&ticker, did, value)?;
            ensure!(Self::_is_valid_transfer(&ticker, sender, Some(from_did), None, value)? == ERC1400_TRANSFER_SUCCESS, "Transfer restrictions failed");

            let updated_allowance = allowance.checked_sub(&value).ok_or("overflow in calculating allowance")?;

            //Decrease total suply
            let mut token = Self::token_details(&ticker);
            token.total_supply = token.total_supply.checked_sub(&value).ok_or("overflow in calculating balance")?;

            Self::_update_checkpoint(&ticker, did, burner_balance);

            <Allowance<T>>::insert(&ticker_from_did_did, updated_allowance);
            <BalanceOf<T>>::insert(&ticker_did, updated_burner_balance);
            <Tokens<T>>::insert(&ticker, token);
            <statistics::Module<T>>::update_transfer_stats( &ticker, Some(updated_burner_balance), None, value);

            Self::deposit_event(RawEvent::Redeemed(ticker, did, value));
            Self::deposit_event(RawEvent::Approval(ticker, from_did, did, value));

            Ok(())
        }

        /// Forces a redemption of an DID's tokens. Can only be called by token owner
        ///
        /// # Arguments
        /// * `_origin` Signing key of the token owner
        /// * `did` DID of the token holder
        /// * `ticker` Ticker of the token
        /// * `token_holder_did` DID from whom balance get reduced
        /// * `value` Amount of the tokens needs to redeem
        /// * `data` An off chain data blob used to validate the redeem functionality.
        /// * `operator_data` Any data blob that defines the reason behind the force redeem.
        pub fn controller_redeem(origin, did: IdentityId, ticker: Ticker, token_holder_did: IdentityId, value: T::Balance, data: Vec<u8>, operator_data: Vec<u8>) -> DispatchResult {
            let sender = ensure_signed(origin)?;
            let signer = Signatory::AccountKey(AccountKey::try_from(sender.encode())?);

            // Check that sender is allowed to act on behalf of `did`
            ensure!(<identity::Module<T>>::is_signer_authorized(did, &signer), "sender must be a signing key for DID");
            ticker.canonize();
            ensure!(Self::is_owner(&ticker, did), "user is not token owner");
            // Granularity check
            ensure!(
                Self::check_granularity(&ticker, value),
                "Invalid granularity"
                );
            let ticker_token_holder_did = (ticker, token_holder_did);
            ensure!(<BalanceOf<T>>::exists(&ticker_token_holder_did), "Account does not own this token");
            let burner_balance = Self::balance_of(&ticker_token_holder_did);
            ensure!(burner_balance >= value, "Not enough balance.");

            // Reduce sender's balance
            let updated_burner_balance = burner_balance
                .checked_sub(&value)
                .ok_or("overflow in calculating balance")?;

            //Decrease total suply
            let mut token = Self::token_details(&ticker);
            token.total_supply = token.total_supply.checked_sub(&value).ok_or("overflow in calculating balance")?;

            Self::_update_checkpoint(&ticker, token_holder_did, burner_balance);

            <BalanceOf<T>>::insert(&ticker_token_holder_did, updated_burner_balance);
            <Tokens<T>>::insert(&ticker, token);
            <statistics::Module<T>>::update_transfer_stats( &ticker, Some(updated_burner_balance), None, value);

            Self::deposit_event(RawEvent::ControllerRedemption(ticker, did, token_holder_did, value, data, operator_data));

            Ok(())
        }

        /// Makes an indivisible token divisible. Only called by the token owner
        ///
        /// # Arguments
        /// * `origin` Signing key of the token owner.
        /// * `did` DID of the token owner
        /// * `ticker` Ticker of the token
        pub fn make_divisible(origin, did: IdentityId, ticker: Ticker) -> DispatchResult {
            let sender = ensure_signed(origin)?;
            let sender_signer = Signatory::AccountKey(AccountKey::try_from(sender.encode())?);

            // Check that sender is allowed to act on behalf of `did`
            ensure!(<identity::Module<T>>::is_signer_authorized(did, &sender_signer), "sender must be a signing key for DID");
            ticker.canonize();
            ensure!(Self::is_owner(&ticker, did), "user is not authorized");
            // Read the token details
            let mut token = Self::token_details(&ticker);
            ensure!(!token.divisible, "token already divisible");
            token.divisible = true;
            <Tokens<T>>::insert(&ticker, token);
            Self::deposit_event(RawEvent::DivisibilityChanged(ticker, true));
            Ok(())
        }

        /// Checks whether a transaction with given parameters can take place or not
        /// This function is state less function and used to validate the transfer before actual transfer call.
        ///
        /// # Arguments
        /// * `_origin` Signing Key of the caller
        /// * `ticker` Ticker of the token
        /// * `from_did` DID from whom tokens will be transferred
        /// * `to_did` DID to whom tokens will be transferred
        /// * `value` Amount of the tokens
        /// * `data` Off chain data blob to validate the transfer.
        pub fn can_transfer(origin, ticker: Ticker, from_did: IdentityId, to_did: IdentityId, value: T::Balance, data: Vec<u8>) {
            let sender = ensure_signed(origin)?;
            ticker.canonize();
            let mut current_balance: T::Balance = Self::balance_of((ticker, from_did));
            if current_balance < value {
                current_balance = 0.into();
            } else {
                current_balance = current_balance - value;
            }
            if current_balance < Self::total_custody_allowance((ticker, from_did)) {
                sp_runtime::print("Insufficient balance");
                Self::deposit_event(RawEvent::CanTransfer(ticker, from_did, to_did, value, data, ERC1400_INSUFFICIENT_BALANCE as u32));
            } else {
                match Self::_is_valid_transfer(&ticker, sender, Some(from_did), Some(to_did), value) {
                    Ok(code) =>
                    {
                        Self::deposit_event(RawEvent::CanTransfer(ticker, from_did, to_did, value, data, code as u32));
                    },
                    Err(msg) => {
                        // We emit a generic error with the event whenever there's an internal issue - i.e. captured
                        // in a string error and not using the status codes
                        sp_runtime::print(msg);
                        Self::deposit_event(RawEvent::CanTransfer(ticker, from_did, to_did, value, data, ERC1400_TRANSFER_FAILURE as u32));
                    }
                }
            }
        }

        /// An ERC1594 transfer with data
        /// This function can be used by the exchanges of other third parties to dynamically validate the transaction
        /// by passing the data blob
        ///
        /// # Arguments
        /// * `origin` Signing key of the sender
        /// * `did` DID from whom tokens will be transferred
        /// * `ticker` Ticker of the token
        /// * `to_did` DID to whom tokens will be transferred
        /// * `value` Amount of the tokens
        /// * `data` Off chain data blob to validate the transfer.
        pub fn transfer_with_data(origin, did: IdentityId, ticker: Ticker, to_did: IdentityId, value: T::Balance, data: Vec<u8>) -> DispatchResult {
            ticker.canonize();
            Self::transfer(origin, did, ticker, to_did, value)?;
            Self::deposit_event(RawEvent::TransferWithData(ticker, did, to_did, value, data));
            Ok(())
        }

        /// An ERC1594 transfer_from with data
        /// This function can be used by the exchanges of other third parties to dynamically validate the transaction
        /// by passing the data blob
        ///
        /// # Arguments
        /// * `origin` Signing key of the spender
        /// * `did` DID of spender
        /// * `ticker` Ticker of the token
        /// * `from_did` DID from whom tokens will be transferred
        /// * `to_did` DID to whom tokens will be transferred
        /// * `value` Amount of the tokens
        /// * `data` Off chain data blob to validate the transfer.
        pub fn transfer_from_with_data(origin, did: IdentityId, ticker: Ticker, from_did: IdentityId, to_did: IdentityId, value: T::Balance, data: Vec<u8>) -> DispatchResult {
            ticker.canonize();
            Self::transfer_from(origin, did, ticker, from_did,  to_did, value)?;
            Self::deposit_event(RawEvent::TransferWithData(ticker, from_did, to_did, value, data));
            Ok(())
        }

        /// Used to know whether the given token will issue new tokens or not
        ///
        /// # Arguments
        /// * `_origin` Signing key
        /// * `ticker` Ticker of the token whose issuance status need to know
        pub fn is_issuable(_origin, ticker:Ticker) {
            ticker.canonize();
            Self::deposit_event(RawEvent::IsIssuable(ticker, true));
        }

        /// Add documents for a given token. To be called only by the token owner
        ///
        /// # Arguments
        /// * `origin` Signing key of the token owner
        /// * `did` DID of the token owner
        /// * `ticker` Ticker of the token
        /// * `documents` Documents to be attached to `ticker`
        pub fn add_documents(origin, did: IdentityId, ticker: Ticker, documents: Vec<Document>) -> DispatchResult {
            let sender = ensure_signed(origin)?;
            let sender_signer = Signatory::AccountKey(AccountKey::try_from(sender.encode())?);

            // Check that sender is allowed to act on behalf of `did`
            ensure!(<identity::Module<T>>::is_signer_authorized(did, &sender_signer), "sender must be a signing key for DID");
            ticker.canonize();
            ensure!(Self::is_owner(&ticker, did), "caller is not the owner of this asset");

            let ticker_did = <identity::Module<T>>::get_token_did(&ticker)?;
            let signer = Signatory::from(ticker_did);
            documents.into_iter().for_each(|doc| {
                <identity::Module<T>>::add_link(signer, LinkData::DocumentOwned(doc), None)
            });

            Ok(())
        }

        /// Remove documents for a given token. To be called only by the token owner
        ///
        /// # Arguments
        /// * `origin` Signing key of the token owner
        /// * `did` DID of the token owner
        /// * `ticker` Ticker of the token
        /// * `doc_ids` Documents to be removed from `ticker`
        pub fn remove_documents(origin, did: IdentityId, ticker: Ticker, doc_ids: Vec<u64>) -> DispatchResult {
            let sender = ensure_signed(origin)?;
            let sender_signer = Signatory::AccountKey(AccountKey::try_from(sender.encode())?);

            // Check that sender is allowed to act on behalf of `did`
            ensure!(<identity::Module<T>>::is_signer_authorized(did, &sender_signer), "sender must be a signing key for DID");
            ticker.canonize();
            ensure!(Self::is_owner(&ticker, did), "caller is not the owner of this asset");

            let ticker_did = <identity::Module<T>>::get_token_did(&ticker)?;
            let signer = Signatory::from(ticker_did);
            doc_ids.into_iter().for_each(|doc_id| {
                <identity::Module<T>>::remove_link(signer, doc_id)
            });

            Ok(())
        }

        /// Update documents for the given token, Only be called by the token owner
        ///
        /// # Arguments
        /// * `origin` Signing key of the token owner
        /// * `did` DID of the token owner
        /// * `ticker` Ticker of the token
        /// * `docs` Vector of tuples (Document to be updated, Contents of new document)
        pub fn update_documents(origin, did: IdentityId, ticker: Ticker, docs: Vec<(u64, Document)>) -> DispatchResult {
            let sender = ensure_signed(origin)?;
            let sender_signer = Signatory::AccountKey(AccountKey::try_from(sender.encode())?);

            // Check that sender is allowed to act on behalf of `did`
            ensure!(<identity::Module<T>>::is_signer_authorized(did, &sender_signer), "sender must be a signing key for DID");
            ticker.canonize();
            ensure!(Self::is_owner(&ticker, did), "caller is not the owner of this asset");

            let ticker_did = <identity::Module<T>>::get_token_did(&ticker)?;
            let signer = Signatory::from(ticker_did);
            docs.into_iter().for_each(|(doc_id, doc)| {
                <identity::Module<T>>::update_link(signer, doc_id, LinkData::DocumentOwned(doc))
            });

            Ok(())
        }

        /// ERC-2258 Implementation

        /// Used to increase the allowance for a given custodian
        /// Any investor/token holder can add a custodian and transfer the token transfer ownership to the custodian
        /// Through that investor balance will remain the same but the given token are only transfer by the custodian.
        /// This implementation make sure to have an accurate investor count from omnibus wallets.
        ///
        /// # Arguments
        /// * `origin` Signing key of the token holder
        /// * `ticker` Ticker of the token
        /// * `holder_did` DID of the token holder (i.e who wants to increase the custody allowance)
        /// * `custodian_did` DID of the custodian (i.e whom allowance provided)
        /// * `value` Allowance amount
        pub fn increase_custody_allowance(origin, ticker: Ticker, holder_did: IdentityId, custodian_did: IdentityId, value: T::Balance) -> DispatchResult {
            let sender = ensure_signed(origin)?;
            let sender_signer = Signatory::AccountKey( AccountKey::try_from(sender.encode())?);

            // Check that sender is allowed to act on behalf of `did`
            ensure!(
                <identity::Module<T>>::is_signer_authorized(holder_did, &sender_signer),
                "sender must be a signing key for DID"
            );
            ticker.canonize();
            Self::_increase_custody_allowance(ticker, holder_did, custodian_did, value)?;
            Ok(())
        }

        /// Used to increase the allowance for a given custodian by providing the off chain signature
        ///
        /// # Arguments
        /// * `origin` Signing key of a DID who posses off chain signature
        /// * `ticker` Ticker of the token
        /// * `holder_did` DID of the token holder (i.e who wants to increase the custody allowance)
        /// * `holder_account_id` Signing key which signs the off chain data blob.
        /// * `custodian_did` DID of the custodian (i.e whom allowance provided)
        /// * `caller_did` DID of the caller
        /// * `value` Allowance amount
        /// * `nonce` A u16 number which avoid the replay attack
        /// * `signature` Signature provided by the holder_did
        pub fn increase_custody_allowance_of(
            origin,
            ticker: Ticker,
            holder_did: IdentityId,
            holder_account_id: T::AccountId,
            custodian_did: IdentityId,
            caller_did: IdentityId,
            value: T::Balance,
            nonce: u16,
            signature: T::OffChainSignature
        ) -> DispatchResult {
            let sender = ensure_signed(origin)?;
            ticker.canonize();
            ensure!(!Self::authentication_nonce((ticker, holder_did, nonce)), "Signature already used");

            let msg = SignData {
                custodian_did: custodian_did,
                holder_did: holder_did,
                ticker,
                value,
                nonce
            };
            // holder_account_id should be a part of the holder_did
            ensure!(signature.verify(&msg.encode()[..], &holder_account_id), "Invalid signature");
            let sender_signer = Signatory::AccountKey(AccountKey::try_from(sender.encode())?);
            ensure!(
                <identity::Module<T>>::is_signer_authorized(caller_did, &sender_signer),
                "sender must be a signing key for DID"
            );
            // Validate the holder signing key
            let holder_signer = Signatory::AccountKey(AccountKey::try_from(holder_account_id.encode())?);
            ensure!(
                <identity::Module<T>>::is_signer_authorized(holder_did, &holder_signer),
                "holder signing key must be a signing key for holder DID"
            );
            Self::_increase_custody_allowance(ticker, holder_did, custodian_did, value)?;
            <AuthenticationNonce>::insert((ticker, holder_did, nonce), true);
            Ok(())
        }

        /// Used to transfer the tokens by the approved custodian
        ///
        /// # Arguments
        /// * `origin` Signing key of the custodian
        /// * `ticker` Ticker of the token
        /// * `holder_did` DID of the token holder (i.e whom balance get reduced)
        /// * `custodian_did` DID of the custodian (i.e who has the valid approved allowance)
        /// * `receiver_did` DID of the receiver
        /// * `value` Amount of tokens need to transfer
        pub fn transfer_by_custodian(
            origin,
            ticker: Ticker,
            holder_did: IdentityId,
            custodian_did: IdentityId,
            receiver_did: IdentityId,
            value: T::Balance
        ) -> DispatchResult {
            let sender = ensure_signed(origin)?;
            let sender_signer = Signatory::AccountKey( AccountKey::try_from(sender.encode())?);
            // Check that sender is allowed to act on behalf of `did`
            ensure!(
                <identity::Module<T>>::is_signer_authorized(custodian_did, &sender_signer),
                "sender must be a signing key for DID"
            );
            ticker.canonize();
            let mut custodian_allowance = Self::custodian_allowance((ticker, holder_did, custodian_did));
            // Check whether the custodian has enough allowance or not
            ensure!(custodian_allowance >= value, "Insufficient allowance");
            // using checked_sub (safe math) to avoid underflow
            custodian_allowance = custodian_allowance.checked_sub(&value).ok_or("underflow in calculating allowance")?;
            // using checked_sub (safe math) to avoid underflow
            let new_total_allowance = Self::total_custody_allowance((ticker, holder_did))
                .checked_sub(&value)
                .ok_or("underflow in calculating the total allowance")?;
            // Validate the transfer
            ensure!(Self::_is_valid_transfer(&ticker, sender, Some(holder_did), Some(receiver_did), value)? == ERC1400_TRANSFER_SUCCESS, "Transfer restrictions failed");
            Self::_transfer(&ticker, holder_did, receiver_did, value)?;
            // Update Storage of allowance
            <CustodianAllowance<T>>::insert((ticker, custodian_did, holder_did), &custodian_allowance);
            <TotalCustodyAllowance<T>>::insert((ticker, holder_did), new_total_allowance);
            Self::deposit_event(RawEvent::CustodyTransfer(ticker, custodian_did, holder_did, receiver_did, value));
            Ok(())
        }

        /// Sets the name of the current funding round.
        ///
        /// # Arguments
        /// * `origin` - the signing key of the token owner DID.
        /// * `did` - the token owner DID.
        /// * `ticker` - the ticker of the token.
        /// * `name` - the desired name of the current funding round.
        pub fn set_funding_round(origin, did: IdentityId, ticker: Ticker, name: Vec<u8>) -> DispatchResult {
            let sender = ensure_signed(origin)?;
            let signer = Signatory::AccountKey(AccountKey::try_from(sender.encode())?);
            // Check that sender is allowed to act on behalf of `did`
            ensure!(<identity::Module<T>>::is_signer_authorized(did, &signer),
                    "sender must be a signing key for DID");
            ticker.canonize();
            ensure!(Self::is_owner(&ticker, did), "DID is not of the asset owner");
            <FundingRound>::insert(ticker, name.clone());
            Self::deposit_event(RawEvent::FundingRound(ticker, name));
            Ok(())
        }

        /// Updates the asset identifiers. Can only be called by the token owner.
        ///
        /// # Arguments
        /// * `origin` - the signing key of the token owner
        /// * `did` - the DID of the token owner
        /// * `ticker` - the ticker of the token
        /// * `identifiers` - the asset identifiers to be updated in the form of a vector of pairs
        ///    of `IdentifierType` and `Vec<u8>` value.
        pub fn update_identifiers(
            origin,
            did: IdentityId,
            ticker: Ticker,
            identifiers: Vec<(IdentifierType, Vec<u8>)>
        ) -> DispatchResult {
            let sender = ensure_signed(origin)?;
            let sender_signer = Signatory::AccountKey(AccountKey::try_from(sender.encode())?);
            ensure!(<identity::Module<T>>::is_signer_authorized(did, &sender_signer),
                    "sender must be a signing key for DID");
            ticker.canonize();
            ensure!(Self::is_owner(&ticker, did), "user is not authorized");
            for (typ, val) in &identifiers {
                <Identifiers>::insert((ticker, typ.clone()), val.clone());
            }
            Self::deposit_event(RawEvent::IdentifiersUpdated(ticker, identifiers));
            Ok(())
        }

        /// Whitelisting the Smart-Extension address for a given ticker
        ///
        /// # Arguments
        /// * `origin` - Signatory who owns to ticker/asset
        /// * `ticker` - ticker for whom extension get added
        /// * `extension_details` - Details of the smart extension
        pub fn add_extension(origin, ticker: Ticker, extension_details: SmartExtension<T::AccountId>) -> DispatchResult {
            let sender = ensure_signed(origin)?;
            let sender_key = AccountKey::try_from(sender.encode())?;
            let my_did =  match <identity::Module<T>>::current_did() {
                Some(x) => x,
                None => {
                    if let Some(did) = <identity::Module<T>>::get_identity(&sender_key) {
                        did
                    } else {
                        return Err(Error::<T>::DIDNotFound.into());
                    }
                }
            };
            ticker.canonize();
            ensure!(Self::is_owner(&ticker, my_did), Error::<T>::UnAuthorized);

            // Verify the details of smart extension & store it
            ensure!(!<ExtensionDetails<T>>::exists((ticker, &extension_details.extension_id)), Error::<T>::ExtensionAlreadyPresent);
            <ExtensionDetails<T>>::insert((ticker, &extension_details.extension_id), extension_details.clone());
            <Extensions<T>>::mutate((ticker, &extension_details.extension_type), |ids| {
                ids.push(extension_details.extension_id.clone())
            });
            Self::deposit_event(RawEvent::ExtensionAdded(ticker, extension_details.extension_id, extension_details.extension_name, extension_details.extension_type));
            Ok(())
        }

        /// Archived the extension. Extension will not be used to verify the compliance or any smart logic it posses
        ///
        /// # Arguments
        /// * `origin` - Signatory who owns the ticker/asset.
        /// * `ticker` - Ticker symbol of the asset.
        /// * `extension_id` - AccountId of the extension that need to be archived
        pub fn archive_extension(origin, ticker: Ticker, extension_id: T::AccountId) -> DispatchResult {
            let sender = ensure_signed(origin)?;
            let sender_key = AccountKey::try_from(sender.encode())?;
            let my_did =  match <identity::Module<T>>::current_did() {
                Some(x) => x,
                None => {
                    if let Some(did) = <identity::Module<T>>::get_identity(&sender_key) {
                        did
                    } else {
                        return Err(Error::<T>::DIDNotFound.into());
                    }
                }
            };
            ticker.canonize();
            ensure!(Self::is_owner(&ticker, my_did), Error::<T>::UnAuthorized);
            ensure!(<ExtensionDetails<T>>::exists((ticker, &extension_id)), "Smart extension not exists");
            // Mutate the extension details
            ensure!(!(<ExtensionDetails<T>>::get((ticker, &extension_id))).is_archive, Error::<T>::AlreadyArchived);
            <ExtensionDetails<T>>::mutate((ticker, &extension_id), |details| { details.is_archive = true; });
            Self::deposit_event(RawEvent::ExtensionArchived(ticker, extension_id));
            Ok(())
        }

        /// Archived the extension. Extension will not be used to verify the compliance or any smart logic it posses
        ///
        /// # Arguments
        /// * `origin` - Signatory who owns the ticker/asset.
        /// * `ticker` - Ticker symbol of the asset.
        /// * `extension_id` - AccountId of the extension that need to be un-archived
        pub fn unarchive_extension(origin, ticker: Ticker, extension_id: T::AccountId) -> DispatchResult {
            let sender = ensure_signed(origin)?;
            let sender_key = AccountKey::try_from(sender.encode())?;
            let my_did =  match <identity::Module<T>>::current_did() {
                Some(x) => x,
                None => {
                    if let Some(did) = <identity::Module<T>>::get_identity(&sender_key) {
                        did
                    } else {
                        return Err(Error::<T>::DIDNotFound.into());
                    }
                }
            };
            ticker.canonize();
            ensure!(Self::is_owner(&ticker, my_did), Error::<T>::UnAuthorized);
            ensure!(<ExtensionDetails<T>>::exists((ticker, &extension_id)), "Smart extension not exists");
            // Mutate the extension details
            ensure!((<ExtensionDetails<T>>::get((ticker, &extension_id))).is_archive, Error::<T>::AlreadyUnArchived);
            <ExtensionDetails<T>>::mutate((ticker, &extension_id), |details| { details.is_archive = false; });
            Self::deposit_event(RawEvent::ExtensionUnArchived(ticker, extension_id));
            Ok(())
        }
    }
}

decl_event! {
    pub enum Event<T>
        where
        Balance = <T as balances::Trait>::Balance,
        Moment = <T as pallet_timestamp::Trait>::Moment,
        AccountId = <T as frame_system::Trait>::AccountId,
    {
        /// event for transfer of tokens
        /// ticker, from DID, to DID, value
        Transfer(Ticker, IdentityId, IdentityId, Balance),
        /// event when an approval is made
        /// ticker, owner DID, spender DID, value
        Approval(Ticker, IdentityId, IdentityId, Balance),
        /// emit when tokens get issued
        /// ticker, beneficiary DID, value, funding round, total issued in this funding round
        Issued(Ticker, IdentityId, Balance, Vec<u8>, Balance),
        /// emit when tokens get redeemed
        /// ticker, DID, value
        Redeemed(Ticker, IdentityId, Balance),
        /// event for forced transfer of tokens
        /// ticker, controller DID, from DID, to DID, value, data, operator data
        ControllerTransfer(Ticker, IdentityId, IdentityId, IdentityId, Balance, Vec<u8>, Vec<u8>),
        /// event for when a forced redemption takes place
        /// ticker, controller DID, token holder DID, value, data, operator data
        ControllerRedemption(Ticker, IdentityId, IdentityId, Balance, Vec<u8>, Vec<u8>),
        /// Event for creation of the asset
        /// ticker, total supply, owner DID, divisibility, asset type
        IssuedToken(Ticker, Balance, IdentityId, bool, AssetType),
        /// Event emitted when a token identifiers are updated.
        /// ticker, a vector of (identifier type, identifier value)
        IdentifiersUpdated(Ticker, Vec<(IdentifierType, Vec<u8>)>),
        /// Event for change in divisibility
        /// ticker, divisibility
        DivisibilityChanged(Ticker, bool),
        /// can_transfer() output
        /// ticker, from_did, to_did, value, data, ERC1066 status
        /// 0 - OK
        /// 1,2... - Error, meanings TBD
        CanTransfer(Ticker, IdentityId, IdentityId, Balance, Vec<u8>, u32),
        /// An additional event to Transfer; emitted when transfer_with_data is called; similar to
        /// Transfer with data added at the end.
        /// ticker, from DID, to DID, value, data
        TransferWithData(Ticker, IdentityId, IdentityId, Balance, Vec<u8>),
        /// is_issuable() output
        /// ticker, return value (true if issuable)
        IsIssuable(Ticker, bool),
        /// get_document() output
        /// ticker, name, uri, hash, last modification date
        GetDocument(Ticker, Vec<u8>, Vec<u8>, Vec<u8>, Moment),
        /// emit when tokens transferred by the custodian
        /// ticker, custodian did, holder/from did, to did, amount
        CustodyTransfer(Ticker, IdentityId, IdentityId, IdentityId, Balance),
        /// emit when allowance get increased
        /// ticker, holder did, custodian did, oldAllowance, newAllowance
        CustodyAllowanceChanged(Ticker, IdentityId, IdentityId, Balance, Balance),
        /// emit when ticker is registered
        /// ticker, ticker owner, expiry
        TickerRegistered(Ticker, IdentityId, Option<Moment>),
        /// emit when ticker is transferred
        /// ticker, from, to
        TickerTransferred(Ticker, IdentityId, IdentityId),
        /// emit when token ownership is transferred
        /// ticker, from, to
        TokenOwnershipTransferred(Ticker, IdentityId, IdentityId),
        /// emit when ticker is registered
        /// ticker, current owner, approved owner
        TickerTransferApproval(Ticker, IdentityId, IdentityId),
        /// ticker transfer approval withdrawal
        /// ticker, approved did
        TickerTransferApprovalWithdrawal(Ticker, IdentityId),
        /// An event emitted when an asset is frozen.
        /// Parameter: ticker.
        Frozen(Ticker),
        /// An event emitted when an asset is unfrozen.
        /// Parameter: ticker.
        Unfrozen(Ticker),
        /// An event emitted when a token is renamed.
        /// Parameters: ticker, new token name.
        TokenRenamed(Ticker, Vec<u8>),
        /// An event carrying the name of the current funding round of a ticker.
        /// Parameters: ticker, funding round name.
        FundingRound(Ticker, Vec<u8>),
        /// Emitted when extension is added successfully
        /// ticker, extension AccountId, extension name, type of smart Extension
        ExtensionAdded(Ticker, AccountId, Vec<u8>, SmartExtensionType),
        /// Emitted when extension get archived
        /// ticker, AccountId
        ExtensionArchived(Ticker, AccountId),
        /// Emitted when extension get archived
        /// ticker, AccountId
        ExtensionUnArchived(Ticker, AccountId),
    }
}

decl_error! {
    pub enum Error for Module<T: Trait> {
        /// DID not found
        DIDNotFound,
        /// Not a ticker transfer auth
        NoTickerTransferAuth,
        /// Not a token ownership transfer auth
        NotTickerOwnershipTransferAuth,
        /// Not authorized
        UnAuthorized,
        /// when extension already archived
        AlreadyArchived,
        /// when extension already unarchived
        AlreadyUnArchived,
        /// when extension is already added
        ExtensionAlreadyPresent,
        /// when smart extension failed to execute result
        IncorrectResult
    }
}

pub trait AssetTrait<V, U> {
    fn total_supply(ticker: &Ticker) -> V;
    fn balance(ticker: &Ticker, did: IdentityId) -> V;
    fn _mint_from_sto(
        ticker: &Ticker,
        caller: U,
        sender_did: IdentityId,
        tokens_purchased: V,
    ) -> DispatchResult;
    fn is_owner(ticker: &Ticker, did: IdentityId) -> bool;
    fn get_balance_at(ticker: &Ticker, did: IdentityId, at: u64) -> V;
}

impl<T: Trait> AssetTrait<T::Balance, T::AccountId> for Module<T> {
    fn _mint_from_sto(
        ticker: &Ticker,
        caller: T::AccountId,
        sender: IdentityId,
        tokens_purchased: T::Balance,
    ) -> DispatchResult {
        Self::_mint(ticker, caller, sender, tokens_purchased)
    }

    fn is_owner(ticker: &Ticker, did: IdentityId) -> bool {
        Self::_is_owner(ticker, did)
    }

    /// Get the asset `id` balance of `who`.
    fn balance(ticker: &Ticker, who: IdentityId) -> T::Balance {
        Self::balance_of((*ticker, who))
    }

    // Get the total supply of an asset `id`
    fn total_supply(ticker: &Ticker) -> T::Balance {
        Self::token_details(ticker).total_supply
    }

    fn get_balance_at(ticker: &Ticker, did: IdentityId, at: u64) -> T::Balance {
        Self::get_balance_at(*ticker, did, at)
    }
}

/// This trait is used to call functions that accept transfer of a ticker or token ownership
pub trait AcceptTransfer {
    /// Accept and process a ticker transfer
    ///
    /// # Arguments
    /// * `to_did` did of the receiver
    /// * `auth_id` Authorization id of the authorization created by current ticker owner
    fn accept_ticker_transfer(to_did: IdentityId, auth_id: u64) -> DispatchResult;
    /// Accept and process a token ownership transfer
    ///
    /// # Arguments
    /// * `to_did` did of the receiver
    /// * `auth_id` Authorization id of the authorization created by current token owner
    fn accept_token_ownership_transfer(to_did: IdentityId, auth_id: u64) -> DispatchResult;
}

impl<T: Trait> AcceptTransfer for Module<T> {
    fn accept_ticker_transfer(to_did: IdentityId, auth_id: u64) -> DispatchResult {
        Self::_accept_ticker_transfer(to_did, auth_id)
    }

    fn accept_token_ownership_transfer(to_did: IdentityId, auth_id: u64) -> DispatchResult {
        Self::_accept_token_ownership_transfer(to_did, auth_id)
    }
}

/// All functions in the decl_module macro become part of the public interface of the module
/// If they are there, they are accessible via extrinsics calls whether they are public or not
/// However, in the impl module section (this, below) the functions can be public and private
/// Private functions are internal to this module e.g.: _transfer
/// Public functions can be called from other modules e.g.: lock and unlock (being called from the tcr module)
/// All functions in the impl module section are not part of public interface because they are not part of the Call enum
impl<T: Trait> Module<T> {
    // Public immutables
    pub fn _is_owner(ticker: &Ticker, did: IdentityId) -> bool {
        let token = Self::token_details(ticker);
        token.owner_did == did
    }

    pub fn is_ticker_available(ticker: &Ticker) -> bool {
        // Assumes uppercase ticker
        if <Tickers<T>>::exists(ticker) {
            let now = <pallet_timestamp::Module<T>>::get();
            if let Some(expiry) = Self::ticker_registration(*ticker).expiry {
                if now <= expiry {
                    return false;
                }
            } else {
                return false;
            }
        }
        return true;
    }

    pub fn is_ticker_registry_valid(ticker: &Ticker, did: IdentityId) -> bool {
        // Assumes uppercase ticker
        if <Tickers<T>>::exists(ticker) {
            let now = <pallet_timestamp::Module<T>>::get();
            let ticker_reg = Self::ticker_registration(ticker);
            if ticker_reg.owner == did {
                if let Some(expiry) = ticker_reg.expiry {
                    if now > expiry {
                        return false;
                    }
                } else {
                    return true;
                }
                return true;
            }
        }
        return false;
    }

    /// Returns 0 if ticker is registered to someone else
    /// 1 if ticker is available for registry
    /// 2 if ticker is already registered to provided did
    pub fn is_ticker_available_or_registered_to(
        ticker: &Ticker,
        did: IdentityId,
    ) -> TickerRegistrationStatus {
        // Assumes uppercase ticker
        if <Tickers<T>>::exists(ticker) {
            let ticker_reg = Self::ticker_registration(*ticker);
            if let Some(expiry) = ticker_reg.expiry {
                let now = <pallet_timestamp::Module<T>>::get();
                if now > expiry {
                    // ticker registered to someone but expired and can be registered again
                    return TickerRegistrationStatus::Available;
                } else if ticker_reg.owner == did {
                    // ticker is already registered to provided did (but may expire in future)
                    return TickerRegistrationStatus::RegisteredByDid;
                }
            } else if ticker_reg.owner == did {
                // ticker is already registered to provided did (and will never expire)
                return TickerRegistrationStatus::RegisteredByDid;
            }
            // ticker registered to someone else
            return TickerRegistrationStatus::RegisteredByOther;
        }
        // Ticker not registered yet
        return TickerRegistrationStatus::Available;
    }

    fn _register_ticker(
        ticker: &Ticker,
        sender: T::AccountId,
        to_did: IdentityId,
        expiry: Option<T::Moment>,
    ) {
        // charge fee
        Self::charge_ticker_registration_fee(ticker, sender.clone(), to_did);

        let ticker_registration = TickerRegistration {
            owner: to_did,
            expiry: expiry.clone(),
        };

        // Store ticker registration details
        <Tickers<T>>::insert(ticker, ticker_registration);

        Self::deposit_event(RawEvent::TickerRegistered(*ticker, to_did, expiry));
    }

    fn charge_ticker_registration_fee(_ticker: &Ticker, _sender: T::AccountId, _did: IdentityId) {
        //TODO: Charge fee
    }

    /// Get the asset `id` balance of `who`.
    pub fn balance(ticker: Ticker, did: IdentityId) -> T::Balance {
        ticker.canonize();
        Self::balance_of((ticker, did))
    }

    // Get the total supply of an asset `id`
    pub fn total_supply(ticker: Ticker) -> T::Balance {
        ticker.canonize();
        Self::token_details(ticker).total_supply
    }

    pub fn get_balance_at(ticker: Ticker, did: IdentityId, at: u64) -> T::Balance {
        ticker.canonize();
        let ticker_did = (ticker, did);
        if !<TotalCheckpoints>::exists(ticker) ||
            at == 0 || //checkpoints start from 1
            at > Self::total_checkpoints_of(&ticker)
        {
            // No checkpoints data exist
            return Self::balance_of(&ticker_did);
        }

        if <UserCheckpoints>::exists(&ticker_did) {
            let user_checkpoints = Self::user_checkpoints(&ticker_did);
            if at > *user_checkpoints.last().unwrap_or(&0) {
                // Using unwrap_or to be defensive.
                // or part should never be triggered due to the check on 2 lines above
                // User has not transacted after checkpoint creation.
                // This means their current balance = their balance at that cp.
                return Self::balance_of(&ticker_did);
            }
            // Uses the first checkpoint that was created after target checpoint
            // and the user has data for that checkpoint
            return Self::balance_at_checkpoint((
                ticker,
                did,
                Self::find_ceiling(&user_checkpoints, at),
            ));
        }
        // User has no checkpoint data.
        // This means that user's balance has not changed since first checkpoint was created.
        // Maybe the user never held any balance.
        return Self::balance_of(&ticker_did);
    }

    fn find_ceiling(arr: &Vec<u64>, key: u64) -> u64 {
        // This function assumes that key <= last element of the array,
        // the array consists of unique sorted elements,
        // array len > 0
        let mut end = arr.len();
        let mut start = 0;
        let mut mid = (start + end) / 2;

        while mid != 0 && end >= start {
            // Due to our assumptions, we can even remove end >= start condition from here
            if key > arr[mid - 1] && key <= arr[mid] {
                // This condition and the fact that key <= last element of the array mean that
                // start should never become greater than end.
                return arr[mid];
            } else if key > arr[mid] {
                start = mid + 1;
            } else {
                end = mid;
            }
            mid = (start + end) / 2;
        }

        // This should only be reached when mid becomes 0.
        return arr[0];
    }

    fn _is_valid_transfer(
        ticker: &Ticker,
        extension_caller: T::AccountId,
        from_did: Option<IdentityId>,
        to_did: Option<IdentityId>,
        value: T::Balance,
    ) -> StdResult<u8, &'static str> {
        ensure!(!Self::frozen(ticker), "asset is frozen");
        let general_status_code =
            <general_tm::Module<T>>::verify_restriction(ticker, from_did, to_did, value)?;
        Ok(if general_status_code != ERC1400_TRANSFER_SUCCESS {
            general_status_code
        } else {
            let mut final_result = true;
            let mut is_valid = false;
            let mut is_in_valid = false;
            let mut force_valid = false;
            let tms = Self::extensions((ticker, SmartExtensionType::TransferManager))
                .into_iter()
                .filter(|tm| Self::extension_details((ticker, tm)).is_archive == false)
                .collect::<Vec<T::AccountId>>();
            if tms.len() > 0 {
                for tm in tms.into_iter() {
                    let result = Self::verify_transfer(
                        ticker,
                        extension_caller.clone(),
                        from_did,
                        to_did,
                        value,
                        tm,
                    );
                    if result == RestrictionResult::VALID {
                        is_valid = true;
                    } else if result == RestrictionResult::INVALID {
                        is_in_valid = true;
                    } else if result == RestrictionResult::FORCE_VALID {
                        force_valid = true;
                    } 
                }
                //is_valid = force_valid ? true : (is_in_valid ? false : is_valid);
                is_valid = if !force_valid {
                    if is_in_valid {
                        false
                    } else {
                        is_valid
                    }
                } else {
                    true
                };
                final_result = is_valid;
            }
            if final_result {
                return Ok(ERC1400_TRANSFER_SUCCESS);
            } else {
                return Ok(ERC1400_TRANSFER_FAILURE);
            }
        })
    }

    // the SimpleToken standard transfer function
    // internal
    fn _transfer(
        ticker: &Ticker,
        from_did: IdentityId,
        to_did: IdentityId,
        value: T::Balance,
    ) -> DispatchResult {
        // Granularity check
        ensure!(
            Self::check_granularity(ticker, value),
            "Invalid granularity"
        );
        let ticker_from_did = (*ticker, from_did);
        ensure!(
            <BalanceOf<T>>::exists(&ticker_from_did),
            "Account does not own this token"
        );
        let sender_balance = Self::balance_of(&ticker_from_did);
        ensure!(sender_balance >= value, "Not enough balance.");

        let updated_from_balance = sender_balance
            .checked_sub(&value)
            .ok_or("overflow in calculating balance")?;
        let ticker_to_did = (*ticker, to_did);
        let receiver_balance = Self::balance_of(ticker_to_did);
        let updated_to_balance = receiver_balance
            .checked_add(&value)
            .ok_or("overflow in calculating balance")?;

        Self::_update_checkpoint(ticker, from_did, sender_balance);
        Self::_update_checkpoint(ticker, to_did, receiver_balance);
        // reduce sender's balance
        <BalanceOf<T>>::insert(&ticker_from_did, updated_from_balance);

        // increase receiver's balance
        <BalanceOf<T>>::insert(ticker_to_did, updated_to_balance);

        // Update statistic info.
        <statistics::Module<T>>::update_transfer_stats(
            ticker,
            Some(updated_from_balance),
            Some(updated_to_balance),
            value,
        );

        Self::deposit_event(RawEvent::Transfer(ticker.clone(), from_did, to_did, value));
        Ok(())
    }

    pub fn _create_checkpoint(ticker: &Ticker) -> DispatchResult {
        if <TotalCheckpoints>::exists(ticker) {
            let mut checkpoint_count = Self::total_checkpoints_of(ticker);
            checkpoint_count = checkpoint_count
                .checked_add(1)
                .ok_or("overflow in adding checkpoint")?;
            <TotalCheckpoints>::insert(ticker, checkpoint_count);
            <CheckpointTotalSupply<T>>::insert(
                &(*ticker, checkpoint_count),
                Self::token_details(ticker).total_supply,
            );
        } else {
            <TotalCheckpoints>::insert(ticker, 1);
            <CheckpointTotalSupply<T>>::insert(
                &(*ticker, 1),
                Self::token_details(ticker).total_supply,
            );
        }
        Ok(())
    }

    fn _update_checkpoint(ticker: &Ticker, user_did: IdentityId, user_balance: T::Balance) {
        if <TotalCheckpoints>::exists(ticker) {
            let checkpoint_count = Self::total_checkpoints_of(ticker);
            let ticker_user_did_checkpont = (*ticker, user_did, checkpoint_count);
            if !<CheckpointBalance<T>>::exists(&ticker_user_did_checkpont) {
                <CheckpointBalance<T>>::insert(&ticker_user_did_checkpont, user_balance);
                <UserCheckpoints>::mutate(&(*ticker, user_did), |user_checkpoints| {
                    user_checkpoints.push(checkpoint_count);
                });
            }
        }
    }

    fn is_owner(ticker: &Ticker, did: IdentityId) -> bool {
        Self::_is_owner(ticker, did)
    }

    pub fn _mint(
        ticker: &Ticker,
        caller: T::AccountId,
        to_did: IdentityId,
        value: T::Balance,
    ) -> DispatchResult {
        // Granularity check
        ensure!(
            Self::check_granularity(ticker, value),
            "Invalid granularity"
        );
        //Increase receiver balance
        let ticker_to_did = (*ticker, to_did);
        let current_to_balance = Self::balance_of(&ticker_to_did);
        let updated_to_balance = current_to_balance
            .checked_add(&value)
            .ok_or("overflow in calculating balance")?;
        // verify transfer check
        ensure!(
            Self::_is_valid_transfer(ticker, caller, None, Some(to_did), value)?
                == ERC1400_TRANSFER_SUCCESS,
            "Transfer restrictions failed"
        );

        // Read the token details
        let mut token = Self::token_details(ticker);
        let updated_total_supply = token
            .total_supply
            .checked_add(&value)
            .ok_or("overflow in calculating total supply")?;
        ensure!(
            updated_total_supply <= MAX_SUPPLY.into(),
            "Total supply above the limit"
        );
        //Increase total suply
        token.total_supply = updated_total_supply;

        Self::_update_checkpoint(ticker, to_did, current_to_balance);

        <BalanceOf<T>>::insert(&ticker_to_did, updated_to_balance);
        <Tokens<T>>::insert(ticker, token);
        let round = Self::funding_round(ticker);
        let ticker_round = (*ticker, round.clone());
        let issued_in_this_round = Self::issued_in_funding_round(&ticker_round)
            .checked_add(&value)
            .ok_or("current funding round total overflowed")?;
        <IssuedInFundingRound<T>>::insert(&ticker_round, issued_in_this_round);
        Self::deposit_event(RawEvent::Issued(
            *ticker,
            to_did,
            value,
            round,
            issued_in_this_round,
        ));

        Ok(())
    }

    fn check_granularity(ticker: &Ticker, value: T::Balance) -> bool {
        // Read the token details
        let token = Self::token_details(ticker);
        token.divisible || value % ONE_UNIT.into() == 0.into()
    }

    fn _check_custody_allowance(
        ticker: &Ticker,
        holder_did: IdentityId,
        value: T::Balance,
    ) -> DispatchResult {
        let remaining_balance = Self::balance_of(&(*ticker, holder_did))
            .checked_sub(&value)
            .ok_or("underflow in balance deduction")?;
        ensure!(
            remaining_balance >= Self::total_custody_allowance(&(*ticker, holder_did)),
            "Insufficient balance for transfer"
        );
        Ok(())
    }

    fn _increase_custody_allowance(
        ticker: Ticker,
        holder_did: IdentityId,
        custodian_did: IdentityId,
        value: T::Balance,
    ) -> DispatchResult {
        let new_custody_allowance = Self::total_custody_allowance((ticker, holder_did))
            .checked_add(&value)
            .ok_or("total custody allowance get overflowed")?;
        // Ensure that balance of the token holder should greater than or equal to the total custody allowance + value
        ensure!(
            Self::balance_of((ticker, holder_did)) >= new_custody_allowance,
            "Insufficient balance of holder did"
        );
        // Ensure the valid DID
        ensure!(
            <identity::DidRecords>::exists(custodian_did),
            "Invalid custodian DID"
        );

        let old_allowance = Self::custodian_allowance((ticker, holder_did, custodian_did));
        let new_current_allowance = old_allowance
            .checked_add(&value)
            .ok_or("allowance get overflowed")?;
        // Update Storage
        <CustodianAllowance<T>>::insert(
            (ticker, holder_did, custodian_did),
            &new_current_allowance,
        );
        <TotalCustodyAllowance<T>>::insert((ticker, holder_did), new_custody_allowance);
        Self::deposit_event(RawEvent::CustodyAllowanceChanged(
            ticker,
            holder_did,
            custodian_did,
            old_allowance,
            new_current_allowance,
        ));
        Ok(())
    }

    /// Accept and process a ticker transfer
    pub fn _accept_ticker_transfer(to_did: IdentityId, auth_id: u64) -> DispatchResult {
        ensure!(
            <identity::Authorizations<T>>::exists((Signatory::from(to_did), auth_id)),
            AuthorizationError::from(AuthorizationError::Invalid)
        );

        let auth = <identity::Module<T>>::authorizations((Signatory::from(to_did), auth_id));

        let ticker = match auth.authorization_data {
            AuthorizationData::TransferTicker(ticker) => {
                ticker.canonize();
                ticker
            }
            _ => return Err(Error::<T>::NoTickerTransferAuth.into()),
        };

        ensure!(!<Tokens<T>>::exists(&ticker), "token already created");
        let current_owner = Self::ticker_registration(&ticker).owner;

        <identity::Module<T>>::consume_auth(
            Signatory::from(current_owner),
            Signatory::from(to_did),
            auth_id,
        )?;

        <Tickers<T>>::mutate(&ticker, |tr| tr.owner = to_did);

        Self::deposit_event(RawEvent::TickerTransferred(ticker, current_owner, to_did));

        Ok(())
    }

    /// Accept and process a token ownership transfer
    pub fn _accept_token_ownership_transfer(to_did: IdentityId, auth_id: u64) -> DispatchResult {
        ensure!(
            <identity::Authorizations<T>>::exists((Signatory::from(to_did), auth_id)),
            AuthorizationError::from(AuthorizationError::Invalid)
        );

        let auth = <identity::Module<T>>::authorizations((Signatory::from(to_did), auth_id));

        let ticker = match auth.authorization_data {
            AuthorizationData::TransferTokenOwnership(ticker) => {
                ticker.canonize();
                ticker
            }
            _ => return Err(Error::<T>::NotTickerOwnershipTransferAuth.into()),
        };

        ensure!(<Tokens<T>>::exists(&ticker), "Token does not exist");
        let current_owner = Self::token_details(&ticker).owner_did;

        <identity::Module<T>>::consume_auth(
            Signatory::from(current_owner),
            Signatory::from(to_did),
            auth_id,
        )?;

        <Tokens<T>>::mutate(&ticker, |t| t.owner_did = to_did);
        <Tickers<T>>::mutate(&ticker, |t| t.owner = to_did);

        Self::deposit_event(RawEvent::TokenOwnershipTransferred(
            ticker,
            current_owner,
            to_did,
        ));

        Ok(())
    }

    pub fn verify_transfer(
        ticker: &Ticker,
        extension_caller: T::AccountId,
        from_did: Option<IdentityId>,
        to_did: Option<IdentityId>,
        value: T::Balance,
        dest: T::AccountId,
    ) -> RestrictionResult {
        // 4 byte selector of verify_transfer - 0xD9386E41
        let selector =
            &FunctionSelectorHasher::keccak256(&(b"verify_transfer".to_vec().as_slice()))[0..4];
        let balance_to = match to_did {
            Some(did) => T::Balance::encode(&<BalanceOf<T>>::get((ticker, &did))),
            None => T::Balance::encode(&(0.into())),
        };
        let balance_from = match from_did {
            Some(did) => T::Balance::encode(&<BalanceOf<T>>::get((ticker, &did))),
            None => T::Balance::encode(&(0.into())),
        };
        let encoded_to = Option::<IdentityId>::encode(&to_did);
        let encoded_from = Option::<IdentityId>::encode(&from_did);
        let encoded_value = T::Balance::encode(&value);
        let total_supply = T::Balance::encode(&<Tokens<T>>::get(&ticker).total_supply);

        // Creation of the encoded data for the verifyTransfer function of the extension
        // i.e fn verify_transfer(
        //        from: AccountId,
        //        to: AccountId,
        //        value: Balance,
        //        balance_from: Balance,
        //        balance_to: Balance,
        //        total_supply: Balance
        //    ) -> RestrictionResult { }

        let encoded_data = [
            &selector[..],
            &encoded_from[..],
            &encoded_to[..],
            &encoded_value[..],
            &balance_from[..],
            &balance_to[..],
            &total_supply[..],
        ]
        .concat();

        // Calling extension to verify the compliance rule
        // native currency value should be `0` as no funds need to transfer to the smart extension
        // We are passing arbitrary high `gas_limit` value to make sure extension's function execute successfully
        // TODO: Once gas estimate function will be introduced, arbitrary gas value will be replaced by the estimated gas
        let is_allowed =
            Self::call_extension(extension_caller, dest, 0.into(), 5000000, encoded_data);
        if is_allowed.is_success() {
            if let Ok(allowed) = RestrictionResult::decode(&mut &is_allowed.data[..]) {
                return allowed;
            } else {
                return RestrictionResult::INVALID;
            }
        } else {
            return RestrictionResult::INVALID;
        }
    }

    /// A helper function that is used to call the smart extension function.
    ///
    /// # Arguments
    /// * `from` - Caller of the extension
    /// * `dest` - Address/AccountId of the smart extension whom get called
    /// * `value` - Amount of native currency that need to transfer to the extension
    /// * `gas_limit` - Maximum amount of gas passed to successfully execute the function
    /// * `data` - Encoded data that contains function selector and function arguments values.
    pub fn call_extension(
        from: T::AccountId,
        dest: T::AccountId,
        value: T::Balance,
        gas_limit: Gas,
        data: Vec<u8>,
    ) -> ExecReturnValue {
        // TODO: Fix the value conversion into Currency
        match <pallet_contracts::Module<T>>::bare_call(from, dest, 0.into(), gas_limit, data) {
            Ok(encoded_value) => {
                return encoded_value;
            }
            Err(err) => {
                let reason: &'static str = err.reason.into();
                // status 0 is used for extension call successfully executed
                return ExecReturnValue {
                    status: 1,
                    data: reason.as_bytes().to_vec(),
                };
            }
        }
    }
}<|MERGE_RESOLUTION|>--- conflicted
+++ resolved
@@ -599,12 +599,8 @@
         /// * `to_did` DID to whom token is being transferred
         /// * `value` Amount of the token for transfer
         pub fn transfer_from(origin, did: IdentityId, ticker: Ticker, from_did: IdentityId, to_did: IdentityId, value: T::Balance) -> DispatchResult {
-<<<<<<< HEAD
-            let sender = ensure_signed(origin)?;
-            let signer = Signer::AccountKey(AccountKey::try_from(&sender.encode())?);
-=======
-            let spender = Signatory::AccountKey(AccountKey::try_from(ensure_signed(origin)?.encode())?);
->>>>>>> c8adc079
+            let sender = ensure_signed(origin)?;
+            let signer = Signatory::AccountKey(AccountKey::try_from(&sender.encode())?);
 
             // Check that spender is allowed to act on behalf of `did`
             ensure!(<identity::Module<T>>::is_signer_authorized(did, &signer), "sender must be a signing key for DID");
@@ -1740,7 +1736,7 @@
                         is_in_valid = true;
                     } else if result == RestrictionResult::FORCE_VALID {
                         force_valid = true;
-                    } 
+                    }
                 }
                 //is_valid = force_valid ? true : (is_in_valid ? false : is_valid);
                 is_valid = if !force_valid {

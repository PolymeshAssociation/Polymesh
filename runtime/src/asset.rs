--- conflicted
+++ resolved
@@ -189,11 +189,7 @@
         TickerRegistrationFee get(fn ticker_registration_fee) config(): T::Balance;
         /// Checkpoints created per token
         /// (ticker) -> no. of checkpoints
-<<<<<<< HEAD
-        pub TotalCheckpoints get(total_checkpoints_of): map Vec<u8> => u64;
-=======
         pub TotalCheckpoints get(fn total_checkpoints_of): map Ticker => u64;
->>>>>>> ba512122
         /// Total supply of the token at the checkpoint
         /// (ticker, checkpointId) -> total supply at given checkpoint
         pub CheckpointTotalSupply get(fn total_supply_at): map (Ticker, u64) => T::Balance;
@@ -2603,11 +2599,7 @@
     #[test]
     fn checkpoints_fuzz_test() {
         println!("Starting");
-<<<<<<< HEAD
-        for _i in 0..10 {
-=======
         for _ in 0..10 {
->>>>>>> ba512122
             // When fuzzing in local, feel free to bump this number to add more fuzz runs.
             identity_owned_by_alice().execute_with(|| {
                 let now = Utc::now();

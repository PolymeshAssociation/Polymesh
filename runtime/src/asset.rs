--- conflicted
+++ resolved
@@ -596,12 +596,8 @@
         /// * `to_did` DID to whom token is being transferred
         /// * `value` Amount of the token for transfer
         pub fn transfer_from(origin, did: IdentityId, ticker: Ticker, from_did: IdentityId, to_did: IdentityId, value: T::Balance) -> DispatchResult {
-<<<<<<< HEAD
-            let sender = ensure_signed(origin)?;
-            let signer = Signer::Key(Key::try_from(sender.encode())?);
-=======
-            let spender = Signer::AccountKey(AccountKey::try_from(ensure_signed(origin)?.encode())?);
->>>>>>> 241e4b46
+            let sender = ensure_signed(origin)?;
+            let signer = Signer::AccountKey(AccountKey::try_from(ensure_signed(origin)?.encode())?);
 
             // Check that spender is allowed to act on behalf of `did`
             ensure!(<identity::Module<T>>::is_signer_authorized(did, &signer), "sender must be a signing key for DID");

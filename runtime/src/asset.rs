--- conflicted
+++ resolved
@@ -1647,6 +1647,7 @@
         assert_err, assert_noop, assert_ok, dispatch::DispatchResult, impl_outer_origin,
         parameter_types,
     };
+    use frame_system::EnsureSignedBy;
     use lazy_static::lazy_static;
     use sp_core::{crypto::key_types, H256};
     use sp_runtime::{
@@ -1655,11 +1656,6 @@
         AnySignature, KeyTypeId, Perbill,
     };
     use std::sync::{Arc, Mutex};
-<<<<<<< HEAD
-=======
-    use substrate_primitives::{Blake2Hasher, H256};
-    use system::EnsureSignedBy;
->>>>>>> e810c00d
     use test_client::{self, AccountKeyring};
 
     type SessionIndex = u32;

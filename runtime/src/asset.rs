--- conflicted
+++ resolved
@@ -60,27 +60,15 @@
 use codec::Encode;
 use core::result::Result as StdResult;
 use currency::*;
-<<<<<<< HEAD
 use frame_support::{
     decl_error, decl_event, decl_module, decl_storage,
     dispatch::DispatchResult,
-=======
-use primitives::{AuthorizationData, AuthorizationError, IdentityId, Key, Signer, Ticker};
-use rstd::{convert::TryFrom, prelude::*};
-use session;
-use sr_primitives::traits::{CheckedAdd, CheckedSub, Verify};
-#[cfg(feature = "std")]
-use sr_primitives::{Deserialize, Serialize};
-use srml_support::{
-    decl_event, decl_module, decl_storage,
-    dispatch::Result,
->>>>>>> 817c0e80
     ensure,
     traits::{Currency, ExistenceRequirement, WithdrawReason},
 };
 use frame_system::{self as system, ensure_signed};
 use pallet_session;
-use primitives::{AuthorizationData, AuthorizationError, IdentityId, Key, Signer};
+use primitives::{AuthorizationData, AuthorizationError, IdentityId, Key, Signer, Ticker};
 use sp_runtime::traits::{CheckedAdd, CheckedSub, Verify};
 #[cfg(feature = "std")]
 use sp_runtime::{Deserialize, Serialize};
@@ -177,62 +165,58 @@
 decl_storage! {
     trait Store for Module<T: Trait> as Asset {
         /// The DID of the fee collector
-        FeeCollector get(fee_collector) config(): T::AccountId;
+        FeeCollector get(fn fee_collector) config(): T::AccountId;
         /// Ticker registration details
         /// (ticker) -> TickerRegistration
-        pub Tickers get(ticker_registration): map Ticker => TickerRegistration<T::Moment>;
+        pub Tickers get(fn ticker_registration): map Ticker => TickerRegistration<T::Moment>;
         /// Ticker registration config
         /// (ticker) -> TickerRegistrationConfig
-        pub TickerConfig get(ticker_registration_config) config(): TickerRegistrationConfig<T::Moment>;
+        pub TickerConfig get(fn ticker_registration_config) config(): TickerRegistrationConfig<T::Moment>;
         /// details of the token corresponding to the token ticker
         /// (ticker) -> SecurityToken details [returns SecurityToken struct]
-        pub Tokens get(token_details): map Ticker => SecurityToken<T::Balance>;
+        pub Tokens get(fn token_details): map Ticker => SecurityToken<T::Balance>;
         /// Used to store the securityToken balance corresponds to ticker and Identity
         /// (ticker, DID) -> balance
-        pub BalanceOf get(balance_of): map (Ticker, IdentityId) => T::Balance;
+        pub BalanceOf get(fn balance_of): map (Ticker, IdentityId) => T::Balance;
         /// A map of asset identifiers whose keys are pairs of a ticker name and an `IdentifierType`
         /// and whose values are byte vectors.
-        pub Identifiers get(identifiers): map (Ticker, IdentifierType) => Vec<u8>;
+        pub Identifiers get(fn identifiers): map (Ticker, IdentifierType) => Vec<u8>;
         /// (ticker, sender (DID), spender(DID)) -> allowance amount
-        Allowance get(allowance): map (Ticker, IdentityId, IdentityId) => T::Balance;
+        Allowance get(fn allowance): map (Ticker, IdentityId, IdentityId) => T::Balance;
         /// cost in base currency to create a token
-        AssetCreationFee get(asset_creation_fee) config(): T::Balance;
+        AssetCreationFee get(fn asset_creation_fee) config(): T::Balance;
         /// cost in base currency to register a ticker
-        TickerRegistrationFee get(ticker_registration_fee) config(): T::Balance;
+        TickerRegistrationFee get(fn ticker_registration_fee) config(): T::Balance;
         /// Checkpoints created per token
         /// (ticker) -> no. of checkpoints
-<<<<<<< HEAD
-        pub TotalCheckpoints get(total_checkpoints_of): map Vec<u8> => u64;
-=======
-        pub TotalCheckpoints get(total_checkpoints_of): map Ticker => u64;
->>>>>>> 817c0e80
+        pub TotalCheckpoints get(fn total_checkpoints_of): map Ticker => u64;
         /// Total supply of the token at the checkpoint
         /// (ticker, checkpointId) -> total supply at given checkpoint
-        pub CheckpointTotalSupply get(total_supply_at): map (Ticker, u64) => T::Balance;
+        pub CheckpointTotalSupply get(fn total_supply_at): map (Ticker, u64) => T::Balance;
         /// Balance of a DID at a checkpoint
         /// (ticker, DID, checkpoint ID) -> Balance of a DID at a checkpoint
-        CheckpointBalance get(balance_at_checkpoint): map (Ticker, IdentityId, u64) => T::Balance;
+        CheckpointBalance get(fn balance_at_checkpoint): map (Ticker, IdentityId, u64) => T::Balance;
         /// Last checkpoint updated for a DID's balance
         /// (ticker, DID) -> List of checkpoints where user balance changed
-        UserCheckpoints get(user_checkpoints): map (Ticker, IdentityId) => Vec<u64>;
+        UserCheckpoints get(fn user_checkpoints): map (Ticker, IdentityId) => Vec<u64>;
         /// The documents attached to the tokens
         /// (ticker, document name) -> (URI, document hash)
-        Documents get(documents): map (Ticker, Vec<u8>) => (Vec<u8>, Vec<u8>, T::Moment);
+        Documents get(fn documents): map (Ticker, Vec<u8>) => (Vec<u8>, Vec<u8>, T::Moment);
         /// Allowance provided to the custodian
         /// (ticker, token holder, custodian) -> balance
-        pub CustodianAllowance get(custodian_allowance): map(Ticker, IdentityId, IdentityId) => T::Balance;
+        pub CustodianAllowance get(fn custodian_allowance): map(Ticker, IdentityId, IdentityId) => T::Balance;
         /// Total custodian allowance for a given token holder
         /// (ticker, token holder) -> balance
-        pub TotalCustodyAllowance get(total_custody_allowance): map(Ticker, IdentityId) => T::Balance;
+        pub TotalCustodyAllowance get(fn total_custody_allowance): map(Ticker, IdentityId) => T::Balance;
         /// Store the nonce for off chain signature to increase the custody allowance
         /// (ticker, token holder, nonce) -> bool
-        AuthenticationNonce get(authentication_nonce): map(Ticker, IdentityId, u16) => bool;
+        AuthenticationNonce get(fn authentication_nonce): map(Ticker, IdentityId, u16) => bool;
         /// The name of the current funding round.
         /// ticker -> funding round
-        FundingRound get(funding_round): map Ticker => Vec<u8>;
+        FundingRound get(fn funding_round): map Ticker => Vec<u8>;
         /// The total balances of tokens issued in all recorded funding rounds.
         /// (ticker, funding round) -> balance
-        IssuedInFundingRound get(issued_in_funding_round): map (Ticker, Vec<u8>) => T::Balance;
+        IssuedInFundingRound get(fn issued_in_funding_round): map (Ticker, Vec<u8>) => T::Balance;
     }
 }
 
@@ -250,13 +234,8 @@
         ///
         /// # Arguments
         /// * `origin` It contains the signing key of the caller (i.e who signed the transaction to execute this function)
-<<<<<<< HEAD
-        /// * `_ticker` ticker to register
-        pub fn register_ticker(origin, _ticker: Vec<u8>) -> DispatchResult {
-=======
         /// * `ticker` ticker to register
-        pub fn register_ticker(origin, ticker: Ticker) -> Result {
->>>>>>> 817c0e80
+        pub fn register_ticker(origin, ticker: Ticker) -> DispatchResult {
             let sender = ensure_signed(origin)?;
             let sender_key = Key::try_from(sender.encode())?;
             let signer = Signer::Key(sender_key.clone());
@@ -343,16 +322,6 @@
         /// & the balance of the owner is set to total supply
         ///
         /// # Arguments
-<<<<<<< HEAD
-        /// * `origin` It contains the signing key of the caller (i.e who signed the transaction to execute this function)
-        /// * `did` DID of the creator of the token or the owner of the token
-        /// * `name` Name of the token
-        /// * `_ticker` Symbol of the token
-        /// * `total_supply` Total supply of the token
-        /// * `divisible` boolean to identify the divisibility status of the token.
-        pub fn create_token(origin, did: IdentityId, name: Vec<u8>, _ticker: Vec<u8>, total_supply: T::Balance, divisible: bool) -> DispatchResult {
-            let ticker = utils::bytes_to_upper(_ticker.as_slice());
-=======
         /// * `origin` - contains the signing key of the caller (i.e who signed the transaction to execute this function).
         /// * `did` - the DID of the creator of the token or the owner of the token.
         /// * `name` - the name of the token.
@@ -370,8 +339,7 @@
             divisible: bool,
             asset_type: AssetType,
             identifiers: Vec<(IdentifierType, Vec<u8>)>
-        ) -> Result {
->>>>>>> 817c0e80
+        ) -> DispatchResult {
             let sender = ensure_signed(origin)?;
             let signer = Signer::Key(Key::try_from(sender.encode())?);
 
@@ -458,12 +426,7 @@
         /// * `origin` - the signing key of the sender
         /// * `ticker` - the ticker of the token
         /// * `name` - the new name of the token
-<<<<<<< HEAD
-        pub fn rename_token(origin, ticker: Vec<u8>, name: Vec<u8>) -> DispatchResult {
-            let ticker = utils::bytes_to_upper(ticker.as_slice());
-=======
-        pub fn rename_token(origin, ticker: Ticker, name: Vec<u8>) -> Result {
->>>>>>> 817c0e80
+        pub fn rename_token(origin, ticker: Ticker, name: Vec<u8>) -> DispatchResult {
             let sender = ensure_signed(origin)?;
             let signer = Signer::Key(Key::try_from(sender.encode())?);
             ticker.canonize();
@@ -484,12 +447,7 @@
         /// * `ticker` Ticker of the token
         /// * `to_did` DID of the `to` token holder, to whom token needs to transferred
         /// * `value` Value that needs to transferred
-<<<<<<< HEAD
-        pub fn transfer(_origin, did: IdentityId, _ticker: Vec<u8>, to_did: IdentityId, value: T::Balance) -> DispatchResult {
-            let ticker = utils::bytes_to_upper(_ticker.as_slice());
-=======
-        pub fn transfer(_origin, did: IdentityId, ticker: Ticker, to_did: IdentityId, value: T::Balance) -> Result {
->>>>>>> 817c0e80
+        pub fn transfer(_origin, did: IdentityId, ticker: Ticker, to_did: IdentityId, value: T::Balance) -> DispatchResult {
             let sender = ensure_signed(_origin)?;
             let signer = Signer::Key(Key::try_from(sender.encode())?);
 
@@ -515,12 +473,7 @@
         /// * `value` Amount of tokens.
         /// * `data` Some off chain data to validate the restriction.
         /// * `operator_data` It is a string which describes the reason of this control transfer call.
-<<<<<<< HEAD
-        pub fn controller_transfer(_origin, did: IdentityId, _ticker: Vec<u8>, from_did: IdentityId, to_did: IdentityId, value: T::Balance, data: Vec<u8>, operator_data: Vec<u8>) -> DispatchResult {
-            let ticker = utils::bytes_to_upper(_ticker.as_slice());
-=======
-        pub fn controller_transfer(_origin, did: IdentityId, ticker: Ticker, from_did: IdentityId, to_did: IdentityId, value: T::Balance, data: Vec<u8>, operator_data: Vec<u8>) -> Result {
->>>>>>> 817c0e80
+        pub fn controller_transfer(_origin, did: IdentityId, ticker: Ticker, from_did: IdentityId, to_did: IdentityId, value: T::Balance, data: Vec<u8>, operator_data: Vec<u8>) -> DispatchResult {
             let sender = ensure_signed(_origin)?;
             let signer = Signer::Key( Key::try_from(sender.encode())?);
 
@@ -544,12 +497,7 @@
         /// * `did` DID of the sender
         /// * `spender_did` DID of the spender
         /// * `value` Amount of the tokens approved
-<<<<<<< HEAD
-        fn approve(_origin, did: IdentityId, _ticker: Vec<u8>, spender_did: IdentityId, value: T::Balance) -> DispatchResult {
-            let ticker = utils::bytes_to_upper(_ticker.as_slice());
-=======
-        fn approve(_origin, did: IdentityId, ticker: Ticker, spender_did: IdentityId, value: T::Balance) -> Result {
->>>>>>> 817c0e80
+        fn approve(_origin, did: IdentityId, ticker: Ticker, spender_did: IdentityId, value: T::Balance) -> DispatchResult {
             let sender = ensure_signed(_origin)?;
             let signer = Signer::Key(Key::try_from(sender.encode())?);
 
@@ -576,13 +524,8 @@
         /// * `from_did` DID from whom token is being transferred
         /// * `to_did` DID to whom token is being transferred
         /// * `value` Amount of the token for transfer
-<<<<<<< HEAD
-        pub fn transfer_from(origin, did: IdentityId, _ticker: Vec<u8>, from_did: IdentityId, to_did: IdentityId, value: T::Balance) -> DispatchResult {
-            let spender = Signer::Key( Key::try_from( ensure_signed(origin)?.encode())?);
-=======
-        pub fn transfer_from(origin, did: IdentityId, ticker: Ticker, from_did: IdentityId, to_did: IdentityId, value: T::Balance) -> Result {
+        pub fn transfer_from(origin, did: IdentityId, ticker: Ticker, from_did: IdentityId, to_did: IdentityId, value: T::Balance) -> DispatchResult {
             let spender = Signer::Key(Key::try_from(ensure_signed(origin)?.encode())?);
->>>>>>> 817c0e80
 
             // Check that spender is allowed to act on behalf of `did`
             ensure!(<identity::Module<T>>::is_signer_authorized(did, &spender), "sender must be a signing key for DID");
@@ -613,12 +556,7 @@
         /// * `_origin` Signing key of the token owner. (Only token owner can call this function).
         /// * `did` DID of the token owner
         /// * `_ticker` Ticker of the token
-<<<<<<< HEAD
-        pub fn create_checkpoint(_origin, did: IdentityId, _ticker: Vec<u8>) -> DispatchResult {
-            let ticker = utils::bytes_to_upper(_ticker.as_slice());
-=======
-        pub fn create_checkpoint(_origin, did: IdentityId, ticker: Ticker) -> Result {
->>>>>>> 817c0e80
+        pub fn create_checkpoint(_origin, did: IdentityId, ticker: Ticker) -> DispatchResult {
             let sender = ensure_signed(_origin)?;
             let signer = Signer::Key(Key::try_from(sender.encode())?);
 
@@ -638,12 +576,7 @@
         /// * `ticker` Ticker of the token
         /// * `to_did` DID of the token holder to whom new tokens get issued.
         /// * `value` Amount of tokens that get issued
-<<<<<<< HEAD
-        pub fn issue(origin, did: IdentityId, ticker: Vec<u8>, to_did: IdentityId, value: T::Balance, _data: Vec<u8>) -> DispatchResult {
-            let upper_ticker = utils::bytes_to_upper(&ticker);
-=======
-        pub fn issue(origin, did: IdentityId, ticker: Ticker, to_did: IdentityId, value: T::Balance, _data: Vec<u8>) -> Result {
->>>>>>> 817c0e80
+        pub fn issue(origin, did: IdentityId, ticker: Ticker, to_did: IdentityId, value: T::Balance, _data: Vec<u8>) -> DispatchResult {
             let sender = ensure_signed(origin)?;
             let signer = Signer::Key(Key::try_from(sender.encode())?);
 
@@ -663,12 +596,7 @@
         /// * `ticker` Ticker of the token
         /// * `investor_dids` Array of the DID of the token holders to whom new tokens get issued.
         /// * `values` Array of the Amount of tokens that get issued
-<<<<<<< HEAD
-        pub fn batch_issue(origin, did: IdentityId, ticker: Vec<u8>, investor_dids: Vec<IdentityId>, values: Vec<T::Balance>) -> DispatchResult {
-            let ticker = utils::bytes_to_upper(ticker.as_slice());
-=======
-        pub fn batch_issue(origin, did: IdentityId, ticker: Ticker, investor_dids: Vec<IdentityId>, values: Vec<T::Balance>) -> Result {
->>>>>>> 817c0e80
+        pub fn batch_issue(origin, did: IdentityId, ticker: Ticker, investor_dids: Vec<IdentityId>, values: Vec<T::Balance>) -> DispatchResult {
             let sender = ensure_signed(origin)?;
             let signer = Signer::Key(Key::try_from(sender.encode())?);
 
@@ -743,12 +671,7 @@
         /// * `ticker` Ticker of the token
         /// * `value` Amount of the tokens needs to redeem
         /// * `_data` An off chain data blob used to validate the redeem functionality.
-<<<<<<< HEAD
-        pub fn redeem(_origin, did: IdentityId, _ticker: Vec<u8>, value: T::Balance, _data: Vec<u8>) -> DispatchResult {
-            let upper_ticker = utils::bytes_to_upper(_ticker.as_slice());
-=======
-        pub fn redeem(_origin, did: IdentityId, ticker: Ticker, value: T::Balance, _data: Vec<u8>) -> Result {
->>>>>>> 817c0e80
+        pub fn redeem(_origin, did: IdentityId, ticker: Ticker, value: T::Balance, _data: Vec<u8>) -> DispatchResult {
             let sender = ensure_signed(_origin)?;
             let signer = Signer::Key(Key::try_from(sender.encode())?);
 
@@ -799,12 +722,7 @@
         /// * `from_did` DID from whom balance get reduced
         /// * `value` Amount of the tokens needs to redeem
         /// * `_data` An off chain data blob used to validate the redeem functionality.
-<<<<<<< HEAD
-        pub fn redeem_from(_origin, did: IdentityId, _ticker: Vec<u8>, from_did: IdentityId, value: T::Balance, _data: Vec<u8>) -> DispatchResult {
-            let upper_ticker = utils::bytes_to_upper(_ticker.as_slice());
-=======
-        pub fn redeem_from(_origin, did: IdentityId, ticker: Ticker, from_did: IdentityId, value: T::Balance, _data: Vec<u8>) -> Result {
->>>>>>> 817c0e80
+        pub fn redeem_from(_origin, did: IdentityId, ticker: Ticker, from_did: IdentityId, value: T::Balance, _data: Vec<u8>) -> DispatchResult {
             let sender = ensure_signed(_origin)?;
             let signer = Signer::Key(Key::try_from(sender.encode())?);
 
@@ -862,12 +780,7 @@
         /// * `value` Amount of the tokens needs to redeem
         /// * `data` An off chain data blob used to validate the redeem functionality.
         /// * `operator_data` Any data blob that defines the reason behind the force redeem.
-<<<<<<< HEAD
-        pub fn controller_redeem(origin, did: IdentityId, ticker: Vec<u8>, token_holder_did: IdentityId, value: T::Balance, data: Vec<u8>, operator_data: Vec<u8>) -> DispatchResult {
-            let ticker = utils::bytes_to_upper(ticker.as_slice());
-=======
-        pub fn controller_redeem(origin, did: IdentityId, ticker: Ticker, token_holder_did: IdentityId, value: T::Balance, data: Vec<u8>, operator_data: Vec<u8>) -> Result {
->>>>>>> 817c0e80
+        pub fn controller_redeem(origin, did: IdentityId, ticker: Ticker, token_holder_did: IdentityId, value: T::Balance, data: Vec<u8>, operator_data: Vec<u8>) -> DispatchResult {
             let sender = ensure_signed(origin)?;
             let signer = Signer::Key(Key::try_from(sender.encode())?);
 
@@ -910,12 +823,7 @@
         /// * `origin` Signing key of the token owner.
         /// * `did` DID of the token owner
         /// * `ticker` Ticker of the token
-<<<<<<< HEAD
-        pub fn make_divisible(origin, did: IdentityId, ticker: Vec<u8>) -> DispatchResult {
-            let ticker = utils::bytes_to_upper(ticker.as_slice());
-=======
-        pub fn make_divisible(origin, did: IdentityId, ticker: Ticker) -> Result {
->>>>>>> 817c0e80
+        pub fn make_divisible(origin, did: IdentityId, ticker: Ticker) -> DispatchResult {
             let sender = ensure_signed(origin)?;
             let sender_signer = Signer::Key(Key::try_from(sender.encode())?);
 
@@ -950,13 +858,8 @@
             } else {
                 current_balance = current_balance - value;
             }
-<<<<<<< HEAD
-            if current_balance < Self::total_custody_allowance((ticker.clone(), from_did)) {
+            if current_balance < Self::total_custody_allowance((ticker, from_did)) {
                 sp_runtime::print("Insufficient balance");
-=======
-            if current_balance < Self::total_custody_allowance((ticker, from_did)) {
-                sr_primitives::print("Insufficient balance");
->>>>>>> 817c0e80
                 Self::deposit_event(RawEvent::CanTransfer(ticker, from_did, to_did, value, data, ERC1400_INSUFFICIENT_BALANCE as u32));
             } else {
                 match Self::_is_valid_transfer(&ticker, Some(from_did), Some(to_did), value) {
@@ -985,14 +888,9 @@
         /// * `to_did` DID to whom tokens will be transferred
         /// * `value` Amount of the tokens
         /// * `data` Off chain data blob to validate the transfer.
-<<<<<<< HEAD
-        pub fn transfer_with_data(origin, did: IdentityId, ticker: Vec<u8>, to_did: IdentityId, value: T::Balance, data: Vec<u8>) -> DispatchResult {
-            Self::transfer(origin, did, ticker.clone(), to_did, value)?;
-=======
-        pub fn transfer_with_data(origin, did: IdentityId, ticker: Ticker, to_did: IdentityId, value: T::Balance, data: Vec<u8>) -> Result {
+        pub fn transfer_with_data(origin, did: IdentityId, ticker: Ticker, to_did: IdentityId, value: T::Balance, data: Vec<u8>) -> DispatchResult {
             ticker.canonize();
             Self::transfer(origin, did, ticker, to_did, value)?;
->>>>>>> 817c0e80
             Self::deposit_event(RawEvent::TransferWithData(ticker, did, to_did, value, data));
             Ok(())
         }
@@ -1009,14 +907,9 @@
         /// * `to_did` DID to whom tokens will be transferred
         /// * `value` Amount of the tokens
         /// * `data` Off chain data blob to validate the transfer.
-<<<<<<< HEAD
-        pub fn transfer_from_with_data(origin, did: IdentityId, ticker: Vec<u8>, from_did: IdentityId, to_did: IdentityId, value: T::Balance, data: Vec<u8>) -> DispatchResult {
-            Self::transfer_from(origin, did, ticker.clone(), from_did,  to_did, value)?;
-=======
-        pub fn transfer_from_with_data(origin, did: IdentityId, ticker: Ticker, from_did: IdentityId, to_did: IdentityId, value: T::Balance, data: Vec<u8>) -> Result {
+        pub fn transfer_from_with_data(origin, did: IdentityId, ticker: Ticker, from_did: IdentityId, to_did: IdentityId, value: T::Balance, data: Vec<u8>) -> DispatchResult {
             ticker.canonize();
             Self::transfer_from(origin, did, ticker, from_did,  to_did, value)?;
->>>>>>> 817c0e80
             Self::deposit_event(RawEvent::TransferWithData(ticker, from_did, to_did, value, data));
             Ok(())
         }
@@ -1037,14 +930,9 @@
         /// * `_origin` Caller signing key
         /// * `ticker` Ticker of the token
         /// * `name` Name of the document
-<<<<<<< HEAD
-        pub fn get_document(_origin, ticker: Vec<u8>, name: Vec<u8>) -> DispatchResult {
-            let record = <Documents<T>>::get((ticker.clone(), name.clone()));
-=======
-        pub fn get_document(_origin, ticker: Ticker, name: Vec<u8>) -> Result {
+        pub fn get_document(_origin, ticker: Ticker, name: Vec<u8>) -> DispatchResult {
             ticker.canonize();
             let record = <Documents<T>>::get((ticker, name.clone()));
->>>>>>> 817c0e80
             Self::deposit_event(RawEvent::GetDocument(ticker, name, record.0, record.1, record.2));
             Ok(())
         }
@@ -1058,12 +946,7 @@
         /// * `name` Name of the document
         /// * `uri` Off chain URL of the document
         /// * `document_hash` Hash of the document to proof the incorruptibility of the document
-<<<<<<< HEAD
-        pub fn set_document(origin, did: IdentityId, ticker: Vec<u8>, name: Vec<u8>, uri: Vec<u8>, document_hash: Vec<u8>) -> DispatchResult {
-            let ticker = utils::bytes_to_upper(ticker.as_slice());
-=======
-        pub fn set_document(origin, did: IdentityId, ticker: Ticker, name: Vec<u8>, uri: Vec<u8>, document_hash: Vec<u8>) -> Result {
->>>>>>> 817c0e80
+        pub fn set_document(origin, did: IdentityId, ticker: Ticker, name: Vec<u8>, uri: Vec<u8>, document_hash: Vec<u8>) -> DispatchResult {
             let sender = ensure_signed(origin)?;
             let sender_signer = Signer::Key(Key::try_from(sender.encode())?);
 
@@ -1083,12 +966,7 @@
         /// * `did` DID of the token owner
         /// * `ticker` Ticker of the token
         /// * `name` Name of the document
-<<<<<<< HEAD
-        pub fn remove_document(origin, did: IdentityId, ticker: Vec<u8>, name: Vec<u8>) -> DispatchResult {
-            let ticker = utils::bytes_to_upper(ticker.as_slice());
-=======
-        pub fn remove_document(origin, did: IdentityId, ticker: Ticker, name: Vec<u8>) -> Result {
->>>>>>> 817c0e80
+        pub fn remove_document(origin, did: IdentityId, ticker: Ticker, name: Vec<u8>) -> DispatchResult {
             let sender = ensure_signed(origin)?;
             let sender_signer = Signer::Key(Key::try_from(sender.encode())?);
 
@@ -1114,12 +992,7 @@
         /// * `holder_did` DID of the token holder (i.e who wants to increase the custody allowance)
         /// * `custodian_did` DID of the custodian (i.e whom allowance provided)
         /// * `value` Allowance amount
-<<<<<<< HEAD
-        pub fn increase_custody_allowance(origin, ticker: Vec<u8>, holder_did: IdentityId, custodian_did: IdentityId, value: T::Balance) -> DispatchResult {
-            let ticker = utils::bytes_to_upper(ticker.as_slice());
-=======
-        pub fn increase_custody_allowance(origin, ticker: Ticker, holder_did: IdentityId, custodian_did: IdentityId, value: T::Balance) -> Result {
->>>>>>> 817c0e80
+        pub fn increase_custody_allowance(origin, ticker: Ticker, holder_did: IdentityId, custodian_did: IdentityId, value: T::Balance) -> DispatchResult {
             let sender = ensure_signed(origin)?;
             let sender_signer = Signer::Key( Key::try_from(sender.encode())?);
 
@@ -1155,12 +1028,7 @@
             value: T::Balance,
             nonce: u16,
             signature: T::OffChainSignature
-<<<<<<< HEAD
         ) -> DispatchResult {
-            let ticker = utils::bytes_to_upper(ticker.as_slice());
-=======
-        ) -> Result {
->>>>>>> 817c0e80
             let sender = ensure_signed(origin)?;
             ticker.canonize();
             ensure!(!Self::authentication_nonce((ticker, holder_did, nonce)), "Signature already used");
@@ -1206,12 +1074,7 @@
             custodian_did: IdentityId,
             receiver_did: IdentityId,
             value: T::Balance
-<<<<<<< HEAD
         ) -> DispatchResult {
-            let ticker = utils::bytes_to_upper(ticker.as_slice());
-=======
-        ) -> Result {
->>>>>>> 817c0e80
             let sender = ensure_signed(origin)?;
             let sender_signer = Signer::Key( Key::try_from(sender.encode())?);
             // Check that sender is allowed to act on behalf of `did`
@@ -1246,12 +1109,7 @@
         /// * `did` - the token owner DID.
         /// * `ticker` - the ticker of the token.
         /// * `name` - the desired name of the current funding round.
-<<<<<<< HEAD
-        pub fn set_funding_round(origin, did: IdentityId, ticker: Vec<u8>, name: Vec<u8>) -> DispatchResult {
-            let ticker = utils::bytes_to_upper(ticker.as_slice());
-=======
-        pub fn set_funding_round(origin, did: IdentityId, ticker: Ticker, name: Vec<u8>) -> Result {
->>>>>>> 817c0e80
+        pub fn set_funding_round(origin, did: IdentityId, ticker: Ticker, name: Vec<u8>) -> DispatchResult {
             let sender = ensure_signed(origin)?;
             let signer = Signer::Key(Key::try_from(sender.encode())?);
             // Check that sender is allowed to act on behalf of `did`
@@ -1277,7 +1135,7 @@
             did: IdentityId,
             ticker: Ticker,
             identifiers: Vec<(IdentifierType, Vec<u8>)>
-        ) -> Result {
+        ) -> DispatchResult {
             let sender = ensure_signed(origin)?;
             let sender_signer = Signer::Key(Key::try_from(sender.encode())?);
             ensure!(<identity::Module<T>>::is_signer_authorized(did, &sender_signer),
@@ -1371,7 +1229,6 @@
     }
 }
 
-<<<<<<< HEAD
 decl_error! {
     pub enum Error for Module<T: Trait> {
         /// DID not found
@@ -1384,36 +1241,24 @@
 }
 
 pub trait AssetTrait<V> {
-    fn total_supply(ticker: &[u8]) -> V;
-    fn balance(ticker: &[u8], did: IdentityId) -> V;
-    fn _mint_from_sto(ticker: &[u8], sender_did: IdentityId, tokens_purchased: V)
-        -> DispatchResult;
-    fn is_owner(ticker: &Vec<u8>, did: IdentityId) -> bool;
-    fn get_balance_at(ticker: &Vec<u8>, did: IdentityId, at: u64) -> V;
+    fn total_supply(ticker: &Ticker) -> V;
+    fn balance(ticker: &Ticker, did: IdentityId) -> V;
+    fn _mint_from_sto(
+        ticker: &Ticker,
+        sender_did: IdentityId,
+        tokens_purchased: V,
+    ) -> DispatchResult;
+    fn is_owner(ticker: &Ticker, did: IdentityId) -> bool;
+    fn get_balance_at(ticker: &Ticker, did: IdentityId, at: u64) -> V;
 }
 
 impl<T: Trait> AssetTrait<T::Balance> for Module<T> {
     fn _mint_from_sto(
-        ticker: &[u8],
+        ticker: &Ticker,
         sender: IdentityId,
         tokens_purchased: T::Balance,
     ) -> DispatchResult {
-        let upper_ticker = utils::bytes_to_upper(ticker);
-        Self::_mint(&upper_ticker, sender, tokens_purchased)
-=======
-/// This trait assumes `ticker` converted to the canonical notation.
-pub trait AssetTrait<V> {
-    fn total_supply(ticker: &Ticker) -> V;
-    fn balance(ticker: &Ticker, did: IdentityId) -> V;
-    fn _mint_from_sto(ticker: &Ticker, sender_did: IdentityId, tokens_purchased: V) -> Result;
-    fn is_owner(ticker: &Ticker, did: IdentityId) -> bool;
-    fn get_balance_at(ticker: &Ticker, did: IdentityId, at: u64) -> V;
-}
-
-impl<T: Trait> AssetTrait<T::Balance> for Module<T> {
-    fn _mint_from_sto(ticker: &Ticker, sender: IdentityId, tokens_purchased: T::Balance) -> Result {
         Self::_mint(ticker, sender, tokens_purchased)
->>>>>>> 817c0e80
     }
 
     fn is_owner(ticker: &Ticker, did: IdentityId) -> bool {
@@ -1476,15 +1321,9 @@
 
     pub fn is_ticker_available(ticker: &Ticker) -> bool {
         // Assumes uppercase ticker
-<<<<<<< HEAD
-        if <Tickers<T>>::exists(ticker.clone()) {
+        if <Tickers<T>>::exists(ticker) {
             let now = <pallet_timestamp::Module<T>>::get();
-            if let Some(expiry) = Self::ticker_registration(ticker.clone()).expiry {
-=======
-        if <Tickers<T>>::exists(ticker) {
-            let now = <timestamp::Module<T>>::get();
             if let Some(expiry) = Self::ticker_registration(*ticker).expiry {
->>>>>>> 817c0e80
                 if now <= expiry {
                     return false;
                 }
@@ -1497,15 +1336,9 @@
 
     pub fn is_ticker_registry_valid(ticker: &Ticker, did: IdentityId) -> bool {
         // Assumes uppercase ticker
-<<<<<<< HEAD
-        if <Tickers<T>>::exists(ticker.clone()) {
+        if <Tickers<T>>::exists(ticker) {
             let now = <pallet_timestamp::Module<T>>::get();
-            let ticker_reg = Self::ticker_registration(ticker.clone());
-=======
-        if <Tickers<T>>::exists(ticker) {
-            let now = <timestamp::Module<T>>::get();
             let ticker_reg = Self::ticker_registration(ticker);
->>>>>>> 817c0e80
             if ticker_reg.owner == did {
                 if let Some(expiry) = ticker_reg.expiry {
                     if now > expiry {
@@ -1703,11 +1536,7 @@
         Ok(())
     }
 
-<<<<<<< HEAD
-    pub fn _create_checkpoint(ticker: &Vec<u8>) -> DispatchResult {
-=======
-    pub fn _create_checkpoint(ticker: &Ticker) -> Result {
->>>>>>> 817c0e80
+    pub fn _create_checkpoint(ticker: &Ticker) -> DispatchResult {
         if <TotalCheckpoints>::exists(ticker) {
             let mut checkpoint_count = Self::total_checkpoints_of(ticker);
             checkpoint_count = checkpoint_count
@@ -1745,11 +1574,7 @@
         Self::_is_owner(ticker, did)
     }
 
-<<<<<<< HEAD
-    pub fn _mint(ticker: &Vec<u8>, to_did: IdentityId, value: T::Balance) -> DispatchResult {
-=======
-    pub fn _mint(ticker: &Ticker, to_did: IdentityId, value: T::Balance) -> Result {
->>>>>>> 817c0e80
+    pub fn _mint(ticker: &Ticker, to_did: IdentityId, value: T::Balance) -> DispatchResult {
         // Granularity check
         ensure!(
             Self::check_granularity(ticker, value),
@@ -1812,13 +1637,8 @@
         ticker: &Ticker,
         holder_did: IdentityId,
         value: T::Balance,
-<<<<<<< HEAD
     ) -> DispatchResult {
-        let remaining_balance = Self::balance_of((ticker.clone(), holder_did))
-=======
-    ) -> Result {
         let remaining_balance = Self::balance_of(&(*ticker, holder_did))
->>>>>>> 817c0e80
             .checked_sub(&value)
             .ok_or("underflow in balance deduction")?;
         ensure!(
@@ -1833,13 +1653,8 @@
         holder_did: IdentityId,
         custodian_did: IdentityId,
         value: T::Balance,
-<<<<<<< HEAD
     ) -> DispatchResult {
-        let new_custody_allowance = Self::total_custody_allowance((ticker.clone(), holder_did))
-=======
-    ) -> Result {
         let new_custody_allowance = Self::total_custody_allowance((ticker, holder_did))
->>>>>>> 817c0e80
             .checked_add(&value)
             .ok_or("total custody allowance get overflowed")?;
         // Ensure that balance of the token holder should greater than or equal to the total custody allowance + value
@@ -1883,16 +1698,11 @@
         let auth = <identity::Module<T>>::authorizations((Signer::from(to_did), auth_id));
 
         let ticker = match auth.authorization_data {
-<<<<<<< HEAD
-            AuthorizationData::TransferTicker(_ticker) => utils::bytes_to_upper(_ticker.as_slice()),
-            _ => return Err(Error::<T>::NoTickerTransferAuth.into()),
-=======
             AuthorizationData::TransferTicker(ticker) => {
                 ticker.canonize();
                 ticker
             }
-            _ => return Err("Not a ticker transfer auth"),
->>>>>>> 817c0e80
+            _ => return Err(Error::<T>::NoTickerTransferAuth.into()),
         };
 
         ensure!(!<Tokens<T>>::exists(&ticker), "token already created");
@@ -3198,7 +3008,7 @@
 
     #[test]
     fn update_identifiers() {
-        with_externalities(&mut identity_owned_by_alice(), || {
+        identity_owned_by_alice().execute_with(|| {
             let owner_acc = AccountId::from(AccountKeyring::Dave);
             let (owner_signed, owner_did) = make_account(&owner_acc).unwrap();
             // Raise the owner's base currency balance

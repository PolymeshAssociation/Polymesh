--- conflicted
+++ resolved
@@ -60,27 +60,15 @@
 use codec::Encode;
 use core::result::Result as StdResult;
 use currency::*;
-<<<<<<< HEAD
 use frame_support::{
     decl_error, decl_event, decl_module, decl_storage,
     dispatch::DispatchResult,
-=======
-use primitives::{AuthorizationData, AuthorizationError, IdentityId, Key, Signer};
-use rstd::{convert::TryFrom, prelude::*};
-use session;
-use sr_primitives::traits::{CheckedAdd, CheckedSub, Verify};
-#[cfg(feature = "std")]
-use sr_primitives::{Deserialize, Serialize};
-use srml_support::{
-    decl_event, decl_module, decl_storage,
-    dispatch::Result,
->>>>>>> ef59dcae
     ensure,
     traits::{Currency, ExistenceRequirement, WithdrawReason},
 };
 use frame_system::{self as system, ensure_signed};
 use pallet_session;
-use primitives::{IdentityId, Key, Signer};
+use primitives::{AuthorizationData, AuthorizationError, IdentityId, Key, Signer};
 use sp_runtime::traits::{CheckedAdd, CheckedSub, Verify};
 #[cfg(feature = "std")]
 use sp_runtime::{Deserialize, Serialize};
@@ -249,16 +237,9 @@
         /// NB: To reject the transfer, call remove auth function in identity module.
         ///
         /// # Arguments
-<<<<<<< HEAD
-        /// * `origin` It consist the signing key of the caller (i.e who signed the transaction to execute this function)
-        /// * `to_did` DID of the future owner of the ticker
-        /// * `_ticker` ticker to transfer
-        pub fn approve_ticker_transfer(origin, to_did: IdentityId, _ticker: Vec<u8>) -> DispatchResult {
-=======
         /// * `origin` It contains the signing key of the caller (i.e who signed the transaction to execute this function)
         /// * `auth_id` Authorization ID of ticker transfer authorization
-        pub fn accept_ticker_transfer(origin, auth_id: u64) -> Result {
->>>>>>> ef59dcae
+        pub fn accept_ticker_transfer(origin, auth_id: u64) -> DispatchResult {
             let sender = ensure_signed(origin)?;
             let sender_key = Key::try_from(sender.encode())?;
             let to_did =  match <identity::Module<T>>::current_did() {
@@ -278,15 +259,9 @@
         /// NB: To reject the transfer, call remove auth function in identity module.
         ///
         /// # Arguments
-<<<<<<< HEAD
-        /// * `origin` It consist the signing key of the caller (i.e who signed the transaction to execute this function)
-        /// * `_ticker` ticker to transfer
-        pub fn process_ticker_transfer(origin, _ticker: Vec<u8>) -> DispatchResult {
-=======
         /// * `origin` It contains the signing key of the caller (i.e who signed the transaction to execute this function)
         /// * `auth_id` Authorization ID of the token ownership transfer authorization
-        pub fn accept_token_ownership_transfer(origin, auth_id: u64) -> Result {
->>>>>>> ef59dcae
+        pub fn accept_token_ownership_transfer(origin, auth_id: u64) -> DispatchResult {
             let sender = ensure_signed(origin)?;
             let sender_key = Key::try_from(sender.encode())?;
             let to_did =  match <identity::Module<T>>::current_did() {
@@ -299,92 +274,7 @@
                     }
                 }
             };
-<<<<<<< HEAD
-
-            let ticker = utils::bytes_to_upper(_ticker.as_slice());
-
-            ensure!(!<Tokens<T>>::exists(&ticker), "token already created");
-
-            let to_did_ticker = (to_did, Some(ticker.clone()));
-            ensure!(<TickerTransferApprovals>::exists(&to_did_ticker), "Transfer not approved");
-
-            let tta = Self::ticker_transfer_approvals(&to_did_ticker);
-            ensure!(Self::is_ticker_registry_valid(&ticker, tta.authorized_by), "ticker registered to someone else");
-
-            if tta.next_ticker.is_none() && tta.previous_ticker.is_none(){
-                // This transfer approval is the last approval
-                let x :(IdentityId, Option<Vec<u8>>) = (to_did, None);
-                <TickerTransferApprovals>::remove(x);
-                //<TickerTransferApprovals>::remove((to_did, None));
-            } else {
-                <TickerTransferApprovals>::mutate(
-                    (to_did, tta.previous_ticker.clone()),
-                    |previous_tta| previous_tta.next_ticker = tta.next_ticker.clone()
-                );
-                if tta.next_ticker.is_some() {
-                    <TickerTransferApprovals>::mutate(
-                        (to_did, tta.next_ticker.clone()),
-                        |next_tta| next_tta.previous_ticker = tta.previous_ticker
-                    );
-                }
-            }
-
-            <TickerTransferApprovals>::remove(&to_did_ticker);
-
-            let current_owner = Self::ticker_registration(&ticker).owner;
-
-            <Tickers<T>>::mutate(&ticker, |tr| tr.owner = to_did);
-
-            Self::deposit_event(RawEvent::TickerTransferred(ticker, current_owner, to_did));
-
-            Ok(())
-        }
-
-        pub fn withdraw_ticker_transfer_approval(origin, to_did: IdentityId, _ticker: Vec<u8>) -> DispatchResult {
-            let sender = ensure_signed(origin)?;
-            let sender_key = Key::try_from(sender.encode())?;
-            let from_did =  match <identity::Module<T>>::current_did() {
-                Some(x) => x,
-                None => {
-                    if let Some(did) = <identity::Module<T>>::get_identity(&sender_key) {
-                        did
-                    } else {
-                        return Err(Error::<T>::DIDNotFound.into());
-                    }
-                }
-            };
-
-            let ticker = utils::bytes_to_upper(_ticker.as_slice());
-
-            ensure!(!<Tokens<T>>::exists(&ticker), "token already created");
-
-            ensure!(Self::is_ticker_registry_valid(&ticker, from_did), "ticker registered to someone else");
-
-            let to_did_ticker = (to_did, Some(ticker.clone()));
-
-            ensure!(<TickerTransferApprovals>::exists(&to_did_ticker), "ticker transfer not approved");
-
-            let tta = Self::ticker_transfer_approvals(&to_did_ticker);
-            ensure!(Self::is_ticker_registry_valid(&ticker, tta.authorized_by), "ticker registered to someone else");
-
-            <TickerTransferApprovals>::mutate(
-                (to_did, tta.previous_ticker.clone()),
-                |previous_tta| previous_tta.next_ticker = tta.next_ticker.clone()
-            );
-
-            if tta.next_ticker.is_some() {
-                <TickerTransferApprovals>::mutate(
-                    (to_did, tta.next_ticker.clone()),
-                    |next_tta| next_tta.previous_ticker = tta.previous_ticker
-                );
-            }
-
-            <TickerTransferApprovals>::remove(&to_did_ticker);
-            Self::deposit_event(RawEvent::TickerTransferApprovalWithdrawal(ticker, to_did));
-            Ok(())
-=======
             Self::_accept_token_ownership_transfer(to_did, auth_id)
->>>>>>> ef59dcae
         }
 
         /// Initializes a new security token
@@ -445,13 +335,9 @@
                 )?;
             }
             let remainder_fee = fee - (proportional_fee * validator_len);
-<<<<<<< HEAD
             let _withdraw_result = <balances::Module<T>>::withdraw(&sender, remainder_fee, WithdrawReason::Fee.into(), ExistenceRequirement::KeepAlive)?;
-
-=======
-            let _withdraw_result = <balances::Module<T>>::withdraw(&sender, remainder_fee, WithdrawReason::Fee, ExistenceRequirement::KeepAlive)?;
             <identity::Module<T>>::register_asset_did(&ticker)?;
->>>>>>> ef59dcae
+
             if is_ticker_available_or_registered_to == TickerRegistrationStatus::Available {
                 // ticker not registered by anyone (or registry expired). we can charge fee and register this ticker
                 Self::_register_ticker(&ticker, sender, did, None);
@@ -470,10 +356,6 @@
             <Tokens<T>>::insert(&ticker, token);
             <BalanceOf<T>>::insert((ticker.clone(), did), total_supply);
             Self::deposit_event(RawEvent::IssuedToken(ticker, total_supply, did, divisible));
-<<<<<<< HEAD
-            sp_runtime::print("Initialized!!!");
-=======
->>>>>>> ef59dcae
 
             Ok(())
         }
@@ -484,7 +366,7 @@
         /// * `origin` - the signing key of the sender
         /// * `ticker` - the ticker of the token
         /// * `name` - the new name of the token
-        pub fn rename_token(origin, ticker: Vec<u8>, name: Vec<u8>) -> Result {
+        pub fn rename_token(origin, ticker: Vec<u8>, name: Vec<u8>) -> DispatchResult {
             let ticker = utils::bytes_to_upper(ticker.as_slice());
             let sender = ensure_signed(origin)?;
             let signer = Signer::Key(Key::try_from(sender.encode())?);
@@ -1237,6 +1119,10 @@
     pub enum Error for Module<T: Trait> {
         /// DID not found
         DIDNotFound,
+        /// Not a ticker transfer auth
+        NoTickerTransferAuth,
+        /// Not a token ownership transfer auth
+        NotTickerOwnershipTransferAuth,
     }
 }
 
@@ -1288,21 +1174,21 @@
     /// # Arguments
     /// * `to_did` did of the receiver
     /// * `auth_id` Authorization id of the authorization created by current ticker owner
-    fn accept_ticker_transfer(to_did: IdentityId, auth_id: u64) -> Result;
+    fn accept_ticker_transfer(to_did: IdentityId, auth_id: u64) -> DispatchResult;
     /// Accept and process a token ownership transfer
     ///
     /// # Arguments
     /// * `to_did` did of the receiver
     /// * `auth_id` Authorization id of the authorization created by current token owner
-    fn accept_token_ownership_transfer(to_did: IdentityId, auth_id: u64) -> Result;
+    fn accept_token_ownership_transfer(to_did: IdentityId, auth_id: u64) -> DispatchResult;
 }
 
 impl<T: Trait> AcceptTransfer for Module<T> {
-    fn accept_ticker_transfer(to_did: IdentityId, auth_id: u64) -> Result {
+    fn accept_ticker_transfer(to_did: IdentityId, auth_id: u64) -> DispatchResult {
         Self::_accept_ticker_transfer(to_did, auth_id)
     }
 
-    fn accept_token_ownership_transfer(to_did: IdentityId, auth_id: u64) -> Result {
+    fn accept_token_ownership_transfer(to_did: IdentityId, auth_id: u64) -> DispatchResult {
         Self::_accept_token_ownership_transfer(to_did, auth_id)
     }
 }
@@ -1679,17 +1565,17 @@
     }
 
     /// Accept and process a ticker transfer
-    pub fn _accept_ticker_transfer(to_did: IdentityId, auth_id: u64) -> Result {
+    pub fn _accept_ticker_transfer(to_did: IdentityId, auth_id: u64) -> DispatchResult {
         ensure!(
             <identity::Authorizations<T>>::exists((Signer::from(to_did), auth_id)),
-            AuthorizationError::Invalid.into()
+            AuthorizationError::from(AuthorizationError::Invalid)
         );
 
         let auth = <identity::Module<T>>::authorizations((Signer::from(to_did), auth_id));
 
         let ticker = match auth.authorization_data {
             AuthorizationData::TransferTicker(_ticker) => utils::bytes_to_upper(_ticker.as_slice()),
-            _ => return Err("Not a ticker transfer auth"),
+            _ => return Err(Error::<T>::NoTickerTransferAuth.into()),
         };
 
         ensure!(!<Tokens<T>>::exists(&ticker), "token already created");
@@ -1710,10 +1596,10 @@
     }
 
     /// Accept and process a token ownership transfer
-    pub fn _accept_token_ownership_transfer(to_did: IdentityId, auth_id: u64) -> Result {
+    pub fn _accept_token_ownership_transfer(to_did: IdentityId, auth_id: u64) -> DispatchResult {
         ensure!(
             <identity::Authorizations<T>>::exists((Signer::from(to_did), auth_id)),
-            AuthorizationError::Invalid.into()
+            AuthorizationError::from(AuthorizationError::Invalid)
         );
 
         let auth = <identity::Module<T>>::authorizations((Signer::from(to_did), auth_id));
@@ -1722,7 +1608,7 @@
             AuthorizationData::TransferTokenOwnership(_ticker) => {
                 utils::bytes_to_upper(_ticker.as_slice())
             }
-            _ => return Err("Not a token ownership transfer auth"),
+            _ => return Err(Error::<T>::NotTickerOwnershipTransferAuth.into()),
         };
 
         ensure!(<Tokens<T>>::exists(&ticker), "Token does not exist");
@@ -1763,6 +1649,7 @@
         impl_outer_origin, parameter_types,
     };
     use lazy_static::lazy_static;
+    use sp_core::{Blake2Hasher, H256};
     use sp_io::with_externalities;
     use sp_runtime::{
         testing::{Header, UintAuthorityId},
@@ -1770,7 +1657,6 @@
         AnySignature, Perbill,
     };
     use std::sync::{Arc, Mutex};
-    use substrate_primitives::{Blake2Hasher, H256};
     use test_client::{self, AccountKeyring};
 
     type SessionIndex = u32;
@@ -2798,20 +2684,6 @@
                 Asset::accept_ticker_transfer(bob_signed.clone(), auth_id),
                 "Illegal use of Authorization"
             );
-<<<<<<< HEAD
-        })
-    }
-
-    #[test]
-    fn process_transfer_ticker() {
-        with_externalities(&mut identity_owned_by_alice(), || {
-            let now = Utc::now();
-            <pallet_timestamp::Module<Test>>::set_timestamp(now.timestamp() as u64);
-
-            let owner_acc = AccountId::from(AccountKeyring::Dave);
-            let (owner_signed, owner_did) = make_account(&owner_acc).unwrap();
-=======
->>>>>>> ef59dcae
 
             Identity::add_auth(
                 Signer::from(alice_did),

//! # Asset Module
//!
//! The Asset module is one place to create the security tokens on the Polymesh blockchain.
//! It consist every required functionality related to securityToken and every function
//! execution can be differentiate at the token level by providing the ticker of the token.
//! In ethereum analogy every token has different smart contract address which act as the unique identity
//! of the token while here token lives at low-level where token ticker act as the differentiator
//!
//! ## Overview
//!
//! The Asset module provides functions for:
//!
//! - Creating the tokens
//! - Creation of checkpoints on the token level
//! - Management of the token (Document mgt etc)
//! - Transfer/redeem functionality of the token
//! - Custodian functionality
//!
//! ## Interface
//!
//! ### Dispatchable Functions
//!
//! - `register_ticker` - Used to either register a new ticker or extend registration of an existing ticker
//! - `accept_ticker_transfer` - Used to accept a ticker transfer authorization
//! - `create_token` - Initializes a new security token
//! - `transfer` - Transfer tokens from one DID to another DID as tokens are stored/managed on the DID level
//! - `controller_transfer` - Forces a transfer between two DIDs.
//! - `approve` - Approve token transfer from one DID to DID
//! - `transfer_from` - If sufficient allowance provided, transfer from a DID to another DID without token owner's signature.
//! - `create_checkpoint` - Function used to create the checkpoint
//! - `issue` - Function is used to issue(or mint) new tokens for the given DID
//! - `batch_issue` - Batch version of issue function
//! - `redeem` - Used to redeem the security tokens
//! - `redeem_from` - Used to redeem the security tokens by some other DID who has approval
//! - `controller_redeem` - Forces a redemption of an DID's tokens. Can only be called by token owner
//! - `make_divisible` - Change the divisibility of the token to divisible. Only called by the token owner
//! - `can_transfer` - Checks whether a transaction with given parameters can take place or not
//! - `transfer_with_data` - This function can be used by the exchanges of other third parties to dynamically validate the transaction by passing the data blob
//! - `transfer_from_with_data` - This function can be used by the exchanges of other third parties to dynamically validate the transaction by passing the data blob
//! - `is_issuable` - Used to know whether the given token will issue new tokens or not
//! - `get_document` - Used to get the documents details attach with the token
//! - `set_document` - Used to set the details of the document, Only be called by the token owner
//! - `remove_document` - Used to remove the document details for the given token, Only be called by the token owner
//! - `increase_custody_allowance` - Used to increase the allowance for a given custodian
//! - `increase_custody_allowance_of` - Used to increase the allowance for a given custodian by providing the off chain signature
//! - `transfer_by_custodian` - Used to transfer the tokens by the approved custodian
//!
//! ### Public Functions
//!
//! - `is_ticker_available` - Returns if ticker is available to register
//! - `is_ticker_registry_valid` - Returns if ticker is registered to a particular did
//! - `token_details` - Returns details of the token
//! - `balance_of` - Returns the balance of the DID corresponds to the ticker
//! - `total_checkpoints_of` - Returns the checkpoint Id
//! - `total_supply_at` - Returns the total supply at a given checkpoint
//! - `custodian_allowance`- Returns the allowance provided to a custodian for a given ticker and token holder
//! - `total_custody_allowance` - Returns the total allowance approved by the token holder.

use crate::{balances, constants::*, general_tm, identity, percentage_tm, utils};
use codec::Encode;
use core::result::Result as StdResult;
use currency::*;
use frame_support::{
    decl_error, decl_event, decl_module, decl_storage,
    dispatch::DispatchResult,
    ensure,
    traits::{Currency, ExistenceRequirement, WithdrawReason},
};
use frame_system::{self as system, ensure_signed};
use pallet_session;
use primitives::{AuthorizationData, AuthorizationError, IdentityId, Key, Signer};
use sp_runtime::traits::{CheckedAdd, CheckedSub, Verify};
#[cfg(feature = "std")]
use sp_runtime::{Deserialize, Serialize};
use sp_std::{convert::TryFrom, prelude::*};

/// The module's configuration trait.
pub trait Trait:
    frame_system::Trait
    + general_tm::Trait
    + percentage_tm::Trait
    + utils::Trait
    + balances::Trait
    + identity::Trait
    + pallet_session::Trait
{
    /// The overarching event type.
    type Event: From<Event<Self>> + Into<<Self as frame_system::Trait>::Event>;
    type Currency: Currency<Self::AccountId>;
}

/// struct to store the token details
#[derive(codec::Encode, codec::Decode, Default, Clone, PartialEq, Debug)]
pub struct SecurityToken<U> {
    pub name: Vec<u8>,
    pub total_supply: U,
    pub owner_did: IdentityId,
    pub divisible: bool,
}

/// struct to store the signed data
#[derive(codec::Encode, codec::Decode, Default, Clone, PartialEq, Debug)]
pub struct SignData<U> {
    custodian_did: IdentityId,
    holder_did: IdentityId,
    ticker: Vec<u8>,
    value: U,
    nonce: u16,
}

/// struct to store the ticker registration details
#[derive(codec::Encode, codec::Decode, Clone, Default, PartialEq, Debug)]
pub struct TickerRegistration<U> {
    owner: IdentityId,
    expiry: Option<U>,
}

/// struct to store the ticker registration config
#[cfg_attr(feature = "std", derive(Serialize, Deserialize))]
#[derive(codec::Encode, codec::Decode, Clone, Default, PartialEq, Debug)]
pub struct TickerRegistrationConfig<U> {
    pub max_ticker_length: u32,
    pub registration_length: Option<U>,
}

/// Enum that represents the current status of a ticker
#[derive(codec::Encode, codec::Decode, Clone, Eq, PartialEq, Debug)]
pub enum TickerRegistrationStatus {
    RegisteredByOther,
    Available,
    RegisteredByDid,
}

decl_storage! {
    trait Store for Module<T: Trait> as Asset {
        /// The DID of the fee collector
        FeeCollector get(fee_collector) config(): T::AccountId;
        /// Ticker registration details
        /// (ticker) -> TickerRegistration
        pub Tickers get(ticker_registration): map Vec<u8> => TickerRegistration<T::Moment>;
        /// Ticker registration config
        /// (ticker) -> TickerRegistrationConfig
        pub TickerConfig get(ticker_registration_config) config(): TickerRegistrationConfig<T::Moment>;
        /// details of the token corresponding to the token ticker
        /// (ticker) -> SecurityToken details [returns SecurityToken struct]
        pub Tokens get(token_details): map Vec<u8> => SecurityToken<T::Balance>;
        /// Used to store the securityToken balance corresponds to ticker and Identity
        /// (ticker, DID) -> balance
        pub BalanceOf get(balance_of): map (Vec<u8>, IdentityId) => T::Balance;
        /// (ticker, sender (DID), spender(DID)) -> allowance amount
        Allowance get(allowance): map (Vec<u8>, IdentityId, IdentityId) => T::Balance;
        /// cost in base currency to create a token
        AssetCreationFee get(asset_creation_fee) config(): T::Balance;
        /// cost in base currency to register a ticker
        TickerRegistrationFee get(ticker_registration_fee) config(): T::Balance;
        /// Checkpoints created per token
        /// (ticker) -> no. of checkpoints
        pub TotalCheckpoints get(total_checkpoints_of): map Vec<u8> => u64;
        /// Total supply of the token at the checkpoint
        /// (ticker, checkpointId) -> total supply at given checkpoint
        pub CheckpointTotalSupply get(total_supply_at): map (Vec<u8>, u64) => T::Balance;
        /// Balance of a DID at a checkpoint
        /// (ticker, DID, checkpoint ID) -> Balance of a DID at a checkpoint
        CheckpointBalance get(balance_at_checkpoint): map (Vec<u8>, IdentityId, u64) => T::Balance;
        /// Last checkpoint updated for a DID's balance
        /// (ticker, DID) -> List of checkpoints where user balance changed
        UserCheckpoints get(user_checkpoints): map (Vec<u8>, IdentityId) => Vec<u64>;
        /// The documents attached to the tokens
        /// (ticker, document name) -> (URI, document hash)
        Documents get(documents): map (Vec<u8>, Vec<u8>) => (Vec<u8>, Vec<u8>, T::Moment);
        /// Allowance provided to the custodian
        /// (ticker, token holder, custodian) -> balance
        pub CustodianAllowance get(custodian_allowance): map(Vec<u8>, IdentityId, IdentityId) => T::Balance;
        /// Total custodian allowance for a given token holder
        /// (ticker, token holder) -> balance
        pub TotalCustodyAllowance get(total_custody_allowance): map(Vec<u8>, IdentityId) => T::Balance;
        /// Store the nonce for off chain signature to increase the custody allowance
        /// (ticker, token holder, nonce) -> bool
        AuthenticationNonce get(authentication_nonce): map(Vec<u8>, IdentityId, u16) => bool;
        /// The name of the current funding round.
        /// ticker -> funding round
        FundingRound get(funding_round): map Vec<u8> => Vec<u8>;
        /// The total balances of tokens issued in all recorded funding rounds.
        /// (ticker, funding round) -> balance
        IssuedInFundingRound get(issued_in_funding_round): map (Vec<u8>, Vec<u8>) => T::Balance;
    }
}

// public interface for this runtime module
decl_module! {
    pub struct Module<T: Trait> for enum Call where origin: T::Origin {

        type Error = Error<T>;

        /// initialize the default event for this module
        fn deposit_event() = default;

        /// This function is used to either register a new ticker or extend validity of an exisitng ticker
        /// NB Ticker validity does not get carryforward when renewing ticker
        ///
        /// # Arguments
        /// * `origin` It contains the signing key of the caller (i.e who signed the transaction to execute this function)
        /// * `_ticker` ticker to register
        pub fn register_ticker(origin, _ticker: Vec<u8>) -> DispatchResult {
            let sender = ensure_signed(origin)?;
            let sender_key = Key::try_from(sender.encode())?;
            let signer = Signer::Key( sender_key.clone());
            let to_did =  match <identity::Module<T>>::current_did() {
                Some(x) => x,
                None => {
                    if let Some(did) = <identity::Module<T>>::get_identity(&sender_key) {
                        did
                    } else {
                        return Err(Error::<T>::DIDNotFound.into());
                    }
                }
            };

            let ticker = utils::bytes_to_upper(_ticker.as_slice());
            ensure!(<identity::Module<T>>::is_signer_authorized(to_did, &signer), "sender must be a signing key for DID");

            ensure!(!<Tokens<T>>::exists(&ticker), "token already created");

            let ticker_config = Self::ticker_registration_config();

            ensure!(ticker.len() <= usize::try_from(ticker_config.max_ticker_length).unwrap_or_default(), "ticker length over the limit");

            // Ensure that the ticker is not registered by someone else
            ensure!(
                Self::is_ticker_available_or_registered_to(&ticker, to_did) != TickerRegistrationStatus::RegisteredByOther,
                "ticker registered to someone else"
            );

            let now = <pallet_timestamp::Module<T>>::get();
            let expiry = if let Some(exp) = ticker_config.registration_length { Some(now + exp) } else { None };

            Self::_register_ticker(&ticker, sender, to_did, expiry);

            Ok(())
        }

        /// This function is used to accept a ticker transfer
        /// NB: To reject the transfer, call remove auth function in identity module.
        ///
        /// # Arguments
        /// * `origin` It contains the signing key of the caller (i.e who signed the transaction to execute this function)
        /// * `auth_id` Authorization ID of ticker transfer authorization
        pub fn accept_ticker_transfer(origin, auth_id: u64) -> DispatchResult {
            let sender = ensure_signed(origin)?;
            let sender_key = Key::try_from(sender.encode())?;
            let to_did =  match <identity::Module<T>>::current_did() {
                Some(x) => x,
                None => {
                    if let Some(did) = <identity::Module<T>>::get_identity(&sender_key) {
                        did
                    } else {
                        return Err(Error::<T>::DIDNotFound.into());
                    }
                }
            };
            Self::_accept_ticker_transfer(to_did, auth_id)
        }

        /// This function is used to accept a token ownership transfer
        /// NB: To reject the transfer, call remove auth function in identity module.
        ///
        /// # Arguments
        /// * `origin` It contains the signing key of the caller (i.e who signed the transaction to execute this function)
        /// * `auth_id` Authorization ID of the token ownership transfer authorization
        pub fn accept_token_ownership_transfer(origin, auth_id: u64) -> DispatchResult {
            let sender = ensure_signed(origin)?;
            let sender_key = Key::try_from(sender.encode())?;
            let to_did =  match <identity::Module<T>>::current_did() {
                Some(x) => x,
                None => {
                    if let Some(did) = <identity::Module<T>>::get_identity(&sender_key) {
                        did
                    } else {
                        return Err(Error::<T>::DIDNotFound.into());
                    }
                }
            };
            Self::_accept_token_ownership_transfer(to_did, auth_id)
        }

        /// Initializes a new security token
        /// makes the initiating account the owner of the security token
        /// & the balance of the owner is set to total supply
        ///
        /// # Arguments
        /// * `origin` It contains the signing key of the caller (i.e who signed the transaction to execute this function)
        /// * `did` DID of the creator of the token or the owner of the token
        /// * `name` Name of the token
        /// * `_ticker` Symbol of the token
        /// * `total_supply` Total supply of the token
        /// * `divisible` boolean to identify the divisibility status of the token.
        pub fn create_token(origin, did: IdentityId, name: Vec<u8>, _ticker: Vec<u8>, total_supply: T::Balance, divisible: bool) -> DispatchResult {
            let ticker = utils::bytes_to_upper(_ticker.as_slice());
            let sender = ensure_signed(origin)?;
            let signer = Signer::Key( Key::try_from(sender.encode())?);

            // Check that sender is allowed to act on behalf of `did`
            ensure!(<identity::Module<T>>::is_signer_authorized(did, &signer), "sender must be a signing key for DID");

            ensure!(!<Tokens<T>>::exists(&ticker), "token already created");

            let ticker_config = Self::ticker_registration_config();

            ensure!(ticker.len() <= usize::try_from(ticker_config.max_ticker_length).unwrap_or_default(), "ticker length over the limit");

            // checking max size for name and ticker
            // byte arrays (vecs) with no max size should be avoided
            ensure!(name.len() <= 64, "token name cannot exceed 64 bytes");

            let is_ticker_available_or_registered_to = Self::is_ticker_available_or_registered_to(&ticker, did);

            ensure!(is_ticker_available_or_registered_to != TickerRegistrationStatus::RegisteredByOther, "Ticker registered to someone else");

            if !divisible {
                ensure!(total_supply % ONE_UNIT.into() == 0.into(), "Invalid Total supply");
            }

            ensure!(total_supply <= MAX_SUPPLY.into(), "Total supply above the limit");

            // Alternative way to take a fee - fee is proportionaly paid to the validators and dust is burned
            let validators = <pallet_session::Module<T>>::validators();
            let fee = Self::asset_creation_fee();
            let validator_len:T::Balance;
            if validators.len() < 1 {
                validator_len = T::Balance::from(1 as u32);
            } else {
                validator_len = T::Balance::from(validators.len() as u32);
            }
            let proportional_fee = fee / validator_len;
            for v in validators {
                <balances::Module<T> as Currency<_>>::transfer(
                    &sender,
                    &<T as utils::Trait>::validator_id_to_account_id(v),
                    proportional_fee,
                    ExistenceRequirement::AllowDeath
                )?;
            }
            let remainder_fee = fee - (proportional_fee * validator_len);
            let _withdraw_result = <balances::Module<T>>::withdraw(&sender, remainder_fee, WithdrawReason::Fee.into(), ExistenceRequirement::KeepAlive)?;
            <identity::Module<T>>::register_asset_did(&ticker)?;

            if is_ticker_available_or_registered_to == TickerRegistrationStatus::Available {
                // ticker not registered by anyone (or registry expired). we can charge fee and register this ticker
                Self::_register_ticker(&ticker, sender, did, None);
            } else {
                // Ticker already registered by the user
                <Tickers<T>>::mutate(&ticker, |tr| tr.expiry = None);
            }

            let token = SecurityToken {
                name,
                total_supply,
                owner_did: did,
                divisible: divisible
            };

            <Tokens<T>>::insert(&ticker, token);
            <BalanceOf<T>>::insert((ticker.clone(), did), total_supply);
            Self::deposit_event(RawEvent::IssuedToken(ticker, total_supply, did, divisible));

            Ok(())
        }

        /// Renames a given token.
        ///
        /// # Arguments
        /// * `origin` - the signing key of the sender
        /// * `ticker` - the ticker of the token
        /// * `name` - the new name of the token
        pub fn rename_token(origin, ticker: Vec<u8>, name: Vec<u8>) -> DispatchResult {
            let ticker = utils::bytes_to_upper(ticker.as_slice());
            let sender = ensure_signed(origin)?;
            let signer = Signer::Key(Key::try_from(sender.encode())?);
            ensure!(<Tokens<T>>::exists(&ticker), "token doesn't exist");
            let token = <Tokens<T>>::get(&ticker);
            // Check that sender is allowed to act on behalf of `did`
            ensure!(<identity::Module<T>>::is_signer_authorized(token.owner_did, &signer), "sender must be a signing key for the token owner DID");
            <Tokens<T>>::mutate(&ticker, |token| token.name = name.clone());
            Self::deposit_event(RawEvent::TokenRenamed(ticker.to_vec(), name));
            Ok(())
        }

        /// Transfer tokens from one DID to another DID as tokens are stored/managed on the DID level
        ///
        /// # Arguments
        /// * `_origin` signing key of the sender
        /// * `did` DID of the `from` token holder, from whom tokens needs to transferred
        /// * `_ticker` Ticker of the token
        /// * `to_did` DID of the `to` token holder, to whom token needs to transferred
        /// * `value` Value that needs to transferred
        pub fn transfer(_origin, did: IdentityId, _ticker: Vec<u8>, to_did: IdentityId, value: T::Balance) -> DispatchResult {
            let ticker = utils::bytes_to_upper(_ticker.as_slice());
            let sender = ensure_signed(_origin)?;
            let signer = Signer::Key( Key::try_from(sender.encode())?);


            // Check that sender is allowed to act on behalf of `did`
            ensure!(<identity::Module<T>>::is_signer_authorized(did, &signer), "sender must be a signing key for DID");

            // Check whether the custody allowance remain intact or not
            Self::_check_custody_allowance(&ticker, did, value)?;
            ensure!(Self::_is_valid_transfer(&ticker, Some(did), Some(to_did), value)? == ERC1400_TRANSFER_SUCCESS, "Transfer restrictions failed");

            Self::_transfer(&ticker, did, to_did, value)
        }

        /// Forces a transfer between two DIDs & This can only be called by security token owner.
        /// This function doesn't validate any type of restriction beside a valid KYC check
        ///
        /// # Arguments
        /// * `_origin` signing key of the token owner DID.
        /// * `did` Token owner DID.
        /// * `_ticker` symbol of the token
        /// * `from_did` DID of the token holder from whom balance token will be transferred.
        /// * `to_did` DID of token holder to whom token balance will be transferred.
        /// * `value` Amount of tokens.
        /// * `data` Some off chain data to validate the restriction.
        /// * `operator_data` It is a string which describes the reason of this control transfer call.
        pub fn controller_transfer(_origin, did: IdentityId, _ticker: Vec<u8>, from_did: IdentityId, to_did: IdentityId, value: T::Balance, data: Vec<u8>, operator_data: Vec<u8>) -> DispatchResult {
            let ticker = utils::bytes_to_upper(_ticker.as_slice());
            let sender = ensure_signed(_origin)?;
            let signer = Signer::Key( Key::try_from(sender.encode())?);

            // Check that sender is allowed to act on behalf of `did`
            ensure!(<identity::Module<T>>::is_signer_authorized(did, &signer), "sender must be a signing key for DID");

            ensure!(Self::is_owner(&ticker, did), "user is not authorized");

            Self::_transfer(&ticker, from_did, to_did, value.clone())?;

            Self::deposit_event(RawEvent::ControllerTransfer(ticker, did, from_did, to_did, value, data, operator_data));

            Ok(())
        }

        /// approve token transfer from one DID to DID
        /// once this is done, transfer_from can be called with corresponding values
        ///
        /// # Arguments
        /// * `_origin` Signing key of the token owner (i.e sender)
        /// * `did` DID of the sender
        /// * `spender_did` DID of the spender
        /// * `value` Amount of the tokens approved
        fn approve(_origin, did: IdentityId, _ticker: Vec<u8>, spender_did: IdentityId, value: T::Balance) -> DispatchResult {
            let ticker = utils::bytes_to_upper(_ticker.as_slice());
            let sender = ensure_signed(_origin)?;
            let signer = Signer::Key( Key::try_from(sender.encode())?);

            // Check that sender is allowed to act on behalf of `did`
            ensure!(<identity::Module<T>>::is_signer_authorized(did, &signer), "sender must be a signing key for DID");

            ensure!(<BalanceOf<T>>::exists((ticker.clone(), did)), "Account does not own this token");

            let allowance = Self::allowance((ticker.clone(), did, spender_did));
            let updated_allowance = allowance.checked_add(&value).ok_or("overflow in calculating allowance")?;
            <Allowance<T>>::insert((ticker.clone(), did, spender_did), updated_allowance);

            Self::deposit_event(RawEvent::Approval(ticker, did, spender_did, value));

            Ok(())
        }

        /// If sufficient allowance provided, transfer from a DID to another DID without token owner's signature.
        ///
        /// # Arguments
        /// * `_origin` Signing key of spender
        /// * `did` DID of the spender
        /// * `_ticker` Ticker of the token
        /// * `from_did` DID from whom token is being transferred
        /// * `to_did` DID to whom token is being transferred
        /// * `value` Amount of the token for transfer
        pub fn transfer_from(origin, did: IdentityId, _ticker: Vec<u8>, from_did: IdentityId, to_did: IdentityId, value: T::Balance) -> DispatchResult {
            let spender = Signer::Key( Key::try_from( ensure_signed(origin)?.encode())?);

            // Check that spender is allowed to act on behalf of `did`
            ensure!(<identity::Module<T>>::is_signer_authorized(did, &spender), "sender must be a signing key for DID");

            let ticker = utils::bytes_to_upper(_ticker.as_slice());
            let ticker_from_did_did = (ticker.clone(), from_did, did);
            ensure!(<Allowance<T>>::exists(&ticker_from_did_did), "Allowance does not exist");
            let allowance = Self::allowance(&ticker_from_did_did);
            ensure!(allowance >= value, "Not enough allowance");

            // using checked_sub (safe math) to avoid overflow
            let updated_allowance = allowance.checked_sub(&value).ok_or("overflow in calculating allowance")?;
            // Check whether the custody allowance remain intact or not
            Self::_check_custody_allowance(&ticker, from_did, value)?;

            ensure!(Self::_is_valid_transfer(&ticker, Some(from_did), Some(to_did), value)? == ERC1400_TRANSFER_SUCCESS, "Transfer restrictions failed");
            Self::_transfer(&ticker, from_did, to_did, value)?;

            // Change allowance afterwards
            <Allowance<T>>::insert(&ticker_from_did_did, updated_allowance);

            Self::deposit_event(RawEvent::Approval(ticker, from_did, did, value));
            Ok(())
        }

        /// Function used to create the checkpoint
        ///
        /// # Arguments
        /// * `_origin` Signing key of the token owner. (Only token owner can call this function).
        /// * `did` DID of the token owner
        /// * `_ticker` Ticker of the token
        pub fn create_checkpoint(_origin, did: IdentityId, _ticker: Vec<u8>) -> DispatchResult {
            let ticker = utils::bytes_to_upper(_ticker.as_slice());
            let sender = ensure_signed(_origin)?;
            let signer = Signer::Key( Key::try_from(sender.encode())?);

            // Check that sender is allowed to act on behalf of `did`
            ensure!(<identity::Module<T>>::is_signer_authorized(did, &signer), "sender must be a signing key for DID");

            ensure!(Self::is_owner(&ticker, did), "user is not authorized");
            Self::_create_checkpoint(&ticker)
        }

        /// Function is used to issue(or mint) new tokens for the given DID
        /// can only be executed by the token owner
        ///
        /// # Arguments
        /// * `origin` Signing key of token owner
        /// * `did` DID of the token owner
        /// * `ticker` Ticker of the token
        /// * `to_did` DID of the token holder to whom new tokens get issued.
        /// * `value` Amount of tokens that get issued
        pub fn issue(origin, did: IdentityId, ticker: Vec<u8>, to_did: IdentityId, value: T::Balance, _data: Vec<u8>) -> DispatchResult {
            let upper_ticker = utils::bytes_to_upper(&ticker);
            let sender = ensure_signed(origin)?;
            let signer = Signer::Key( Key::try_from(sender.encode())?);

            // Check that sender is allowed to act on behalf of `did`
            ensure!(<identity::Module<T>>::is_signer_authorized(did, &signer), "sender must be a signing key for DID");

            ensure!(Self::is_owner(&upper_ticker, did), "user is not authorized");
            Self::_mint(&upper_ticker, to_did, value)
        }

        /// Function is used issue(or mint) new tokens for the given DIDs
        /// can only be executed by the token owner
        ///
        /// # Arguments
        /// * `origin` Signing key of token owner
        /// * `did` DID of the token owner
        /// * `ticker` Ticker of the token
        /// * `investor_dids` Array of the DID of the token holders to whom new tokens get issued.
        /// * `values` Array of the Amount of tokens that get issued
<<<<<<< HEAD
        pub fn batch_issue(origin, did: IdentityId, ticker: Vec<u8>, investor_dids: Vec<IdentityId>, values: Vec<T::Balance>) -> DispatchResult {
=======
        pub fn batch_issue(origin, did: IdentityId, ticker: Vec<u8>, investor_dids: Vec<IdentityId>, values: Vec<T::Balance>) -> Result {
            let ticker = utils::bytes_to_upper(ticker.as_slice());
>>>>>>> fd641d07
            let sender = ensure_signed(origin)?;
            let signer = Signer::Key( Key::try_from(sender.encode())?);

            // Check that sender is allowed to act on behalf of `did`
            ensure!(<identity::Module<T>>::is_signer_authorized(did, &signer), "sender must be a signing key for DID");

            ensure!(investor_dids.len() == values.len(), "Investor/amount list length inconsistent");

            ensure!(Self::is_owner(&ticker, did), "user is not authorized");


            // A helper vec for calculated new investor balances
            let mut updated_balances = Vec::with_capacity(investor_dids.len());

            // A helper vec for calculated new investor balances
            let mut current_balances = Vec::with_capacity(investor_dids.len());

            // Get current token details for supply update
            let mut token = Self::token_details(ticker.clone());

            // A round of per-investor checks
            for i in 0..investor_dids.len() {
                ensure!(
                    Self::check_granularity(&ticker, values[i]),
                    "Invalid granularity"
                );
                let updated_total_supply = token
                    .total_supply
                    .checked_add(&values[i])
                    .ok_or("overflow in calculating total supply")?;
                ensure!(updated_total_supply <= MAX_SUPPLY.into(), "Total supply above the limit");

                current_balances.push(Self::balance_of((ticker.clone(), investor_dids[i].clone())));
                updated_balances.push(current_balances[i]
                    .checked_add(&values[i])
                    .ok_or("overflow in calculating balance")?);

                // verify transfer check
                ensure!(Self::_is_valid_transfer(&ticker, None, Some(investor_dids[i]), values[i])? == ERC1400_TRANSFER_SUCCESS, "Transfer restrictions failed");

                // New total supply must be valid
                token.total_supply = updated_total_supply;
            }
            let round = Self::funding_round(&ticker);
            let ticker_round = (ticker.clone(), round.clone());
            // Update the total token balance issued in this funding round.
            let mut issued_in_this_round = Self::issued_in_funding_round(&ticker_round);
            for v in &values {
                issued_in_this_round = issued_in_this_round
                    .checked_add(v)
                    .ok_or("current funding round total overflowed")?;
            }
            <IssuedInFundingRound<T>>::insert(&ticker_round, issued_in_this_round);
            // Update investor balances and emit events quoting the updated total token balance issued.
            for i in 0..investor_dids.len() {
                Self::_update_checkpoint(&ticker, investor_dids[i], current_balances[i]);
                <BalanceOf<T>>::insert((ticker.clone(), investor_dids[i]), updated_balances[i]);
                Self::deposit_event(RawEvent::Issued(
                    ticker.clone(),
                    investor_dids[i],
                    values[i].clone(),
                    round.clone(),
                    issued_in_this_round
                ));
            }
            <Tokens<T>>::insert(ticker.clone(), token);

            Ok(())
        }

        /// Used to redeem the security tokens
        ///
        /// # Arguments
        /// * `_origin` Signing key of the token holder who wants to redeem the tokens
        /// * `did` DID of the token holder
        /// * `_ticker` Ticker of the token
        /// * `value` Amount of the tokens needs to redeem
        /// * `_data` An off chain data blob used to validate the redeem functionality.
        pub fn redeem(_origin, did: IdentityId, _ticker: Vec<u8>, value: T::Balance, _data: Vec<u8>) -> DispatchResult {
            let upper_ticker = utils::bytes_to_upper(_ticker.as_slice());
            let sender = ensure_signed(_origin)?;
            let signer = Signer::Key( Key::try_from(sender.encode())?);

            // Check that sender is allowed to act on behalf of `did`
            ensure!(<identity::Module<T>>::is_signer_authorized(did, &signer), "sender must be a signing key for DID");

            // Granularity check
            ensure!(
                Self::check_granularity(&upper_ticker, value),
                "Invalid granularity"
                );
            let ticker_did = (upper_ticker.clone(), did);
            ensure!(<BalanceOf<T>>::exists(&ticker_did), "Account does not own this token");
            let burner_balance = Self::balance_of(&ticker_did);
            ensure!(burner_balance >= value, "Not enough balance.");

            // Reduce sender's balance
            let updated_burner_balance = burner_balance
                .checked_sub(&value)
                .ok_or("overflow in calculating balance")?;
            // Check whether the custody allowance remain intact or not
            Self::_check_custody_allowance(&upper_ticker, did, value)?;

            // verify transfer check
            ensure!(Self::_is_valid_transfer(&upper_ticker, Some(did), None, value)? == ERC1400_TRANSFER_SUCCESS, "Transfer restrictions failed");

            //Decrease total supply
            let mut token = Self::token_details(&upper_ticker);
            token.total_supply = token.total_supply.checked_sub(&value).ok_or("overflow in calculating balance")?;

            Self::_update_checkpoint(&upper_ticker, did, burner_balance);

            <BalanceOf<T>>::insert((upper_ticker.clone(), did), updated_burner_balance);
            <Tokens<T>>::insert(&upper_ticker, token);

            Self::deposit_event(RawEvent::Redeemed(upper_ticker, did, value));

            Ok(())

        }

        /// Used to redeem the security tokens by some other DID who has approval
        ///
        /// # Arguments
        /// * `_origin` Signing key of the spender who has valid approval to redeem the tokens
        /// * `did` DID of the spender
        /// * `_ticker` Ticker of the token
        /// * `from_did` DID from whom balance get reduced
        /// * `value` Amount of the tokens needs to redeem
        /// * `_data` An off chain data blob used to validate the redeem functionality.
        pub fn redeem_from(_origin, did: IdentityId, _ticker: Vec<u8>, from_did: IdentityId, value: T::Balance, _data: Vec<u8>) -> DispatchResult {
            let upper_ticker = utils::bytes_to_upper(_ticker.as_slice());
            let sender = ensure_signed(_origin)?;
            let signer = Signer::Key( Key::try_from(sender.encode())?);

            // Check that sender is allowed to act on behalf of `did`
            ensure!(<identity::Module<T>>::is_signer_authorized(did, &signer), "sender must be a signing key for DID");

            // Granularity check
            ensure!(
                Self::check_granularity(&upper_ticker, value),
                "Invalid granularity"
                );
            let ticker_did = (upper_ticker.clone(), did);
            ensure!(<BalanceOf<T>>::exists(&ticker_did), "Account does not own this token");
            let burner_balance = Self::balance_of(&ticker_did);
            ensure!(burner_balance >= value, "Not enough balance.");

            // Reduce sender's balance
            let updated_burner_balance = burner_balance
                .checked_sub(&value)
                .ok_or("overflow in calculating balance")?;

            let ticker_from_did_did = (upper_ticker.clone(), from_did, did);
            ensure!(<Allowance<T>>::exists(&ticker_from_did_did), "Allowance does not exist");
            let allowance = Self::allowance(&ticker_from_did_did);
            ensure!(allowance >= value, "Not enough allowance");
            // Check whether the custody allowance remain intact or not
            Self::_check_custody_allowance(&upper_ticker, did, value)?;
            ensure!(Self::_is_valid_transfer( &upper_ticker, Some(from_did), None, value)? == ERC1400_TRANSFER_SUCCESS, "Transfer restrictions failed");

            let updated_allowance = allowance.checked_sub(&value).ok_or("overflow in calculating allowance")?;

            //Decrease total suply
            let mut token = Self::token_details(&upper_ticker);
            token.total_supply = token.total_supply.checked_sub(&value).ok_or("overflow in calculating balance")?;

            Self::_update_checkpoint(&upper_ticker, did, burner_balance);

            <Allowance<T>>::insert(&ticker_from_did_did, updated_allowance);
            <BalanceOf<T>>::insert(&ticker_did, updated_burner_balance);
            <Tokens<T>>::insert(&upper_ticker, token);

            Self::deposit_event(RawEvent::Redeemed(upper_ticker.clone(), did, value));
            Self::deposit_event(RawEvent::Approval(upper_ticker, from_did, did, value));

            Ok(())
        }

        /// Forces a redemption of an DID's tokens. Can only be called by token owner
        ///
        /// # Arguments
        /// * `_origin` Signing key of the token owner
        /// * `did` DID of the token holder
        /// * `ticker` Ticker of the token
        /// * `token_holder_did` DID from whom balance get reduced
        /// * `value` Amount of the tokens needs to redeem
        /// * `data` An off chain data blob used to validate the redeem functionality.
        /// * `operator_data` Any data blob that defines the reason behind the force redeem.
        pub fn controller_redeem(origin, did: IdentityId, ticker: Vec<u8>, token_holder_did: IdentityId, value: T::Balance, data: Vec<u8>, operator_data: Vec<u8>) -> DispatchResult {
            let ticker = utils::bytes_to_upper(ticker.as_slice());
            let sender = ensure_signed(origin)?;
            let signer = Signer::Key( Key::try_from(sender.encode())?);

            // Check that sender is allowed to act on behalf of `did`
            ensure!(<identity::Module<T>>::is_signer_authorized(did, &signer), "sender must be a signing key for DID");
            ensure!(Self::is_owner(&ticker, did), "user is not token owner");

            // Granularity check
            ensure!(
                Self::check_granularity(&ticker, value),
                "Invalid granularity"
                );
            let ticker_token_holder_did = (ticker.clone(), token_holder_did);
            ensure!(<BalanceOf<T>>::exists( &ticker_token_holder_did), "Account does not own this token");
            let burner_balance = Self::balance_of(&ticker_token_holder_did);
            ensure!(burner_balance >= value, "Not enough balance.");

            // Reduce sender's balance
            let updated_burner_balance = burner_balance
                .checked_sub(&value)
                .ok_or("overflow in calculating balance")?;

            //Decrease total suply
            let mut token = Self::token_details(&ticker);
            token.total_supply = token.total_supply.checked_sub(&value).ok_or("overflow in calculating balance")?;

            Self::_update_checkpoint(&ticker, token_holder_did, burner_balance);

            <BalanceOf<T>>::insert(&ticker_token_holder_did, updated_burner_balance);
            <Tokens<T>>::insert(&ticker, token);

            Self::deposit_event(RawEvent::ControllerRedemption(ticker, did, token_holder_did, value, data, operator_data));

            Ok(())
        }

        /// Makes an indivisible token divisible. Only called by the token owner
        ///
        /// # Arguments
        /// * `origin` Signing key of the token owner.
        /// * `did` DID of the token owner
        /// * `ticker` Ticker of the token
        pub fn make_divisible(origin, did: IdentityId, ticker: Vec<u8>) -> DispatchResult {
            let ticker = utils::bytes_to_upper(ticker.as_slice());
            let sender = ensure_signed(origin)?;
            let sender_signer = Signer::Key( Key::try_from(sender.encode())?);

            // Check that sender is allowed to act on behalf of `did`
            ensure!(<identity::Module<T>>::is_signer_authorized(did, &sender_signer), "sender must be a signing key for DID");

            ensure!(Self::is_owner(&ticker, did), "user is not authorized");
            // Read the token details
            let mut token = Self::token_details(&ticker);
            ensure!(!token.divisible, "token already divisible");
            token.divisible = true;
            <Tokens<T>>::insert(&ticker, token);
            Self::deposit_event(RawEvent::DivisibilityChanged(ticker, true));
            Ok(())
        }

        /// Checks whether a transaction with given parameters can take place or not
        /// This function is state less function and used to validate the transfer before actual transfer call.
        ///
        /// # Arguments
        /// * `_origin` Signing Key of the caller
        /// * `ticker` Ticker of the token
        /// * `from_did` DID from whom tokens will be transferred
        /// * `to_did` DID to whom tokens will be transferred
        /// * `value` Amount of the tokens
        /// * `data` Off chain data blob to validate the transfer.
        pub fn can_transfer(_origin, ticker: Vec<u8>, from_did: IdentityId, to_did: IdentityId, value: T::Balance, data: Vec<u8>) {
            let mut current_balance: T::Balance = Self::balance_of((ticker.clone(), from_did));
            if current_balance < value {
                current_balance = 0.into();
            } else {
                current_balance = current_balance - value;
            }
            if current_balance < Self::total_custody_allowance((ticker.clone(), from_did)) {
                sp_runtime::print("Insufficient balance");
                Self::deposit_event(RawEvent::CanTransfer(ticker, from_did, to_did, value, data, ERC1400_INSUFFICIENT_BALANCE as u32));
            } else {
                match Self::_is_valid_transfer(&ticker, Some(from_did), Some(to_did), value) {
                    Ok(code) =>
                    {
                        Self::deposit_event(RawEvent::CanTransfer(ticker, from_did, to_did, value, data, code as u32));
                    },
                    Err(msg) => {
                        // We emit a generic error with the event whenever there's an internal issue - i.e. captured
                        // in a string error and not using the status codes
                        sp_runtime::print(msg);
                        Self::deposit_event(RawEvent::CanTransfer(ticker, from_did, to_did, value, data, ERC1400_TRANSFER_FAILURE as u32));
                    }
                }
            }
        }

        /// An ERC1594 transfer with data
        /// This function can be used by the exchanges of other third parties to dynamically validate the transaction
        /// by passing the data blob
        ///
        /// # Arguments
        /// * `origin` Signing key of the sender
        /// * `did` DID from whom tokens will be transferred
        /// * `ticker` Ticker of the token
        /// * `to_did` DID to whom tokens will be transferred
        /// * `value` Amount of the tokens
        /// * `data` Off chain data blob to validate the transfer.
        pub fn transfer_with_data(origin, did: IdentityId, ticker: Vec<u8>, to_did: IdentityId, value: T::Balance, data: Vec<u8>) -> DispatchResult {
            Self::transfer(origin, did, ticker.clone(), to_did, value)?;
            Self::deposit_event(RawEvent::TransferWithData(ticker, did, to_did, value, data));
            Ok(())
        }

        /// An ERC1594 transfer_from with data
        /// This function can be used by the exchanges of other third parties to dynamically validate the transaction
        /// by passing the data blob
        ///
        /// # Arguments
        /// * `origin` Signing key of the spender
        /// * `did` DID of spender
        /// * `ticker` Ticker of the token
        /// * `from_did` DID from whom tokens will be transferred
        /// * `to_did` DID to whom tokens will be transferred
        /// * `value` Amount of the tokens
        /// * `data` Off chain data blob to validate the transfer.
        pub fn transfer_from_with_data(origin, did: IdentityId, ticker: Vec<u8>, from_did: IdentityId, to_did: IdentityId, value: T::Balance, data: Vec<u8>) -> DispatchResult {
            Self::transfer_from(origin, did, ticker.clone(), from_did,  to_did, value)?;
            Self::deposit_event(RawEvent::TransferWithData(ticker, from_did, to_did, value, data));
            Ok(())
        }

        /// Used to know whether the given token will issue new tokens or not
        ///
        /// # Arguments
        /// * `_origin` Signing key
        /// * `ticker` Ticker of the token whose issuance status need to know
        pub fn is_issuable(_origin, ticker: Vec<u8>) {
            Self::deposit_event(RawEvent::IsIssuable(ticker, true));
        }

        /// Used to get the documents details attach with the token
        ///
        /// # Arguments
        /// * `_origin` Caller signing key
        /// * `ticker` Ticker of the token
        /// * `name` Name of the document
        pub fn get_document(_origin, ticker: Vec<u8>, name: Vec<u8>) -> DispatchResult {
            let record = <Documents<T>>::get((ticker.clone(), name.clone()));
            Self::deposit_event(RawEvent::GetDocument(ticker, name, record.0, record.1, record.2));
            Ok(())
        }

        /// Used to set the details of the document, Only be called by the token owner
        ///
        /// # Arguments
        /// * `origin` Signing key of the token owner
        /// * `did` DID of the token owner
        /// * `ticker` Ticker of the token
        /// * `name` Name of the document
        /// * `uri` Off chain URL of the document
        /// * `document_hash` Hash of the document to proof the incorruptibility of the document
        pub fn set_document(origin, did: IdentityId, ticker: Vec<u8>, name: Vec<u8>, uri: Vec<u8>, document_hash: Vec<u8>) -> DispatchResult {
            let ticker = utils::bytes_to_upper(ticker.as_slice());
            let sender = ensure_signed(origin)?;
            let sender_signer = Signer::Key( Key::try_from(sender.encode())?);

            // Check that sender is allowed to act on behalf of `did`
            ensure!(<identity::Module<T>>::is_signer_authorized(did, &sender_signer), "sender must be a signing key for DID");
            ensure!(Self::is_owner(&ticker, did), "user is not authorized");

            <Documents<T>>::insert((ticker, name), (uri, document_hash, <pallet_timestamp::Module<T>>::get()));
            Ok(())
        }

        /// Used to remove the document details for the given token, Only be called by the token owner
        ///
        /// # Arguments
        /// * `origin` Signing key of the token owner
        /// * `did` DID of the token owner
        /// * `ticker` Ticker of the token
        /// * `name` Name of the document
        pub fn remove_document(origin, did: IdentityId, ticker: Vec<u8>, name: Vec<u8>) -> DispatchResult {
            let ticker = utils::bytes_to_upper(ticker.as_slice());
            let sender = ensure_signed(origin)?;
            let sender_signer = Signer::Key( Key::try_from(sender.encode())?);


            // Check that sender is allowed to act on behalf of `did`
            ensure!(<identity::Module<T>>::is_signer_authorized(did, &sender_signer), "sender must be a signing key for DID");
            ensure!(Self::is_owner(&ticker, did), "user is not authorized");

            <Documents<T>>::remove((ticker, name));
            Ok(())
        }

        /// ERC-2258 Implementation

        /// Used to increase the allowance for a given custodian
        /// Any investor/token holder can add a custodian and transfer the token transfer ownership to the custodian
        /// Through that investor balance will remain the same but the given token are only transfer by the custodian.
        /// This implementation make sure to have an accurate investor count from omnibus wallets.
        ///
        /// # Arguments
        /// * `origin` Signing key of the token holder
        /// * `ticker` Ticker of the token
        /// * `holder_did` DID of the token holder (i.e who wants to increase the custody allowance)
        /// * `custodian_did` DID of the custodian (i.e whom allowance provided)
        /// * `value` Allowance amount
        pub fn increase_custody_allowance(origin, ticker: Vec<u8>, holder_did: IdentityId, custodian_did: IdentityId, value: T::Balance) -> DispatchResult {
            let ticker = utils::bytes_to_upper(ticker.as_slice());
            let sender = ensure_signed(origin)?;
            let sender_signer = Signer::Key( Key::try_from(sender.encode())?);

            // Check that sender is allowed to act on behalf of `did`
            ensure!(
                <identity::Module<T>>::is_signer_authorized(holder_did, &sender_signer),
                "sender must be a signing key for DID"
            );
            Self::_increase_custody_allowance(ticker.clone(), holder_did, custodian_did, value)?;
            Ok(())
        }

        /// Used to increase the allowance for a given custodian by providing the off chain signature
        ///
        /// # Arguments
        /// * `origin` Signing key of a DID who posses off chain signature
        /// * `ticker` Ticker of the token
        /// * `holder_did` DID of the token holder (i.e who wants to increase the custody allowance)
        /// * `holder_account_id` Signing key which signs the off chain data blob.
        /// * `custodian_did` DID of the custodian (i.e whom allowance provided)
        /// * `caller_did` DID of the caller
        /// * `value` Allowance amount
        /// * `nonce` A u16 number which avoid the replay attack
        /// * `signature` Signature provided by the holder_did
        pub fn increase_custody_allowance_of(
            origin,
            ticker: Vec<u8>,
            holder_did: IdentityId,
            holder_account_id: T::AccountId,
            custodian_did: IdentityId,
            caller_did: IdentityId,
            value: T::Balance,
            nonce: u16,
            signature: T::OffChainSignature
        ) -> DispatchResult {
            let ticker = utils::bytes_to_upper(ticker.as_slice());
            let sender = ensure_signed(origin)?;

            ensure!(!Self::authentication_nonce((ticker.clone(), holder_did, nonce)), "Signature already used");

            let msg = SignData {
                custodian_did: custodian_did,
                holder_did: holder_did,
                ticker: ticker.clone(),
                value,
                nonce
            };
            // holder_account_id should be a part of the holder_did
            ensure!(signature.verify(&msg.encode()[..], &holder_account_id), "Invalid signature");
            let sender_signer = Signer::Key(Key::try_from(sender.encode())?);
            ensure!(
                <identity::Module<T>>::is_signer_authorized(caller_did, &sender_signer),
                "sender must be a signing key for DID"
            );
            // Validate the holder signing key
            let holder_signer = Signer::Key(Key::try_from(holder_account_id.encode())?);
            ensure!(
                <identity::Module<T>>::is_signer_authorized(holder_did, &holder_signer),
                "holder signing key must be a signing key for holder DID"
            );
            Self::_increase_custody_allowance(ticker.clone(), holder_did, custodian_did, value)?;
            <AuthenticationNonce>::insert((ticker.clone(), holder_did, nonce), true);
            Ok(())
        }

        /// Used to transfer the tokens by the approved custodian
        ///
        /// # Arguments
        /// * `origin` Signing key of the custodian
        /// * `ticker` Ticker of the token
        /// * `holder_did` DID of the token holder (i.e whom balance get reduced)
        /// * `custodian_did` DID of the custodian (i.e who has the valid approved allowance)
        /// * `receiver_did` DID of the receiver
        /// * `value` Amount of tokens need to transfer
        pub fn transfer_by_custodian(
            origin,
            ticker: Vec<u8>,
            holder_did: IdentityId,
            custodian_did: IdentityId,
            receiver_did: IdentityId,
            value: T::Balance
        ) -> DispatchResult {
            let ticker = utils::bytes_to_upper(ticker.as_slice());
            let sender = ensure_signed(origin)?;
            let sender_signer = Signer::Key( Key::try_from(sender.encode())?);
            // Check that sender is allowed to act on behalf of `did`
            ensure!(
                <identity::Module<T>>::is_signer_authorized(custodian_did, &sender_signer),
                "sender must be a signing key for DID"
            );
            let mut custodian_allowance = Self::custodian_allowance((ticker.clone(), holder_did, custodian_did));
            // Check whether the custodian has enough allowance or not
            ensure!(custodian_allowance >= value, "Insufficient allowance");
            // using checked_sub (safe math) to avoid underflow
            custodian_allowance = custodian_allowance.checked_sub(&value).ok_or("underflow in calculating allowance")?;
            // using checked_sub (safe math) to avoid underflow
            let new_total_allowance = Self::total_custody_allowance((ticker.clone(), holder_did))
                .checked_sub(&value)
                .ok_or("underflow in calculating the total allowance")?;
            // Validate the transfer
            ensure!(Self::_is_valid_transfer(&ticker, Some(holder_did), Some(receiver_did), value)? == ERC1400_TRANSFER_SUCCESS, "Transfer restrictions failed");
            Self::_transfer(&ticker, holder_did, receiver_did, value)?;
            // Update Storage of allowance
            <CustodianAllowance<T>>::insert((ticker.clone(), custodian_did, holder_did), &custodian_allowance);
            <TotalCustodyAllowance<T>>::insert((ticker.clone(), holder_did), new_total_allowance);
            Self::deposit_event(RawEvent::CustodyTransfer(ticker.clone(), custodian_did, holder_did, receiver_did, value));
            Ok(())
        }

        /// Sets the name of the current funding round.
        ///
        /// # Arguments
        /// * `origin` - the signing key of the token owner DID.
        /// * `did` - the token owner DID.
        /// * `ticker` - the ticker of the token.
        /// * `name` - the desired name of the current funding round.
        pub fn set_funding_round(origin, did: IdentityId, ticker: Vec<u8>, name: Vec<u8>) -> Result {
            let ticker = utils::bytes_to_upper(ticker.as_slice());
            let sender = ensure_signed(origin)?;
            let signer = Signer::Key(Key::try_from(sender.encode())?);
            // Check that sender is allowed to act on behalf of `did`
            ensure!(<identity::Module<T>>::is_signer_authorized(did, &signer),
                    "sender must be a signing key for DID");
            ensure!(Self::is_owner(&ticker, did), "DID is not of the asset owner");
            <FundingRound>::insert(ticker.clone(), name.clone());
            Self::deposit_event(RawEvent::FundingRound(ticker, name));
            Ok(())
        }
    }
}

decl_event! {
    pub enum Event<T>
        where
        Balance = <T as balances::Trait>::Balance,
        Moment = <T as pallet_timestamp::Trait>::Moment,
    {
        /// event for transfer of tokens
        /// ticker, from DID, to DID, value
        Transfer(Vec<u8>, IdentityId, IdentityId, Balance),
        /// event when an approval is made
        /// ticker, owner DID, spender DID, value
        Approval(Vec<u8>, IdentityId, IdentityId, Balance),
        /// emit when tokens get issued
        /// ticker, beneficiary DID, value, funding round, total issued in this funding round
        Issued(Vec<u8>, IdentityId, Balance, Vec<u8>, Balance),
        /// emit when tokens get redeemed
        /// ticker, DID, value
        Redeemed(Vec<u8>, IdentityId, Balance),
        /// event for forced transfer of tokens
        /// ticker, controller DID, from DID, to DID, value, data, operator data
        ControllerTransfer(Vec<u8>, IdentityId, IdentityId, IdentityId, Balance, Vec<u8>, Vec<u8>),
        /// event for when a forced redemption takes place
        /// ticker, controller DID, token holder DID, value, data, operator data
        ControllerRedemption(Vec<u8>, IdentityId, IdentityId, Balance, Vec<u8>, Vec<u8>),
        /// Event for creation of the asset
        /// ticker, total supply, owner DID, divisibility
        IssuedToken(Vec<u8>, Balance, IdentityId, bool),
        /// Event for change in divisibility
        /// ticker, divisibility
        DivisibilityChanged(Vec<u8>, bool),
        /// can_transfer() output
        /// ticker, from_did, to_did, value, data, ERC1066 status
        /// 0 - OK
        /// 1,2... - Error, meanings TBD
        CanTransfer(Vec<u8>, IdentityId, IdentityId, Balance, Vec<u8>, u32),
        /// An additional event to Transfer; emitted when transfer_with_data is called; similar to
        /// Transfer with data added at the end.
        /// ticker, from DID, to DID, value, data
        TransferWithData(Vec<u8>, IdentityId, IdentityId, Balance, Vec<u8>),
        /// is_issuable() output
        /// ticker, return value (true if issuable)
        IsIssuable(Vec<u8>, bool),
        /// get_document() output
        /// ticker, name, uri, hash, last modification date
        GetDocument(Vec<u8>, Vec<u8>, Vec<u8>, Vec<u8>, Moment),
        /// emit when tokens transferred by the custodian
        /// ticker, custodian did, holder/from did, to did, amount
        CustodyTransfer(Vec<u8>, IdentityId, IdentityId, IdentityId, Balance),
        /// emit when allowance get increased
        /// ticker, holder did, custodian did, oldAllowance, newAllowance
        CustodyAllowanceChanged(Vec<u8>, IdentityId, IdentityId, Balance, Balance),
        /// emit when ticker is registered
        /// ticker, ticker owner, expiry
        TickerRegistered(Vec<u8>, IdentityId, Option<Moment>),
        /// emit when ticker is transferred
        /// ticker, from, to
        TickerTransferred(Vec<u8>, IdentityId, IdentityId),
        /// emit when token ownership is transferred
        /// ticker, from, to
        TokenOwnershipTransferred(Vec<u8>, IdentityId, IdentityId),
        /// emit when ticker is registered
        /// ticker, current owner, approved owner
        TickerTransferApproval(Vec<u8>, IdentityId, IdentityId),
        /// ticker transfer approval withdrawal
        /// ticker, approved did
        TickerTransferApprovalWithdrawal(Vec<u8>, IdentityId),
        /// An event emitted when a token is renamed.
        /// Parameters: ticker name, new token name.
        TokenRenamed(Vec<u8>, Vec<u8>),
        /// An event carrying the name of the current funding round of a ticker.
        /// Parameters: ticker name, funding round name.
        FundingRound(Vec<u8>, Vec<u8>),
    }
}

decl_error! {
    pub enum Error for Module<T: Trait> {
        /// DID not found
        DIDNotFound,
        /// Not a ticker transfer auth
        NoTickerTransferAuth,
        /// Not a token ownership transfer auth
        NotTickerOwnershipTransferAuth,
    }
}

pub trait AssetTrait<V> {
    fn total_supply(ticker: &[u8]) -> V;
    fn balance(ticker: &[u8], did: IdentityId) -> V;
    fn _mint_from_sto(ticker: &[u8], sender_did: IdentityId, tokens_purchased: V)
        -> DispatchResult;
    fn is_owner(ticker: &Vec<u8>, did: IdentityId) -> bool;
    fn get_balance_at(ticker: &Vec<u8>, did: IdentityId, at: u64) -> V;
}

impl<T: Trait> AssetTrait<T::Balance> for Module<T> {
    fn _mint_from_sto(
        ticker: &[u8],
        sender: IdentityId,
        tokens_purchased: T::Balance,
    ) -> DispatchResult {
        let upper_ticker = utils::bytes_to_upper(ticker);
        Self::_mint(&upper_ticker, sender, tokens_purchased)
    }

    fn is_owner(ticker: &Vec<u8>, did: IdentityId) -> bool {
        Self::_is_owner(ticker, did)
    }

    /// Get the asset `id` balance of `who`.
    fn balance(ticker: &[u8], who: IdentityId) -> T::Balance {
        let upper_ticker = utils::bytes_to_upper(ticker);
        return Self::balance_of((upper_ticker, who));
    }

    // Get the total supply of an asset `id`
    fn total_supply(ticker: &[u8]) -> T::Balance {
        let upper_ticker = utils::bytes_to_upper(ticker);
        return Self::token_details(upper_ticker).total_supply;
    }

    fn get_balance_at(ticker: &Vec<u8>, did: IdentityId, at: u64) -> T::Balance {
        let upper_ticker = utils::bytes_to_upper(ticker);
        return Self::get_balance_at(&upper_ticker, did, at);
    }
}

/// This trait is used to call functions that accept transfer of a ticker or token ownership
pub trait AcceptTransfer {
    /// Accept and process a ticker transfer
    ///
    /// # Arguments
    /// * `to_did` did of the receiver
    /// * `auth_id` Authorization id of the authorization created by current ticker owner
    fn accept_ticker_transfer(to_did: IdentityId, auth_id: u64) -> DispatchResult;
    /// Accept and process a token ownership transfer
    ///
    /// # Arguments
    /// * `to_did` did of the receiver
    /// * `auth_id` Authorization id of the authorization created by current token owner
    fn accept_token_ownership_transfer(to_did: IdentityId, auth_id: u64) -> DispatchResult;
}

impl<T: Trait> AcceptTransfer for Module<T> {
    fn accept_ticker_transfer(to_did: IdentityId, auth_id: u64) -> DispatchResult {
        Self::_accept_ticker_transfer(to_did, auth_id)
    }

    fn accept_token_ownership_transfer(to_did: IdentityId, auth_id: u64) -> DispatchResult {
        Self::_accept_token_ownership_transfer(to_did, auth_id)
    }
}

/// All functions in the decl_module macro become part of the public interface of the module
/// If they are there, they are accessible via extrinsics calls whether they are public or not
/// However, in the impl module section (this, below) the functions can be public and private
/// Private functions are internal to this module e.g.: _transfer
/// Public functions can be called from other modules e.g.: lock and unlock (being called from the tcr module)
/// All functions in the impl module section are not part of public interface because they are not part of the Call enum
impl<T: Trait> Module<T> {
    // Public immutables
    pub fn _is_owner(ticker: &Vec<u8>, did: IdentityId) -> bool {
        let token = Self::token_details(ticker);
        token.owner_did == did
    }

    pub fn is_ticker_available(ticker: &Vec<u8>) -> bool {
        // Assumes uppercase ticker
        if <Tickers<T>>::exists(ticker.clone()) {
            let now = <pallet_timestamp::Module<T>>::get();
            if let Some(expiry) = Self::ticker_registration(ticker.clone()).expiry {
                if now <= expiry {
                    return false;
                }
            } else {
                return false;
            }
        }
        return true;
    }

    pub fn is_ticker_registry_valid(ticker: &Vec<u8>, did: IdentityId) -> bool {
        // Assumes uppercase ticker
        if <Tickers<T>>::exists(ticker.clone()) {
            let now = <pallet_timestamp::Module<T>>::get();
            let ticker_reg = Self::ticker_registration(ticker.clone());
            if ticker_reg.owner == did {
                if let Some(expiry) = ticker_reg.expiry {
                    if now > expiry {
                        return false;
                    }
                } else {
                    return true;
                }
                return true;
            }
        }
        return false;
    }

    /// Returns 0 if ticker is registered to someone else
    /// 1 if ticker is available for registry
    /// 2 if ticker is already registered to provided did
    pub fn is_ticker_available_or_registered_to(
        ticker: &Vec<u8>,
        did: IdentityId,
    ) -> TickerRegistrationStatus {
        // Assumes uppercase ticker
        if <Tickers<T>>::exists(ticker.clone()) {
            let ticker_reg = Self::ticker_registration(ticker.clone());
            if let Some(expiry) = ticker_reg.expiry {
                let now = <pallet_timestamp::Module<T>>::get();
                if now > expiry {
                    // ticker registered to someone but expired and can be registered again
                    return TickerRegistrationStatus::Available;
                } else if ticker_reg.owner == did {
                    // ticker is already registered to provided did (but may expire in future)
                    return TickerRegistrationStatus::RegisteredByDid;
                }
            } else if ticker_reg.owner == did {
                // ticker is already registered to provided did (and will never expire)
                return TickerRegistrationStatus::RegisteredByDid;
            }
            // ticker registered to someone else
            return TickerRegistrationStatus::RegisteredByOther;
        }
        // Ticker not registered yet
        return TickerRegistrationStatus::Available;
    }

    fn _register_ticker(
        ticker: &Vec<u8>,
        sender: T::AccountId,
        to_did: IdentityId,
        expiry: Option<T::Moment>,
    ) {
        // charge fee
        Self::charge_ticker_registration_fee(ticker, sender.clone(), to_did);

        let ticker_registration = TickerRegistration {
            owner: to_did,
            expiry: expiry.clone(),
        };

        // Store ticker registration details
        <Tickers<T>>::insert(ticker, ticker_registration);

        Self::deposit_event(RawEvent::TickerRegistered(ticker.to_vec(), to_did, expiry));
    }

    fn charge_ticker_registration_fee(_ticker: &Vec<u8>, _sender: T::AccountId, _did: IdentityId) {
        //TODO: Charge fee
    }

    /// Get the asset `id` balance of `who`.
    pub fn balance(ticker: &Vec<u8>, did: IdentityId) -> T::Balance {
        let upper_ticker = utils::bytes_to_upper(ticker);
        Self::balance_of((upper_ticker, did))
    }

    // Get the total supply of an asset `id`
    pub fn total_supply(ticker: &[u8]) -> T::Balance {
        let upper_ticker = utils::bytes_to_upper(ticker);
        Self::token_details(upper_ticker).total_supply
    }

    pub fn get_balance_at(ticker: &Vec<u8>, did: IdentityId, at: u64) -> T::Balance {
        let upper_ticker = utils::bytes_to_upper(ticker);
        let ticker_did = (upper_ticker.clone(), did);
        if !<TotalCheckpoints>::exists(upper_ticker.clone()) ||
            at == 0 || //checkpoints start from 1
            at > Self::total_checkpoints_of(&upper_ticker)
        {
            // No checkpoints data exist
            return Self::balance_of(&ticker_did);
        }

        if <UserCheckpoints>::exists(&ticker_did) {
            let user_checkpoints = Self::user_checkpoints(&ticker_did);
            if at > *user_checkpoints.last().unwrap_or(&0) {
                // Using unwrap_or to be defensive.
                // or part should never be triggered due to the check on 2 lines above
                // User has not transacted after checkpoint creation.
                // This means their current balance = their balance at that cp.
                return Self::balance_of(&ticker_did);
            }
            // Uses the first checkpoint that was created after target checpoint
            // and the user has data for that checkpoint
            return Self::balance_at_checkpoint((
                upper_ticker.clone(),
                did,
                Self::find_ceiling(&user_checkpoints, at),
            ));
        }
        // User has no checkpoint data.
        // This means that user's balance has not changed since first checkpoint was created.
        // Maybe the user never held any balance.
        return Self::balance_of(&ticker_did);
    }

    fn find_ceiling(arr: &Vec<u64>, key: u64) -> u64 {
        // This function assumes that key <= last element of the array,
        // the array consists of unique sorted elements,
        // array len > 0
        let mut end = arr.len();
        let mut start = 0;
        let mut mid = (start + end) / 2;

        while mid != 0 && end >= start {
            // Due to our assumptions, we can even remove end >= start condition from here
            if key > arr[mid - 1] && key <= arr[mid] {
                // This condition and the fact that key <= last element of the array mean that
                // start should never become greater than end.
                return arr[mid];
            } else if key > arr[mid] {
                start = mid + 1;
            } else {
                end = mid;
            }
            mid = (start + end) / 2;
        }

        // This should only be reached when mid becomes 0.
        return arr[0];
    }

    fn _is_valid_transfer(
        ticker: &Vec<u8>,
        from_did: Option<IdentityId>,
        to_did: Option<IdentityId>,
        value: T::Balance,
    ) -> StdResult<u8, &'static str> {
        let general_status_code =
            <general_tm::Module<T>>::verify_restriction(ticker, from_did, to_did, value)?;
        Ok(if general_status_code != ERC1400_TRANSFER_SUCCESS {
            general_status_code
        } else {
            <percentage_tm::Module<T>>::verify_restriction(ticker, from_did, to_did, value)?
        })
    }

    // the SimpleToken standard transfer function
    // internal
    fn _transfer(
        ticker: &Vec<u8>,
        from_did: IdentityId,
        to_did: IdentityId,
        value: T::Balance,
    ) -> DispatchResult {
        // Granularity check
        ensure!(
            Self::check_granularity(ticker, value),
            "Invalid granularity"
        );
        let ticker_from_did = (ticker.clone(), from_did);
        ensure!(
            <BalanceOf<T>>::exists(&ticker_from_did),
            "Account does not own this token"
        );
        let sender_balance = Self::balance_of(&ticker_from_did);
        ensure!(sender_balance >= value, "Not enough balance.");

        let updated_from_balance = sender_balance
            .checked_sub(&value)
            .ok_or("overflow in calculating balance")?;
        let ticker_to_did = (ticker.clone(), to_did);
        let receiver_balance = Self::balance_of(&ticker_to_did);
        let updated_to_balance = receiver_balance
            .checked_add(&value)
            .ok_or("overflow in calculating balance")?;

        Self::_update_checkpoint(ticker, from_did, sender_balance);
        Self::_update_checkpoint(ticker, to_did, receiver_balance);
        // reduce sender's balance
        <BalanceOf<T>>::insert(ticker_from_did, updated_from_balance);

        // increase receiver's balance
        <BalanceOf<T>>::insert(ticker_to_did, updated_to_balance);

        Self::deposit_event(RawEvent::Transfer(ticker.clone(), from_did, to_did, value));
        Ok(())
    }

    pub fn _create_checkpoint(ticker: &Vec<u8>) -> DispatchResult {
        if <TotalCheckpoints>::exists(ticker) {
            let mut checkpoint_count = Self::total_checkpoints_of(ticker);
            checkpoint_count = checkpoint_count
                .checked_add(1)
                .ok_or("overflow in adding checkpoint")?;
            <TotalCheckpoints>::insert(ticker, checkpoint_count);
            <CheckpointTotalSupply<T>>::insert(
                (ticker.clone(), checkpoint_count),
                Self::token_details(ticker).total_supply,
            );
        } else {
            <TotalCheckpoints>::insert(ticker, 1);
            <CheckpointTotalSupply<T>>::insert(
                (ticker.clone(), 1),
                Self::token_details(ticker).total_supply,
            );
        }
        Ok(())
    }

    fn _update_checkpoint(ticker: &Vec<u8>, user_did: IdentityId, user_balance: T::Balance) {
        if <TotalCheckpoints>::exists(ticker) {
            let checkpoint_count = Self::total_checkpoints_of(ticker);
            let ticker_user_did_checkpont = (ticker.clone(), user_did, checkpoint_count);
            if !<CheckpointBalance<T>>::exists(&ticker_user_did_checkpont) {
                <CheckpointBalance<T>>::insert(&ticker_user_did_checkpont, user_balance);
                <UserCheckpoints>::mutate((ticker.clone(), user_did), |user_checkpoints| {
                    user_checkpoints.push(checkpoint_count);
                });
            }
        }
    }

    fn is_owner(ticker: &Vec<u8>, did: IdentityId) -> bool {
        Self::_is_owner(ticker, did)
    }

    pub fn _mint(ticker: &Vec<u8>, to_did: IdentityId, value: T::Balance) -> DispatchResult {
        // Granularity check
        ensure!(
            Self::check_granularity(ticker, value),
            "Invalid granularity"
        );
        //Increase receiver balance
        let ticker_to_did = (ticker.clone(), to_did);
        let current_to_balance = Self::balance_of(&ticker_to_did);
        let updated_to_balance = current_to_balance
            .checked_add(&value)
            .ok_or("overflow in calculating balance")?;
        // verify transfer check
        ensure!(
            Self::_is_valid_transfer(ticker, None, Some(to_did), value)?
                == ERC1400_TRANSFER_SUCCESS,
            "Transfer restrictions failed"
        );

        // Read the token details
        let mut token = Self::token_details(ticker);
        let updated_total_supply = token
            .total_supply
            .checked_add(&value)
            .ok_or("overflow in calculating total supply")?;
        ensure!(
            updated_total_supply <= MAX_SUPPLY.into(),
            "Total supply above the limit"
        );
        //Increase total suply
        token.total_supply = updated_total_supply;

        Self::_update_checkpoint(ticker, to_did, current_to_balance);

        <BalanceOf<T>>::insert(&ticker_to_did, updated_to_balance);
        <Tokens<T>>::insert(ticker.clone(), token);
        let round = Self::funding_round(ticker);
        let ticker_round = (ticker.clone(), round.clone());
        let issued_in_this_round = Self::issued_in_funding_round(&ticker_round)
            .checked_add(&value)
            .ok_or("current funding round total overflowed")?;
        <IssuedInFundingRound<T>>::insert(&ticker_round, issued_in_this_round);
        Self::deposit_event(RawEvent::Issued(
            ticker.to_vec(),
            to_did,
            value,
            round,
            issued_in_this_round,
        ));

        Ok(())
    }

    fn check_granularity(ticker: &Vec<u8>, value: T::Balance) -> bool {
        // Read the token details
        let token = Self::token_details(ticker);
        token.divisible || value % ONE_UNIT.into() == 0.into()
    }

    fn _check_custody_allowance(
        ticker: &Vec<u8>,
        holder_did: IdentityId,
        value: T::Balance,
    ) -> DispatchResult {
        let remaining_balance = Self::balance_of((ticker.clone(), holder_did))
            .checked_sub(&value)
            .ok_or("underflow in balance deduction")?;
        ensure!(
            remaining_balance >= Self::total_custody_allowance((ticker.clone(), holder_did)),
            "Insufficient balance for transfer"
        );
        Ok(())
    }

    fn _increase_custody_allowance(
        ticker: Vec<u8>,
        holder_did: IdentityId,
        custodian_did: IdentityId,
        value: T::Balance,
    ) -> DispatchResult {
        let new_custody_allowance = Self::total_custody_allowance((ticker.clone(), holder_did))
            .checked_add(&value)
            .ok_or("total custody allowance get overflowed")?;
        // Ensure that balance of the token holder should greater than or equal to the total custody allowance + value
        ensure!(
            Self::balance_of((ticker.clone(), holder_did)) >= new_custody_allowance,
            "Insufficient balance of holder did"
        );
        // Ensure the valid DID
        ensure!(
            <identity::DidRecords>::exists(custodian_did),
            "Invalid custodian DID"
        );

        let old_allowance = Self::custodian_allowance((ticker.clone(), holder_did, custodian_did));
        let new_current_allowance = old_allowance
            .checked_add(&value)
            .ok_or("allowance get overflowed")?;
        // Update Storage
        <CustodianAllowance<T>>::insert(
            (ticker.clone(), holder_did, custodian_did),
            &new_current_allowance,
        );
        <TotalCustodyAllowance<T>>::insert((ticker.clone(), holder_did), new_custody_allowance);
        Self::deposit_event(RawEvent::CustodyAllowanceChanged(
            ticker.clone(),
            holder_did,
            custodian_did,
            old_allowance,
            new_current_allowance,
        ));
        Ok(())
    }

    /// Accept and process a ticker transfer
    pub fn _accept_ticker_transfer(to_did: IdentityId, auth_id: u64) -> DispatchResult {
        ensure!(
            <identity::Authorizations<T>>::exists((Signer::from(to_did), auth_id)),
            AuthorizationError::from(AuthorizationError::Invalid)
        );

        let auth = <identity::Module<T>>::authorizations((Signer::from(to_did), auth_id));

        let ticker = match auth.authorization_data {
            AuthorizationData::TransferTicker(_ticker) => utils::bytes_to_upper(_ticker.as_slice()),
            _ => return Err(Error::<T>::NoTickerTransferAuth.into()),
        };

        ensure!(!<Tokens<T>>::exists(&ticker), "token already created");

        let current_owner = Self::ticker_registration(&ticker).owner;

        <identity::Module<T>>::consume_auth(
            Signer::from(current_owner),
            Signer::from(to_did),
            auth_id,
        )?;

        <Tickers<T>>::mutate(&ticker, |tr| tr.owner = to_did);

        Self::deposit_event(RawEvent::TickerTransferred(ticker, current_owner, to_did));

        Ok(())
    }

    /// Accept and process a token ownership transfer
    pub fn _accept_token_ownership_transfer(to_did: IdentityId, auth_id: u64) -> DispatchResult {
        ensure!(
            <identity::Authorizations<T>>::exists((Signer::from(to_did), auth_id)),
            AuthorizationError::from(AuthorizationError::Invalid)
        );

        let auth = <identity::Module<T>>::authorizations((Signer::from(to_did), auth_id));

        let ticker = match auth.authorization_data {
            AuthorizationData::TransferTokenOwnership(_ticker) => {
                utils::bytes_to_upper(_ticker.as_slice())
            }
            _ => return Err(Error::<T>::NotTickerOwnershipTransferAuth.into()),
        };

        ensure!(<Tokens<T>>::exists(&ticker), "Token does not exist");

        let current_owner = Self::token_details(&ticker).owner_did;

        <identity::Module<T>>::consume_auth(
            Signer::from(current_owner),
            Signer::from(to_did),
            auth_id,
        )?;

        <Tokens<T>>::mutate(&ticker, |t| t.owner_did = to_did);
        <Tickers<T>>::mutate(&ticker, |t| t.owner = to_did);

        Self::deposit_event(RawEvent::TokenOwnershipTransferred(
            ticker,
            current_owner,
            to_did,
        ));

        Ok(())
    }
}

/// tests for this module
#[cfg(test)]
mod tests {
    use super::*;
    use crate::{exemption, group, identity};
    use primitives::{IdentityId, Key};
    use rand::Rng;

    use chrono::prelude::*;
    use frame_support::{
        assert_err, assert_noop, assert_ok, dispatch::DispatchResult, impl_outer_origin,
        parameter_types,
    };
    use frame_system::EnsureSignedBy;
    use lazy_static::lazy_static;
    use sp_core::{crypto::key_types, H256};
    use sp_runtime::{
        testing::{Header, UintAuthorityId},
        traits::{BlakeTwo256, ConvertInto, IdentityLookup, OpaqueKeys, Verify},
        AnySignature, KeyTypeId, Perbill,
    };
    use std::sync::{Arc, Mutex};
    use test_client::{self, AccountKeyring};

    type SessionIndex = u32;
    type AuthorityId = <AnySignature as Verify>::Signer;
    type BlockNumber = u64;
    type AccountId = <AnySignature as Verify>::Signer;
    type OffChainSignature = AnySignature;

    pub struct TestOnSessionEnding;
    impl pallet_session::OnSessionEnding<AuthorityId> for TestOnSessionEnding {
        fn on_session_ending(_: SessionIndex, _: SessionIndex) -> Option<Vec<AuthorityId>> {
            None
        }
    }

    pub struct TestSessionHandler;
    impl pallet_session::SessionHandler<AuthorityId> for TestSessionHandler {
        const KEY_TYPE_IDS: &'static [KeyTypeId] = &[key_types::DUMMY];
        fn on_new_session<Ks: OpaqueKeys>(
            _changed: bool,
            _validators: &[(AuthorityId, Ks)],
            _queued_validators: &[(AuthorityId, Ks)],
        ) {
        }

        fn on_disabled(_validator_index: usize) {}

        fn on_genesis_session<Ks: OpaqueKeys>(_validators: &[(AuthorityId, Ks)]) {}

        fn on_before_session_ending() {}
    }

    impl_outer_origin! {
        pub enum Origin for Test {}
    }

    // For testing the module, we construct most of a mock runtime. This means
    // first constructing a configuration type (`Test`) which `impl`s each of the
    // configuration traits of modules we want to use.
    #[derive(Clone, Eq, PartialEq)]
    pub struct Test;
    parameter_types! {
        pub const Period: BlockNumber = 1;
        pub const Offset: BlockNumber = 0;
        pub const BlockHashCount: u32 = 250;
        pub const MaximumBlockWeight: u32 = 4 * 1024 * 1024;
        pub const MaximumBlockLength: u32 = 4 * 1024 * 1024;
        pub const AvailableBlockRatio: Perbill = Perbill::from_percent(75);
    }
    impl frame_system::Trait for Test {
        type Origin = Origin;
        type Index = u64;
        type BlockNumber = u64;
        type Call = ();
        type Hash = H256;
        type Hashing = BlakeTwo256;
        type AccountId = AccountId;
        type Lookup = IdentityLookup<Self::AccountId>;
        type Header = Header;
        type Event = ();
        type BlockHashCount = BlockHashCount;
        type MaximumBlockWeight = MaximumBlockWeight;
        type MaximumBlockLength = MaximumBlockLength;
        type AvailableBlockRatio = AvailableBlockRatio;
        type Version = ();
        type ModuleToIndex = ();
    }

    parameter_types! {
        pub const DisabledValidatorsThreshold: Perbill = Perbill::from_percent(33);
    }

    impl pallet_session::Trait for Test {
        type OnSessionEnding = TestOnSessionEnding;
        type Keys = UintAuthorityId;
        type ShouldEndSession = pallet_session::PeriodicSessions<Period, Offset>;
        type SessionHandler = TestSessionHandler;
        type Event = ();
        type ValidatorId = AuthorityId;
        type ValidatorIdOf = ConvertInto;
        type SelectInitialValidators = ();
        type DisabledValidatorsThreshold = DisabledValidatorsThreshold;
    }

    impl pallet_session::historical::Trait for Test {
        type FullIdentification = ();
        type FullIdentificationOf = ();
    }

    parameter_types! {
        pub const ExistentialDeposit: u64 = 0;
        pub const TransferFee: u64 = 0;
        pub const CreationFee: u64 = 0;
        pub const TransactionBaseFee: u64 = 0;
        pub const TransactionByteFee: u64 = 0;
    }

    impl balances::Trait for Test {
        type Balance = u128;
        type OnFreeBalanceZero = ();
        type OnNewAccount = ();
        type Event = ();
        type DustRemoval = ();
        type TransferPayment = ();
        type ExistentialDeposit = ExistentialDeposit;
        type TransferFee = TransferFee;
        type CreationFee = CreationFee;
        type Identity = crate::identity::Module<Test>;
    }

    impl general_tm::Trait for Test {
        type Event = ();
        type Asset = Module<Test>;
    }

    parameter_types! {
        pub const One: AccountId = AccountId::from(AccountKeyring::Dave);
        pub const Two: AccountId = AccountId::from(AccountKeyring::Dave);
        pub const Three: AccountId = AccountId::from(AccountKeyring::Dave);
        pub const Four: AccountId = AccountId::from(AccountKeyring::Dave);
        pub const Five: AccountId = AccountId::from(AccountKeyring::Dave);
    }

    impl group::Trait<group::Instance1> for Test {
        type Event = ();
        type AddOrigin = EnsureSignedBy<One, AccountId>;
        type RemoveOrigin = EnsureSignedBy<Two, AccountId>;
        type SwapOrigin = EnsureSignedBy<Three, AccountId>;
        type ResetOrigin = EnsureSignedBy<Four, AccountId>;
        type MembershipInitialized = ();
        type MembershipChanged = ();
    }

    #[derive(codec::Encode, codec::Decode, Debug, Clone, Eq, PartialEq)]
    pub struct IdentityProposal {
        pub dummy: u8,
    }

    impl sp_runtime::traits::Dispatchable for IdentityProposal {
        type Origin = Origin;
        type Trait = Test;

        fn dispatch(self, _origin: Self::Origin) -> DispatchResult {
            Ok(())
        }
    }

    impl identity::Trait for Test {
        type Event = ();
        type Proposal = IdentityProposal;
        type AcceptTransferTarget = Module<Test>;
    }
    impl percentage_tm::Trait for Test {
        type Event = ();
    }

    impl exemption::Trait for Test {
        type Event = ();
        type Asset = Module<Test>;
    }

    parameter_types! {
        pub const MinimumPeriod: u64 = 3;
    }

    impl pallet_timestamp::Trait for Test {
        type Moment = u64;
        type OnTimestampSet = ();
        type MinimumPeriod = MinimumPeriod;
    }

    impl utils::Trait for Test {
        type Public = AccountId;
        type OffChainSignature = OffChainSignature;
        fn validator_id_to_account_id(
            v: <Self as pallet_session::Trait>::ValidatorId,
        ) -> Self::AccountId {
            v
        }
    }

    impl Trait for Test {
        type Event = ();
        type Currency = balances::Module<Test>;
    }
    type Asset = Module<Test>;
    type Balances = balances::Module<Test>;
    type Identity = identity::Module<Test>;
    type GeneralTM = general_tm::Module<Test>;

    lazy_static! {
        static ref INVESTOR_MAP_OUTER_LOCK: Arc<Mutex<()>> = Arc::new(Mutex::new(()));
    }

    /// Build a genesis identity instance owned by account No. 1
    fn identity_owned_by_alice() -> sp_io::TestExternalities {
        let mut t = frame_system::GenesisConfig::default()
            .build_storage::<Test>()
            .unwrap();
        identity::GenesisConfig::<Test> {
            owner: AccountKeyring::Alice.public().into(),
            did_creation_fee: 250,
        }
        .assimilate_storage(&mut t)
        .unwrap();
        self::GenesisConfig::<Test> {
            asset_creation_fee: 0,
            ticker_registration_fee: 0,
            ticker_registration_config: TickerRegistrationConfig {
                max_ticker_length: 12,
                registration_length: Some(10000),
            },
            fee_collector: AccountKeyring::Dave.public().into(),
        }
        .assimilate_storage(&mut t)
        .unwrap();
        sp_io::TestExternalities::new(t)
    }

    fn make_account(
        account_id: &AccountId,
    ) -> StdResult<(<Test as frame_system::Trait>::Origin, IdentityId), &'static str> {
        let signed_id = Origin::signed(account_id.clone());
        Balances::make_free_balance_be(&account_id, 1_000_000);
        Identity::register_did(signed_id.clone(), vec![]);
        let did = Identity::get_identity(&Key::try_from(account_id.encode())?).unwrap();
        Ok((signed_id, did))
    }

    #[test]
    fn issuers_can_create_and_rename_tokens() {
        identity_owned_by_alice().execute_with(|| {
            let owner_acc = AccountId::from(AccountKeyring::Dave);
            let (owner_signed, owner_did) = make_account(&owner_acc).unwrap();
            // Raise the owner's base currency balance
            Balances::make_free_balance_be(&owner_acc, 1_000_000);

            // Expected token entry
            let token = SecurityToken {
                name: vec![0x01],
                owner_did,
                total_supply: 1_000_000,
                divisible: true,
            };
            assert!(!<identity::DidRecords>::exists(
                Identity::get_token_did(&token.name).unwrap()
            ));
            let ticker_name = token.name.clone();
            assert_err!(
                Asset::create_token(
                    owner_signed.clone(),
                    owner_did,
                    token.name.clone(),
                    ticker_name.clone(),
                    1_000_000_000_000_000_000_000_000, // Total supply over the limit
                    true
                ),
                "Total supply above the limit"
            );

            // Issuance is successful
            assert_ok!(Asset::create_token(
                owner_signed.clone(),
                owner_did,
                token.name.clone(),
                ticker_name.clone(),
                token.total_supply,
                true
            ));

            // A correct entry is added
            assert_eq!(Asset::token_details(token.name.clone()), token);
            //assert!(Identity::is_existing_identity(Identity::get_token_did(&token.name).unwrap()));
            assert!(<identity::DidRecords>::exists(
                Identity::get_token_did(&token.name).unwrap()
            ));
            assert_eq!(Asset::token_details(ticker_name.clone()), token);

            // Unauthorized identities cannot rename the token.
            let eve_acc = AccountId::from(AccountKeyring::Eve);
            let (eve_signed, _eve_did) = make_account(&eve_acc).unwrap();
            assert_err!(
                Asset::rename_token(
                    eve_signed,
                    ticker_name.clone(),
                    vec![0xde, 0xad, 0xbe, 0xef]
                ),
                "sender must be a signing key for the token owner DID"
            );
            // The token should remain unchanged in storage.
            assert_eq!(Asset::token_details(ticker_name.clone()), token);
            // Rename the token and check storage has been updated.
            let renamed_token = SecurityToken {
                name: vec![0x42],
                owner_did: token.owner_did,
                total_supply: token.total_supply,
                divisible: token.divisible,
            };
            assert_ok!(Asset::rename_token(
                owner_signed.clone(),
                ticker_name.clone(),
                renamed_token.name.clone()
            ));
            assert_eq!(Asset::token_details(ticker_name.clone()), renamed_token);
        });
    }

    /// # TODO
    /// It should be re-enable once issuer claim is re-enabled.
    #[test]
    #[ignore]
    fn non_issuers_cant_create_tokens() {
        identity_owned_by_alice().execute_with(|| {
            let owner_acc = AccountId::from(AccountKeyring::Dave);
            let (_, owner_did) = make_account(&owner_acc).unwrap();

            // Expected token entry
            let _ = SecurityToken {
                name: vec![0x01],
                owner_did: owner_did,
                total_supply: 1_000_000,
                divisible: true,
            };

            let wrong_acc = AccountId::from(AccountKeyring::Bob);

            Balances::make_free_balance_be(&wrong_acc, 1_000_000);

            let wrong_did = IdentityId::try_from("did:poly:wrong");
            assert!(wrong_did.is_err());
        });
    }

    #[test]
    fn valid_transfers_pass() {
        identity_owned_by_alice().execute_with(|| {
            let now = Utc::now();
            <pallet_timestamp::Module<Test>>::set_timestamp(now.timestamp() as u64);

            let owner_acc = AccountId::from(AccountKeyring::Dave);
            let (owner_signed, owner_did) = make_account(&owner_acc).unwrap();

            // Expected token entry
            let token = SecurityToken {
                name: vec![0x01],
                owner_did: owner_did,
                total_supply: 1_000_000,
                divisible: true,
            };

            Balances::make_free_balance_be(&owner_acc, 1_000_000);

            let alice_acc = AccountId::from(AccountKeyring::Alice);
            let (_, alice_did) = make_account(&alice_acc).unwrap();

            Balances::make_free_balance_be(&alice_acc, 1_000_000);

            // Issuance is successful
            assert_ok!(Asset::create_token(
                owner_signed.clone(),
                owner_did,
                token.name.clone(),
                token.name.clone(),
                token.total_supply,
                true
            ));

            // A correct entry is added
            assert_eq!(Asset::token_details(token.name.clone()), token);

            let asset_rule = general_tm::AssetRule {
                sender_rules: vec![],
                receiver_rules: vec![],
            };

            // Allow all transfers
            assert_ok!(GeneralTM::add_active_rule(
                owner_signed.clone(),
                owner_did,
                token.name.clone(),
                asset_rule
            ));

            assert_ok!(Asset::transfer(
                owner_signed.clone(),
                owner_did,
                token.name.clone(),
                alice_did,
                500
            ));
        })
    }

    #[test]
    fn valid_custodian_allowance() {
        identity_owned_by_alice().execute_with(|| {
            let owner_acc = AccountId::from(AccountKeyring::Dave);
            let (owner_signed, owner_did) = make_account(&owner_acc).unwrap();

            let now = Utc::now();
            <pallet_timestamp::Module<Test>>::set_timestamp(now.timestamp() as u64);

            // Expected token entry
            let token = SecurityToken {
                name: vec![0x01],
                owner_did: owner_did,
                total_supply: 1_000_000,
                divisible: true,
            };

            Balances::make_free_balance_be(&owner_acc, 1_000_000);

            let investor1_acc = AccountId::from(AccountKeyring::Bob);
            let (investor1_signed, investor1_did) = make_account(&investor1_acc).unwrap();

            Balances::make_free_balance_be(&investor1_acc, 1_000_000);

            let investor2_acc = AccountId::from(AccountKeyring::Charlie);
            let (investor2_signed, investor2_did) = make_account(&investor2_acc).unwrap();

            Balances::make_free_balance_be(&investor2_acc, 1_000_000);

            let custodian_acc = AccountId::from(AccountKeyring::Eve);
            let (custodian_signed, custodian_did) = make_account(&custodian_acc).unwrap();

            Balances::make_free_balance_be(&custodian_acc, 1_000_000);

            // Issuance is successful
            assert_ok!(Asset::create_token(
                owner_signed.clone(),
                owner_did,
                token.name.clone(),
                token.name.clone(),
                token.total_supply,
                true
            ));

            assert_eq!(
                Asset::balance_of((token.name.clone(), token.owner_did)),
                token.total_supply
            );

            assert_eq!(Asset::token_details(token.name.clone()), token);

            let asset_rule = general_tm::AssetRule {
                sender_rules: vec![],
                receiver_rules: vec![],
            };

            // Allow all transfers
            assert_ok!(GeneralTM::add_active_rule(
                owner_signed.clone(),
                owner_did,
                token.name.clone(),
                asset_rule
            ));
            let funding_round1 = b"Round One".to_vec();
            assert_ok!(Asset::set_funding_round(
                owner_signed.clone(),
                owner_did,
                token.name.clone(),
                funding_round1.clone()
            ));
            // Mint some tokens to investor1
            let num_tokens1: u128 = 2_000_000;
            assert_ok!(Asset::issue(
                owner_signed.clone(),
                owner_did,
                token.name.clone(),
                investor1_did,
                num_tokens1,
                vec![0x0]
            ));
            assert_eq!(Asset::funding_round(&token.name), funding_round1.clone());
            assert_eq!(
                Asset::issued_in_funding_round((token.name.clone(), funding_round1.clone())),
                num_tokens1
            );
            // Check the expected default behaviour of the map.
            assert_eq!(
                Asset::issued_in_funding_round((token.name.clone(), b"No such round".to_vec())),
                0
            );
            assert_eq!(
                Asset::balance_of((token.name.clone(), investor1_did)),
                num_tokens1,
            );

            // Failed to add custodian because of insufficient balance
            assert_noop!(
                Asset::increase_custody_allowance(
                    investor1_signed.clone(),
                    token.name.clone(),
                    investor1_did,
                    custodian_did,
                    250_00_00 as u128
                ),
                "Insufficient balance of holder did"
            );

            // Failed to add/increase the custodian allowance because of Invalid custodian did
            let custodian_did_not_register = IdentityId::from(5u128);
            assert_noop!(
                Asset::increase_custody_allowance(
                    investor1_signed.clone(),
                    token.name.clone(),
                    investor1_did,
                    custodian_did_not_register,
                    50_00_00 as u128
                ),
                "Invalid custodian DID"
            );

            // Add custodian
            assert_ok!(Asset::increase_custody_allowance(
                investor1_signed.clone(),
                token.name.clone(),
                investor1_did,
                custodian_did,
                50_00_00 as u128
            ));

            assert_eq!(
                Asset::custodian_allowance((token.name.clone(), investor1_did, custodian_did)),
                50_00_00 as u128
            );

            assert_eq!(
                Asset::total_custody_allowance((token.name.clone(), investor1_did)),
                50_00_00 as u128
            );

            // Transfer the token upto the limit
            assert_ok!(Asset::transfer(
                investor1_signed.clone(),
                investor1_did,
                token.name.clone(),
                investor2_did,
                140_00_00 as u128
            ));

            assert_eq!(
                Asset::balance_of((token.name.clone(), investor2_did)),
                140_00_00 as u128
            );

            // Try to Transfer the tokens beyond the limit
            assert_noop!(
                Asset::transfer(
                    investor1_signed.clone(),
                    investor1_did,
                    token.name.clone(),
                    investor2_did,
                    50_00_00 as u128
                ),
                "Insufficient balance for transfer"
            );

            // Should fail to transfer the token by the custodian because of invalid signing key
            assert_noop!(
                Asset::transfer_by_custodian(
                    investor2_signed.clone(),
                    token.name.clone(),
                    investor1_did,
                    custodian_did,
                    investor2_did,
                    45_00_00 as u128
                ),
                "sender must be a signing key for DID"
            );

            // Should fail to transfer the token by the custodian because of insufficient allowance
            assert_noop!(
                Asset::transfer_by_custodian(
                    custodian_signed.clone(),
                    token.name.clone(),
                    investor1_did,
                    custodian_did,
                    investor2_did,
                    55_00_00 as u128
                ),
                "Insufficient allowance"
            );

            // Successfully transfer by the custodian
            assert_ok!(Asset::transfer_by_custodian(
                custodian_signed.clone(),
                token.name.clone(),
                investor1_did,
                custodian_did,
                investor2_did,
                45_00_00 as u128
            ));
        });
    }

    #[test]
    fn valid_custodian_allowance_of() {
        identity_owned_by_alice().execute_with(|| {
            let owner_acc = AccountId::from(AccountKeyring::Dave);
            let (owner_signed, owner_did) = make_account(&owner_acc).unwrap();

            let now = Utc::now();
            <pallet_timestamp::Module<Test>>::set_timestamp(now.timestamp() as u64);

            // Expected token entry
            let token = SecurityToken {
                name: vec![0x01],
                owner_did: owner_did,
                total_supply: 1_000_000,
                divisible: true,
            };

            Balances::make_free_balance_be(&owner_acc, 1_000_000);

            let investor1_acc = AccountId::from(AccountKeyring::Bob);
            let (investor1_signed, investor1_did) = make_account(&investor1_acc).unwrap();

            Balances::make_free_balance_be(&investor1_acc, 1_000_000);

            let investor2_acc = AccountId::from(AccountKeyring::Charlie);
            let (investor2_signed, investor2_did) = make_account(&investor2_acc).unwrap();

            Balances::make_free_balance_be(&investor2_acc, 1_000_000);

            let custodian_acc = AccountId::from(AccountKeyring::Eve);
            let (custodian_signed, custodian_did) = make_account(&custodian_acc).unwrap();

            Balances::make_free_balance_be(&custodian_acc, 1_000_000);

            // Issuance is successful
            assert_ok!(Asset::create_token(
                owner_signed.clone(),
                owner_did,
                token.name.clone(),
                token.name.clone(),
                token.total_supply,
                true
            ));

            assert_eq!(
                Asset::balance_of((token.name.clone(), token.owner_did)),
                token.total_supply
            );

            assert_eq!(Asset::token_details(token.name.clone()), token);

            let asset_rule = general_tm::AssetRule {
                sender_rules: vec![],
                receiver_rules: vec![],
            };

            // Allow all transfers
            assert_ok!(GeneralTM::add_active_rule(
                owner_signed.clone(),
                owner_did,
                token.name.clone(),
                asset_rule
            ));

            // Mint some tokens to investor1
            assert_ok!(Asset::issue(
                owner_signed.clone(),
                owner_did,
                token.name.clone(),
                investor1_did,
                200_00_00 as u128,
                vec![0x0]
            ));

            assert_eq!(
                Asset::balance_of((token.name.clone(), investor1_did)),
                200_00_00 as u128
            );

            let msg = SignData {
                custodian_did: custodian_did,
                holder_did: investor1_did,
                ticker: token.name.clone(),
                value: 50_00_00 as u128,
                nonce: 1,
            };

            let investor1_key = AccountKeyring::Bob;

            // Add custodian
            assert_ok!(Asset::increase_custody_allowance_of(
                investor2_signed.clone(),
                token.name.clone(),
                investor1_did,
                investor1_acc.clone(),
                custodian_did,
                investor2_did,
                50_00_00 as u128,
                1,
                OffChainSignature::from(investor1_key.sign(&msg.encode()))
            ));

            assert_eq!(
                Asset::custodian_allowance((token.name.clone(), investor1_did, custodian_did)),
                50_00_00 as u128
            );

            assert_eq!(
                Asset::total_custody_allowance((token.name.clone(), investor1_did)),
                50_00_00 as u128
            );

            // use the same signature with the same nonce should fail
            assert_noop!(
                Asset::increase_custody_allowance_of(
                    investor2_signed.clone(),
                    token.name.clone(),
                    investor1_did,
                    investor1_acc.clone(),
                    custodian_did,
                    investor2_did,
                    50_00_00 as u128,
                    1,
                    OffChainSignature::from(investor1_key.sign(&msg.encode()))
                ),
                "Signature already used"
            );

            // use the same signature with the different nonce should fail
            assert_noop!(
                Asset::increase_custody_allowance_of(
                    investor2_signed.clone(),
                    token.name.clone(),
                    investor1_did,
                    investor1_acc.clone(),
                    custodian_did,
                    investor2_did,
                    50_00_00 as u128,
                    3,
                    OffChainSignature::from(investor1_key.sign(&msg.encode()))
                ),
                "Invalid signature"
            );

            // Transfer the token upto the limit
            assert_ok!(Asset::transfer(
                investor1_signed.clone(),
                investor1_did,
                token.name.clone(),
                investor2_did,
                140_00_00 as u128
            ));

            assert_eq!(
                Asset::balance_of((token.name.clone(), investor2_did)),
                140_00_00 as u128
            );

            // Try to Transfer the tokens beyond the limit
            assert_noop!(
                Asset::transfer(
                    investor1_signed.clone(),
                    investor1_did,
                    token.name.clone(),
                    investor2_did,
                    50_00_00 as u128
                ),
                "Insufficient balance for transfer"
            );

            // Should fail to transfer the token by the custodian because of invalid signing key
            assert_noop!(
                Asset::transfer_by_custodian(
                    investor2_signed.clone(),
                    token.name.clone(),
                    investor1_did,
                    custodian_did,
                    investor2_did,
                    45_00_00 as u128
                ),
                "sender must be a signing key for DID"
            );

            // Should fail to transfer the token by the custodian because of insufficient allowance
            assert_noop!(
                Asset::transfer_by_custodian(
                    custodian_signed.clone(),
                    token.name.clone(),
                    investor1_did,
                    custodian_did,
                    investor2_did,
                    55_00_00 as u128
                ),
                "Insufficient allowance"
            );

            // Successfully transfer by the custodian
            assert_ok!(Asset::transfer_by_custodian(
                custodian_signed.clone(),
                token.name.clone(),
                investor1_did,
                custodian_did,
                investor2_did,
                45_00_00 as u128
            ));
        });
    }

    #[test]
    fn checkpoints_fuzz_test() {
        println!("Starting");
        for _i in 0..10 {
            // When fuzzing in local, feel free to bump this number to add more fuzz runs.
            identity_owned_by_alice().execute_with(|| {
                let now = Utc::now();
                <pallet_timestamp::Module<Test>>::set_timestamp(now.timestamp() as u64);

                let owner_acc = AccountId::from(AccountKeyring::Dave);
                let (owner_signed, owner_did) = make_account(&owner_acc).unwrap();

                // Expected token entry
                let token = SecurityToken {
                    name: vec![0x01],
                    owner_did: owner_did,
                    total_supply: 1_000_000,
                    divisible: true,
                };

                let bob_acc = AccountId::from(AccountKeyring::Bob);
                let (_, bob_did) = make_account(&bob_acc).unwrap();

                // Issuance is successful
                assert_ok!(Asset::create_token(
                    owner_signed.clone(),
                    owner_did,
                    token.name.clone(),
                    token.name.clone(),
                    token.total_supply,
                    true
                ));

                let asset_rule = general_tm::AssetRule {
                    sender_rules: vec![],
                    receiver_rules: vec![],
                };

                // Allow all transfers
                assert_ok!(GeneralTM::add_active_rule(
                    owner_signed.clone(),
                    owner_did,
                    token.name.clone(),
                    asset_rule
                ));

                let mut owner_balance: [u128; 100] = [1_000_000; 100];
                let mut bob_balance: [u128; 100] = [0; 100];
                let mut rng = rand::thread_rng();
                for j in 1..100 {
                    let transfers = rng.gen_range(0, 10);
                    owner_balance[j] = owner_balance[j - 1];
                    bob_balance[j] = bob_balance[j - 1];
                    for _k in 0..transfers {
                        if j == 1 {
                            owner_balance[0] -= 1;
                            bob_balance[0] += 1;
                        }
                        owner_balance[j] -= 1;
                        bob_balance[j] += 1;
                        assert_ok!(Asset::transfer(
                            owner_signed.clone(),
                            owner_did,
                            token.name.clone(),
                            bob_did,
                            1
                        ));
                    }
                    assert_ok!(Asset::create_checkpoint(
                        owner_signed.clone(),
                        owner_did,
                        token.name.clone(),
                    ));
                    let x: u64 = u64::try_from(j).unwrap();
                    assert_eq!(
                        Asset::get_balance_at(&token.name, owner_did, 0),
                        owner_balance[j]
                    );
                    assert_eq!(
                        Asset::get_balance_at(&token.name, bob_did, 0),
                        bob_balance[j]
                    );
                    assert_eq!(
                        Asset::get_balance_at(&token.name, owner_did, 1),
                        owner_balance[1]
                    );
                    assert_eq!(
                        Asset::get_balance_at(&token.name, bob_did, 1),
                        bob_balance[1]
                    );
                    assert_eq!(
                        Asset::get_balance_at(&token.name, owner_did, x - 1),
                        owner_balance[j - 1]
                    );
                    assert_eq!(
                        Asset::get_balance_at(&token.name, bob_did, x - 1),
                        bob_balance[j - 1]
                    );
                    assert_eq!(
                        Asset::get_balance_at(&token.name, owner_did, x),
                        owner_balance[j]
                    );
                    assert_eq!(
                        Asset::get_balance_at(&token.name, bob_did, x),
                        bob_balance[j]
                    );
                    assert_eq!(
                        Asset::get_balance_at(&token.name, owner_did, x + 1),
                        owner_balance[j]
                    );
                    assert_eq!(
                        Asset::get_balance_at(&token.name, bob_did, x + 1),
                        bob_balance[j]
                    );
                    assert_eq!(
                        Asset::get_balance_at(&token.name, owner_did, 1000),
                        owner_balance[j]
                    );
                    assert_eq!(
                        Asset::get_balance_at(&token.name, bob_did, 1000),
                        bob_balance[j]
                    );
                }
            });
        }
    }

    #[test]
    fn register_ticker() {
        identity_owned_by_alice().execute_with(|| {
            let now = Utc::now();
            <pallet_timestamp::Module<Test>>::set_timestamp(now.timestamp() as u64);

            let owner_acc = AccountId::from(AccountKeyring::Dave);
            let (owner_signed, owner_did) = make_account(&owner_acc).unwrap();

            Balances::make_free_balance_be(&owner_acc, 1_000_000);

            let token = SecurityToken {
                name: vec![0x01],
                owner_did: owner_did,
                total_supply: 1_000_000,
                divisible: true,
            };

            // Issuance is successful
            assert_ok!(Asset::create_token(
                owner_signed.clone(),
                owner_did,
                token.name.clone(),
                token.name.clone(),
                token.total_supply,
                true
            ));

            assert_eq!(
                Asset::is_ticker_registry_valid(&token.name, owner_did),
                true
            );
            assert_eq!(Asset::is_ticker_available(&token.name), false);

            assert_err!(
                Asset::register_ticker(owner_signed.clone(), vec![0x01]),
                "token already created"
            );

            assert_err!(
                Asset::register_ticker(
                    owner_signed.clone(),
                    vec![
                        0x01, 0x01, 0x01, 0x01, 0x01, 0x01, 0x01, 0x01, 0x01, 0x01, 0x01, 0x01,
                        0x01
                    ]
                ),
                "ticker length over the limit"
            );

            let ticker = vec![0x01, 0x01];

            assert_eq!(Asset::is_ticker_available(&ticker), true);

            assert_ok!(Asset::register_ticker(owner_signed.clone(), ticker.clone()));

            let alice_acc = AccountId::from(AccountKeyring::Alice);
            let (alice_signed, _) = make_account(&alice_acc).unwrap();

            Balances::make_free_balance_be(&alice_acc, 1_000_000);

            assert_err!(
                Asset::register_ticker(alice_signed.clone(), ticker.clone()),
                "ticker registered to someone else"
            );

            assert_eq!(Asset::is_ticker_registry_valid(&ticker, owner_did), true);
            assert_eq!(Asset::is_ticker_available(&ticker), false);

            <pallet_timestamp::Module<Test>>::set_timestamp(now.timestamp() as u64 + 10001);

            assert_eq!(Asset::is_ticker_registry_valid(&ticker, owner_did), false);
            assert_eq!(Asset::is_ticker_available(&ticker), true);
        })
    }

    #[test]
    fn transfer_ticker() {
        identity_owned_by_alice().execute_with(|| {
            let now = Utc::now();
            <pallet_timestamp::Module<Test>>::set_timestamp(now.timestamp() as u64);

            let owner_acc = AccountId::from(AccountKeyring::Dave);
            let (owner_signed, owner_did) = make_account(&owner_acc).unwrap();

            let alice_acc = AccountId::from(AccountKeyring::Alice);
            let (alice_signed, alice_did) = make_account(&alice_acc).unwrap();

            let bob_acc = AccountId::from(AccountKeyring::Bob);
            let (bob_signed, bob_did) = make_account(&bob_acc).unwrap();

            let ticker = vec![0x01, 0x01];

            assert_eq!(Asset::is_ticker_available(&ticker), true);
            assert_ok!(Asset::register_ticker(owner_signed.clone(), ticker.clone()));

            Identity::add_auth(
                Signer::from(owner_did),
                Signer::from(alice_did),
                AuthorizationData::TransferTicker(ticker.clone()),
                None,
            );

            Identity::add_auth(
                Signer::from(owner_did),
                Signer::from(bob_did),
                AuthorizationData::TransferTicker(ticker.clone()),
                None,
            );

            assert_eq!(Asset::is_ticker_registry_valid(&ticker, owner_did), true);
            assert_eq!(Asset::is_ticker_registry_valid(&ticker, alice_did), false);
            assert_eq!(Asset::is_ticker_available(&ticker), false);

            let mut auth_id = Identity::last_authorization(Signer::from(alice_did));

            assert_err!(
                Asset::accept_ticker_transfer(alice_signed.clone(), auth_id + 1),
                "Authorization does not exist"
            );

            assert_ok!(Asset::accept_ticker_transfer(alice_signed.clone(), auth_id));

            auth_id = Identity::last_authorization(Signer::from(bob_did));
            assert_err!(
                Asset::accept_ticker_transfer(bob_signed.clone(), auth_id),
                "Illegal use of Authorization"
            );

            Identity::add_auth(
                Signer::from(alice_did),
                Signer::from(bob_did),
                AuthorizationData::TransferTicker(ticker.clone()),
                Some(now.timestamp() as u64 - 100),
            );
            auth_id = Identity::last_authorization(Signer::from(bob_did));
            assert_err!(
                Asset::accept_ticker_transfer(bob_signed.clone(), auth_id),
                "Authorization expired"
            );

            Identity::add_auth(
                Signer::from(alice_did),
                Signer::from(bob_did),
                AuthorizationData::Custom(ticker.clone()),
                Some(now.timestamp() as u64 + 100),
            );
            auth_id = Identity::last_authorization(Signer::from(bob_did));
            assert_err!(
                Asset::accept_ticker_transfer(bob_signed.clone(), auth_id),
                Error::<Test>::NoTickerTransferAuth
            );

            Identity::add_auth(
                Signer::from(alice_did),
                Signer::from(bob_did),
                AuthorizationData::TransferTicker(ticker.clone()),
                Some(now.timestamp() as u64 + 100),
            );
            auth_id = Identity::last_authorization(Signer::from(bob_did));
            assert_ok!(Asset::accept_ticker_transfer(bob_signed.clone(), auth_id));

            assert_eq!(Asset::is_ticker_registry_valid(&ticker, owner_did), false);
            assert_eq!(Asset::is_ticker_registry_valid(&ticker, alice_did), false);
            assert_eq!(Asset::is_ticker_registry_valid(&ticker, bob_did), true);
            assert_eq!(Asset::is_ticker_available(&ticker), false);
        })
    }

    #[test]
    fn transfer_token_ownership() {
        identity_owned_by_alice().execute_with(|| {
            let now = Utc::now();
            <pallet_timestamp::Module<Test>>::set_timestamp(now.timestamp() as u64);

            let owner_acc = AccountId::from(AccountKeyring::Dave);
            let (owner_signed, owner_did) = make_account(&owner_acc).unwrap();

            let alice_acc = AccountId::from(AccountKeyring::Alice);
            let (alice_signed, alice_did) = make_account(&alice_acc).unwrap();

            let bob_acc = AccountId::from(AccountKeyring::Bob);
            let (bob_signed, bob_did) = make_account(&bob_acc).unwrap();

            let ticker = vec![0x01, 0x01];

            assert_ok!(Asset::create_token(
                owner_signed.clone(),
                owner_did,
                ticker.clone(),
                ticker.clone(),
                1_000_000,
                true
            ));

            Identity::add_auth(
                Signer::from(owner_did),
                Signer::from(alice_did),
                AuthorizationData::TransferTokenOwnership(ticker.clone()),
                None,
            );

            Identity::add_auth(
                Signer::from(owner_did),
                Signer::from(bob_did),
                AuthorizationData::TransferTokenOwnership(ticker.clone()),
                None,
            );

            assert_eq!(Asset::token_details(&ticker).owner_did, owner_did);

            let mut auth_id = Identity::last_authorization(Signer::from(alice_did));

            assert_err!(
                Asset::accept_token_ownership_transfer(alice_signed.clone(), auth_id + 1),
                "Authorization does not exist"
            );

            assert_ok!(Asset::accept_token_ownership_transfer(
                alice_signed.clone(),
                auth_id
            ));
            assert_eq!(Asset::token_details(&ticker).owner_did, alice_did);

            auth_id = Identity::last_authorization(Signer::from(bob_did));
            assert_err!(
                Asset::accept_token_ownership_transfer(bob_signed.clone(), auth_id),
                "Illegal use of Authorization"
            );

            Identity::add_auth(
                Signer::from(alice_did),
                Signer::from(bob_did),
                AuthorizationData::TransferTokenOwnership(ticker.clone()),
                Some(now.timestamp() as u64 - 100),
            );
            auth_id = Identity::last_authorization(Signer::from(bob_did));
            assert_err!(
                Asset::accept_token_ownership_transfer(bob_signed.clone(), auth_id),
                "Authorization expired"
            );

            Identity::add_auth(
                Signer::from(alice_did),
                Signer::from(bob_did),
                AuthorizationData::Custom(ticker.clone()),
                Some(now.timestamp() as u64 + 100),
            );
            auth_id = Identity::last_authorization(Signer::from(bob_did));
            assert_err!(
                Asset::accept_token_ownership_transfer(bob_signed.clone(), auth_id),
                Error::<Test>::NotTickerOwnershipTransferAuth
            );

            Identity::add_auth(
                Signer::from(alice_did),
                Signer::from(bob_did),
                AuthorizationData::TransferTokenOwnership(vec![0x50]),
                Some(now.timestamp() as u64 + 100),
            );
            auth_id = Identity::last_authorization(Signer::from(bob_did));
            assert_err!(
                Asset::accept_token_ownership_transfer(bob_signed.clone(), auth_id),
                "Token does not exist"
            );

            Identity::add_auth(
                Signer::from(alice_did),
                Signer::from(bob_did),
                AuthorizationData::TransferTokenOwnership(ticker.clone()),
                Some(now.timestamp() as u64 + 100),
            );
            auth_id = Identity::last_authorization(Signer::from(bob_did));
            assert_ok!(Asset::accept_token_ownership_transfer(
                bob_signed.clone(),
                auth_id
            ));
            assert_eq!(Asset::token_details(&ticker).owner_did, bob_did);
        })
    }

    /*
     *    #[test]
     *    /// This test loads up a YAML of testcases and checks each of them
     *    fn transfer_scenarios_external() {
     *        let mut yaml_path_buf = PathBuf::new();
     *        yaml_path_buf.push(env!("CARGO_MANIFEST_DIR")); // This package's root
     *        yaml_path_buf.push("tests/asset_transfers.yml");
     *
     *        println!("Loading YAML from {:?}", yaml_path_buf);
     *
     *        let yaml_string = read_to_string(yaml_path_buf.as_path())
     *            .expect("Could not load the YAML file to a string");
     *
     *        // Parse the YAML
     *        let yaml = YamlLoader::load_from_str(&yaml_string).expect("Could not parse the YAML file");
     *
     *        let yaml = &yaml[0];
     *
     *        let now = Utc::now();
     *
     *        for case in yaml["test_cases"]
     *            .as_vec()
     *            .expect("Could not reach test_cases")
     *        {
     *            println!("Case: {:#?}", case);
     *
     *            let accounts = case["named_accounts"]
     *                .as_hash()
     *                .expect("Could not view named_accounts as a hashmap");
     *
     *            let mut externalities = if let Some(identity_owner) =
     *                accounts.get(&Yaml::String("identity-owner".to_owned()))
     *            {
     *                identity_owned_by(
     *                    identity_owner["id"]
     *                        .as_i64()
     *                        .expect("Could not get identity owner's ID") as u64,
     *                )
     *            } else {
     *                frame_system::GenesisConfig::default()
     *                    .build_storage()
     *                    .unwrap()
     *                    .0
     *                    .into()
     *            };
     *
     *            with_externalities(&mut externalities, || {
     *                // Instantiate accounts
     *                for (name, account) in accounts {
     *                    <pallet_timestamp::Module<Test>>::set_timestamp(now.timestamp() as u64);
     *                    let name = name
     *                        .as_str()
     *                        .expect("Could not take named_accounts key as string");
     *                    let id = account["id"].as_i64().expect("id is not a number") as u64;
     *                    let balance = account["balance"]
     *                        .as_i64()
     *                        .expect("balance is not a number");
     *
     *                    println!("Preparing account {}", name);
     *
     *                    Balances::make_free_balance_be(&id, balance.clone() as u128);
     *                    println!("{}: gets {} initial balance", name, balance);
     *                    if account["issuer"]
     *                        .as_bool()
     *                        .expect("Could not check if account is an issuer")
     *                    {
     *                        assert_ok!(identity::Module::<Test>::do_create_issuer(id));
     *                        println!("{}: becomes issuer", name);
     *                    }
     *                    if account["investor"]
     *                        .as_bool()
     *                        .expect("Could not check if account is an investor")
     *                    {
     *                        assert_ok!(identity::Module::<Test>::do_create_investor(id));
     *                        println!("{}: becomes investor", name);
     *                    }
     *                }
     *
     *                // Issue tokens
     *                let tokens = case["tokens"]
     *                    .as_hash()
     *                    .expect("Could not view tokens as a hashmap");
     *
     *                for (ticker, token) in tokens {
     *                    let ticker = ticker.as_str().expect("Can't parse ticker as string");
     *                    println!("Preparing token {}:", ticker);
     *
     *                    let owner = token["owner"]
     *                        .as_str()
     *                        .expect("Can't parse owner as string");
     *
     *                    let owner_id = accounts
     *                        .get(&Yaml::String(owner.to_owned()))
     *                        .expect("Can't get owner record")["id"]
     *                        .as_i64()
     *                        .expect("Can't parse owner id as i64")
     *                        as u64;
     *                    let total_supply = token["total_supply"]
     *                        .as_i64()
     *                        .expect("Can't parse the total supply as i64")
     *                        as u128;
     *
     *                    let token_struct = SecurityToken {
     *                        name: ticker.to_owned().into_bytes(),
     *                        owner: owner_id,
     *                        total_supply,
     *                        divisible: true,
     *                    };
     *                    println!("{:#?}", token_struct);
     *
     *                    // Check that issuing succeeds/fails as expected
     *                    if token["issuance_succeeds"]
     *                        .as_bool()
     *                        .expect("Could not check if issuance should succeed")
     *                    {
     *                        assert_ok!(Asset::create_token(
     *                            Origin::signed(token_struct.owner),
     *                            token_struct.name.clone(),
     *                            token_struct.name.clone(),
     *                            token_struct.total_supply,
     *                            true
     *                        ));
     *
     *                        // Also check that the new token matches what we asked to create
     *                        assert_eq!(
     *                            Asset::token_details(token_struct.name.clone()),
     *                            token_struct
     *                        );
     *
     *                        // Check that the issuer's balance corresponds to total supply
     *                        assert_eq!(
     *                            Asset::balance_of((token_struct.name, token_struct.owner)),
     *                            token_struct.total_supply
     *                        );
     *
     *                        // Add specified whitelist entries
     *                        let whitelists = token["whitelist_entries"]
     *                            .as_vec()
     *                            .expect("Could not view token whitelist entries as vec");
     *
     *                        for wl_entry in whitelists {
     *                            let investor = wl_entry["investor"]
     *                                .as_str()
     *                                .expect("Can't parse investor as string");
     *                            let investor_id = accounts
     *                                .get(&Yaml::String(investor.to_owned()))
     *                                .expect("Can't get investor account record")["id"]
     *                                .as_i64()
     *                                .expect("Can't parse investor id as i64")
     *                                as u64;
     *
     *                            let expiry = wl_entry["expiry"]
     *                                .as_i64()
     *                                .expect("Can't parse expiry as i64");
     *
     *                            let wl_id = wl_entry["whitelist_id"]
     *                                .as_i64()
     *                                .expect("Could not parse whitelist_id as i64")
     *                                as u32;
     *
     *                            println!(
     *                                "Token {}: processing whitelist entry for {}",
     *                                ticker, investor
     *                            );
     *
     *                            general_tm::Module::<Test>::add_to_whitelist(
     *                                Origin::signed(owner_id),
     *                                ticker.to_owned().into_bytes(),
     *                                wl_id,
     *                                investor_id,
     *                                (now + Duration::hours(expiry)).timestamp() as u64,
     *                            )
     *                            .expect("Could not create whitelist entry");
     *                        }
     *                    } else {
     *                        assert!(Asset::create_token(
     *                            Origin::signed(token_struct.owner),
     *                            token_struct.name.clone(),
     *                            token_struct.name.clone(),
     *                            token_struct.total_supply,
     *                            true
     *                        )
     *                        .is_err());
     *                    }
     *                }
     *
     *                // Set up allowances
     *                let allowances = case["allowances"]
     *                    .as_vec()
     *                    .expect("Could not view allowances as a vec");
     *
     *                for allowance in allowances {
     *                    let sender = allowance["sender"]
     *                        .as_str()
     *                        .expect("Could not view sender as str");
     *                    let sender_id = case["named_accounts"][sender]["id"]
     *                        .as_i64()
     *                        .expect("Could not view sender id as i64")
     *                        as u64;
     *                    let spender = allowance["spender"]
     *                        .as_str()
     *                        .expect("Could not view spender as str");
     *                    let spender_id = case["named_accounts"][spender]["id"]
     *                        .as_i64()
     *                        .expect("Could not view sender id as i64")
     *                        as u64;
     *                    let amount = allowance["amount"]
     *                        .as_i64()
     *                        .expect("Could not view amount as i64")
     *                        as u128;
     *                    let ticker = allowance["ticker"]
     *                        .as_str()
     *                        .expect("Could not view ticker as str");
     *                    let succeeds = allowance["succeeds"]
     *                        .as_bool()
     *                        .expect("Could not determine if allowance should succeed");
     *
     *                    if succeeds {
     *                        assert_ok!(Asset::approve(
     *                            Origin::signed(sender_id),
     *                            ticker.to_owned().into_bytes(),
     *                            spender_id,
     *                            amount,
     *                        ));
     *                    } else {
     *                        assert!(Asset::approve(
     *                            Origin::signed(sender_id),
     *                            ticker.to_owned().into_bytes(),
     *                            spender_id,
     *                            amount,
     *                        )
     *                        .is_err())
     *                    }
     *                }
     *
     *                println!("Transfers:");
     *                // Perform regular transfers
     *                let transfers = case["transfers"]
     *                    .as_vec()
     *                    .expect("Could not view transfers as vec");
     *                for transfer in transfers {
     *                    let from = transfer["from"]
     *                        .as_str()
     *                        .expect("Could not view from as str");
     *                    let from_id = case["named_accounts"][from]["id"]
     *                        .as_i64()
     *                        .expect("Could not view from_id as i64")
     *                        as u64;
     *                    let to = transfer["to"].as_str().expect("Could not view to as str");
     *                    let to_id = case["named_accounts"][to]["id"]
     *                        .as_i64()
     *                        .expect("Could not view to_id as i64")
     *                        as u64;
     *                    let amount = transfer["amount"]
     *                        .as_i64()
     *                        .expect("Could not view amount as i64")
     *                        as u128;
     *                    let ticker = transfer["ticker"]
     *                        .as_str()
     *                        .expect("Coule not view ticker as str")
     *                        .to_owned();
     *                    let succeeds = transfer["succeeds"]
     *                        .as_bool()
     *                        .expect("Could not view succeeds as bool");
     *
     *                    println!("{} of token {} from {} to {}", amount, ticker, from, to);
     *                    let ticker = ticker.into_bytes();
     *
     *                    // Get sender's investor data
     *                    let investor_data = <InvestorList<Test>>::get(from_id);
     *
     *                    println!("{}'s investor data: {:#?}", from, investor_data);
     *
     *                    if succeeds {
     *                        assert_ok!(Asset::transfer(
     *                            Origin::signed(from_id),
     *                            ticker,
     *                            to_id,
     *                            amount
     *                        ));
     *                    } else {
     *                        assert!(
     *                            Asset::transfer(Origin::signed(from_id), ticker, to_id, amount)
     *                                .is_err()
     *                        );
     *                    }
     *                }
     *
     *                println!("Approval-based transfers:");
     *                // Perform allowance transfers
     *                let transfer_froms = case["transfer_froms"]
     *                    .as_vec()
     *                    .expect("Could not view transfer_froms as vec");
     *                for transfer_from in transfer_froms {
     *                    let from = transfer_from["from"]
     *                        .as_str()
     *                        .expect("Could not view from as str");
     *                    let from_id = case["named_accounts"][from]["id"]
     *                        .as_i64()
     *                        .expect("Could not view from_id as i64")
     *                        as u64;
     *                    let spender = transfer_from["spender"]
     *                        .as_str()
     *                        .expect("Could not view spender as str");
     *                    let spender_id = case["named_accounts"][spender]["id"]
     *                        .as_i64()
     *                        .expect("Could not view spender_id as i64")
     *                        as u64;
     *                    let to = transfer_from["to"]
     *                        .as_str()
     *                        .expect("Could not view to as str");
     *                    let to_id = case["named_accounts"][to]["id"]
     *                        .as_i64()
     *                        .expect("Could not view to_id as i64")
     *                        as u64;
     *                    let amount = transfer_from["amount"]
     *                        .as_i64()
     *                        .expect("Could not view amount as i64")
     *                        as u128;
     *                    let ticker = transfer_from["ticker"]
     *                        .as_str()
     *                        .expect("Coule not view ticker as str")
     *                        .to_owned();
     *                    let succeeds = transfer_from["succeeds"]
     *                        .as_bool()
     *                        .expect("Could not view succeeds as bool");
     *
     *                    println!(
     *                        "{} of token {} from {} to {} spent by {}",
     *                        amount, ticker, from, to, spender
     *                    );
     *                    let ticker = ticker.into_bytes();
     *
     *                    // Get sender's investor data
     *                    let investor_data = <InvestorList<Test>>::get(spender_id);
     *
     *                    println!("{}'s investor data: {:#?}", from, investor_data);
     *
     *                    if succeeds {
     *                        assert_ok!(Asset::transfer_from(
     *                            Origin::signed(spender_id),
     *                            ticker,
     *                            from_id,
     *                            to_id,
     *                            amount
     *                        ));
     *                    } else {
     *                        assert!(Asset::transfer_from(
     *                            Origin::signed(from_id),
     *                            ticker,
     *                            from_id,
     *                            to_id,
     *                            amount
     *                        )
     *                        .is_err());
     *                    }
     *                }
     *            });
     *        }
     *    }
     */
}<|MERGE_RESOLUTION|>--- conflicted
+++ resolved
@@ -549,12 +549,8 @@
         /// * `ticker` Ticker of the token
         /// * `investor_dids` Array of the DID of the token holders to whom new tokens get issued.
         /// * `values` Array of the Amount of tokens that get issued
-<<<<<<< HEAD
         pub fn batch_issue(origin, did: IdentityId, ticker: Vec<u8>, investor_dids: Vec<IdentityId>, values: Vec<T::Balance>) -> DispatchResult {
-=======
-        pub fn batch_issue(origin, did: IdentityId, ticker: Vec<u8>, investor_dids: Vec<IdentityId>, values: Vec<T::Balance>) -> Result {
             let ticker = utils::bytes_to_upper(ticker.as_slice());
->>>>>>> fd641d07
             let sender = ensure_signed(origin)?;
             let signer = Signer::Key( Key::try_from(sender.encode())?);
 
@@ -1072,7 +1068,7 @@
         /// * `did` - the token owner DID.
         /// * `ticker` - the ticker of the token.
         /// * `name` - the desired name of the current funding round.
-        pub fn set_funding_round(origin, did: IdentityId, ticker: Vec<u8>, name: Vec<u8>) -> Result {
+        pub fn set_funding_round(origin, did: IdentityId, ticker: Vec<u8>, name: Vec<u8>) -> DispatchResult {
             let ticker = utils::bytes_to_upper(ticker.as_slice());
             let sender = ensure_signed(origin)?;
             let signer = Signer::Key(Key::try_from(sender.encode())?);

//! # MIPS Module
//!
//! MESH Improvement Proposals (MIPs) are proposals (ballots) that can then be proposed and voted on
//! by all MESH token holders. If a ballot passes this community vote it is then passed to the
//! governance council to ratify (or reject).
//! - minimum of 5,000 MESH needs to be staked by the proposer of the ballot
//! in order to create a new ballot.
//! - minimum of 100,000 MESH (quorum) needs to vote in favour of the ballot in order for the
//! ballot to be considered by the governing committee.
//! - ballots run for 1 week
//! - a simple majority is needed to pass the ballot so that it heads for the
//! next stage (governing committee)
//!
//! ## Overview
//!
//! The MIPS module provides functions for:
//!
//! - Creating Mesh Improvement Proposals
//! - Voting on Mesh Improvement Proposals
//! - Governance committee to ratify or reject proposals
//!
//! ## Interface
//!
//! ### Dispatchable Functions
//!
//! - `set_min_proposal_deposit` change min deposit to create a proposal
//! - `set_quorum_threshold` change stake required to make a proposal into a referendum
//! - `set_proposal_duration` change duration in blocks for which proposal stays active
//! - `propose` - Token holders can propose a new ballot.
//! - `vote` - Token holders can vote on a ballot.
//! - `kill_proposal` - close a proposal and refund all deposits
//! - `enact_referundum` committee calls to execute a referendum
//!
//! ### Public Functions
//!
//! - `end_block` - Returns details of the token

use codec::{Decode, Encode};
use rstd::prelude::*;
use sr_primitives::{
    traits::{Dispatchable, EnsureOrigin, Hash, Zero},
    weights::SimpleDispatchInfo,
    DispatchError,
};
use srml_support::{
    decl_event, decl_module, decl_storage,
    dispatch::Result,
    ensure,
    traits::{Currency, LockableCurrency, ReservableCurrency},
    Parameter,
};
use system::{ensure_root, ensure_signed};

/// Mesh Improvement Proposal index. Used offchain.
pub type MipsIndex = u32;

/// Balance
type BalanceOf<T> = <<T as Trait>::Currency as Currency<<T as system::Trait>::AccountId>>::Balance;

/// Represents a proposal
#[derive(Encode, Decode, Clone, PartialEq, Eq)]
pub struct MipsMetadata<BlockNumber: Parameter, Hash: Parameter> {
    /// The proposal's unique index.
    index: MipsIndex,
    /// When voting will end.
    end: BlockNumber,
    /// The proposal being voted on.
    proposal_hash: Hash,
}

/// For keeping track of proposal being voted on.
#[derive(PartialEq, Eq, Clone, Encode, Decode)]
#[cfg_attr(feature = "std", derive(Debug))]
pub struct Votes<AccountId, Balance> {
    /// The proposal's unique index.
    index: MipsIndex,
    /// The current set of voters that approved with their stake.
    ayes: Vec<(AccountId, Balance)>,
    /// The current set of voters that rejected with their stake.
    nays: Vec<(AccountId, Balance)>,
}

/// The module's configuration trait.
pub trait Trait: system::Trait {
    /// Currency type for this module.
    type Currency: ReservableCurrency<Self::AccountId>
        + LockableCurrency<Self::AccountId, Moment = Self::BlockNumber>;

    /// A proposal is a dispatchable call
    type Proposal: Parameter + Dispatchable<Origin = Self::Origin>;

    /// Required origin for enacting a referundum.
    type CommitteeOrigin: EnsureOrigin<Self::Origin>;

    /// The overarching event type.
    type Event: From<Event<Self>> + Into<<Self as system::Trait>::Event>;
}

// This module's storage items.
decl_storage! {
    trait Store for Module<T: Trait> as MIPS {
        /// The minimum amount to be used as a deposit for a public referendum proposal.
        pub MinimumProposalDeposit get(min_proposal_deposit) config(): BalanceOf<T>;

        /// Minimum stake a proposal must gather in order to be considered by the committee.
        pub QuorumThreshold get(quorum_threshold) config(): BalanceOf<T>;

        /// How long (in blocks) a ballot runs
        pub ProposalDuration get(proposal_duration) config(): T::BlockNumber;

        /// Proposals so far. Index can be used to keep track of MIPs off-chain.
        pub ProposalCount get(proposal_count): u32;

        /// The hashes of the active proposals.
        pub ProposalMetadata get(proposal_meta): Vec<MipsMetadata<T::BlockNumber, T::Hash>>;

        /// Those who have locked a deposit.
        /// proposal hash -> (deposit, proposer)
        pub Deposits get(deposit_of): map T::Hash => Vec<(T::AccountId, BalanceOf<T>)>;

        /// Actual proposal for a given hash, if it's current.
        /// proposal hash -> proposal
        pub Proposals get(proposals): map T::Hash => Option<T::Proposal>;

        /// Votes on a given proposal, if it is ongoing.
        /// proposal hash -> voting info
        pub Voting get(voting): map T::Hash => Option<Votes<T::AccountId, BalanceOf<T>>>;

        /// Active referendums.
        pub ReferendumMetadata get(referendum_meta): Vec<(MipsIndex, T::Hash)>;

        /// Proposals that have met the quorum threshold to be put forward to a governance committee
        /// proposal hash -> proposal
        pub Referendums get(referendums): map T::Hash => Option<T::Proposal>;
    }
}

decl_event!(
    pub enum Event<T>
    where
        Balance = BalanceOf<T>,
        <T as system::Trait>::Hash,
        <T as system::Trait>::AccountId,
    {
        /// A Mesh Improvement Proposal was made with a `Balance` stake
        Proposed(AccountId, Balance, Hash),
        /// `AccountId` voted `bool` on the proposal referenced by `Hash`
        Voted(AccountId, Hash, bool),
        /// Proposal referenced by `Hash` has been closed
        ProposalClosed(Hash),
        /// Referendum created for proposal referenced by `Hash`
        ReferendumCreated(MipsIndex, Hash),
        /// Proposal referenced by `Hash` was dispatched with the result `bool`
        ReferendumEnacted(Hash, bool),
    }
);

// The module's dispatchable functions.
decl_module! {
    /// The module declaration.
    pub struct Module<T: Trait> for enum Call where origin: T::Origin {

        fn deposit_event() = default;

        /// Change the minimum proposal deposit amount required to start a proposal. Only Governance
        /// committee is allowed to change this value.
        ///
        /// # Arguments
        /// * `deposit` the new min deposit required to start a proposal
        #[weight = SimpleDispatchInfo::FixedOperational(100_000)]
        fn set_min_proposal_deposit(origin, deposit: BalanceOf<T>) {
            T::CommitteeOrigin::try_origin(origin)
                .map(|_| ())
                .or_else(ensure_root)
                .map_err(|_| "bad origin")?;
            <MinimumProposalDeposit<T>>::put(deposit);
        }

        /// Change the quorum threshold amount. This is the amount which a proposal must gather so
        /// as to be considered by a committee. Only Governance committee is allowed to change
        /// this value.
        ///
        /// # Arguments
        /// * `threshold` the new quorum threshold amount value
        #[weight = SimpleDispatchInfo::FixedOperational(100_000)]
        fn set_quorum_threshold(origin, threshold: BalanceOf<T>) {
            T::CommitteeOrigin::try_origin(origin)
                .map(|_| ())
                .or_else(ensure_root)
                .map_err(|_| "bad origin")?;
            <QuorumThreshold<T>>::put(threshold);
        }

        /// Change the proposal duration value. This is the number of blocks for which votes are
        /// accepted on a proposal. Only Governance committee is allowed to change this value.
        ///
        /// # Arguments
        /// * `duration` proposal duration in blocks
        #[weight = SimpleDispatchInfo::FixedOperational(100_000)]
        fn set_proposal_duration(origin, duration: T::BlockNumber) {
            T::CommitteeOrigin::try_origin(origin)
                .map(|_| ())
                .or_else(ensure_root)
                .map_err(|_| "bad origin")?;
            <ProposalDuration<T>>::put(duration);
        }

        /// A network member creates a Mesh Improvement Proposal by submitting a dispatchable which
        /// changes the network in someway. A minimum deposit is required to open a new proposal.
        ///
        /// # Arguments
        /// * `proposal` a dispatchable call
        /// * `deposit` minimum deposit value
        #[weight = SimpleDispatchInfo::FixedNormal(5_000_000)]
        pub fn propose(origin, proposal: Box<T::Proposal>, deposit: BalanceOf<T>) -> Result {
            let proposer = ensure_signed(origin)?;
            let proposal_hash = T::Hashing::hash_of(&proposal);

            // Pre conditions: caller must have min balance
            ensure!(deposit >= Self::min_proposal_deposit(), "deposit is less than minimum required to start a proposal");
            // Proposal must be new
            ensure!(!<Proposals<T>>::exists(proposal_hash), "duplicate proposals are not allowed");

            // Reserve the minimum deposit
            T::Currency::reserve(&proposer, deposit).map_err(|_| "proposer can't afford to lock minimum deposit")?;

            let index = Self::proposal_count();
            <ProposalCount>::mutate(|i| *i += 1);

            let proposal_meta = MipsMetadata {
                index,
                end: <system::Module<T>>::block_number() + Self::proposal_duration(),
                proposal_hash
            };
            <ProposalMetadata<T>>::mutate(|metadata| metadata.push(proposal_meta));

            <Deposits<T>>::insert(proposal_hash, vec![(proposer.clone(), deposit)]);

            <Proposals<T>>::insert(proposal_hash, *proposal);

            let vote = Votes {
                index,
                ayes: vec![(proposer.clone(), deposit)],
                nays: vec![],
            };
            <Voting<T>>::insert(proposal_hash, vote);

            Self::deposit_event(RawEvent::Proposed(proposer, deposit, proposal_hash));
            Ok(())
        }

        /// A network member can vote on any Mesh Improvement Proposal by selecting the hash that
        /// corresponds ot the dispatchable action and vote with some balance.
        ///
        /// # Arguments
        /// * `proposal` a dispatchable call
        /// * `index` proposal index
        /// * `aye_or_nay` a bool representing for or against vote
        /// * `deposit` minimum deposit value
        #[weight = SimpleDispatchInfo::FixedNormal(200_000)]
        pub fn vote(origin, proposal_hash: T::Hash, index: MipsIndex, aye_or_nay: bool, deposit: BalanceOf<T>) {
            let proposer = ensure_signed(origin)?;

            let mut voting = Self::voting(&proposal_hash).ok_or("proposal does not exist")?;
            ensure!(voting.index == index, "mismatched proposal index");

            let position_yes = voting.ayes.iter().position(|(a, _)| a == &proposer);
            let position_no = voting.nays.iter().position(|(a, _)| a == &proposer);

            if position_yes.is_none() && position_no.is_none()  {
                if aye_or_nay {
                    voting.ayes.push((proposer.clone(), deposit));
                } else {
                    voting.nays.push((proposer.clone(), deposit));
                }

                // Reserve the deposit
                T::Currency::reserve(&proposer, deposit).map_err(|_| "voter can't afford to lock deposit they intend to stake")?;

                <Deposits<T>>::mutate(proposal_hash, |deposits| deposits.push((proposer.clone(), deposit)));

                <Voting<T>>::remove(&proposal_hash);
                <Voting<T>>::insert(&proposal_hash, voting);
                Self::deposit_event(RawEvent::Voted(proposer, proposal_hash, aye_or_nay));
            } else {
                return Err("duplicate vote ignored")
            }
        }

        /// An emergency stop measure to kill a proposal. Governance committee can kill
        /// a proposal at any time.
        #[weight = SimpleDispatchInfo::FixedNormal(200_000)]
        pub fn kill_proposal(origin, proposal_hash: T::Hash) {
            T::CommitteeOrigin::try_origin(origin)
                .map(|_| ())
                .or_else(ensure_root)
                .map_err(|_| "bad origin")?;

            Self::close_proposal(proposal_hash.clone());
        }

        /// Moves a referendum instance into dispatch queue.
        #[weight = SimpleDispatchInfo::FixedNormal(200_000)]
        pub fn enact_referundum(origin, proposal_hash: T::Hash) {
            T::CommitteeOrigin::try_origin(origin)
                .map(|_| ())
                .or_else(ensure_root)
                .map_err(|_| "bad origin")?;

            Self::prepare_to_dispatch(proposal_hash);
        }

        /// When constructing a block check if it's time for a ballot to end. If ballot ends,
        /// proceed to ratification process.
        fn on_initialize(n: T::BlockNumber) {
            if let Err(e) = Self::end_block(n) {
                sr_primitives::print(e);
            }
        }

    }
}

impl<T: Trait> Module<T> {
    /// Retrieve all proposals that need to be closed as of block `n`.
    pub fn proposals_maturing_at(n: T::BlockNumber) -> Vec<(MipsIndex, T::Hash)> {
        Self::proposal_meta()
            .into_iter()
            .filter(|meta| meta.end == n)
            .map(|meta| (meta.index, meta.proposal_hash))
            .collect()
    }

    // Private functions

    /// Runs the following procedure:
    /// 1. Find all proposals that need to end as of this block and close voting
    /// 2. Tally votes
    /// 3. Submit any proposals that meet the quorum threshold, to the governance committee
    fn end_block(block_number: T::BlockNumber) -> Result {
        sr_primitives::print("end_block");

        // Find all matured proposals...
        for (index, hash) in Self::proposals_maturing_at(block_number).into_iter() {
            // Tally votes and create referendums
            Self::tally_votes(index, hash.clone());

            // And close proposals
            Self::close_proposal(hash);
        }

        Ok(())
    }

    /// Summarize voting and create referendums if proposals meet or exceed quorum threshold
    fn tally_votes(index: MipsIndex, proposal_hash: T::Hash) {
        if let Some(voting) = <Voting<T>>::get(proposal_hash) {
            let aye_stake = voting
                .ayes
                .iter()
                .fold(<BalanceOf<T>>::zero(), |acc, ayes| acc + ayes.1);

            let nay_stake = voting
                .nays
                .iter()
                .fold(<BalanceOf<T>>::zero(), |acc, nays| acc + nays.1);

            // 1. Ayes staked must be more than nays staked (simple majority)
            // 2. Ayes staked are more than the minimum quorum threshold
            if aye_stake > nay_stake && aye_stake >= Self::quorum_threshold() {
                if let Some(proposal) = <Proposals<T>>::get(&proposal_hash) {
                    Self::create_referendum(index, proposal_hash.clone(), proposal);
                }
            }
        }
    }

    /// Create a referendum object from a proposal.
    /// Committee votes on this referendum instance
    fn create_referendum(index: MipsIndex, proposal_hash: T::Hash, proposal: T::Proposal) {
        <ReferendumMetadata<T>>::mutate(|metadata| metadata.push((index, proposal_hash)));
        <Referendums<T>>::insert(proposal_hash.clone(), proposal);
        Self::deposit_event(RawEvent::ReferendumCreated(index, proposal_hash.clone()));
    }

    /// Close a proposal. Voting ceases and proposal is removed from storage.
    /// All deposits are unlocked and returned to respective stakers.
    fn close_proposal(proposal_hash: T::Hash) {
        if <Voting<T>>::get(proposal_hash).is_some() {
            if <Deposits<T>>::exists(&proposal_hash) {
                let deposits: Vec<(T::AccountId, BalanceOf<T>)> =
                    <Deposits<T>>::take(&proposal_hash);

                for (depositor, deposit) in deposits.iter() {
                    T::Currency::unreserve(depositor, *deposit);
                }
            }

            if <Proposals<T>>::take(&proposal_hash).is_some() {
                <Voting<T>>::remove(&proposal_hash);
                let hash = proposal_hash.clone();
                <ProposalMetadata<T>>::mutate(|metadata| {
                    metadata.retain(|m| m.proposal_hash != hash)
                });

                Self::deposit_event(RawEvent::ProposalClosed(hash));
            }
        }
    }

    fn prepare_to_dispatch(hash: T::Hash) {
        if let Some(referendum) = <Referendums<T>>::get(&hash) {
            let result = match referendum.dispatch(system::RawOrigin::Root.into()) {
                Ok(_) => true,
                Err(e) => {
                    let e: DispatchError = e.into();
                    sr_primitives::print(e);
                    false
                }
            };
            Self::deposit_event(RawEvent::ReferendumEnacted(hash, result));
        }
    }
}

// tests for this module
#[cfg(test)]
mod tests {
    use super::*;
<<<<<<< HEAD

    use crate::{balances, group, identity};
=======
    use crate::{balances, identity};
    use primitives::IdentityId;
>>>>>>> ad6f2061
    use sr_io::with_externalities;
    use sr_primitives::{
        testing::Header,
        traits::{BlakeTwo256, ConvertInto, IdentityLookup},
        Perbill,
    };
    use srml_support::{
        assert_err, assert_ok,
        dispatch::{DispatchError, DispatchResult},
        impl_outer_dispatch, impl_outer_origin, parameter_types,
    };
    use substrate_primitives::{Blake2Hasher, H256};
    use system::EnsureSignedBy;

    impl_outer_origin! {
        pub enum Origin for Test {}
    }

    impl_outer_dispatch! {
        pub enum Call for Test where origin: Origin {
            balances::Balances,
            system::System,
            mips::MIPS,
        }
    }

    #[derive(Clone, Eq, PartialEq, Debug)]
    pub struct Test;

    parameter_types! {
        pub const BlockHashCount: u64 = 250;
        pub const MaximumBlockWeight: u32 = 1024;
        pub const MaximumBlockLength: u32 = 2 * 1024;
        pub const AvailableBlockRatio: Perbill = Perbill::one();
    }

    impl system::Trait for Test {
        type Origin = Origin;
        type Index = u64;
        type BlockNumber = u64;
        type Call = ();
        type Hash = H256;
        type Hashing = BlakeTwo256;
        type AccountId = u64;
        type Lookup = IdentityLookup<Self::AccountId>;
        type Header = Header;
        type WeightMultiplierUpdate = ();
        type Event = ();
        type BlockHashCount = BlockHashCount;
        type MaximumBlockWeight = MaximumBlockWeight;
        type MaximumBlockLength = MaximumBlockLength;
        type AvailableBlockRatio = AvailableBlockRatio;
        type Version = ();
    }

    parameter_types! {
        pub const ExistentialDeposit: u64 = 0;
        pub const TransferFee: u64 = 0;
        pub const CreationFee: u64 = 0;
        pub const TransactionBaseFee: u64 = 0;
        pub const TransactionByteFee: u64 = 0;
    }

    impl balances::Trait for Test {
        type Balance = u128;
        type OnFreeBalanceZero = ();
        type OnNewAccount = ();
        type Event = ();
        type TransactionPayment = ();
        type TransferPayment = ();
        type DustRemoval = ();
        type ExistentialDeposit = ExistentialDeposit;
        type TransferFee = TransferFee;
        type CreationFee = CreationFee;
        type TransactionBaseFee = TransactionBaseFee;
        type TransactionByteFee = TransactionByteFee;
        type WeightToFee = ConvertInto;
        type Identity = identity::Module<Self>;
    }

    #[derive(codec::Encode, codec::Decode, Debug, Clone, Eq, PartialEq)]
    pub struct IdentityProposal {
        pub dummy: u8,
    }

    impl sr_primitives::traits::Dispatchable for IdentityProposal {
        type Origin = Origin;
        type Trait = Test;
        type Error = DispatchError;

        fn dispatch(self, _origin: Self::Origin) -> DispatchResult<Self::Error> {
            Ok(())
        }
    }

    impl identity::Trait for Test {
        type Event = ();
        type Proposal = IdentityProposal;
        type AcceptTickerTransferTarget = Test;
    }
    impl crate::asset::AcceptTickerTransfer for Test {
        fn accept_ticker_transfer(_: IdentityId, _: u64) -> Result {
            unimplemented!()
        }
    }
    parameter_types! {
        pub const MinimumPeriod: u64 = 3;
    }

    impl timestamp::Trait for Test {
        type Moment = u64;
        type OnTimestampSet = ();
        type MinimumPeriod = MinimumPeriod;
    }

    parameter_types! {
        pub const MinimumProposalDeposit: u128 = 50;
        pub const QuorumThreshold: u128 = 70;
        pub const ProposalDuration: u32 = 10;
        pub const One: u64 = 1;
        pub const Two: u64 = 2;
        pub const Three: u64 = 3;
        pub const Four: u64 = 4;
        pub const Five: u64 = 5;
    }

    impl Trait for Test {
        type Currency = balances::Module<Self>;
        type Proposal = Call;
        type CommitteeOrigin = EnsureSignedBy<One, u64>;
        type Event = ();
    }

    impl group::Trait<group::Instance1> for Test {
        type Event = ();
        type AddOrigin = EnsureSignedBy<One, u64>;
        type RemoveOrigin = EnsureSignedBy<Two, u64>;
        type SwapOrigin = EnsureSignedBy<Three, u64>;
        type ResetOrigin = EnsureSignedBy<Four, u64>;
    }

    type System = system::Module<Test>;
    type Balances = balances::Module<Test>;
    type MIPS = Module<Test>;

    fn new_test_ext() -> sr_io::TestExternalities<Blake2Hasher> {
        let mut t = system::GenesisConfig::default()
            .build_storage::<Test>()
            .unwrap();

        balances::GenesisConfig::<Test> {
            balances: vec![(1, 10), (2, 20), (3, 30), (4, 40), (5, 50), (6, 60)],
            vesting: vec![],
        }
        .assimilate_storage(&mut t)
        .unwrap();

        GenesisConfig::<Test> {
            min_proposal_deposit: 50,
            quorum_threshold: 70,
            proposal_duration: 10,
        }
        .assimilate_storage(&mut t)
        .unwrap();
        t.into()
    }

    fn next_block() {
        assert_eq!(MIPS::end_block(System::block_number()), Ok(()));
        System::set_block_number(System::block_number() + 1);
    }

    fn fast_forward_to(n: u64) {
        while System::block_number() < n {
            next_block();
        }
    }

    fn make_proposal(value: u64) -> Call {
        Call::System(system::Call::remark(value.encode()))
    }

    #[test]
    fn should_start_a_proposal() {
        with_externalities(&mut new_test_ext(), || {
            System::set_block_number(1);
            let proposal = make_proposal(42);
            let hash = BlakeTwo256::hash_of(&proposal);

            // Error when min deposit requirements are not met
            assert_err!(
                MIPS::propose(Origin::signed(6), Box::new(proposal.clone()), 40),
                "deposit is less than minimum required to start a proposal"
            );

            // Account 6 starts a proposal with min deposit
            assert_ok!(MIPS::propose(
                Origin::signed(6),
                Box::new(proposal.clone()),
                50
            ));

            assert_eq!(Balances::free_balance(&6), 10);

            assert_eq!(
                MIPS::voting(&hash),
                Some(Votes {
                    index: 0,
                    ayes: vec![(6, 50)],
                    nays: vec![],
                })
            );
        });
    }

    #[test]
    fn should_close_a_proposal() {
        with_externalities(&mut new_test_ext(), || {
            System::set_block_number(1);
            let proposal = make_proposal(42);
            let hash = BlakeTwo256::hash_of(&proposal);

            // Account 6 starts a proposal with min deposit
            assert_ok!(MIPS::propose(
                Origin::signed(6),
                Box::new(proposal.clone()),
                50
            ));

            assert_eq!(Balances::free_balance(&6), 10);

            assert_eq!(
                MIPS::voting(&hash),
                Some(Votes {
                    index: 0,
                    ayes: vec![(6, 50)],
                    nays: vec![],
                })
            );

            assert_ok!(MIPS::kill_proposal(Origin::signed(1), hash));

            assert_eq!(Balances::free_balance(&6), 60);

            assert_eq!(MIPS::voting(&hash), None);
        });
    }

    #[test]
    fn should_create_a_referendum() {
        with_externalities(&mut new_test_ext(), || {
            System::set_block_number(1);
            let proposal = make_proposal(42);
            let hash = BlakeTwo256::hash_of(&proposal);

            assert_ok!(MIPS::propose(
                Origin::signed(6),
                Box::new(proposal.clone()),
                50
            ));

            assert_ok!(MIPS::vote(Origin::signed(5), hash, 0, true, 50));

            assert_eq!(
                MIPS::voting(&hash),
                Some(Votes {
                    index: 0,
                    ayes: vec![(6, 50), (5, 50)],
                    nays: vec![]
                })
            );

            assert_eq!(Balances::free_balance(&5), 0);
            assert_eq!(Balances::free_balance(&6), 10);

            fast_forward_to(20);

            assert_eq!(MIPS::referendums(&hash), Some(proposal));

            assert_eq!(Balances::free_balance(&5), 50);
            assert_eq!(Balances::free_balance(&6), 60);
        });
    }

    #[test]
    fn should_enact_a_referendum() {
        with_externalities(&mut new_test_ext(), || {
            System::set_block_number(1);
            let proposal = make_proposal(42);
            let hash = BlakeTwo256::hash_of(&proposal);

            assert_ok!(MIPS::propose(
                Origin::signed(6),
                Box::new(proposal.clone()),
                50
            ));

            assert_ok!(MIPS::vote(Origin::signed(5), hash, 0, true, 50));

            assert_eq!(
                MIPS::voting(&hash),
                Some(Votes {
                    index: 0,
                    ayes: vec![(6, 50), (5, 50)],
                    nays: vec![]
                })
            );

            fast_forward_to(20);

            assert_eq!(MIPS::referendums(&hash), Some(proposal));

            assert_ok!(MIPS::enact_referundum(Origin::signed(1), hash));
        });
    }

    #[test]
    fn should_update_mips_variables() {
        with_externalities(&mut new_test_ext(), || {
            assert_eq!(MIPS::min_proposal_deposit(), 50);
            assert_ok!(MIPS::set_min_proposal_deposit(Origin::signed(1), 10));
            assert_eq!(MIPS::min_proposal_deposit(), 10);

            assert_eq!(MIPS::quorum_threshold(), 70);
            assert_ok!(MIPS::set_quorum_threshold(Origin::signed(1), 100));
            assert_eq!(MIPS::quorum_threshold(), 100);

            assert_eq!(MIPS::proposal_duration(), 10);
            assert_ok!(MIPS::set_proposal_duration(Origin::signed(1), 100));
            assert_eq!(MIPS::proposal_duration(), 100);
        });
    }
}<|MERGE_RESOLUTION|>--- conflicted
+++ resolved
@@ -427,13 +427,8 @@
 #[cfg(test)]
 mod tests {
     use super::*;
-<<<<<<< HEAD
-
     use crate::{balances, group, identity};
-=======
-    use crate::{balances, identity};
     use primitives::IdentityId;
->>>>>>> ad6f2061
     use sr_io::with_externalities;
     use sr_primitives::{
         testing::Header,

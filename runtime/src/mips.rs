--- conflicted
+++ resolved
@@ -449,13 +449,7 @@
     /// 1. Find all proposals that need to end as of this block and close voting
     /// 2. Tally votes
     /// 3. Submit any proposals that meet the quorum threshold, to the governance committee
-<<<<<<< HEAD
-    fn end_block(block_number: T::BlockNumber) -> Result {
-=======
     fn end_block(block_number: T::BlockNumber) -> DispatchResult {
-        sp_runtime::print("end_block");
-
->>>>>>> d41a2a54
         // Find all matured proposals...
         for (index, hash) in Self::proposals_maturing_at(block_number).into_iter() {
             // Tally votes and create referendums
@@ -642,12 +636,8 @@
 
     impl identity::Trait for Test {
         type Event = ();
-<<<<<<< HEAD
-        type Proposal = IdentityProposal;
         type IsKYCProvider = Test;
-=======
         type Proposal = Call;
->>>>>>> d41a2a54
         type AcceptTransferTarget = Test;
         type AddSignerMultiSigTarget = Test;
     }
@@ -666,7 +656,7 @@
             unimplemented!()
         }
     }
-    impl sr_primitives::traits::IsMember<IdentityId> for Test {
+    impl sp_runtime::traits::IsMember<IdentityId> for Test {
         fn is_member(_did: &IdentityId) -> bool {
             unimplemented!()
         }

--- conflicted
+++ resolved
@@ -57,25 +57,14 @@
 
 decl_storage! {
     trait Store for Module<T: Trait> as SimpleToken {
-<<<<<<< HEAD
-        // ticker, owner DID, spender DID -> allowance amount
+        /// Mapping from (ticker, owner DID, spender DID) to allowance amount
         Allowance get(allowance): map (Vec<u8>, IdentityId, IdentityId) => T::Balance;
-        // ticker, DID
+        /// Mapping from (ticker, owner DID) to their balance
         pub BalanceOf get(balance_of): map (Vec<u8>, IdentityId) => T::Balance;
-        // How much creating a new SimpleToken token costs in base currency
-        CreationFee get(creation_fee) config(): T::Balance;
-        // Token Details
-        Tokens get(tokens): map Vec<u8> => SimpleTokenRecord<T::Balance>;
-=======
-        /// Mapping from (ticker, owner DID, spender DID) to allowance amount
-        Allowance get(allowance): map (Vec<u8>, IdentityId, IdentityId) => T::TokenBalance;
-        /// Mapping from (ticker, owner DID) to their balance
-        pub BalanceOf get(balance_of): map (Vec<u8>, IdentityId) => T::TokenBalance;
         /// The cost to create a new simple token
         CreationFee get(creation_fee) config(): T::Balance;
         /// The details associated with each simple token
-        Tokens get(tokens): map Vec<u8> => SimpleTokenRecord<T::TokenBalance>;
->>>>>>> 840f8acc
+        Tokens get(tokens): map Vec<u8> => SimpleTokenRecord<T::Balance>;
     }
 }
 
@@ -84,12 +73,8 @@
     pub struct Module<T: Trait> for enum Call where origin: T::Origin {
         fn deposit_event() = default;
 
-<<<<<<< HEAD
+        /// Create a new token and mint a balance to the issuing identity
         pub fn create_token(origin, did: IdentityId, ticker: Vec<u8>, total_supply: T::Balance) -> Result {
-=======
-        /// Create a new token and mint a balance to the issuing identity
-        pub fn create_token(origin, did: IdentityId, ticker: Vec<u8>, total_supply: T::TokenBalance) -> Result {
->>>>>>> 840f8acc
             let sender = ensure_signed(origin)?;
 
             // Check that sender is allowed to act on behalf of `did`
@@ -121,12 +106,8 @@
             Ok(())
         }
 
-<<<<<<< HEAD
+        /// Approve another identity to transfer tokens on behalf of the caller
         fn approve(origin, did: IdentityId, ticker: Vec<u8>, spender_did: IdentityId, value: T::Balance) -> Result {
-=======
-        /// Approve another identity to transfer tokens on behalf of the caller
-        fn approve(origin, did: IdentityId, ticker: Vec<u8>, spender_did: IdentityId, value: T::TokenBalance) -> Result {
->>>>>>> 840f8acc
             let sender = ensure_signed(origin)?;
             let ticker_did = (ticker.clone(), did.clone());
             ensure!(<BalanceOf<T>>::exists(&ticker_did), "Account does not own this token");
@@ -144,12 +125,8 @@
             Ok(())
         }
 
-<<<<<<< HEAD
+        /// Transfer tokens to another identity
         pub fn transfer(origin, did: IdentityId, ticker: Vec<u8>, to_did: IdentityId, amount: T::Balance) -> Result {
-=======
-        /// Transfer tokens to another identity
-        pub fn transfer(origin, did: IdentityId, ticker: Vec<u8>, to_did: IdentityId, amount: T::TokenBalance) -> Result {
->>>>>>> 840f8acc
             let sender = ensure_signed(origin)?;
 
             // Check that sender is allowed to act on behalf of `did`
@@ -158,12 +135,8 @@
             Self::_transfer(&ticker, did, to_did, amount)
         }
 
-<<<<<<< HEAD
+        /// Transfer tokens to another identity using the approval mechanic
         fn transfer_from(origin, did: IdentityId, ticker: Vec<u8>, from_did: IdentityId, to_did: IdentityId, amount: T::Balance) -> Result {
-=======
-        /// Transfer tokens to another identity using the approval mechanic
-        fn transfer_from(origin, did: IdentityId, ticker: Vec<u8>, from_did: IdentityId, to_did: IdentityId, amount: T::TokenBalance) -> Result {
->>>>>>> 840f8acc
             let spender = ensure_signed(origin)?;
 
             // Check that spender is allowed to act on behalf of `did`
@@ -193,21 +166,12 @@
     where
         Balance = <T as balances::Trait>::Balance,
     {
-<<<<<<< HEAD
-        // ticker, from DID, spender DID, amount
+        /// ticker, from DID, spender DID, amount
         Approval(Vec<u8>, IdentityId, IdentityId, Balance),
-        // ticker, owner DID, supply
+        /// ticker, owner DID, supply
         TokenCreated(Vec<u8>, IdentityId, Balance),
-        // ticker, from DID, to DID, amount
+        /// ticker, from DID, to DID, amount
         Transfer(Vec<u8>, IdentityId, IdentityId, Balance),
-=======
-        /// ticker, from DID, spender DID, amount
-        Approval(Vec<u8>, IdentityId, IdentityId, TokenBalance),
-        /// ticker, owner DID, supply
-        TokenCreated(Vec<u8>, IdentityId, TokenBalance),
-        /// ticker, from DID, to DID, amount
-        Transfer(Vec<u8>, IdentityId, IdentityId, TokenBalance),
->>>>>>> 840f8acc
     }
 );
 
@@ -218,12 +182,8 @@
     fn balance_of(ticker: Vec<u8>, owner_did: IdentityId) -> V;
 }
 
-<<<<<<< HEAD
 impl<T: Trait> SimpleTokenTrait<T::Balance> for Module<T> {
-=======
-impl<T: Trait> SimpleTokenTrait<T::TokenBalance> for Module<T> {
     /// Tranfers tokens between two identities
->>>>>>> 840f8acc
     fn transfer(
         sender_did: IdentityId,
         ticker: &Vec<u8>,
@@ -232,13 +192,8 @@
     ) -> Result {
         Self::_transfer(ticker, sender_did, to_did, amount)
     }
-<<<<<<< HEAD
-
+    /// Returns the balance associated with an identity and ticker
     fn balance_of(ticker: Vec<u8>, owner_did: IdentityId) -> T::Balance {
-=======
-    /// Returns the balance associated with an identity and ticker
-    fn balance_of(ticker: Vec<u8>, owner_did: IdentityId) -> T::TokenBalance {
->>>>>>> 840f8acc
         Self::balance_of((ticker, owner_did))
     }
 }

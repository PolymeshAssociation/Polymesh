//! # Dividend Module
//!
//! The Dividend module provides functionality for distributing dividends to tokenholders.
//!
//! ## Overview
//!
//! The Balances module provides functions for:
//!
//! - Paying dividends
//! - Termination existing dividends
//! - claiming dividends
//! - Claiming back unclaimed dividends
//!
//! ### Terminology
//!
//! - **Payout Currency:** It is the ticker of the currency in which dividends are to be paid.
//! - **Dividend maturity date:** It is the date after which dividends can be claimed by tokenholders
//! - **Dividend expiry date:** Tokenholders can claim dividends before this date.
//! After this date, issuer can reclaim the remaining dividend.
//!
//! ## Interface
//!
//! ### Dispatchable Functions
//!
//! - `new` - Creates a new dividend
//! - `cancel` - Cancels an existing dividend
//! - `claim` - Allows tokenholders to claim/collect their fair share of the dividend
//! - `claim_unclaimed` - Allows token issuer to claim unclaimed dividend
//!
//! ### Public Functions
//!
//! - `get_dividend` - Returns details about a dividend

use crate::{asset, balances, identity, simple_token, utils};
use codec::Encode;
<<<<<<< HEAD
use frame_support::{
    decl_error, decl_event, decl_module, decl_storage, dispatch::DispatchResult, ensure,
};
use frame_system::{self as system, ensure_signed};
use primitives::{IdentityId, Key, Signer};
use sp_runtime::traits::{CheckedAdd, CheckedDiv, CheckedMul, CheckedSub};
use sp_std::{convert::TryFrom, prelude::*};
=======
use primitives::{IdentityId, Key, Signer, Ticker};
use rstd::{convert::TryFrom, prelude::*};
use sr_primitives::traits::{CheckedAdd, CheckedDiv, CheckedMul, CheckedSub};
use srml_support::{decl_event, decl_module, decl_storage, dispatch::Result, ensure};
use system::ensure_signed;
>>>>>>> 817c0e80

/// The module's configuration trait.
pub trait Trait:
    asset::Trait
    + balances::Trait
    + simple_token::Trait
    + frame_system::Trait
    + utils::Trait
    + pallet_timestamp::Trait
{
    type Event: From<Event<Self>> + Into<<Self as frame_system::Trait>::Event>;
}

/// Details about the dividend
#[derive(codec::Encode, codec::Decode, Default, Clone, PartialEq, Debug)]
pub struct Dividend<U, V> {
    /// Total amount to be distributed
    amount: U,
    /// Amount left to distribute
    amount_left: U,
    /// Whether the owner has claimed remaining funds
    remaining_claimed: bool,
    /// An optional timestamp of payout start
    matures_at: Option<V>,
    /// An optional timestamp for payout end
    expires_at: Option<V>,
    /// The payout SimpleToken currency ticker.
    payout_currency: Ticker,
    /// The checkpoint
    checkpoint_id: u64,
}

// This module's storage items.
decl_storage! {
    trait Store for Module<T: Trait> as dividend {
        /// Dividend records; (ticker, dividend ID) => dividend entry
        /// Note: contrary to checkpoint IDs, dividend IDs are 0-indexed.
        Dividends get(dividends): map (Ticker, u32) => Dividend<T::Balance, T::Moment>;
        /// How many dividends were created for a ticker so far; (ticker) => count
<<<<<<< HEAD
        DividendCount get(dividend_count): map Vec<u8> => u32;

=======
        DividendCount get(dividend_count): map Ticker => u32;
>>>>>>> 817c0e80
        /// Payout flags, decide whether a user already was paid their dividend
        /// (DID, ticker, dividend_id) -> whether they got their payout
        UserPayoutCompleted get(payout_completed): map (IdentityId, Ticker, u32) => bool;
    }
}

// The module's dispatchable functions.
decl_module! {
    /// The module declaration.
    pub struct Module<T: Trait> for enum Call where origin: T::Origin {

        type Error = Error<T>;

        // Initializing events
        fn deposit_event() = default;

        /// Creates a new dividend entry without payout. Token must have at least one checkpoint.
        pub fn new(origin,
            did: IdentityId,
            amount: T::Balance,
            ticker: Ticker,
            matures_at: T::Moment,
            expires_at: T::Moment,
            payout_ticker: Ticker,
            checkpoint_id: u64
        ) -> DispatchResult {
            let sender = Signer::Key( Key::try_from( ensure_signed(origin)?.encode())?);
            // Check that sender is allowed to act on behalf of `did`
            ensure!(<identity::Module<T>>::is_signer_authorized(did, &sender), "sender must be a signing key for DID");
            ticker.canonize();
            // Check that sender owns the asset token
            ensure!(<asset::Module<T>>::_is_owner(&ticker, did), "User is not the owner of the asset");

            // Check if sender has enough funds in payout currency
            let balance = <simple_token::BalanceOf<T>>::get((payout_ticker, did));
            ensure!(balance >= amount, "Insufficient funds for payout");

            // Unpack the checkpoint ID, use the latest or create a new one, in that order
            let checkpoint_id = if checkpoint_id > 0 {
                checkpoint_id
            } else {
                let count = <asset::TotalCheckpoints>::get(&ticker);
                if count > 0 {
                    count
                } else {
                    <asset::Module<T>>::_create_checkpoint(&ticker)?;
                    <asset::TotalCheckpoints>::get(&ticker)
                }
            };
            // Check if checkpoint exists
            ensure!(<asset::Module<T>>::total_checkpoints_of(&ticker) >= checkpoint_id,
            "Checkpoint for dividend does not exist");

            let now = <pallet_timestamp::Module<T>>::get();
            let zero_ts = now - now; // A 0 timestamp

            // Check maturity/expiration dates
            match (&matures_at, &expires_at) {
                (_start, end) if  end == &zero_ts => {
                },
                (start, end) if start == &zero_ts => {
                    // Ends in the future
                    ensure!(end > &now, "Dividend payout must end in the future");
                },
                (start, end) if start == &zero_ts && end == &zero_ts => {}
                (start, end) => {
                    // Ends in the future
                    ensure!(end > &now, "Dividend payout should end in the future");
                    // Ends after start
                    ensure!(end > start, "Dividend payout must end after it starts");
                },
            }

            // Subtract the amount
            let new_balance = balance.checked_sub(&amount).ok_or("Underflow calculating new owner balance")?;
            <simple_token::BalanceOf<T>>::insert((payout_ticker, did), new_balance);

            // Insert dividend entry into storage
            let new_dividend = Dividend {
                amount,
                amount_left: amount,
                remaining_claimed: false,
                matures_at: if matures_at > zero_ts { Some(matures_at) } else { None },
                expires_at: if expires_at > zero_ts { Some(expires_at) } else { None },
                payout_currency: payout_ticker,
                checkpoint_id,
            };

            let dividend_id = Self::add_dividend_entry(&ticker, new_dividend)?;

            // Dispatch event
            Self::deposit_event(RawEvent::DividendCreated(ticker, amount, dividend_id));

            Ok(())
        }

        /// Lets the owner cancel a dividend before start/maturity date
<<<<<<< HEAD
        pub fn cancel(origin, did: IdentityId, ticker: Vec<u8>, dividend_id: u32) -> DispatchResult {
=======
        pub fn cancel(origin, did: IdentityId, ticker: Ticker, dividend_id: u32) -> Result {
>>>>>>> 817c0e80
            let sender = Signer::Key( Key::try_from(ensure_signed(origin)?.encode())?);

            // Check that sender is allowed to act on behalf of `did`
            ensure!(<identity::Module<T>>::is_signer_authorized(did, &sender), "sender must be a signing key for DID");
            ticker.canonize();
            // Check that sender owns the asset token
            ensure!(<asset::Module<T>>::_is_owner(&ticker, did), "User is not the owner of the asset");

            // Check that the dividend has not started yet
            let entry: Dividend<_, _> = Self::get_dividend(&ticker, dividend_id).ok_or("Dividend not found")?;
            let now = <pallet_timestamp::Module<T>>::get();

            let starts_in_future = if let Some(ref start) = entry.matures_at {
                (*start) > now
            } else {
                false
            };

            ensure!(starts_in_future, "Cancellable dividend must mature in the future");

            // Pay amount back to owner
<<<<<<< HEAD
            <simple_token::BalanceOf<T>>::mutate((entry.payout_currency.clone(), did), |balance: &mut T::Balance| -> DispatchResult {
                *balance  = balance
                    .checked_add(&entry.amount)
                    .ok_or("Could not add amount back to asset owner account")?;
                Ok(())
            })?;
=======
            <simple_token::BalanceOf<T>>::mutate(
                (entry.payout_currency, did),
                |balance: &mut T::Balance| -> Result {
                    *balance  = balance
                        .checked_add(&entry.amount)
                        .ok_or("Could not add amount back to asset owner account")?;
                    Ok(())
                }
            )?;
>>>>>>> 817c0e80

            <Dividends<T>>::remove((ticker, dividend_id));

            Self::deposit_event(RawEvent::DividendCanceled(ticker, dividend_id));

            Ok(())
        }

        /// Withdraws from a dividend the adequate share of the `amount` field. All dividend shares
        /// are rounded by truncation (down to first integer below)
<<<<<<< HEAD
        pub fn claim(origin, did: IdentityId, ticker: Vec<u8>, dividend_id: u32) -> DispatchResult {
            let sender = Signer::Key( Key::try_from(ensure_signed(origin)?.encode())?);
=======
        pub fn claim(origin, did: IdentityId, ticker: Ticker, dividend_id: u32) -> Result {
            let sender = Signer::Key(Key::try_from(ensure_signed(origin)?.encode())?);
>>>>>>> 817c0e80

            // Check that sender is allowed to act on behalf of `did`
            ensure!(<identity::Module<T>>::is_signer_authorized(did, &sender), "sender must be a signing key for DID");
            ticker.canonize();
            // Check if sender wasn't already paid their share
            ensure!(!<UserPayoutCompleted>::get((did, ticker, dividend_id)), "User was already paid their share");

            // Look dividend entry up
            let dividend = Self::get_dividend(&ticker, dividend_id).ok_or("Dividend not found")?;

            let balance_at_checkpoint =
                <asset::Module<T>>::get_balance_at(ticker, did, dividend.checkpoint_id);

            // Check if the owner hadn't yanked the remaining amount out
            ensure!(!dividend.remaining_claimed, "The remaining payout funds were already claimed");

            let now = <pallet_timestamp::Module<T>>::get();

            // Check if the current time is within maturity/expiration bounds
            if let Some(start) = dividend.matures_at.as_ref() {
                ensure!(now > *start, "Attempted payout before maturity");
            }

            if let Some(end) = dividend.expires_at.as_ref() {
                ensure!(*end > now, "Attempted payout after expiration");
            }

            // Compute the share
            ensure!(<asset::Tokens<T>>::exists(&ticker), "Dividend token entry not found");
            let supply_at_checkpoint = <asset::CheckpointTotalSupply<T>>::get((ticker, dividend.checkpoint_id));

            let balance_amount_product = balance_at_checkpoint
                .checked_mul(&dividend.amount)
                .ok_or("multiplying balance and total payout amount failed")?;

            let share = balance_amount_product
                .checked_div(&supply_at_checkpoint)
                .ok_or("balance_amount_product division failed")?;

            // Adjust the paid_out amount
<<<<<<< HEAD
            <Dividends<T>>::mutate((ticker.clone(), dividend_id), |entry| -> DispatchResult {
=======
            <Dividends<T>>::mutate((ticker, dividend_id), |entry| -> Result {
>>>>>>> 817c0e80
                entry.amount_left = entry.amount_left.checked_sub(&share).ok_or("Could not increase paid_out")?;
                Ok(())
            })?;

            // Perform the payout in designated tokens
            <simple_token::BalanceOf<T>>::mutate(
<<<<<<< HEAD
                (dividend.payout_currency.clone(), did),
                |balance| -> DispatchResult {
=======
                (dividend.payout_currency, did),
                |balance| -> Result {
>>>>>>> 817c0e80
                    *balance = balance
                        .checked_add(&share)
                        .ok_or("Could not add share to sender balance")?;
                    Ok(())
                }
            )?;

            // Create payout entry
            <UserPayoutCompleted>::insert((did, ticker, dividend_id), true);

            // Dispatch event
            Self::deposit_event(RawEvent::DividendPaidOutToUser(did, ticker, dividend_id, share));
            Ok(())
        }

        /// After a dividend had expired, collect the remaining amount to owner address
<<<<<<< HEAD
        pub fn claim_unclaimed(origin, did: IdentityId, ticker: Vec<u8>, dividend_id: u32) -> DispatchResult {
=======
        pub fn claim_unclaimed(origin, did: IdentityId, ticker: Ticker, dividend_id: u32) -> Result {
>>>>>>> 817c0e80
            let sender = Signer::Key( Key::try_from( ensure_signed(origin)?.encode())?);

            // Check that sender is allowed to act on behalf of `did`
            ensure!(<identity::Module<T>>::is_signer_authorized(did, &sender), "sender must be a signing key for DID");
            ticker.canonize();
            // Check that sender owns the asset token
            ensure!(<asset::Module<T>>::_is_owner(&ticker, did), "User is not the owner of the asset");

            let entry = Self::get_dividend(&ticker, dividend_id).ok_or("Could not retrieve dividend")?;

            // Check that the expiry date had passed
            let now = <pallet_timestamp::Module<T>>::get();

            if let Some(ref end) = entry.expires_at {
                ensure!(*end < now, "Dividend not finished for returning unclaimed payout");
            } else {
                return Err(Error::<T>::NotEnded.into());
            }

            // Transfer the computed amount
<<<<<<< HEAD
            <simple_token::BalanceOf<T>>::mutate((entry.payout_currency.clone(), did), |balance: &mut T::Balance| -> DispatchResult {
                let new_balance = balance.checked_add(&entry.amount_left).ok_or("Could not add amount back to asset owner DID")?;
                *balance  = new_balance;
                Ok(())
            })?;

            // Set amount_left, flip remaining_claimed
            <Dividends<T>>::mutate((ticker.clone(), dividend_id), |entry| -> DispatchResult {
=======
            <simple_token::BalanceOf<T>>::mutate(
                (entry.payout_currency, did),
                |balance: &mut T::Balance| -> Result {
                    *balance = balance
                        .checked_add(&entry.amount_left)
                        .ok_or("Could not add amount back to asset owner DID")?;
                    Ok(())
                }
            )?;

            // Set amount_left, flip remaining_claimed
            <Dividends<T>>::mutate((ticker, dividend_id), |entry| -> Result {
>>>>>>> 817c0e80
                entry.amount_left = 0.into();
                entry.remaining_claimed = true;
                Ok(())
            })?;

            Self::deposit_event(RawEvent::DividendRemainingClaimed(ticker, dividend_id, entry.amount_left));

            Ok(())
        }
    }
}

decl_event!(
    pub enum Event<T>
    where
        Balance = <T as balances::Trait>::Balance,
    {
        /// A new dividend was created (ticker, amount, dividend ID)
        DividendCreated(Ticker, Balance, u32),

        /// A dividend was canceled (ticker, dividend ID)
        DividendCanceled(Ticker, u32),

        /// Dividend was paid to a user (who, ticker, dividend ID, share)
        DividendPaidOutToUser(IdentityId, Ticker, u32, Balance),

        /// Unclaimed dividend was claimed back (ticker, dividend ID, amount)
        DividendRemainingClaimed(Ticker, u32, Balance),
    }
);

decl_error! {
    pub enum Error for Module<T: Trait> {
        /// Claiming unclaimed payouts requires an end date
        NotEnded,
    }
}

impl<T: Trait> Module<T> {
    /// A helper method for dividend creation. Returns dividend ID
    /// #[inline]
    fn add_dividend_entry(
        ticker: &Ticker,
        d: Dividend<T::Balance, T::Moment>,
    ) -> core::result::Result<u32, &'static str> {
        let old_count = <DividendCount>::get(ticker);
        let new_count = old_count
            .checked_add(1)
            .ok_or("Could not add 1 to dividend count")?;

        <Dividends<T>>::insert((*ticker, old_count), d);
        <DividendCount>::insert(*ticker, new_count);

        Ok(old_count)
    }

    /// Retrieves a dividend checking that it exists beforehand.
    pub fn get_dividend(
        ticker: &Ticker,
        dividend_id: u32,
    ) -> Option<Dividend<T::Balance, T::Moment>> {
        // Check that the dividend entry exists
        let ticker_div_id = (*ticker, dividend_id);
        if <Dividends<T>>::exists(&ticker_div_id) {
            Some(<Dividends<T>>::get(&ticker_div_id))
        } else {
            None
        }
    }
}

/// tests for this module
#[cfg(test)]
mod tests {
    use super::*;
    use chrono::{prelude::*, Duration};
    use core::result::Result as StdResult;
    use frame_support::traits::Currency;
    use frame_support::{assert_ok, dispatch::DispatchResult, impl_outer_origin, parameter_types};
    use lazy_static::lazy_static;
    use primitives::IdentityId;
    use sp_core::{crypto::key_types, H256};
    use sp_runtime::{
        testing::{Header, UintAuthorityId},
        traits::{BlakeTwo256, ConvertInto, IdentityLookup, OpaqueKeys, Verify},
        AnySignature, KeyTypeId, Perbill,
    };
    use test_client::{self, AccountKeyring};

    use std::{
        collections::HashMap,
        sync::{Arc, Mutex},
    };
    use system::EnsureSignedBy;

    use crate::asset::{AssetType, SecurityToken, TickerRegistrationConfig};
    use crate::{
        balances, exemption, general_tm, group, identity, percentage_tm,
        simple_token::SimpleTokenRecord,
    };

    type SessionIndex = u32;
    type AuthorityId = <AnySignature as Verify>::Signer;
    type BlockNumber = u64;
    type OffChainSignature = AnySignature;
    type AccountId = <AnySignature as Verify>::Signer;

    pub struct TestOnSessionEnding;
    impl pallet_session::OnSessionEnding<AuthorityId> for TestOnSessionEnding {
        fn on_session_ending(_: SessionIndex, _: SessionIndex) -> Option<Vec<AuthorityId>> {
            None
        }
    }

    pub struct TestSessionHandler;
    impl pallet_session::SessionHandler<AuthorityId> for TestSessionHandler {
        const KEY_TYPE_IDS: &'static [KeyTypeId] = &[key_types::DUMMY];
        fn on_new_session<Ks: OpaqueKeys>(
            _changed: bool,
            _validators: &[(AuthorityId, Ks)],
            _queued_validators: &[(AuthorityId, Ks)],
        ) {
        }

        fn on_disabled(_validator_index: usize) {}

        fn on_genesis_session<Ks: OpaqueKeys>(_validators: &[(AuthorityId, Ks)]) {}

        fn on_before_session_ending() {}
    }

    impl_outer_origin! {
        pub enum Origin for Test {}
    }

    // For testing the module, we construct most of a mock runtime. This means
    // first constructing a configuration type (`Test`) which `impl`s each of the
    // configuration traits of modules we want to use.
    #[derive(Clone, Eq, PartialEq)]
    pub struct Test;
    parameter_types! {
        pub const BlockHashCount: u32 = 250;
        pub const MaximumBlockWeight: u32 = 4 * 1024 * 1024;
        pub const MaximumBlockLength: u32 = 4 * 1024 * 1024;
        pub const AvailableBlockRatio: Perbill = Perbill::from_percent(75);
    }

    impl frame_system::Trait for Test {
        type Origin = Origin;
        type Index = u64;
        type BlockNumber = u64;
        type Call = ();
        type Hash = H256;
        type Hashing = BlakeTwo256;
        type AccountId = AccountId;
        type Lookup = IdentityLookup<Self::AccountId>;
        type Header = Header;
        type Event = ();
        type BlockHashCount = BlockHashCount;
        type MaximumBlockWeight = MaximumBlockWeight;
        type MaximumBlockLength = MaximumBlockLength;
        type AvailableBlockRatio = AvailableBlockRatio;
        type Version = ();
        type ModuleToIndex = ();
    }

    parameter_types! {
        pub const Period: BlockNumber = 1;
        pub const Offset: BlockNumber = 0;
        pub const ExistentialDeposit: u64 = 0;
        pub const TransferFee: u64 = 0;
        pub const CreationFee: u64 = 0;
        pub const TransactionBaseFee: u64 = 0;
        pub const TransactionByteFee: u64 = 0;
    }

    parameter_types! {
        pub const DisabledValidatorsThreshold: Perbill = Perbill::from_percent(33);
    }

    impl pallet_session::Trait for Test {
        type OnSessionEnding = TestOnSessionEnding;
        type Keys = UintAuthorityId;
        type ShouldEndSession = pallet_session::PeriodicSessions<Period, Offset>;
        type SessionHandler = TestSessionHandler;
        type Event = ();
        type ValidatorId = AuthorityId;
        type ValidatorIdOf = ConvertInto;
        type SelectInitialValidators = ();
        type DisabledValidatorsThreshold = DisabledValidatorsThreshold;
    }

    impl pallet_session::historical::Trait for Test {
        type FullIdentification = ();
        type FullIdentificationOf = ();
    }

    impl balances::Trait for Test {
        type Balance = u128;
        type OnFreeBalanceZero = ();
        type OnNewAccount = ();
        type Event = ();
        type DustRemoval = ();
        type TransferPayment = ();
        type ExistentialDeposit = ExistentialDeposit;
        type TransferFee = TransferFee;
        type CreationFee = CreationFee;
        type Identity = crate::identity::Module<Test>;
    }

    parameter_types! {
        pub const One: AccountId = AccountId::from(AccountKeyring::Dave);
        pub const Two: AccountId = AccountId::from(AccountKeyring::Dave);
        pub const Three: AccountId = AccountId::from(AccountKeyring::Dave);
        pub const Four: AccountId = AccountId::from(AccountKeyring::Dave);
        pub const Five: AccountId = AccountId::from(AccountKeyring::Dave);
    }

    impl group::Trait<group::Instance1> for Test {
        type Event = ();
        type AddOrigin = EnsureSignedBy<One, AccountId>;
        type RemoveOrigin = EnsureSignedBy<Two, AccountId>;
        type SwapOrigin = EnsureSignedBy<Three, AccountId>;
        type ResetOrigin = EnsureSignedBy<Four, AccountId>;
        type MembershipInitialized = ();
        type MembershipChanged = ();
    }

    impl simple_token::Trait for Test {
        type Event = ();
    }

    impl asset::Trait for Test {
        type Event = ();
        type Currency = balances::Module<Test>;
    }

    #[derive(codec::Encode, codec::Decode, Debug, Clone, Eq, PartialEq)]
    pub struct IdentityProposal {
        pub dummy: u8,
    }

    impl sp_runtime::traits::Dispatchable for IdentityProposal {
        type Origin = Origin;
        type Trait = Test;

        fn dispatch(self, _origin: Self::Origin) -> DispatchResult {
            Ok(())
        }
    }

    impl identity::Trait for Test {
        type Event = ();
        type Proposal = IdentityProposal;
        type AcceptTransferTarget = asset::Module<Test>;
    }

    impl exemption::Trait for Test {
        type Event = ();
        type Asset = asset::Module<Test>;
    }

    impl general_tm::Trait for Test {
        type Event = ();
        type Asset = asset::Module<Test>;
    }

    impl percentage_tm::Trait for Test {
        type Event = ();
    }

    parameter_types! {
        pub const MinimumPeriod: u64 = 3;
    }

    impl pallet_timestamp::Trait for Test {
        type Moment = u64;
        type OnTimestampSet = ();
        type MinimumPeriod = MinimumPeriod;
    }

    impl utils::Trait for Test {
        type Public = AccountId;
        type OffChainSignature = OffChainSignature;
        fn validator_id_to_account_id(
            v: <Self as pallet_session::Trait>::ValidatorId,
        ) -> Self::AccountId {
            v
        }
    }

    impl Trait for Test {
        type Event = ();
    }

    impl asset::AssetTrait<<Test as balances::Trait>::Balance> for Module<Test> {
        fn is_owner(ticker: &Ticker, sender_did: IdentityId) -> bool {
            if let Some(token) = TOKEN_MAP.lock().unwrap().get(ticker) {
                token.owner_did == sender_did
            } else {
                false
            }
        }

        fn _mint_from_sto(
            _ticker: &Ticker,
            _sender_did: IdentityId,
            _tokens_purchased: <Test as balances::Trait>::Balance,
        ) -> DispatchResult {
            unimplemented!();
        }

        /// Get the asset `id` balance of `who`.
        fn balance(_ticker: &Ticker, _did: IdentityId) -> <Test as balances::Trait>::Balance {
            unimplemented!();
        }

        // Get the total supply of an asset `id`
        fn total_supply(_ticker: &Ticker) -> <Test as balances::Trait>::Balance {
            unimplemented!();
        }

        fn get_balance_at(
            _ticker: &Ticker,
            _did: IdentityId,
            _at: u64,
        ) -> <Test as balances::Trait>::Balance {
            unimplemented!();
        }
    }

    lazy_static! {
        static ref TOKEN_MAP: Arc<
            Mutex<
            HashMap<
            Ticker,
            SecurityToken<
                <Test as balances::Trait>::Balance,
                >,
                >,
                >,
                > = Arc::new(Mutex::new(HashMap::new()));
        /// Because Rust's Mutex is not recursive a second symbolic lock is necessary
        static ref TOKEN_MAP_OUTER_LOCK: Arc<Mutex<()>> = Arc::new(Mutex::new(()));
    }

    type DividendModule = Module<Test>;
    type Balances = balances::Module<Test>;
    type Asset = asset::Module<Test>;
    type GeneralTM = general_tm::Module<Test>;
    type SimpleToken = simple_token::Module<Test>;
    type Identity = identity::Module<Test>;

    /// Build a genesis identity instance owned by the specified account
    fn identity_owned_by_1() -> sp_io::TestExternalities {
        let mut t = frame_system::GenesisConfig::default()
            .build_storage::<Test>()
            .unwrap();
        identity::GenesisConfig::<Test> {
            owner: AccountKeyring::Alice.public().into(),
            did_creation_fee: 250,
        }
        .assimilate_storage(&mut t)
        .unwrap();
        asset::GenesisConfig::<Test> {
            asset_creation_fee: 0,
            ticker_registration_fee: 0,
            ticker_registration_config: TickerRegistrationConfig {
                max_ticker_length: 12,
                registration_length: Some(10000),
            },
            fee_collector: AccountKeyring::Dave.public().into(),
        }
        .assimilate_storage(&mut t)
        .unwrap();
        sp_io::TestExternalities::new(t)
    }

    fn make_account(
        account_id: &AccountId,
    ) -> StdResult<(<Test as frame_system::Trait>::Origin, IdentityId), &'static str> {
        let signed_id = Origin::signed(account_id.clone());
        Balances::make_free_balance_be(&account_id, 1_000_000);
        Identity::register_did(signed_id.clone(), vec![]);
        let did = Identity::get_identity(&Key::try_from(account_id.encode())?).unwrap();
        Ok((signed_id, did))
    }

    #[test]
    fn correct_dividend_must_work() {
        identity_owned_by_1().execute_with(|| {
            let token_owner_acc = AccountId::from(AccountKeyring::Alice);
            let (token_owner_signed, token_owner_did) = make_account(&token_owner_acc).unwrap();

            let payout_owner_acc = AccountId::from(AccountKeyring::Bob);
            let (payout_owner_signed, payout_owner_did) = make_account(&payout_owner_acc).unwrap();

            // A token representing 1M shares
            let token = SecurityToken {
                name: [b'A'; 12].to_vec(),
                owner_did: token_owner_did,
                total_supply: 1_000_000,
                divisible: true,
                asset_type: AssetType::default(),
            };
            let ticker = Ticker::from_slice(token.name.as_slice());
            // A token used for payout
            let payout_token = SimpleTokenRecord {
                ticker: Ticker::from_slice(&[b'B'; 12]),
                owner_did: payout_owner_did,
                total_supply: 200_000_000,
            };

            Balances::make_free_balance_be(&token_owner_acc, 1_000_000);

            Balances::make_free_balance_be(&payout_owner_acc, 1_000_000);
            // Share issuance is successful
            assert_ok!(Asset::create_token(
                token_owner_signed.clone(),
                token_owner_did,
                token.name.clone(),
                ticker,
                token.total_supply,
                true,
                token.asset_type.clone(),
                vec![],
            ));

            // Issuance for payout token is successful
            assert_ok!(SimpleToken::create_token(
                payout_owner_signed.clone(),
                payout_owner_did,
                payout_token.ticker,
                payout_token.total_supply
            ));

            // Prepare a whitelisted investor
            let investor_acc = AccountId::from(AccountKeyring::Charlie);
            let (investor_signed, investor_did) = make_account(&investor_acc).unwrap();
            Balances::make_free_balance_be(&investor_acc, 1_000_000);

            let amount_invested = 50_000;

            let now = Utc::now();
            <pallet_timestamp::Module<Test>>::set_timestamp(now.timestamp() as u64);

            // We need a lock to exist till assertions are done
            let outer = TOKEN_MAP_OUTER_LOCK.lock().unwrap();
            *TOKEN_MAP.lock().unwrap() = {
                let mut map = HashMap::new();
                map.insert(ticker, token.clone());
                map
            };

            drop(outer);

            let asset_rule = general_tm::AssetRule {
                sender_rules: vec![],
                receiver_rules: vec![],
            };

            // Allow all transfers
            assert_ok!(GeneralTM::add_active_rule(
                token_owner_signed.clone(),
                token_owner_did,
                ticker,
                asset_rule
            ));

            // Transfer tokens to investor
            assert_ok!(Asset::transfer(
                token_owner_signed.clone(),
                token_owner_did,
                ticker,
                investor_did,
                amount_invested
            ));

            // Create checkpoint for token
            assert_ok!(Asset::create_checkpoint(
                token_owner_signed.clone(),
                token_owner_did,
                ticker
            ));

            // Checkpoints are 1-indexed
            let checkpoint_id = 1;

            let dividend = Dividend {
                amount: 500_000,
                amount_left: 500_000,
                remaining_claimed: false,
                matures_at: Some((now - Duration::hours(1)).timestamp() as u64),
                expires_at: Some((now + Duration::hours(1)).timestamp() as u64),
                payout_currency: payout_token.ticker,
                checkpoint_id,
            };

            // Transfer payout tokens to asset owner
            assert_ok!(SimpleToken::transfer(
                payout_owner_signed.clone(),
                payout_owner_did,
                payout_token.ticker,
                token_owner_did,
                dividend.amount
            ));

            // Create the dividend for asset
            assert_ok!(DividendModule::new(
                token_owner_signed.clone(),
                token_owner_did,
                dividend.amount,
                ticker,
                dividend.matures_at.clone().unwrap(),
                dividend.expires_at.clone().unwrap(),
                dividend.payout_currency.clone(),
                dividend.checkpoint_id
            ));

            // Compare created dividend with the expected structure
            assert_eq!(
                DividendModule::get_dividend(&ticker, 0),
                Some(dividend.clone())
            );

            // Claim investor's share
            assert_ok!(DividendModule::claim(
                investor_signed.clone(),
                investor_did,
                ticker,
                0,
            ));

            // Check if the correct amount was added to investor balance
            let share = dividend.amount * amount_invested / token.total_supply;
            assert_eq!(
                SimpleToken::balance_of((payout_token.ticker, investor_did)),
                share
            );

            // Check if amount_left was adjusted correctly
            let current_entry =
                DividendModule::get_dividend(&ticker, 0).expect("Could not retrieve dividend");
            assert_eq!(current_entry.amount_left, current_entry.amount - share);
        });
    }
}<|MERGE_RESOLUTION|>--- conflicted
+++ resolved
@@ -33,21 +33,13 @@
 
 use crate::{asset, balances, identity, simple_token, utils};
 use codec::Encode;
-<<<<<<< HEAD
 use frame_support::{
     decl_error, decl_event, decl_module, decl_storage, dispatch::DispatchResult, ensure,
 };
 use frame_system::{self as system, ensure_signed};
-use primitives::{IdentityId, Key, Signer};
+use primitives::{IdentityId, Key, Signer, Ticker};
 use sp_runtime::traits::{CheckedAdd, CheckedDiv, CheckedMul, CheckedSub};
 use sp_std::{convert::TryFrom, prelude::*};
-=======
-use primitives::{IdentityId, Key, Signer, Ticker};
-use rstd::{convert::TryFrom, prelude::*};
-use sr_primitives::traits::{CheckedAdd, CheckedDiv, CheckedMul, CheckedSub};
-use srml_support::{decl_event, decl_module, decl_storage, dispatch::Result, ensure};
-use system::ensure_signed;
->>>>>>> 817c0e80
 
 /// The module's configuration trait.
 pub trait Trait:
@@ -85,17 +77,12 @@
     trait Store for Module<T: Trait> as dividend {
         /// Dividend records; (ticker, dividend ID) => dividend entry
         /// Note: contrary to checkpoint IDs, dividend IDs are 0-indexed.
-        Dividends get(dividends): map (Ticker, u32) => Dividend<T::Balance, T::Moment>;
+        Dividends get(fn dividends): map (Ticker, u32) => Dividend<T::Balance, T::Moment>;
         /// How many dividends were created for a ticker so far; (ticker) => count
-<<<<<<< HEAD
-        DividendCount get(dividend_count): map Vec<u8> => u32;
-
-=======
-        DividendCount get(dividend_count): map Ticker => u32;
->>>>>>> 817c0e80
+        DividendCount get(fn dividend_count): map Ticker => u32;
         /// Payout flags, decide whether a user already was paid their dividend
         /// (DID, ticker, dividend_id) -> whether they got their payout
-        UserPayoutCompleted get(payout_completed): map (IdentityId, Ticker, u32) => bool;
+        UserPayoutCompleted get(fn payout_completed): map (IdentityId, Ticker, u32) => bool;
     }
 }
 
@@ -190,11 +177,7 @@
         }
 
         /// Lets the owner cancel a dividend before start/maturity date
-<<<<<<< HEAD
-        pub fn cancel(origin, did: IdentityId, ticker: Vec<u8>, dividend_id: u32) -> DispatchResult {
-=======
-        pub fn cancel(origin, did: IdentityId, ticker: Ticker, dividend_id: u32) -> Result {
->>>>>>> 817c0e80
+        pub fn cancel(origin, did: IdentityId, ticker: Ticker, dividend_id: u32) -> DispatchResult {
             let sender = Signer::Key( Key::try_from(ensure_signed(origin)?.encode())?);
 
             // Check that sender is allowed to act on behalf of `did`
@@ -216,24 +199,15 @@
             ensure!(starts_in_future, "Cancellable dividend must mature in the future");
 
             // Pay amount back to owner
-<<<<<<< HEAD
-            <simple_token::BalanceOf<T>>::mutate((entry.payout_currency.clone(), did), |balance: &mut T::Balance| -> DispatchResult {
-                *balance  = balance
-                    .checked_add(&entry.amount)
-                    .ok_or("Could not add amount back to asset owner account")?;
-                Ok(())
-            })?;
-=======
             <simple_token::BalanceOf<T>>::mutate(
                 (entry.payout_currency, did),
-                |balance: &mut T::Balance| -> Result {
+                |balance: &mut T::Balance| -> DispatchResult {
                     *balance  = balance
                         .checked_add(&entry.amount)
                         .ok_or("Could not add amount back to asset owner account")?;
                     Ok(())
                 }
             )?;
->>>>>>> 817c0e80
 
             <Dividends<T>>::remove((ticker, dividend_id));
 
@@ -244,13 +218,8 @@
 
         /// Withdraws from a dividend the adequate share of the `amount` field. All dividend shares
         /// are rounded by truncation (down to first integer below)
-<<<<<<< HEAD
-        pub fn claim(origin, did: IdentityId, ticker: Vec<u8>, dividend_id: u32) -> DispatchResult {
-            let sender = Signer::Key( Key::try_from(ensure_signed(origin)?.encode())?);
-=======
-        pub fn claim(origin, did: IdentityId, ticker: Ticker, dividend_id: u32) -> Result {
+        pub fn claim(origin, did: IdentityId, ticker: Ticker, dividend_id: u32) -> DispatchResult {
             let sender = Signer::Key(Key::try_from(ensure_signed(origin)?.encode())?);
->>>>>>> 817c0e80
 
             // Check that sender is allowed to act on behalf of `did`
             ensure!(<identity::Module<T>>::is_signer_authorized(did, &sender), "sender must be a signing key for DID");
@@ -291,24 +260,15 @@
                 .ok_or("balance_amount_product division failed")?;
 
             // Adjust the paid_out amount
-<<<<<<< HEAD
-            <Dividends<T>>::mutate((ticker.clone(), dividend_id), |entry| -> DispatchResult {
-=======
-            <Dividends<T>>::mutate((ticker, dividend_id), |entry| -> Result {
->>>>>>> 817c0e80
+            <Dividends<T>>::mutate((ticker, dividend_id), |entry| -> DispatchResult {
                 entry.amount_left = entry.amount_left.checked_sub(&share).ok_or("Could not increase paid_out")?;
                 Ok(())
             })?;
 
             // Perform the payout in designated tokens
             <simple_token::BalanceOf<T>>::mutate(
-<<<<<<< HEAD
-                (dividend.payout_currency.clone(), did),
+                (dividend.payout_currency, did),
                 |balance| -> DispatchResult {
-=======
-                (dividend.payout_currency, did),
-                |balance| -> Result {
->>>>>>> 817c0e80
                     *balance = balance
                         .checked_add(&share)
                         .ok_or("Could not add share to sender balance")?;
@@ -325,11 +285,7 @@
         }
 
         /// After a dividend had expired, collect the remaining amount to owner address
-<<<<<<< HEAD
-        pub fn claim_unclaimed(origin, did: IdentityId, ticker: Vec<u8>, dividend_id: u32) -> DispatchResult {
-=======
-        pub fn claim_unclaimed(origin, did: IdentityId, ticker: Ticker, dividend_id: u32) -> Result {
->>>>>>> 817c0e80
+        pub fn claim_unclaimed(origin, did: IdentityId, ticker: Ticker, dividend_id: u32) -> DispatchResult {
             let sender = Signer::Key( Key::try_from( ensure_signed(origin)?.encode())?);
 
             // Check that sender is allowed to act on behalf of `did`
@@ -350,19 +306,9 @@
             }
 
             // Transfer the computed amount
-<<<<<<< HEAD
-            <simple_token::BalanceOf<T>>::mutate((entry.payout_currency.clone(), did), |balance: &mut T::Balance| -> DispatchResult {
-                let new_balance = balance.checked_add(&entry.amount_left).ok_or("Could not add amount back to asset owner DID")?;
-                *balance  = new_balance;
-                Ok(())
-            })?;
-
-            // Set amount_left, flip remaining_claimed
-            <Dividends<T>>::mutate((ticker.clone(), dividend_id), |entry| -> DispatchResult {
-=======
             <simple_token::BalanceOf<T>>::mutate(
                 (entry.payout_currency, did),
-                |balance: &mut T::Balance| -> Result {
+                |balance: &mut T::Balance| -> DispatchResult {
                     *balance = balance
                         .checked_add(&entry.amount_left)
                         .ok_or("Could not add amount back to asset owner DID")?;
@@ -371,8 +317,7 @@
             )?;
 
             // Set amount_left, flip remaining_claimed
-            <Dividends<T>>::mutate((ticker, dividend_id), |entry| -> Result {
->>>>>>> 817c0e80
+            <Dividends<T>>::mutate((ticker, dividend_id), |entry| -> DispatchResult {
                 entry.amount_left = 0.into();
                 entry.remaining_claimed = true;
                 Ok(())

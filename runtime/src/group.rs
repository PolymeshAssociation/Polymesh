//! # Group Module
//!
//! The Group module is used to manage a set of identities. A group of identities can be a
//! collection of KYC providers, council members for governance and so on. This is an instantiable
//! module.
//!
//! ## Overview
//! Allows control of membership of a set of `IdentityId`s, useful for managing membership of a
//! collective.
//!
//! - Add a new identity
//! - Remove identity from the group
//! - Swam members
//! - Reset group members
//!
//! ### Dispatchable Functions
//!
//! - `add_member` - Adds a new identity to the group.
//! - `remove_member` - Remove identity from the group if it exists.
//! - `swap_member` - Replace one identity with the other.
//! - `reset_members` - Re-initialize group members.
//!
<<<<<<< HEAD
use primitives::IdentityId;
use rstd::prelude::*;
use sr_primitives::{
    traits::{EnsureOrigin, IsMember},
    weights::SimpleDispatchInfo,
};
use srml_support::{
=======
use frame_support::{
>>>>>>> d41a2a54
    decl_event, decl_module, decl_storage,
    traits::{ChangeMembers, InitializeMembers},
    weights::SimpleDispatchInfo,
};
use frame_system::{self as system, ensure_root};
use primitives::IdentityId;
use sp_runtime::traits::EnsureOrigin;
use sp_std::prelude::*;

pub trait Trait<I = DefaultInstance>: frame_system::Trait {
    /// The overarching event type.
    type Event: From<Event<Self, I>> + Into<<Self as frame_system::Trait>::Event>;

    /// Required origin for adding a member (though can always be Root).
    type AddOrigin: EnsureOrigin<Self::Origin>;

    /// Required origin for removing a member (though can always be Root).
    type RemoveOrigin: EnsureOrigin<Self::Origin>;

    /// Required origin for adding and removing a member in a single action.
    type SwapOrigin: EnsureOrigin<Self::Origin>;

    /// Required origin for resetting membership.
    type ResetOrigin: EnsureOrigin<Self::Origin>;

    /// The receiver of the signal for when the membership has been initialized. This happens pre-
    /// genesis and will usually be the same as `MembershipChanged`. If you need to do something
    /// different on initialization, then you can change this accordingly.
    type MembershipInitialized: InitializeMembers<IdentityId>;

    /// The receiver of the signal for when the membership has changed.
    type MembershipChanged: ChangeMembers<IdentityId>;
}

decl_storage! {
    trait Store for Module<T: Trait<I>, I: Instance=DefaultInstance> as Group {
        /// Identities that are part of this group
        pub Members get(fn members) config(): Vec<IdentityId>;
    }
    add_extra_genesis {
        config(phantom): sp_std::marker::PhantomData<(T, I)>;
        build(|config: &Self| {
            let mut members = config.members.clone();
            members.sort();
            T::MembershipInitialized::initialize_members(&members);
            <Members<I>>::put(members);
        })
    }
}

decl_event!(
	pub enum Event<T, I=DefaultInstance> where
		<T as frame_system::Trait>::AccountId,
		<T as Trait<I>>::Event,
	{
		/// The given member was added; see the transaction for who.
		MemberAdded(IdentityId),
		/// The given member was removed; see the transaction for who.
		MemberRemoved(IdentityId),
		/// Two members were swapped; see the transaction for who.
		MembersSwapped(IdentityId, IdentityId),
		/// The membership was reset; see the transaction for who the new set is.
		MembersReset(Vec<IdentityId>),
		/// Phantom member, never used.
		Dummy(sp_std::marker::PhantomData<(AccountId, Event)>),
	}
);

decl_module! {
    pub struct Module<T: Trait<I>, I: Instance=DefaultInstance>
        for enum Call
        where origin: T::Origin
    {
        fn deposit_event() = default;

        /// Add a member `who` to the set. May only be called from `AddOrigin` or root.
        ///
        /// # Arguments
        /// * `origin` Origin representing `AddOrigin` or root
        /// * `who` IdentityId to be added to the group.
        #[weight = SimpleDispatchInfo::FixedNormal(50_000)]
        pub fn add_member(origin, who: IdentityId) {
            T::AddOrigin::try_origin(origin)
                .map(|_| ())
                .or_else(ensure_root)
                .map_err(|_| "bad origin")?;

            let mut members = <Members<I>>::get();
            let location = members.binary_search(&who).err().ok_or("already a member")?;
            members.insert(location, who.clone());
            <Members<I>>::put(&members);

            T::MembershipChanged::change_members_sorted(&[who], &[], &members[..]);

            Self::deposit_event(RawEvent::MemberAdded(who));
        }

        /// Remove a member `who` from the set. May only be called from `RemoveOrigin` or root.
        ///
        /// # Arguments
        /// * `origin` Origin representing `RemoveOrigin` or root
        /// * `who` IdentityId to be removed from the group.
        #[weight = SimpleDispatchInfo::FixedNormal(50_000)]
        fn remove_member(origin, who: IdentityId) {
            T::RemoveOrigin::try_origin(origin)
                .map(|_| ())
                .or_else(ensure_root)
                .map_err(|_| "bad origin")?;

            let mut members = <Members<I>>::get();
            let location = members.binary_search(&who).ok().ok_or("not a member")?;
            members.remove(location);
            <Members<I>>::put(&members);

            T::MembershipChanged::change_members_sorted(&[], &[who], &members[..]);

            Self::deposit_event(RawEvent::MemberRemoved(who));
        }

        /// Swap out one member `remove` for another `add`.
        /// May only be called from `SwapOrigin` or root.
        ///
        /// # Arguments
        /// * `origin` Origin representing `SwapOrigin` or root
        /// * `remove` IdentityId to be removed from the group.
        /// * `add` IdentityId to be added in place of `remove`.
        #[weight = SimpleDispatchInfo::FixedNormal(50_000)]
        fn swap_member(origin, remove: IdentityId, add: IdentityId) {
            T::SwapOrigin::try_origin(origin)
                .map(|_| ())
                .or_else(ensure_root)
                .map_err(|_| "bad origin")?;

            if remove == add { return Ok(()) }

            let mut members = <Members<I>>::get();

            let location = members.binary_search(&remove).ok().ok_or("not a member")?;
            members[location] = add.clone();

            let _location = members.binary_search(&add).err().ok_or("already a member")?;
            members.sort();
            <Members<I>>::put(&members);

            T::MembershipChanged::change_members_sorted(
                &[add],
                &[remove],
                &members[..],
            );

            Self::deposit_event(RawEvent::MembersSwapped(remove, add));
        }

        /// Change the membership to a new set, disregarding the existing membership.
        /// May only be called from `ResetOrigin` or root.
        ///
        /// # Arguments
        /// * `origin` Origin representing `ResetOrigin` or root
        /// * `members` New set of identities
        #[weight = SimpleDispatchInfo::FixedNormal(50_000)]
        fn reset_members(origin, members: Vec<IdentityId>) {
            T::ResetOrigin::try_origin(origin)
                .map(|_| ())
                .or_else(ensure_root)
                .map_err(|_| "bad origin")?;

            let mut new_members = members.clone();
            new_members.sort();
            <Members<I>>::mutate(|m| {
                T::MembershipChanged::set_members_sorted(&members[..], m);
                *m = new_members;
            });

            Self::deposit_event(RawEvent::MembersReset(members));
        }
    }
}

impl<T: Trait<I>, I: Instance> IsMember<IdentityId> for Module<T, I> {
    fn is_member(did: &IdentityId) -> bool {
        Self::members().iter().any(|id| id == did)
    }
}

#[cfg(test)]
mod tests {
    use super::*;

    use frame_support::{assert_noop, assert_ok, impl_outer_origin, parameter_types};
    use sp_core::H256;
    use sp_std::cell::RefCell;

    use frame_system::{self as system, EnsureSignedBy};
    use sp_runtime::{
        testing::Header,
        traits::{BlakeTwo256, IdentityLookup},
        Perbill,
    };

    impl_outer_origin! {
        pub enum Origin for Test {}
    }

    #[derive(Clone, Eq, PartialEq)]
    pub struct Test;
    parameter_types! {
        pub const BlockHashCount: u64 = 250;
        pub const MaximumBlockWeight: u32 = 1024;
        pub const MaximumBlockLength: u32 = 2 * 1024;
        pub const AvailableBlockRatio: Perbill = Perbill::one();
    }

    impl frame_system::Trait for Test {
        type Origin = Origin;
        type Index = u64;
        type BlockNumber = u64;
        type Call = ();
        type Hash = H256;
        type Hashing = BlakeTwo256;
        type AccountId = u64;
        type Lookup = IdentityLookup<Self::AccountId>;
        type Header = Header;
        type Event = ();
        type BlockHashCount = BlockHashCount;
        type MaximumBlockWeight = MaximumBlockWeight;
        type MaximumBlockLength = MaximumBlockLength;
        type AvailableBlockRatio = AvailableBlockRatio;
        type Version = ();
        type ModuleToIndex = ();
    }
    parameter_types! {
        pub const One: u64 = 1;
        pub const Two: u64 = 2;
        pub const Three: u64 = 3;
        pub const Four: u64 = 4;
        pub const Five: u64 = 5;
    }

    thread_local! {
        static MEMBERS: RefCell<Vec<IdentityId>> = RefCell::new(vec![]);
    }

    pub struct TestChangeMembers;
    impl ChangeMembers<IdentityId> for TestChangeMembers {
        fn change_members_sorted(
            incoming: &[IdentityId],
            outgoing: &[IdentityId],
            new: &[IdentityId],
        ) {
            let mut old_plus_incoming = MEMBERS.with(|m| m.borrow().to_vec());
            old_plus_incoming.extend_from_slice(incoming);
            old_plus_incoming.sort();
            let mut new_plus_outgoing = new.to_vec();
            new_plus_outgoing.extend_from_slice(outgoing);
            new_plus_outgoing.sort();
            assert_eq!(old_plus_incoming, new_plus_outgoing);

            MEMBERS.with(|m| *m.borrow_mut() = new.to_vec());
        }
    }
    impl InitializeMembers<IdentityId> for TestChangeMembers {
        fn initialize_members(members: &[IdentityId]) {
            MEMBERS.with(|m| *m.borrow_mut() = members.to_vec());
        }
    }

    impl Trait for Test {
        type Event = ();
        type AddOrigin = EnsureSignedBy<One, u64>;
        type RemoveOrigin = EnsureSignedBy<Two, u64>;
        type SwapOrigin = EnsureSignedBy<Three, u64>;
        type ResetOrigin = EnsureSignedBy<Four, u64>;
        type MembershipInitialized = TestChangeMembers;
        type MembershipChanged = TestChangeMembers;
    }

    type Group = Module<Test>;

    // This function basically just builds a genesis storage key/value store according to
    // our desired mockup.
    fn new_test_ext() -> sp_io::TestExternalities {
        let mut t = system::GenesisConfig::default()
            .build_storage::<Test>()
            .unwrap();

        // We use default for brevity, but you can configure as desired if needed.
        GenesisConfig::<Test> {
            members: vec![
                IdentityId::from(1),
                IdentityId::from(2),
                IdentityId::from(3),
            ],
            ..Default::default()
        }
        .assimilate_storage(&mut t)
        .unwrap();
        t.into()
    }

    #[test]
    fn query_membership_works() {
        new_test_ext().execute_with(|| {
            assert_eq!(
                Group::members(),
                vec![
                    IdentityId::from(1),
                    IdentityId::from(2),
                    IdentityId::from(3)
                ]
            );
            assert_eq!(
                MEMBERS.with(|m| m.borrow().clone()),
                vec![
                    IdentityId::from(1),
                    IdentityId::from(2),
                    IdentityId::from(3)
                ]
            );
        });
    }

    #[test]
    fn add_member_works() {
        new_test_ext().execute_with(|| {
            assert_noop!(
                Group::add_member(Origin::signed(5), IdentityId::from(3)),
                "bad origin"
            );
            assert_noop!(
                Group::add_member(Origin::signed(1), IdentityId::from(3)),
                "already a member"
            );
            assert_ok!(Group::add_member(Origin::signed(1), IdentityId::from(4)));
            assert_eq!(
                Group::members(),
                vec![
                    IdentityId::from(1),
                    IdentityId::from(2),
                    IdentityId::from(3),
                    IdentityId::from(4)
                ]
            );
            assert_eq!(MEMBERS.with(|m| m.borrow().clone()), Group::members());
        });
    }

    #[test]
    fn remove_member_works() {
        new_test_ext().execute_with(|| {
            assert_noop!(
                Group::remove_member(Origin::signed(5), IdentityId::from(3)),
                "bad origin"
            );
            assert_noop!(
                Group::remove_member(Origin::signed(2), IdentityId::from(5)),
                "not a member"
            );
            assert_ok!(Group::remove_member(Origin::signed(2), IdentityId::from(3)));
            assert_eq!(
                Group::members(),
                vec![IdentityId::from(1), IdentityId::from(2),]
            );
            assert_eq!(MEMBERS.with(|m| m.borrow().clone()), Group::members());
        });
    }

    #[test]
    fn swap_member_works() {
        new_test_ext().execute_with(|| {
            assert_noop!(
                Group::swap_member(Origin::signed(5), IdentityId::from(1), IdentityId::from(5)),
                "bad origin"
            );
            assert_noop!(
                Group::swap_member(Origin::signed(3), IdentityId::from(5), IdentityId::from(6)),
                "not a member"
            );
            assert_noop!(
                Group::swap_member(Origin::signed(3), IdentityId::from(1), IdentityId::from(3)),
                "already a member"
            );
            assert_ok!(Group::swap_member(
                Origin::signed(3),
                IdentityId::from(2),
                IdentityId::from(2)
            ));
            assert_eq!(
                Group::members(),
                vec![
                    IdentityId::from(1),
                    IdentityId::from(2),
                    IdentityId::from(3)
                ]
            );
            assert_ok!(Group::swap_member(
                Origin::signed(3),
                IdentityId::from(1),
                IdentityId::from(6)
            ));
            assert_eq!(
                Group::members(),
                vec![
                    IdentityId::from(2),
                    IdentityId::from(3),
                    IdentityId::from(6),
                ]
            );
            assert_eq!(MEMBERS.with(|m| m.borrow().clone()), Group::members());
        });
    }

    #[test]
    fn reset_members_works() {
        new_test_ext().execute_with(|| {
            assert_noop!(
                Group::reset_members(
                    Origin::signed(1),
                    vec![
                        IdentityId::from(4),
                        IdentityId::from(5),
                        IdentityId::from(6),
                    ]
                ),
                "bad origin"
            );
            assert_ok!(Group::reset_members(
                Origin::signed(4),
                vec![
                    IdentityId::from(4),
                    IdentityId::from(5),
                    IdentityId::from(6),
                ]
            ));
            assert_eq!(
                Group::members(),
                vec![
                    IdentityId::from(4),
                    IdentityId::from(5),
                    IdentityId::from(6),
                ]
            );
            assert_eq!(MEMBERS.with(|m| m.borrow().clone()), Group::members());
        });
    }
}<|MERGE_RESOLUTION|>--- conflicted
+++ resolved
@@ -20,24 +20,14 @@
 //! - `swap_member` - Replace one identity with the other.
 //! - `reset_members` - Re-initialize group members.
 //!
-<<<<<<< HEAD
-use primitives::IdentityId;
-use rstd::prelude::*;
-use sr_primitives::{
-    traits::{EnsureOrigin, IsMember},
-    weights::SimpleDispatchInfo,
-};
-use srml_support::{
-=======
 use frame_support::{
->>>>>>> d41a2a54
     decl_event, decl_module, decl_storage,
     traits::{ChangeMembers, InitializeMembers},
     weights::SimpleDispatchInfo,
 };
 use frame_system::{self as system, ensure_root};
 use primitives::IdentityId;
-use sp_runtime::traits::EnsureOrigin;
+use sp_runtime::traits::{EnsureOrigin, IsMember};
 use sp_std::prelude::*;
 
 pub trait Trait<I = DefaultInstance>: frame_system::Trait {

[package]
name = "polymesh"
<<<<<<< HEAD
version = "3.0.3"
=======
version = "3.0.2"
>>>>>>> a0685d68
authors = ["Polymath"]
build = "build.rs"
edition = "2018"

[[bin]]
name = "polymesh"
path = "src/main.rs"

# Path build to use our Substrate version from github, tag `v2.0.1-2`.
[patch.crates-io]
frame-benchmarking = { git = "https://github.com/PolymathNetwork/substrate", tag = "v2.0.1-2" }
frame-benchmarking-cli = { git = "https://github.com/PolymathNetwork/substrate", tag = "v2.0.1-2" }
frame-executive = { git = "https://github.com/PolymathNetwork/substrate", tag = "v2.0.1-2" }
frame-support = { git = "https://github.com/PolymathNetwork/substrate", tag = "v2.0.1-2" }
frame-system = { git = "https://github.com/PolymathNetwork/substrate", tag = "v2.0.1-2" }
frame-system-benchmarking = { git = "https://github.com/PolymathNetwork/substrate", tag = "v2.0.1-2" }
frame-system-rpc-runtime-api = { git = "https://github.com/PolymathNetwork/substrate", tag = "v2.0.1-2" }
pallet-authority-discovery = { git = "https://github.com/PolymathNetwork/substrate", tag = "v2.0.1-2" }
pallet-authorship = { git = "https://github.com/PolymathNetwork/substrate", tag = "v2.0.1-2" }
pallet-babe = { git = "https://github.com/PolymathNetwork/substrate", tag = "v2.0.1-2" }
pallet-balances = { git = "https://github.com/PolymathNetwork/substrate", tag = "v2.0.1-2" }
pallet-contracts = { git = "https://github.com/PolymathNetwork/substrate", tag = "v2.0.1-2" }
pallet-contracts-primitives = { git = "https://github.com/PolymathNetwork/substrate", tag = "v2.0.1-2" }
pallet-contracts-rpc = { git = "https://github.com/PolymathNetwork/substrate", tag = "v2.0.1-2" }
pallet-contracts-rpc-runtime-api = { git = "https://github.com/PolymathNetwork/substrate", tag = "v2.0.1-2" }
pallet-finality-tracker = { git = "https://github.com/PolymathNetwork/substrate", tag = "v2.0.1-2" }
pallet-grandpa = { git = "https://github.com/PolymathNetwork/substrate", tag = "v2.0.1-2" }
pallet-im-online = { git = "https://github.com/PolymathNetwork/substrate", tag = "v2.0.1-2" }
pallet-indices = { git = "https://github.com/PolymathNetwork/substrate", tag = "v2.0.1-2" }
pallet-offences = { git = "https://github.com/PolymathNetwork/substrate", tag = "v2.0.1-2" }
pallet-randomness-collective-flip = { git = "https://github.com/PolymathNetwork/substrate", tag = "v2.0.1-2" }
pallet-scheduler = { git = "https://github.com/PolymathNetwork/substrate", tag = "v2.0.1-2" }
pallet-session = { git = "https://github.com/PolymathNetwork/substrate", tag = "v2.0.1-2" }
pallet-staking-reward-curve = { git = "https://github.com/PolymathNetwork/substrate", tag = "v2.0.1-2" }
pallet-timestamp = { git = "https://github.com/PolymathNetwork/substrate", tag = "v2.0.1-2" }
pallet-treasury = { git = "https://github.com/PolymathNetwork/substrate", tag = "v2.0.1-2" }
sc-authority-discovery = { git = "https://github.com/PolymathNetwork/substrate", tag = "v2.0.1-2" }
sc-basic-authorship = { git = "https://github.com/PolymathNetwork/substrate", tag = "v2.0.1-2" }
sc-block-builder = { git = "https://github.com/PolymathNetwork/substrate", tag = "v2.0.1-2" }
sc-chain-spec = { git = "https://github.com/PolymathNetwork/substrate", tag = "v2.0.1-2" }
sc-cli = { git = "https://github.com/PolymathNetwork/substrate", tag = "v2.0.1-2" }
sc-client-api = { git = "https://github.com/PolymathNetwork/substrate", tag = "v2.0.1-2" }
sc-client-db = { git = "https://github.com/PolymathNetwork/substrate", tag = "v2.0.1-2" }
sc-consensus = { git = "https://github.com/PolymathNetwork/substrate", tag = "v2.0.1-2" }
sc-consensus-babe = { git = "https://github.com/PolymathNetwork/substrate", tag = "v2.0.1-2" }
sc-consensus-babe-rpc = { git = "https://github.com/PolymathNetwork/substrate", tag = "v2.0.1-2" }
sc-consensus-epochs = { git = "https://github.com/PolymathNetwork/substrate", tag = "v2.0.1-2" }
sc-executor = { git = "https://github.com/PolymathNetwork/substrate", tag = "v2.0.1-2" }
sc-finality-grandpa = { git = "https://github.com/PolymathNetwork/substrate", tag = "v2.0.1-2" }
sc-finality-grandpa-rpc = { git = "https://github.com/PolymathNetwork/substrate", tag = "v2.0.1-2" }
sc-keystore = { git = "https://github.com/PolymathNetwork/substrate", tag = "v2.0.1-2" }
sc-light = { git = "https://github.com/PolymathNetwork/substrate", tag = "v2.0.1-2" }
sc-network = { git = "https://github.com/PolymathNetwork/substrate", tag = "v2.0.1-2" }
sc-rpc = { git = "https://github.com/PolymathNetwork/substrate", tag = "v2.0.1-2" }
sc-rpc-api = { git = "https://github.com/PolymathNetwork/substrate", tag = "v2.0.1-2" }
sc-service = { git = "https://github.com/PolymathNetwork/substrate", tag = "v2.0.1-2" }
sc-telemetry = { git = "https://github.com/PolymathNetwork/substrate", tag = "v2.0.1-2" }
sc-transaction-pool = { git = "https://github.com/PolymathNetwork/substrate", tag = "v2.0.1-2" }
sp-api = { git = "https://github.com/PolymathNetwork/substrate", tag = "v2.0.1-2" }
sp-application-crypto = { git = "https://github.com/PolymathNetwork/substrate", tag = "v2.0.1-2" }
sp-arithmetic = { git = "https://github.com/PolymathNetwork/substrate", tag = "v2.0.1-2" }
sp-authority-discovery = { git = "https://github.com/PolymathNetwork/substrate", tag = "v2.0.1-2" }
sp-block-builder = { git = "https://github.com/PolymathNetwork/substrate", tag = "v2.0.1-2" }
sp-blockchain = { git = "https://github.com/PolymathNetwork/substrate", tag = "v2.0.1-2" }
sp-consensus = { git = "https://github.com/PolymathNetwork/substrate", tag = "v2.0.1-2" }
sp-consensus-babe = { git = "https://github.com/PolymathNetwork/substrate", tag = "v2.0.1-2" }
sp-core = { git = "https://github.com/PolymathNetwork/substrate", tag = "v2.0.1-2" }
sp-externalities = { git = "https://github.com/PolymathNetwork/substrate", tag = "v2.0.1-2" }
sp-finality-grandpa = { git = "https://github.com/PolymathNetwork/substrate", tag = "v2.0.1-2" }
sp-finality-tracker = { git = "https://github.com/PolymathNetwork/substrate", tag = "v2.0.1-2" }
sp-inherents = { git = "https://github.com/PolymathNetwork/substrate", tag = "v2.0.1-2" }
sp-io = { git = "https://github.com/PolymathNetwork/substrate", tag = "v2.0.1-2" }
sp-keyring = { git = "https://github.com/PolymathNetwork/substrate", tag = "v2.0.1-2" }
sp-npos-elections = { git = "https://github.com/PolymathNetwork/substrate", tag = "v2.0.1-2" }
sp-npos-elections-compact = { git = "https://github.com/PolymathNetwork/substrate", tag = "v2.0.1-2" }
sp-offchain = { git = "https://github.com/PolymathNetwork/substrate", tag = "v2.0.1-2" }
sp-rpc = { git = "https://github.com/PolymathNetwork/substrate", tag = "v2.0.1-2" }
sp-runtime = { git = "https://github.com/PolymathNetwork/substrate", tag = "v2.0.1-2" }
sp-runtime-interface = { git = "https://github.com/PolymathNetwork/substrate", tag = "v2.0.1-2" }
sp-serializer = { git = "https://github.com/PolymathNetwork/substrate", tag = "v2.0.1-2" }
sp-session = { git = "https://github.com/PolymathNetwork/substrate", tag = "v2.0.1-2" }
sp-staking = { git = "https://github.com/PolymathNetwork/substrate", tag = "v2.0.1-2" }
sp-state-machine = { git = "https://github.com/PolymathNetwork/substrate", tag = "v2.0.1-2" }
sp-std = { git = "https://github.com/PolymathNetwork/substrate", tag = "v2.0.1-2" }
sp-timestamp = { git = "https://github.com/PolymathNetwork/substrate", tag = "v2.0.1-2" }
sp-tracing = { git = "https://github.com/PolymathNetwork/substrate", tag = "v2.0.1-2" }
sp-transaction-pool = { git = "https://github.com/PolymathNetwork/substrate", tag = "v2.0.1-2" }
sp-trie = { git = "https://github.com/PolymathNetwork/substrate", tag = "v2.0.1-2" }
sp-version = { git = "https://github.com/PolymathNetwork/substrate", tag = "v2.0.1-2" }
substrate-frame-rpc-system = { git = "https://github.com/PolymathNetwork/substrate", tag = "v2.0.1-2" }
substrate-prometheus-endpoint = { git = "https://github.com/PolymathNetwork/substrate", tag = "v2.0.1-2" }
substrate-test-runtime-client = { git = "https://github.com/PolymathNetwork/substrate", tag = "v2.0.1-2" }
substrate-test-utils = { git = "https://github.com/PolymathNetwork/substrate", tag = "v2.0.1-2" }
substrate-test-utils-derive = { git = "https://github.com/PolymathNetwork/substrate", tag = "v2.0.1-2" }
substrate-wasm-builder-runner = { git = "https://github.com/PolymathNetwork/substrate", tag = "v2.0.1-2"}

[workspace]
members = [
    "bin/bench",
    "bin/crypto-cli",
    "bin/testing",
    "migration-tests",
    "migration-tests/remote-externalities",
    "node-rpc",
    "node-rpc",
    "pallets/asset",
    "pallets/balances",
    "pallets/base",
    "pallets/bridge",
    "pallets/committee",
    "pallets/common",
    "pallets/compliance-manager",
    "pallets/contracts",
    "pallets/corporate-actions",
    "pallets/group",
    "pallets/group/rpc",
    "pallets/group/rpc/runtime-api",
    "pallets/identity",
    "pallets/multisig",
    "pallets/pips",
    "pallets/protocol-fee",
    "pallets/protocol-fee/rpc",
    "pallets/protocol-fee/rpc/runtime-api",
    "pallets/runtime/common",
    "pallets/runtime/develop",
    "pallets/runtime/itn",
    "pallets/runtime/testnet",
    "pallets/runtime/tests",
    "pallets/settlement",
    "pallets/staking",
    "pallets/staking/rpc",
    "pallets/staking/rpc/runtime-api",
    "pallets/statistics",
    "pallets/sto",
    "pallets/transaction-payment",
    "pallets/treasury",
    "pallets/utility",
    "pallets/test-utils",
    "pallets/weights",
    "primitives",
    "rpc",
    "rpc/runtime-api",
    "utils/permissions",
]

[dependencies]
pallet-asset = { path = "pallets/asset" }
pallet-balances = { path = "pallets/balances", default-features = false  }
pallet-bridge = { path = "pallets/bridge", default-features = false }
pallet-committee = { path = "pallets/committee", default-features = false }
pallet-corporate-actions = { path = "pallets/corporate-actions", default-features = false }
pallet-group = { path = "pallets/group", default-features = false }
pallet-identity = { path = "pallets/identity", default-features = false }
pallet-multisig = { path = "pallets/multisig", default-features = false }
pallet-pips = { path = "pallets/pips", default-features = false }
pallet-protocol-fee = { path = "pallets/protocol-fee", default-features = false }
pallet-staking = { path = "pallets/staking", default-features = false }
pallet-sudo = { path = "pallets/sudo", default-features = false }
polymesh-common-utilities = { path = "pallets/common", default-features = false }
polymesh-primitives = { path = "primitives", default-features = false }
polymesh-runtime-common = { path = "pallets/runtime/common", default-features = false }

# RPC
node-rpc = { path = "rpc" }
node-rpc-runtime-api = { path = "rpc/runtime-api" }
pallet-group-rpc = { path = "pallets/group/rpc" }
pallet-group-rpc-runtime-api = { path = "pallets/group/rpc/runtime-api" }
pallet-protocol-fee-rpc = { path = "pallets/protocol-fee/rpc" }
pallet-protocol-fee-rpc-runtime-api = { path = "pallets/protocol-fee/rpc/runtime-api" }
pallet-staking-rpc-runtime-api = { path = "pallets/staking/rpc/runtime-api" }
polymesh-node-rpc = { path = "node-rpc" }

# Runtimes
polymesh-runtime-develop = { path = "pallets/runtime/develop" }
polymesh-runtime-itn = { path = "pallets/runtime/itn" }
polymesh-runtime-testnet = { path = "pallets/runtime/testnet" }

# General
chrono = "0.4.11"
ed25519-dalek = "1.0.0"
futures = "0.3.4"
jsonrpc-core = "15.0.0"
log = "0.4.8"
serde = { version = "1.0.104", default-features = false }
serde_json = '1.0.48'
structopt = "0.3.15"
rustc-hex = "2.1.0"

# Substrate
codec = { version = "1.2.0", package = "parity-scale-codec" }
frame-support = "2.0.1"
frame-system = "2.0.1"
frame-system-rpc-runtime-api = "2.0.1"
grandpa = { package = "sc-finality-grandpa", version = "0.8.1" }
pallet-contracts = "2.0.1"
pallet-contracts-rpc-runtime-api = "0.8.1"
pallet-im-online = "2.0.1"
pallet-indices = "2.0.1"
pallet-session = "2.0.1"
prometheus-endpoint = { package = "substrate-prometheus-endpoint", version = "0.8.1" }
sc-authority-discovery = "0.8.1"
sc-basic-authorship = "0.8.1"
sc-chain-spec = "2.0.1"
sc-cli = { version = "0.8.1", features = ["wasmtime"] }
sc-client-api = "2.0.1"
sc-client-db = "0.8.1"
sc-consensus = "0.8.1"
sc-consensus-babe = "0.8.1"
sc-executor = { version = "0.8.1", features = ["wasmtime"] }
sc-light = "2.0.1"
sc-network = "0.8.1"
sc-rpc = "2.0.1"
sc-service = { version = "0.8.1", features = ["wasmtime"] }
sc-telemetry = "2.0.1"
sc-transaction-pool = "2.0.1"
sp-api = "2.0.1"
sp-authority-discovery = "2.0.1"
sp-block-builder = "2.0.1"
sp-blockchain = "2.0.1"
sp-consensus = "0.8.1"
sp-consensus-babe = "0.8.1"
sp-core = "2.0.1"
sp-inherents = "2.0.1"
sp-offchain = "2.0.1"
sp-runtime = "2.0.1"
sp-session = "2.0.1"
sp-transaction-pool = { version = "2.0.1" }

# These dependencies are used for runtime benchmarking
frame-benchmarking = "2.0.1"
frame-benchmarking-cli = "2.0.1"

[build-dependencies]
vergen = "3.1.0"

[features]
default = ["std"]
running-ci = [ "polymesh-runtime-develop/running-ci" ]
default_identity = [ "polymesh-common-utilities/default_identity" ]
runtime-benchmarks = [ "polymesh-runtime-develop/runtime-benchmarks" ]

std = [
    "polymesh-common-utilities/std",
    "serde/std"
]<|MERGE_RESOLUTION|>--- conflicted
+++ resolved
@@ -1,10 +1,5 @@
 [package]
-name = "polymesh"
-<<<<<<< HEAD
 version = "3.0.3"
-=======
-version = "3.0.2"
->>>>>>> a0685d68
 authors = ["Polymath"]
 build = "build.rs"
 edition = "2018"

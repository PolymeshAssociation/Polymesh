--- conflicted
+++ resolved
@@ -1,10 +1,6 @@
 [package]
 name = "polymesh"
-<<<<<<< HEAD
-version = "2.7.0"
-=======
 version = "3.0.0"
->>>>>>> 7ef826ce
 authors = ["Polymath"]
 build = "build.rs"
 edition = "2018"

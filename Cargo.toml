--- conflicted
+++ resolved
@@ -39,7 +39,6 @@
     "pallets/protocol-fee/rpc",
     "pallets/protocol-fee/rpc/runtime-api",
     "pallets/treasury",
-<<<<<<< HEAD
     "pallets/cdd-offchain-worker",
     "pallets/asset",
     "pallets/asset/rpc",
@@ -47,16 +46,23 @@
     "pallets/general-tm",
     "pallets/statistics",
     "pallets/percentage-tm",
-=======
->>>>>>> 4e6cb68d
 ]
 
 [dependencies]
+# Common
 polymesh-primitives = { path = "primitives" }
 polymesh-common-utilities = { package = "polymesh-common-utilities", path = "pallets/common", default-features = false }
 polymesh-runtime-common = { package = "polymesh-runtime-common", path = "pallets/runtime/common", default-features = false }
+
+# Runtimes
 polymesh-runtime-develop = { package = "polymesh-runtime-develop", path = "pallets/runtime/develop" }
 polymesh-runtime-testnet-v1 = { package = "polymesh-runtime-testnet-v1", path = "pallets/runtime/testnet-v1" }
+
+# Out pallets
+pallet-asset = { package = "pallet-asset", path = "pallets/asset", default-features = false }
+pallet-treasury = { package = "pallet-treasury", path = "pallets/treasury", default-features = false }
+
+# RPC
 pallet-transaction-payment-rpc = { package = "pallet-transaction-payment-rpc", path = "pallets/transaction-payment/rpc", default-features = false }
 pallet-transaction-payment-rpc-runtime-api = { package = "pallet-transaction-payment-rpc-runtime-api", path = "pallets/transaction-payment/rpc/runtime-api", default-features = false }
 pallet-protocol-fee-rpc-runtime-api = { package = "pallet-protocol-fee-rpc-runtime-api", path = "pallets/protocol-fee/rpc/runtime-api", default-features = false }
@@ -68,19 +74,12 @@
 pallet-identity-rpc = { package = "pallet-identity-rpc", path = "pallets/identity/rpc", default-features = false }
 pallet-identity-rpc-runtime-api = { package = "pallet-identity-rpc-runtime-api", path = "pallets/identity/rpc/runtime-api", default-features = false }
 im-online = { package = "pallet-im-online", path = "pallets/im-online", default-features = false }
-<<<<<<< HEAD
-polymesh-protocol-fee-rpc = { package = "polymesh-protocol-fee-rpc", path = "pallets/protocol-fee/rpc", default-features = false }
-polymesh-protocol-fee = { package = "polymesh-protocol-fee", path = "pallets/protocol-fee", default-features = false }
-polymesh-runtime-treasury = { package = "polymesh-runtime-treasury", path = "pallets/treasury", default-features = false }
-pallet-asset = { package = "pallet-asset", path = "pallets/asset", default-features = false }
-pallet-asset-rpc = { package = "pallet-asset-rpc", path = "pallets/asset/rpc", default-features = false }
-
-=======
 pallet-protocol-fee = { package = "pallet-protocol-fee", path = "pallets/protocol-fee", default-features = false }
 pallet-protocol-fee-rpc = { package = "pallet-protocol-fee-rpc", path = "pallets/protocol-fee/rpc", default-features = false }
-pallet-treasury = { package = "pallet-treasury", path = "pallets/treasury", default-features = false }
->>>>>>> 4e6cb68d
+pallet-asset-rpc = { package = "pallet-asset-rpc", path = "pallets/asset/rpc", default-features = false }
+pallet-asset-rpc-runtime-api = { package = "pallet-asset-rpc-runtime-api", path = "pallets/asset/rpc/runtime-api", default-features = false }
 
+# Others
 parking_lot = "0.10.0"
 tokio = "0.2.13"
 ctrlc = { version = "3.1.4", features = ["termination"] }
@@ -94,6 +93,7 @@
 chrono = { version = "0.4.11", default-features = false }
 linregress = { version = "0.1", optional = true }
 
+# Substrate
 codec = { version = "1.2.0", package = "parity-scale-codec" }
 frame-benchmarking = { package = "frame-benchmarking", git = "https://github.com/paritytech/substrate", rev = "a439a7aa5a9a3df2a42d9b25ea04288d3a0866e8" }
 sc-rpc = { git = "https://github.com/paritytech/substrate", rev = "a439a7aa5a9a3df2a42d9b25ea04288d3a0866e8" }

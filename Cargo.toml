--- conflicted
+++ resolved
@@ -24,11 +24,7 @@
     "pallets/committee",
     "pallets/common",
     "pallets/compliance-manager",
-<<<<<<< HEAD
-=======
-    "pallets/confidential",
     "pallets/contracts",
->>>>>>> 75a1a281
     "pallets/corporate-actions",
     "pallets/group",
     "pallets/group/rpc",

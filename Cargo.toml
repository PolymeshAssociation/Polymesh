[package]
name = "polymesh"
version = "2.0.0"
authors = ["Anonymous"]
build = "build.rs"
edition = "2018"

[[bin]]
name = "polymesh"
path = "src/main.rs"

[workspace]
members = [
    "primitives",
    "primitives_derive",
    "pallets/runtime/common",
    "pallets/runtime/develop",
    "pallets/runtime/testnet-v1",
    "pallets/runtime/tests",
    "pallets/common",
    "pallets/transaction-payment",
    "pallets/staking",
    "pallets/staking/rpc",
    "pallets/staking/rpc/runtime-api",
    "pallets/staking/reward-curve",
    "pallets/pips",
    "pallets/identity",
    "pallets/im-online",
    "pallets/balances",
    "pallets/committee",
    "pallets/group",
    "pallets/group/rpc",
    "pallets/group/rpc/runtime-api",
    "pallets/protocol-fee",
    "pallets/multisig",
    "pallets/cdd-offchain-worker",
    "pallets/protocol-fee/rpc",
    "pallets/protocol-fee/rpc/runtime-api",
    "pallets/treasury",
    "pallets/settlement",
    "pallets/cdd-offchain-worker",
    "pallets/asset",
    "pallets/compliance-manager",
    "pallets/statistics",
<<<<<<< HEAD
=======
    "pallets/compliance-manager/rpc",
    "pallets/compliance-manager/rpc/runtime-api",
    "pallets/confidential",
>>>>>>> c6df37e1
    "pallets/utility",
    "rpc/runtime-api",
    "node-rpc",
    "rpc",
    "utils/wasm-builder",
]

[dependencies]
polymesh-primitives = { path = "primitives" }
polymesh-common-utilities = { path = "pallets/common" }
polymesh-runtime-common = { path = "pallets/runtime/common" }
pallet-asset = { path = "pallets/asset" }
pallet-confidential = { path = "pallets/confidential" }
im-online = { package = "pallet-im-online", path = "pallets/im-online" }

# RPC
node-rpc = { path = "rpc" }
node-rpc-runtime-api = { path = "rpc/runtime-api", default-features = false }
pallet-protocol-fee-rpc-runtime-api = { path = "pallets/protocol-fee/rpc/runtime-api", default-features = false }
pallet-contracts-rpc-runtime-api = { path = "pallets/contracts/rpc/runtime-api" }
pallet-staking-rpc-runtime-api = { path = "pallets/staking/rpc/runtime-api" }
pallet-protocol-fee-rpc = { path = "pallets/protocol-fee/rpc" }
pallet-group-rpc = { path = "pallets/group/rpc" }
pallet-group-rpc-runtime-api = { path = "pallets/group/rpc/runtime-api", default-features = false }
pallet-compliance-manager-rpc = { path = "pallets/compliance-manager/rpc", default-features = false }
pallet-compliance-manager-rpc-runtime-api = { path = "pallets/compliance-manager/rpc/runtime-api", default-features = false }
polymesh-node-rpc = { path = "node-rpc" }
frame-system-rpc-runtime-api = { git = "https://github.com/paritytech/substrate", tag = "v2.0.0-rc4" }

# Runtimes
polymesh-runtime-develop = { path = "pallets/runtime/develop" }
polymesh-runtime-testnet-v1 = { path = "pallets/runtime/testnet-v1" }

<<<<<<< HEAD
pallet-transaction-payment-rpc = { package = "pallet-transaction-payment-rpc", path = "pallets/transaction-payment/rpc", default-features = false }
pallet-transaction-payment-rpc-runtime-api = { package = "pallet-transaction-payment-rpc-runtime-api", path = "pallets/transaction-payment/rpc/runtime-api", default-features = false }
pallet-protocol-fee-rpc-runtime-api = { package = "pallet-protocol-fee-rpc-runtime-api", path = "pallets/protocol-fee/rpc/runtime-api", default-features = false }
pallet-contracts-rpc-runtime-api = { path = "pallets/contracts/rpc/runtime-api", default-features = false}
pallet-staking-rpc = { package = "pallet-staking-rpc", path = "pallets/staking/rpc", default-features = false }
pallet-staking-rpc-runtime-api = { package = "pallet-staking-rpc-runtime-api", path = "pallets/staking/rpc/runtime-api", default-features = false }
pallet-identity-rpc = { package = "pallet-identity-rpc", path = "pallets/identity/rpc", default-features = false }
pallet-identity-rpc-runtime-api = { package = "pallet-identity-rpc-runtime-api", path = "pallets/identity/rpc/runtime-api", default-features = false }
im-online = { package = "pallet-im-online", path = "pallets/im-online", default-features = false }
pallet-protocol-fee = { package = "pallet-protocol-fee", path = "pallets/protocol-fee", default-features = false }
pallet-protocol-fee-rpc = { package = "pallet-protocol-fee-rpc", path = "pallets/protocol-fee/rpc", default-features = false }
pallet-group-rpc = { package = "pallet-group-rpc", path = "pallets/group/rpc", default-features = false }
pallet-group-rpc-runtime-api = { package = "pallet-group-rpc-runtime-api", path = "pallets/group/rpc/runtime-api", default-features = false }
polymesh-node-rpc = { package = "polymesh-node-rpc", path = "node-rpc"}

# Others
parking_lot = "0.10.0"
tokio = "0.2.13"
ctrlc = { version = "3.1.4", features = ["termination"] }
lazy_static = "1.4.0"
=======
# General
ed25519-dalek = "=1.0.0-pre.3"
>>>>>>> c6df37e1
log = "0.4.8"
futures = "0.3.4"
jsonrpc-core = "14.0.5"
serde_json = '1.0.48'
structopt = "0.3.15"
chrono = "0.4.11"

# Substrate
codec = { version = "1.2.0", package = "parity-scale-codec" }
sp-core = { git = "https://github.com/paritytech/substrate", tag = "v2.0.0-rc4" }
sp-runtime = { git = "https://github.com/paritytech/substrate", tag = "v2.0.0-rc4" }
sp-api = { git = "https://github.com/paritytech/substrate", tag = "v2.0.0-rc4" }
sp-offchain = { git = "https://github.com/paritytech/substrate", tag = "v2.0.0-rc4" }
sp-block-builder = { git = "https://github.com/paritytech/substrate", tag = "v2.0.0-rc4" }
sp-blockchain = { git = "https://github.com/paritytech/substrate", tag = "v2.0.0-rc4" }
sp-session = { git = "https://github.com/paritytech/substrate", tag = "v2.0.0-rc4" }
sp-consensus = { git = "https://github.com/paritytech/substrate", tag = "v2.0.0-rc4" }
grandpa-primitives = { package = "sp-finality-grandpa", git = "https://github.com/paritytech/substrate", tag = "v2.0.0-rc4" }
sp-inherents = { git = "https://github.com/paritytech/substrate", tag = "v2.0.0-rc4" }
sp-transaction-pool = { package = "sp-transaction-pool", git = "https://github.com/paritytech/substrate", tag = "v2.0.0-rc4" }
sp-consensus-babe = { git = "https://github.com/paritytech/substrate", tag = "v2.0.0-rc4" }
sp-authority-discovery = { git = "https://github.com/paritytech/substrate", tag = "v2.0.0-rc4" }

contracts = { package = "pallet-contracts", path = "pallets/contracts" }

sc-service = { git = "https://github.com/paritytech/substrate", tag = "v2.0.0-rc4" }
sc-chain-spec = { git = "https://github.com/paritytech/substrate", tag = "v2.0.0-rc4" }
sc-client-api = { git = "https://github.com/paritytech/substrate", tag = "v2.0.0-rc4" }
sc-executor = { git = "https://github.com/paritytech/substrate", tag = "v2.0.0-rc4" }
sc-network = { git = "https://github.com/paritytech/substrate", tag = "v2.0.0-rc4" }
sc-cli = { git = "https://github.com/paritytech/substrate", tag = "v2.0.0-rc4" }
sc-telemetry = { git = "https://github.com/paritytech/substrate", tag = "v2.0.0-rc4" }
sc-consensus-babe = { git = "https://github.com/paritytech/substrate", tag = "v2.0.0-rc4" }
sc-consensus = { git = "https://github.com/paritytech/substrate", tag = "v2.0.0-rc4" }
sc-rpc = { git = "https://github.com/paritytech/substrate", tag = "v2.0.0-rc4" }
sc-transaction-pool = { git = "https://github.com/paritytech/substrate", tag = "v2.0.0-rc4" }
grandpa = { package = "sc-finality-grandpa", git = "https://github.com/paritytech/substrate", tag = "v2.0.0-rc4" }
sc-basic-authorship = { git = "https://github.com/paritytech/substrate", tag = "v2.0.0-rc4" }
sc-authority-discovery = { git = "https://github.com/paritytech/substrate", tag = "v2.0.0-rc4" }

prometheus-endpoint = { package = "substrate-prometheus-endpoint", git = "https://github.com/paritytech/substrate", tag = "v2.0.0-rc4" }

frame-benchmarking = { git = "https://github.com/paritytech/substrate", tag = "v2.0.0-rc4" }
frame-benchmarking-cli = { git = "https://github.com/paritytech/substrate", tag = "v2.0.0-rc4" }

[build-dependencies]
vergen = "3.1.0"

[features]
default = []
default_identity = [
    "polymesh-common-utilities/default_identity"
]
runtime-benchmarks = [
    "polymesh-runtime-develop/runtime-benchmarks",
    "polymesh-runtime-testnet-v1/runtime-benchmarks"
]<|MERGE_RESOLUTION|>--- conflicted
+++ resolved
@@ -42,12 +42,7 @@
     "pallets/asset",
     "pallets/compliance-manager",
     "pallets/statistics",
-<<<<<<< HEAD
-=======
-    "pallets/compliance-manager/rpc",
-    "pallets/compliance-manager/rpc/runtime-api",
     "pallets/confidential",
->>>>>>> c6df37e1
     "pallets/utility",
     "rpc/runtime-api",
     "node-rpc",
@@ -81,31 +76,8 @@
 polymesh-runtime-develop = { path = "pallets/runtime/develop" }
 polymesh-runtime-testnet-v1 = { path = "pallets/runtime/testnet-v1" }
 
-<<<<<<< HEAD
-pallet-transaction-payment-rpc = { package = "pallet-transaction-payment-rpc", path = "pallets/transaction-payment/rpc", default-features = false }
-pallet-transaction-payment-rpc-runtime-api = { package = "pallet-transaction-payment-rpc-runtime-api", path = "pallets/transaction-payment/rpc/runtime-api", default-features = false }
-pallet-protocol-fee-rpc-runtime-api = { package = "pallet-protocol-fee-rpc-runtime-api", path = "pallets/protocol-fee/rpc/runtime-api", default-features = false }
-pallet-contracts-rpc-runtime-api = { path = "pallets/contracts/rpc/runtime-api", default-features = false}
-pallet-staking-rpc = { package = "pallet-staking-rpc", path = "pallets/staking/rpc", default-features = false }
-pallet-staking-rpc-runtime-api = { package = "pallet-staking-rpc-runtime-api", path = "pallets/staking/rpc/runtime-api", default-features = false }
-pallet-identity-rpc = { package = "pallet-identity-rpc", path = "pallets/identity/rpc", default-features = false }
-pallet-identity-rpc-runtime-api = { package = "pallet-identity-rpc-runtime-api", path = "pallets/identity/rpc/runtime-api", default-features = false }
-im-online = { package = "pallet-im-online", path = "pallets/im-online", default-features = false }
-pallet-protocol-fee = { package = "pallet-protocol-fee", path = "pallets/protocol-fee", default-features = false }
-pallet-protocol-fee-rpc = { package = "pallet-protocol-fee-rpc", path = "pallets/protocol-fee/rpc", default-features = false }
-pallet-group-rpc = { package = "pallet-group-rpc", path = "pallets/group/rpc", default-features = false }
-pallet-group-rpc-runtime-api = { package = "pallet-group-rpc-runtime-api", path = "pallets/group/rpc/runtime-api", default-features = false }
-polymesh-node-rpc = { package = "polymesh-node-rpc", path = "node-rpc"}
-
-# Others
-parking_lot = "0.10.0"
-tokio = "0.2.13"
-ctrlc = { version = "3.1.4", features = ["termination"] }
-lazy_static = "1.4.0"
-=======
 # General
 ed25519-dalek = "=1.0.0-pre.3"
->>>>>>> c6df37e1
 log = "0.4.8"
 futures = "0.3.4"
 jsonrpc-core = "14.0.5"

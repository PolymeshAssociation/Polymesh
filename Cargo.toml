[package]
name = "polymesh"
version = "2.0.0"
authors = ["Anonymous"]
build = "build.rs"
edition = "2018"

[[bin]]
name = "polymesh"
path = "src/main.rs"

[dependencies]
polymesh-primitives = { path = "primitives" }
polymesh-runtime-common = { package = "polymesh-runtime-common", path = "pallets/common", default-features = false }
polymesh-runtime = { path = "pallets/runtime" }
pallet-transaction-payment-rpc = { package = "pallet-transaction-payment-rpc", path = "pallets/transaction-payment/rpc", default-features = false }
pallet-staking-rpc = { package = "pallet-staking-rpc", path = "pallets/staking/rpc", default-features = false }
<<<<<<< HEAD
pallet-mips-rpc = { package = "pallet-mips-rpc", path = "pallets/mips/rpc", default-features = false }
=======
polymesh-runtime-identity-rpc = { package = "polymesh-runtime-identity-rpc", path = "pallets/identity/rpc", default-features = false }
>>>>>>> 76c41fd8
im-online = { package = "pallet-im-online", path = "pallets/im-online", default-features = false }

parking_lot = "0.9.0"
tokio = "0.1.22"
ctrlc = { version = "3.1.3", features = ["termination"] }
lazy_static = "1.4.0"
log = "0.4.8"
futures = "0.3.1"
futures01 = { package = "futures", version = "0.1.29" }
hex-literal = "0.2.1"
jsonrpc-core = "14.0.3"
serde_json = '1.0.0'

sc-rpc = { git = "https://github.com/paritytech/substrate", rev = "93569d0d1af7aa5eb67b9de8b58d7fffde63b421" }
sp-io = { git = "https://github.com/paritytech/substrate", rev = "93569d0d1af7aa5eb67b9de8b58d7fffde63b421" }
sp-runtime = { git = "https://github.com/paritytech/substrate", rev = "93569d0d1af7aa5eb67b9de8b58d7fffde63b421" }
sp-core = { package = "sp-core", git = "https://github.com/paritytech/substrate", rev = "93569d0d1af7aa5eb67b9de8b58d7fffde63b421" }
sc-client = { git = "https://github.com/paritytech/substrate", rev = "93569d0d1af7aa5eb67b9de8b58d7fffde63b421" }
sc-client-db = { package = "sc-client-db", git = "https://github.com/paritytech/substrate", rev = "93569d0d1af7aa5eb67b9de8b58d7fffde63b421" }
sc-executor = { git = "https://github.com/paritytech/substrate", rev = "93569d0d1af7aa5eb67b9de8b58d7fffde63b421" }
sc-network = { package = "sc-network", git = "https://github.com/paritytech/substrate", rev = "93569d0d1af7aa5eb67b9de8b58d7fffde63b421" }
sp-consensus = { package = "sp-consensus", git = "https://github.com/paritytech/substrate", rev = "93569d0d1af7aa5eb67b9de8b58d7fffde63b421" }
grandpa = { package = "sc-finality-grandpa", git = "https://github.com/paritytech/substrate", rev = "93569d0d1af7aa5eb67b9de8b58d7fffde63b421" }
grandpa-primitives = { package = "sp-finality-grandpa", git = "https://github.com/paritytech/substrate", rev = "93569d0d1af7aa5eb67b9de8b58d7fffde63b421" }
sp-inherents = { package = "sp-inherents", git = "https://github.com/paritytech/substrate", rev = "93569d0d1af7aa5eb67b9de8b58d7fffde63b421" }
sc-service = { git = "https://github.com/paritytech/substrate", rev = "93569d0d1af7aa5eb67b9de8b58d7fffde63b421" }
sc-cli = { git = "https://github.com/paritytech/substrate", rev = "93569d0d1af7aa5eb67b9de8b58d7fffde63b421" }
sc-telemetry = { package = "sc-telemetry", git = "https://github.com/paritytech/substrate", rev = "93569d0d1af7aa5eb67b9de8b58d7fffde63b421" }
sc-transaction-pool = { package = "sc-transaction-pool", git = "https://github.com/paritytech/substrate", rev = "93569d0d1af7aa5eb67b9de8b58d7fffde63b421" }
sp-transaction-pool = { package = "sp-transaction-pool", git = "https://github.com/paritytech/substrate", rev = "93569d0d1af7aa5eb67b9de8b58d7fffde63b421" }
sc-keystore = { git = "https://github.com/paritytech/substrate", rev = "93569d0d1af7aa5eb67b9de8b58d7fffde63b421" }
sc-consensus-babe = { package = "sc-consensus-babe", git = "https://github.com/paritytech/substrate", rev = "93569d0d1af7aa5eb67b9de8b58d7fffde63b421" }
sp-consensus-babe = { package = "sp-consensus-babe", git = "https://github.com/paritytech/substrate", default-features = false, rev = "93569d0d1af7aa5eb67b9de8b58d7fffde63b421" }
sc-basic-authority = { package = "sc-basic-authority", git = "https://github.com/paritytech/substrate", rev = "93569d0d1af7aa5eb67b9de8b58d7fffde63b421" }
contracts = { package = "pallet-contracts", git = "https://github.com/paritytech/substrate", rev = "93569d0d1af7aa5eb67b9de8b58d7fffde63b421" }
sc-authority-discovery = { package = "sc-authority-discovery", git = "https://github.com/paritytech/substrate", rev = "93569d0d1af7aa5eb67b9de8b58d7fffde63b421" }
sp-authority-discovery = { package = "sp-authority-discovery", git = "https://github.com/paritytech/substrate", rev = "93569d0d1af7aa5eb67b9de8b58d7fffde63b421" }
contracts-rpc = { package = "pallet-contracts-rpc", git = "https://github.com/paritytech/substrate", rev = "93569d0d1af7aa5eb67b9de8b58d7fffde63b421" }

[build-dependencies]
vergen = "3.0.4"<|MERGE_RESOLUTION|>--- conflicted
+++ resolved
@@ -15,11 +15,8 @@
 polymesh-runtime = { path = "pallets/runtime" }
 pallet-transaction-payment-rpc = { package = "pallet-transaction-payment-rpc", path = "pallets/transaction-payment/rpc", default-features = false }
 pallet-staking-rpc = { package = "pallet-staking-rpc", path = "pallets/staking/rpc", default-features = false }
-<<<<<<< HEAD
 pallet-mips-rpc = { package = "pallet-mips-rpc", path = "pallets/mips/rpc", default-features = false }
-=======
 polymesh-runtime-identity-rpc = { package = "polymesh-runtime-identity-rpc", path = "pallets/identity/rpc", default-features = false }
->>>>>>> 76c41fd8
 im-online = { package = "pallet-im-online", path = "pallets/im-online", default-features = false }
 
 parking_lot = "0.9.0"

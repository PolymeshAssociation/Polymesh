--- conflicted
+++ resolved
@@ -1,6 +1,11 @@
 {
     "IdentityId":"H256",
     "Ticker": "[u8; 12]",
+    "Document": {
+        "name": "Vec<u8>",
+        "uri": "Vec<u8>",
+        "hash": "Vec<u8>"
+    },
     "AssetType": {
         "_enum": {
             "Equity": "",
@@ -47,6 +52,7 @@
     },
     "LinkData": {
        "_enum": {
+            "DocumentOwned": "Document",
             "TickerOwned": "Ticker",
             "TokenOwned": "Ticker"
        }
@@ -274,17 +280,10 @@
     },
     "AuthorizationNonce": "u64",
     "Counter": "u64",
-<<<<<<< HEAD
     "Commission": {
         "_enum": {
             "Individual": "",
             "Global": "u32"
         }
-=======
-    "Document": {
-        "name": "Vec<u8>",
-        "uri": "Vec<u8>",
-        "hash": "Vec<u8>"
->>>>>>> 7d4edc7d
     }
 }
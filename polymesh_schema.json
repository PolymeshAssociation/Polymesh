{
    "IdentityId":"H256",
    "Ticker": "[u8; 12]",
    "AssetType": {
        "_enum": {
            "Equity": "",
            "Debt": "",
            "Commodity": "",
            "StructuredProduct": "",
            "Custom": "Vec<u8>"
        }
    },
    "IdentifierType": {
        "_enum": {
            "Isin": "",
            "Cusip": "",
            "Custom": "Vec<u8>"
        }
    },
    "SecurityToken": {
        "name": "Vec<u8>",
        "total_supply": "Balance",
        "owner_did": "IdentityId",
        "divisible": "bool",
        "asset_type": "AssetType"
    },
    "LinkedKeyInfo": {
        "_enum": {
            "Unique": "IdentityId",
            "Group": "Vec<IdentityId>"
        }
    },
    "LinkData": {
        "_enum": {
            "TickerOwned": "Vec<u8>",
            "TokenOwned": "Vec<u8>"
        }
    },
    "Key": "[u8;32]",
    "Permission": {
        "_enum": [
            "Full",
            "Admin",
            "Operator",
            "SpendFunds"
       ]
    },
    "Link": {
        "link_data": "LinkData",
        "expiry": "Option<Moment>",
        "next_link": "u64",
        "previous_link": "u64"
    },
    "LinkData": {
       "_enum": {
            "TickerOwned": "Ticker",
            "TokenOwned": "Ticker"
       }
    },
    "SignerType": {
        "_enum": [
            "External",
            "Identity",
            "MultiSig",
            "Relayer"
        ]
    },
    "Signer":{
       "_enum": {
            "Identity": "IdentityId",
            "Key": "Key"
        }
    },
    "SigningItem": {
        "signer": "Signer",
        "signer_type": "SignerType",
        "permissions": "Vec<Permission>"
    },
    "SigningItemWithAuth":{
        "signing_item": "SigningItem",
        "auth_signature": "Signature"
    },
    "IdentityRole": {
        "_enum": [
            "Issuer",
            "SimpleTokenIssuer",
            "Validator",
            "ClaimIssuer",
            "Investor",
            "NodeRunner",
            "PM",
            "KYCAMLClaimIssuer",
            "AccreditedInvestorClaimIssuer",
            "VerifiedIdentityClaimIssuer"
        ]
    },
    "PreAuthorizedKeyInfo": {
        "target_id": "IdentityId",
        "signing_item": "SigningItem"
    },
    "DidRecord": {
        "roles": "Vec<IdentityRole>",
        "master_key": "Key",
        "signing_items": "Vec<SigningItem>"
    },
    "Claim": {
        "issuance_date": "Moment",
        "expiry": "Moment",
        "claim_value": "ClaimValue"
    },
    "ClaimMetaData": {
        "claim_key": "Vec<u8>",
        "claim_issuer": "IdentityId"
    },
    "ClaimValue": {
        "data_type": "DataTypes",
        "value": "Vec<u8>"
    },
    "ClaimRecord": {
        "did": "IdentityId",
        "claim_key": "Vec<u8>",
        "expiry": "Moment",
        "claim_value": "ClaimValue"
    },
    "DataTypes": {
        "_enum": [
            "U8",
            "U16",
            "U32",
            "U64",
            "U128",
            "Bool",
            "VecU8"
        ]
    },
    "AssetRule": {
        "sender_rules": "Vec<RuleData>",
        "receiver_rules":"Vec<RuleData>"
    },
    "Operators": {
        "_enum": [
            "EqualTo",
            "NotEqualTo",
            "LessThan",
            "GreaterThan",
            "LessOrEqualTo",
            "GreaterOrEqualTo"
        ]
    },
    "RuleData": {
        "key": "Vec<u8>",
        "value": "Vec<u8>",
        "trusted_issuers": "Vec<IdentityId>",
        "operator": "Operators"
    },
    "STO": {
        "beneficiary_did": "IdentityId",
        "cap": "Balance",
        "sold": "Balance",
        "rate": "u64",
        "start_date": "Moment",
        "end_date": "Moment",
        "active": "bool"
    },
    "Investment": {
        "investor_did": "IdentityId",
        "amount_paid": "Balance",
        "tokens_purchased": "Balance",
        "last_purchase_date": "Moment"
    },
    "SimpleTokenRecord": {
        "ticker": "Ticker",
        "total_supply": "Balance",
        "owner_did": "IdentityId"
    },
    "FeeOf": "Balance",
    "Dividend": {
        "amount": "Balance",
        "active": "bool",
        "maturates_at": "Option<u64>",
        "expires_at": "Option<u64>",
        "payout_currency": "Option<Vec<u8>>",
        "checkpoint_id": "u64"
    },
    "TargetIdAuthorization": {
        "target_id": "IdentityId",
        "nonce": "u64",
        "expires_at": "Moment"
    },
    "TickerRegistration": {
        "owner": "IdentityId",
        "expiry": "Option<Moment>"
    },
    "TickerRegistrationConfig": {
        "max_ticker_length": "u8",
        "registration_length": "Option<Moment>"
    },
    "SignData": {
        "custodian_did": "IdentityId",
        "holder_did": "IdentityId",
        "ticker": "Ticker",
        "value": "Balance",
        "nonce": "u16"
    },
    "Motion": {
        "title": "Vec<u8>",
        "info_link": "Vec<u8>",
        "choices": "Vec<Vec<u8>>"
    },
    "Ballot": {
        "checkpoint_id": "u64",
        "voting_start": "Moment",
        "voting_end": "Moment",
        "motions": "Vec<Motion>"
    },
    "MipsMetadata": {
        "index": "u32",
        "end": "u64",
        "proposal_hash": "Hash"
    },
    "Votes": {
        "index": "u32",
        "ayes": "Vec<(IdentityId, Balance)>",
        "nays": "Vec<(IdentityId, Balance)>"
    },
    "MipsIndex": "u32",
    "MipsPriority": {
        "_enum": [
            "High",
            "Normal"
        ]
    },
    "TickerTransferApproval": {
        "authorized_by": "IdentityId",
        "next_ticker": "Option<Ticker>",
        "previous_ticker": "Option<Ticker>"
    },
    "OffChainSignature": "H512",
    "PermissionedValidator": {
        "compliance": "Compliance"
    },
    "Authorization": {
        "authorization_data": "AuthorizationData",
        "authorized_by": "IdentityId",
        "expiry": "Option<Moment>",
        "next_authorization": "u64",
        "previous_authorization": "u64"
    },
    "AuthorizationData": {
        "_enum": {
            "AttestMasterKeyRotation": "IdentityId",
            "RotateMasterKey": "IdentityId",
            "TransferTicker": "Ticker",
            "AddMultiSigSigner": "",
            "TransferTokenOwnership": "Ticker",
            "Custom": "Vec<u8>",
            "NoData": ""
        }
    },
    "Compliance": {
        "_enum": [
            "Pending",
            "Active"
        ]
    },
    "AuthorizationNonce": "u64",
<<<<<<< HEAD
    "SmartExtensionTypes": {
        "_enum": {
            "TransferManager": "",
            "Offerings": "",
            "Custom": "Vec<u8>"
        }
    },
    "SmartExtension": {
        "extension_type": "SmartExtensionTypes",
        "extension_name": "Vec<u8>",
        "extension_id": "IdentityId",
        "is_archive": "bool"
=======
    "ProportionMatch": {
        "_enum": [
            "AtLeast",
            "MoreThan"
        ]
>>>>>>> 6bb59808
    }
}<|MERGE_RESOLUTION|>--- conflicted
+++ resolved
@@ -264,7 +264,6 @@
         ]
     },
     "AuthorizationNonce": "u64",
-<<<<<<< HEAD
     "SmartExtensionTypes": {
         "_enum": {
             "TransferManager": "",
@@ -277,12 +276,11 @@
         "extension_name": "Vec<u8>",
         "extension_id": "IdentityId",
         "is_archive": "bool"
-=======
+    },
     "ProportionMatch": {
         "_enum": [
             "AtLeast",
             "MoreThan"
         ]
->>>>>>> 6bb59808
     }
 }
{
    "Balance": "u128",
    "IdentityId":"[u8;32]",
    "SecurityToken": {
        "name": "Vec<u8>",
        "total_supply": "Balance",
        "owner_did": "IdentityId",
        "divisible": "bool"
    },
    "Restriction": {
        "name": "Vec<u8>",
        "token_id": "u32",
        "can_transfer": "bool"
    },
    "Whitelist": {
        "investor_did": "IdentityId",
        "canSendAfter": "Moment",
        "canReceiveAfter": "Moment"
    },
    "Issuer": {
        "did": "IdentityId",
        "access_level": "u16",
        "active": "bool"
    },
    "Investor": {
        "did": "IdentityId",
        "access_level": "u16",
        "active": "bool",
        "jurisdiction": "u16"
    },
    "Key": "[u8;32]",
    "Permission": {
        "_enum": [
            "Full",
            "Admin",
            "Operator",
            "SpendFunds"
       ]
    },
    "SigningKeyType": {
        "_enum": [
            "External",
            "Identity",
            "Multisig",
            "Relayer"
        ]
    },
    "SigningKey": {
        "key": "Key",
        "type": "SigningKeyType",
        "permissions": "Vec<Permission>"
    },
    "LinkedKeyInfo": {
        "_enum": "[u8;1]",
        "did": "[u8;32]"
    },
    "IdentityRole": {
        "_enum": [
            "Issuer",
            "SimpleTokenIssuer",
            "Validator",
            "ClaimIssuer",
            "Investor",
            "NodeRunner",
            "PM",
            "KYCAMLClaimIssuer",
            "AccreditedInvestorClaimIssuer",
            "VerifiedIdentityClaimIssuer"
        ]
    },
    "DidRecord": {
        "roles": "Vec<IdentityRole>",
        "master_key": "Key",
        "signing_keys": "Vec<SigningKey>"
    },
    "Claim": {
        "issuance_date": "Moment",
        "expiry": "Moment",
        "claim_value": "ClaimValue"
    },
    "ClaimMetaData": {
        "claim_key": "Vec<u8>",
        "claim_issuer": "IdentityId"
    },
    "ClaimValue": {
        "data_type": "DataTypes",
        "value": "Vec<u8>"
    },
    "DataTypes": {
        "_enum": [
            "U8",
            "U16",
            "U32",
            "U64",
            "U128",
            "Bool",
            "VecU8"
        ]
    },
    "AssetRule": {
        "sender_rules": "Vec<RuleData>",
        "receiver_rules":"Vec<RuleData>"
    },
    "Operators": {
        "_enum": [
            "EqualTo",
            "NotEqualTo",
            "LessThan",
            "GreaterThan",
            "LessOrEqualTo",
            "GreaterOrEqualTo"
        ]
    },
    "RuleData": {
        "key": "Vec<u8>",
        "value": "Vec<u8>",
        "trusted_issuers": "Vec<IdentityId>",
        "operator": "Operators"
    },
    "STO": {
        "beneficiary_did": "IdentityId",
        "cap": "Balance",
        "sold": "Balance",
        "rate": "u64",
        "start_date": "Moment",
        "end_date": "Moment",
        "active": "bool"
    },
    "Investment": {
        "investor_did": "IdentityId",
        "amount_paid": "Balance",
        "tokens_purchased": "Balance",
        "last_purchase_date": "Moment"
    },
    "SimpleTokenRecord": {
        "ticker": "Vec<u8>",
        "total_supply": "Balance",
        "owner_did": "IdentityId"
    },
    "FeeOf": "Balance",
    "TSMoment": "u64",
    "Moment": "u64",
    "Dividend": {
        "amount": "Balance",
        "active": "bool",
        "maturates_at": "Option<u64>",
        "expires_at": "Option<u64>",
        "payout_currency": "Option<Vec<u8>>",
        "checkpoint_id": "u64"
    },
    "TickerRegistration": {
        "owner": "IdentityId",
        "expiry": "Option<Moment>"
    },
    "TickerRegistrationConfig": {
        "max_ticker_length": "u32",
        "registration_length": "Option<Moment>"
    },
    "SignData": {
        "custodian_did": "IdentityId",
        "holder_did": "IdentityId",
        "ticker": "Vec<u8>",
        "value": "Balance",
        "nonce": "u16"
    },
    "Motion": {
        "title": "Vec<u8>",
        "info_link": "Vec<u8>",
        "choices": "Vec<Vec<u8>>"
    },
    "Ballot": {
        "checkpoint_id": "u64",
        "voting_start": "Moment",
        "voting_end": "Moment",
        "motions": "Vec<Motion>"
    },
<<<<<<< HEAD
    "TickerTransferApproval": {
        "authorized_by": "IdentityId",
        "next_ticker": "Option<Vec<u8>>",
        "previous_ticker": "Option<Vec<u8>>"
=======
    "OffChainSignature": "H512",
    "PermissionedValidator": {
        "compliance": "Compliance"
    },
    "Compliance": {
        "_enum": [
            "Pending",
            "Active"
        ]
>>>>>>> f14b2185
    }
}<|MERGE_RESOLUTION|>--- conflicted
+++ resolved
@@ -174,12 +174,11 @@
         "voting_end": "Moment",
         "motions": "Vec<Motion>"
     },
-<<<<<<< HEAD
     "TickerTransferApproval": {
         "authorized_by": "IdentityId",
         "next_ticker": "Option<Vec<u8>>",
         "previous_ticker": "Option<Vec<u8>>"
-=======
+    },
     "OffChainSignature": "H512",
     "PermissionedValidator": {
         "compliance": "Compliance"
@@ -189,6 +188,5 @@
             "Pending",
             "Active"
         ]
->>>>>>> f14b2185
     }
 }
--- conflicted
+++ resolved
@@ -508,11 +508,10 @@
                 "Err": "Vec<u8>"
             }
         },
-<<<<<<< HEAD
         "JoinIdentityData": {
             "target_did": "IdentityId",
             "signing_item": "Option<SigningItem>"
-=======
+        },
         "LinkType": {
             "_enum": {
                 "DocumentOwnership": "",
@@ -520,7 +519,6 @@
                 "AssetOwnership": "",
                 "NoData":""
             }
->>>>>>> 12c93799
         }
     },
     "rpc": {

{
    "types": {
        "IdentityId":"[u8; 32]",
        "Ticker": "[u8; 12]",
        "PosRatio": "(u32, u32)",
        "DocumentName": "Text",
        "DocumentUri": "Text",
        "DocumentHash": "Text",
        "Document": {
            "uri": "DocumentUri",
            "content_hash": "DocumentHash"
        },
        "AssetType": {
            "_enum": {
                "EquityCommon": "",
                "EquityPreferred": "",
                "Commodity": "",
                "FixedIncome": "",
                "REIT": "",
                "Fund": "",
                "RevenueShareAgreement": "",
                "StructuredProduct": "",
                "Derivative": "",
                "Custom": "Vec<u8>"
            }
        },
        "IdentifierType": {
            "_enum": {
                "Cins": "",
                "Cusip": "",
                "Isin": ""
            }
        },
        "AssetOwnershipRelation": {
            "_enum": {
                "NotOwned": "",
                "TickerOwned": "",
                "AssetOwned": ""
            }
        },
        "AssetName": "Text",
        "AssetIdentifier": "Text",
        "FundingRoundName": "Text",
        "VenueDetails": "Text",
        "SecurityToken": {
            "name": "AssetName",
            "total_supply": "Balance",
            "owner_did": "IdentityId",
            "divisible": "bool",
            "asset_type": "AssetType",
            "treasury_did": "Option<IdentityId>"
        },
        "LinkedKeyInfo": {
            "_enum": {
                "Unique": "IdentityId",
                "Group": "Vec<IdentityId>"
            }
        },
        "Permission": {
            "_enum": [
                "Full",
                "Admin",
                "Operator",
                "SpendFunds"
            ]
        },
        "Signatory":{
            "_enum": {
                "Identity": "IdentityId",
                "Account": "AccountId"
            }
        },
        "SigningItem": {
            "signer": "Signatory",
            "permissions": "Vec<Permission>"
        },
        "SigningItemWithAuth":{
            "signing_item": "SigningItem",
            "auth_signature": "Signature"
        },
        "IdentityRole": {
            "_enum": [
                "Issuer",
                "SimpleTokenIssuer",
                "Validator",
                "ClaimIssuer",
                "Investor",
                "NodeRunner",
                "PM",
                "CDDAMLClaimIssuer",
                "AccreditedInvestorClaimIssuer",
                "VerifiedIdentityClaimIssuer"
            ]
        },
        "PreAuthorizedKeyInfo": {
            "target_id": "IdentityId",
            "signing_item": "SigningItem"
        },
        "DidRecord": {
            "roles": "Vec<IdentityRole>",
            "master_key": "AccountId",
            "signing_items": "Vec<SigningItem>"
        },
        "JurisdictionName": "Text",
        "Scope": "IdentityId",
        "Claim": {
            "_enum": {
                "Accredited": "Scope",
                "Affiliate": "Scope",
                "BuyLockup": "Scope",
                "SellLockup": "Scope",
                "CustomerDueDiligence": "",
                "KnowYourCustomer": "Scope",
                "Jurisdiction": "(JurisdictionName, Scope)",
                "Exempted": "Scope",
                "Blocked": "Scope",
                "NoData": ""
            }
        },
        "ClaimType": {
            "_enum": {
                "Accredited": "",
                "Affiliate": "",
                "BuyLockup": "",
                "SellLockup": "",
                "CustomerDueDiligence": "",
                "KnowYourCustomer": "",
                "Jurisdiction": "",
                "Exempted": "",
                "Blocked": "",
                "NoType": ""
            }
        },
        "IdentityClaim": {
            "claim_issuer": "IdentityId",
            "issuance_date": "Moment",
            "last_update_date": "Moment",
            "expiry": "Option<Moment>",
            "claim": "Claim"
        },
        "IdentityClaimKey": {
            "id": "IdentityId",
            "claim_type": "ClaimType"
        },
        "AssetTransferRule": {
            "sender_rules": "Vec<Rule>",
            "receiver_rules":"Vec<Rule>",
            "rule_id": "u32"
        },
        "AssetTransferRuleResult": {
            "sender_rules": "Vec<Rule>",
            "receiver_rules":"Vec<Rule>",
            "rule_id": "u32",
            "transfer_rule_result": "bool"
        },
        "RuleType": {
            "_enum": {
                "IsPresent" : "Claim",
                "IsAbsent": "Claim",
                "IsAnyOf": "Vec<Claim>",
                "IsNoneOf": "Vec<Claim>"
            }
        },
        "Rule": {
            "rule_type": "RuleType",
            "issuers": "Vec<IdentityId>"
        },
        "RuleResult": {
            "rule": "Rule",
            "result": "bool"
        },
        "STO": {
            "beneficiary_did": "IdentityId",
            "cap": "Balance",
            "sold": "Balance",
            "rate": "u64",
            "start_date": "Moment",
            "end_date": "Moment",
            "active": "bool"
        },
        "Investment": {
            "investor_did": "IdentityId",
            "amount_paid": "Balance",
            "assets_purchased": "Balance",
            "last_purchase_date": "Moment"
        },
        "SimpleTokenRecord": {
            "ticker": "Ticker",
            "total_supply": "Balance",
            "owner_did": "IdentityId"
        },
        "FeeOf": "Balance",
        "Dividend": {
            "amount": "Balance",
            "active": "bool",
            "matures_at": "Option<Moment>",
            "expires_at": "Option<Moment>",
            "payout_currency": "Option<Ticker>",
            "checkpoint_id": "u64"
        },
        "TargetIdAuthorization": {
            "target_id": "IdentityId",
            "nonce": "u64",
            "expires_at": "Moment"
        },
        "TickerRegistration": {
            "owner": "IdentityId",
            "expiry": "Option<Moment>"
        },
        "TickerRegistrationConfig": {
            "max_ticker_length": "u8",
            "registration_length": "Option<Moment>"
        },
        "SignData": {
            "custodian_did": "IdentityId",
            "holder_did": "IdentityId",
            "ticker": "Ticker",
            "value": "Balance",
            "nonce": "u16"
        },
        "MotionTitle": "Text",
        "MotionInfoLink": "Text",
        "Motion": {
            "title": "MotionTitle",
            "info_link": "MotionInfoLink",
            "choices": "Vec<MotionTitle>"
        },
        "Ballot": {
            "checkpoint_id": "u64",
            "voting_start": "Moment",
            "voting_end": "Moment",
            "motions": "Vec<Motion>"
        },
        "Url": "Text",
        "PipDescription": "Text",
        "PipsMetadata": {
            "proposer": "AccountId",
            "id": "PipId",
            "end": "u32",
            "url": "Option<Url>",
            "description": "Option<PipDescription>",
            "cool_off_until": "u32",
            "beneficiaries": "Vec<Beneficiary>"
        },
        "Beneficiary": {
            "id": "IdentityId",
            "amount": "Balance"
        },
        "DepositInfo": {
            "owner": "AccountId",
            "amount": "Balance"
        },
        "PolymeshVotes": {
            "index": "u32",
            "ayes": "Vec<(IdentityId, Balance)>",
            "nays": "Vec<(IdentityId, Balance)>"
        },
        "PipId": "u32",
        "ProposalState": {
            "_enum": [
                "Pending",
                "Cancelled",
                "Killed",
                "Rejected",
                "Referendum"
            ]
        },
        "ReferendumState": {
            "_enum": [
                "Pending",
                "Scheduled",
                "Rejected",
                "Failed",
                "Executed"
            ]
        },
        "ReferendumType": {
            "_enum": [
                "FastTracked",
                "Emergency",
                "Community"
            ]
        },
        "Pip": {
            "id": "PipId",
            "proposal":"Call",
            "state":"ProposalState"
        },
        "ProposalData" : {
            "_enum": {
                "Hash": "Hash",
                "Proposal": "Vec<u8>"
            }
        },
        "Referendum": {
            "id": "PipId",
            "state": "ReferendumState",
            "referendum_type": "ReferendumType",
            "enactment_period": "u32"
        },
        "TickerTransferApproval": {
            "authorized_by": "IdentityId",
            "next_ticker": "Option<Ticker>",
            "previous_ticker": "Option<Ticker>"
        },
        "OffChainSignature": {
            "_enum": {
                "Ed25519": "H512",
                "Sr25519": "H512",
                "Ecdsa": "H512"
            }
        },
        "Authorization": {
            "authorization_data": "AuthorizationData",
            "authorized_by": "IdentityId",
            "expiry": "Option<Moment>",
            "auth_id": "u64"
        },
        "AuthorizationData": {
            "_enum": {
                "AttestMasterKeyRotation": "IdentityId",
                "RotateMasterKey": "IdentityId",
                "TransferTicker": "Ticker",
                "AddMultiSigSigner": "AccountId",
                "TransferAssetOwnership": "Ticker",
                "JoinIdentity": "Vec<Permission>",
                "Custom": "Ticker",
                "NoData": ""
            }
        },
        "AuthIdentifier": {
            "signatory": "Signatory",
            "auth_id": "u64"
        },
        "SmartExtensionType": {
            "_enum": {
                "TransferManager": "",
                "Offerings": "",
                "Custom": "Vec<u8>"
            }
        },
        "SmartExtensionName": "Text",
        "SmartExtension": {
            "extension_type": "SmartExtensionType",
            "extension_name": "SmartExtensionName",
            "extension_id": "IdentityId",
            "is_archive": "bool"
        },
        "ProportionMatch": {
            "_enum": [
                "AtLeast",
                "MoreThan"
            ]
        },
        "AuthorizationNonce": "u64",
        "Counter": "u64",
        "Commission": {
            "_enum": {
                "Individual": "",
                "Global": "u32"
            }
        },
        "RestrictionResult": {
            "_enum": [
                "Valid",
                "Invalid",
                "ForceValid"
            ]
        },
        "Memo": "[u8;32]",
        "IssueRecipient": {
            "_enum": {
                "Account": "AccountId",
                "Identity": "IdentityId"
            }
        },
        "BridgeTx": {
            "nonce": "u32",
            "recipient": "AccountId",
            "value": "Balance",
            "tx_hash": "H256"
        },
        "PendingTx": {
            "did": "IdentityId",
            "bridge_tx": "BridgeTx"
        },
        "OfflineSlashingParams": {
            "max_offline_percent": "u32",
            "constant": "u32",
            "max_slash_percent": "u32"
        },
        "AssetTransferRules": {
            "is_paused": "bool",
            "rules": "Vec<AssetTransferRule>"
        },
        "AssetTransferRulesResult": {
            "is_paused": "bool",
            "rules": "Vec<AssetTransferRule>",
            "final_result": "bool"
        },
        "Claim1stKey": {
            "target": "IdentityId",
            "claim_type": "ClaimType"
        },
        "Claim2ndKey": {
            "issuer": "IdentityId",
            "scope": "Option<Scope>"
        },
        "BatchAddClaimItem": {
            "target": "IdentityId",
            "claim": "Claim",
            "expiry": "Option<Moment>"
        },
        "BatchRevokeClaimItem": {
            "target": "IdentityId",
            "claim": "Claim"
        },
        "InactiveMember" : {
            "id": "IdentityId",
            "deactivated_at": "Moment",
            "expiry": "Option<Moment>"
        },
        "VotingResult" : {
            "ayes_count": "u32",
            "ayes_stake": "Balance",
            "nays_count": "u32",
            "nays_stake": "Balance"
        },
        "ProtocolOp": {
            "_enum": [
                "AssetRegisterTicker",
                "AssetIssue",
                "AssetAddDocument",
                "AssetCreateAsset",
                "DividendNew",
                "ComplianceManagerAddActiveRule",
                "IdentityRegisterDid",
                "IdentityCddRegisterDid",
                "IdentityAddClaim",
                "IdentitySetMasterKey",
                "IdentityAddSigningItemsWithAuthorization",
                "PipsPropose",
                "VotingAddBallot"
            ]
        },
        "CddStatus": {
            "_enum": {
                "Ok": "IdentityId",
                "Err": "Vec<u8>"
            }
        },
        "AssetDidResult": {
            "_enum": {
                "Ok": "IdentityId",
                "Err": "Vec<u8>"
            }
        },
        "DidRecordsSuccess": {
            "master_key" : "AccountId",
            "signing_items": "Vec<SigningItem>"
        },
        "DidRecords": {
            "_enum": {
                "Success": "DidRecordsSuccess",
                "IdNotFound": "Vec<u8>"
            }
        },
        "VoteCountProposalFound": {
            "ayes": "u64",
            "nays": "u64"
        },
        "VoteCount": {
            "_enum": {
                "ProposalFound": "VoteCountProposalFound",
                "ProposalNotFound": "Vec<u8>"
            }
        },
        "Vote": {
            "_enum": {
                "None": "",
                "Yes": "Balance",
                "No": "Balance"
            }
        },
        "VoteByPip": {
            "pip": "PipId",
            "vote": "Vote"
        },
        "HistoricalVotingByAddress": "Vec<VoteByPip>",
        "HistoricalVotingById": "Vec<(AccountId, HistoricalVotingByAddress)>",
        "BridgeTxDetail": {
            "amount": "Balance",
            "status": "BridgeTxStatus",
            "execution_block": "BlockNumber",
            "tx_hash": "H256"
        },
        "BridgeTxStatus": {
            "_enum": {
                "Absent": "",
                "Pending": "u8",
                "Frozen": "",
                "Timelocked": "",
                "Handled": ""
            }
        },
        "HandledTxStatus": {
            "_enum": {
                "Success": "",
                "Error": "Text"
            }
        },
        "CappedFee": "u64",
        "CanTransferResult": {
            "_enum": {
                "Ok": "u8",
                "Err": "Vec<u8>"
            }
        },
        "AuthorizationType": {
            "_enum": {
                "AttestMasterKeyRotation": "",
                "RotateMasterKey": "",
                "TransferTicker": "",
                "AddMultiSigSigner": "",
                "TransferAssetOwnership": "",
                "JoinIdentity": "",
                "Custom": "",
                "NoData": ""
            }
        },
        "ProposalDetails": {
            "approvals": "u64",
            "rejections": "u64",
            "status": "ProposalStatus",
            "expiry": "Option<Moment>",
            "auto_close": "bool"
        },
        "ProposalStatus": {
            "_enum": {
                "Invalid": "",
                "ActiveOrExpired": "",
                "ExecutionSuccessful": "",
                "ExecutionFailed": "",
                "Rejected":""
            }
        },
        "DidStatus": {
            "_enum": {
                "Unknown": "",
                "Exists": "",
                "CddVerified": ""
            }
        },
        "IssueAssetItem": {
            "identity_did": "IdentityId",
            "value": "Balance"
        },
<<<<<<< HEAD
        "PortfolioName": "Vec<u8>",
        "PortfolioNumber": "u64",
        "PortfolioKind": {
            "_enum": {
                "Default": "",
                "User": "PortfolioNumber"
            }
        },
        "PortfolioId" : {
            "did": "IdentityId",
            "kind": "PortfolioKind"
=======
        "ProverTickerKey": {
            "prover": "IdentityId",
            "ticker": "Ticker"
        },
        "TickerRangeProof": {
            "initial_message": "[u8; 32]",
            "final_response": "Vec<u8>",
            "max_two_exp": "u32"
>>>>>>> 69a266f3
        },
        "InstructionStatus": {
            "_enum": {
                "Unknown": "",
                "Pending": ""
            }
        },
        "LegStatus": {
            "_enum": {
                "PendingTokenLock": "",
                "ExecutionPending": "",
                "ExecutionToBeSkipped": "(AccountId, u64)"
            }
        },
        "AuthorizationStatus": {
            "_enum": {
                "Unknown": "",
                "Pending": "",
                "Authorized": "",
                "Rejected": ""
            }
        },
        "SettlementType": {
            "_enum": {
                "SettleOnAuthorization": "",
                "SettleOnBlock": "BlockNumber"
            }
        },
        "Instruction": {
            "instruction_id": "u64",
            "venue_id": "u64",
            "status": "InstructionStatus",
            "settlement_type": "SettlementType",
            "created_at": "Option<Moment>",
            "valid_from": "Option<Moment>"
        },
        "Leg": {
            "from": "IdentityId",
            "to": "IdentityId",
            "asset": "Ticker",
            "amount": "Balance"
        },
        "Venue": {
            "creator": "IdentityId",
            "instructions": "Vec<u64>",
            "details": "Vec<u8>"
        },
        "Receipt": {
            "receipt_uid": "u64",
            "from": "IdentityId",
            "to": "IdentityId",
            "asset": "Ticker",
            "amount": "Balance"
        },
        "ReceiptDetails": {
            "receipt_uid": "u64",
            "leg_id": "u64",
            "signer": "AccountId",
            "signature": "OffChainSignature"
        },
        "MovePortfolioItem": {
            "ticker": "Ticker",
            "amount": "Balance"
        },
        "WeightToFeeCoefficient": {
            "coeffInteger": "Balance",
            "coeffFrac": "Perbill",
            "negative": "bool",
            "degree": "u8"
        }
    },
    "rpc": {
        "compliance": {
            "canTransfer": {
                "description": "Checks whether a transaction with given parameters is compliant to the compliance manager rules",
                "params": [
                    {
                        "name": "ticker",
                        "type": "Ticker",
                        "isOptional": false
                    },
                    {
                        "name": "from_did",
                        "type": "Option<IdentityId>",
                        "isOptional": false
                    },
                    {
                        "name": "to_did",
                        "type": "Option<IdentityId>",
                        "isOptional": false
                    },
                    {
                        "name": "blockHash",
                        "type": "Hash",
                        "isOptional": true
                    }
                ],
                "type": "AssetTransferRulesResult"
            }
        },
        "identity": {
            "isIdentityHasValidCdd" : {
                "description": "use to tell whether the given did has valid cdd claim or not",
                "params": [
                    {
                        "name": "did",
                        "type": "IdentityId",
                        "isOptional": false
                    },
                    {
                        "name": "buffer_time",
                        "type": "u64",
                        "isOptional": true
                    },
                    {
                        "name": "blockHash",
                        "type": "Hash",
                        "isOptional": true
                    }
                ],
                "type": "CddStatus"
            },
            "getAssetDid": {
                "description": "function is used to query the given ticker DID",
                "params": [
                    {
                        "name": "ticker",
                        "type": "Ticker",
                        "isOptional": false
                    },
                    {
                        "name": "blockHash",
                        "type": "Hash",
                        "isOptional": true
                    }
                ],
                "type": "AssetDidResult"
            },
            "getDidRecords": {
                "description": "Used to get the did record values for a given DID",
                "params": [
                    {
                        "name": "did",
                        "type": "IdentityId",
                        "isOptional": false
                    },
                    {
                        "name": "blockHash",
                        "type": "Hash",
                        "isOptional": true
                    }
                ],
                "type": "DidRecords"
            },
            "getDidStatus": {
                "description": "Retrieve status of the DID",
                "params": [
                    {
                        "name":"did",
                        "type":"Vec<IdentityId>",
                        "isOptional": false
                    },
                    {
                        "name":"blockHash",
                        "type":"Hash",
                        "isOptional":true
                    }
                ],
                "type": "Vec<DidStatus>"
            },
            "getFilteredAuthorizations": {
                "description": "Retrieve authorizations data for a given signatory and filtered using the given authorization type",
                "params": [
                    {
                        "name": "signatory",
                        "type": "Signatory",
                        "isOptional": false
                    },
                    {
                        "name": "allow_expired",
                        "type": "bool",
                        "isOptional": false
                    },
                    {
                        "name": "auth_type",
                        "type": "AuthorizationType",
                        "isOptional": true
                    },
                    {
                        "name": "blockHash",
                        "type": "Hash",
                        "isOptional": true
                    }
                ],
                "type": "Vec<Authorization>"
            }
        },
        "pips":{
            "getVotes": {
                "description": "Summary of votes of a proposal given by index",
                "params": [
                    {
                        "name": "index",
                        "type": "u32",
                        "isOptional": false
                    },
                    {
                        "name": "blockHash",
                        "type": "Hash",
                        "isOptional": true
                    }
                ],
                "type": "VoteCount"
            },
            "proposedBy": {
                "description": "Retrieves proposal indices started by address",
                "params": [
                    {
                        "name": "address",
                        "type": "AccountId",
                        "isOptional": false
                    },
                    {
                        "name": "blockHash",
                        "type": "Hash",
                        "isOptional": true
                    }
                ],
                "type": "Vec<u32>"
            },
            "votedOn": {
                "description": "Retrieves proposal address indices voted on",
                "params": [
                    {
                        "name": "address",
                        "type": "AccountId",
                        "isOptional": false
                    },
                    {
                        "name": "blockHash",
                        "type": "Hash",
                        "isOptional": true
                    }
                ],
                "type": "Vec<u32>"
            },
            "votingHistoryByAddress": {
                "description": "Retrieves proposal `address` indices voted on",
                "params": [
                    {
                        "name": "address",
                        "type": "AccountId",
                        "isOptional": false
                    },
                    {
                        "name": "blockHash",
                        "type": "Hash",
                        "isOptional": true
                    }
                ],
                "type": "HistoricalVoting"
            },
            "votingHistoryById": {
                "description": "Retrieve historical voting of `id` identity",
                "params": [
                    {
                        "name": "id",
                        "type": "IdentityId",
                        "isOptional": false
                    },
                    {
                        "name": "blockHash",
                        "type": "Hash",
                        "isOptional": true
                    }
                ],
                "type": "HistoricalVotingByAddress"
            }
        },
        "protocolFee": {
            "computeFee": {
                "description": "Gets the fee of a chargeable extrinsic operation",
                "params": [
                    {
                        "name": "op",
                        "type": "ProtocolOp",
                        "isOptional": false
                    },
                    {
                        "name": "blockHash",
                        "type": "Hash",
                        "isOptional": true
                    }
                ],
                "type": "CappedFee"
            }
        },
        "staking": {
            "getCurve": {
                "description": "Retrieves curves parameters",
                "params": [
                    {
                        "name": "blockHash",
                        "type": "Hash",
                        "isOptional": true
                    }
                ],
                "type": "Vec<(Perbill, Perbill)>"
            }
        },
        "asset" : {
            "canTransfer": {
                "description": "Checks whether a transaction with given parameters can take place or not",
                "params": [
                    {
                        "name": "sender",
                        "type": "AccountId",
                        "isOptional": false
                    },
                    {
                        "name": "ticker",
                        "type": "Ticker",
                        "isOptional": false
                    },
                    {
                        "name": "from_did",
                        "type": "Option<IdentityId>",
                        "isOptional": false
                    },
                    {
                        "name": "to_did",
                        "type": "Option<IdentityId>",
                        "isOptional": false
                    },
                    {
                        "name": "value",
                        "type": "Balance",
                        "isOptional": false
                    },
                    {
                        "name": "blockHash",
                        "type": "Hash",
                        "isOptional": true
                    }
                ],
                "type": "CanTransferResult"
            }
        },
        "portfolio": {
            "getPortfolios": {
                "description": "Gets all user-defined portfolio names of an identity",
                "params": [
                    {
                        "name": "did",
                        "type": "IdentityId",
                        "isOptional": false
                    }
                ],
                "type": "GetPortfoliosResult"
            },
            "getPortfolioAssets": {
                "description": "Gets the balances of all assets in a given portfolio",
                "params": [
                    {
                        "name": "portfolio_id",
                        "type": "PortfolioId",
                        "isOptional": false
                    }
                ],
                "type": "GetPortfolioAssetsResult"
            }
        }
    }
}<|MERGE_RESOLUTION|>--- conflicted
+++ resolved
@@ -555,7 +555,6 @@
             "identity_did": "IdentityId",
             "value": "Balance"
         },
-<<<<<<< HEAD
         "PortfolioName": "Vec<u8>",
         "PortfolioNumber": "u64",
         "PortfolioKind": {
@@ -567,7 +566,7 @@
         "PortfolioId" : {
             "did": "IdentityId",
             "kind": "PortfolioKind"
-=======
+        },
         "ProverTickerKey": {
             "prover": "IdentityId",
             "ticker": "Ticker"
@@ -576,7 +575,6 @@
             "initial_message": "[u8; 32]",
             "final_response": "Vec<u8>",
             "max_two_exp": "u32"
->>>>>>> 69a266f3
         },
         "InstructionStatus": {
             "_enum": {

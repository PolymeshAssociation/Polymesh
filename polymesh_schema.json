--- conflicted
+++ resolved
@@ -1075,18 +1075,16 @@
             "ticker": "Ticker",
             "local_id": "LocalCAId"
         },
-<<<<<<< HEAD
         "SlashingSwitch": {
             "_enum":[
                 "Validator",
                 "ValidatorAndNominator",
                 "Off"
             ]
-=======
+        },
         "PriceTier": {
             "total": "Balance",
             "price": "Balance"
->>>>>>> 6b0ede56
         }
     },
     "rpc": {

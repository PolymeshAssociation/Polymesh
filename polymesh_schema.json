{
    "TokenBalance": "u128",
    "IdentityId":"u128",
    "SecurityToken": {
        "name": "Vec<u8>",
        "total_supply": "TokenBalance",
        "owner_did": "IdentityId",
        "granularity": "u128",
        "decimals": "u16"
    },
    "Restriction": {
        "name": "Vec<u8>",
        "token_id": "u32",
        "can_transfer": "bool"
    },
    "Whitelist": {
        "investor_did": "IdentityId",
        "canSendAfter": "Moment",
        "canReceiveAfter": "Moment"
    },
    "Issuer": {
        "did": "IdentityId",
        "access_level": "u16",
        "active": "bool"
    },
    "Investor": {
        "did": "IdentityId",
        "access_level": "u16",
        "active": "bool",
        "jurisdiction": "u16"
    },
    "Key": "[u8;32]",
    "KeyRole": {
        "_enum": [
            "Full",
            "Admin",
            "Operator"
       ]
    },
    "SigningKeyType": {
        "_enum": [
            "External",
            "Identity",
            "Multisig",
            "Relayer"
        ]
    },
    "SigningKey": {
        "key": "Key",
        "type": "SigningKeyType",
        "roles": "Vec<KeyRole>"
    },
    "IdentityRole": {
        "_enum": [
            "Issuer",
            "SimpleTokenIssuer",
            "Validator",
            "ClaimIssuer",
            "Investor",
            "NodeRunner",
            "PM",
            "KYCAMLClaimIssuer",
            "AccreditedInvestorClaimIssuer",
            "VerifiedIdentityClaimIssuer"
       ]
    },
    "DidRecord": {
        "roles": "Vec<IdentityRole>",
        "master_key": "Key",
        "signing_keys": "Vec<SigningKey>",
        "balance": "Balance"
    },
    "Claim": {
        "issuance_date": "Moment",
        "expiry": "Moment",
        "claim_value": "ClaimValue"
    },
    "ClaimMetaData": {
        "claim_key": "Vec<u8>",
        "claim_issuer": "IdentityId"
    },
    "ClaimValue": {
        "data_type": "DataTypes",
        "value": "Vec<u8>"
    },
    "DataTypes": {
        "_enum": [
            "U8",
            "U16",
            "U32",
            "U64",
            "U128",
            "Bool",
            "VecU8"
        ]
    },
    "AssetRule": {
        "sender_rules": "Vec<RuleData>",
        "receiver_rules":"Vec<RuleData>"
    },
    "Operators": {
        "_enum": [
            "EqualTo",
            "NotEqualTo",
            "LessThan",
            "GreaterThan",
            "LessOrEqualTo",
            "GreaterOrEqualTo"
        ]
    },
    "RuleData": {
        "key": "Vec<u8>",
        "value": "Vec<u8>",
        "trusted_issuers": "Vec<IdentityId>",
        "operator": "Operators"
    },
    "STO": {
        "beneficiary_did": "IdentityId",
        "cap": "TokenBalance",
        "sold": "TokenBalance",
        "rate": "u64",
        "start_date": "Moment",
        "end_date": "Moment",
        "active": "bool"
    },
    "Investment": {
        "investor_did": "IdentityId",
        "amount_paid": "TokenBalance",
        "tokens_purchased": "TokenBalance",
        "last_purchase_date": "Moment"
    },
    "SimpleTokenRecord": {
        "ticker": "Vec<u8>",
        "total_supply": "TokenBalance",
        "owner_did": "IdentityId"
    },
    "FeeOf": "Balance",
    "TSMoment": "u64",
    "Moment": "u64",
    "Dividend": {
        "amount": "TokenBalance",
        "active": "bool",
        "maturates_at": "Option<u64>",
        "expires_at": "Option<u64>",
        "payout_currency": "Option<Vec<u8>>",
        "checkpoint_id": "u64"
    },
    "RegistryEntry": {
        "token_type": "u32",
<<<<<<< HEAD
        "owner_did": "Vec<u8>"
    },
    "SignData": {
        "custodian_did": "Vec<u8>",
        "holder_did": "Vec<u8>",
        "ticker": "Vec<u8>",
        "value": "TokenBalance",
        "nonce": "u16"
=======
        "owner_did": "IdentityId"
    },
    "Proposal": {
        "title": "Vec<u8>",
        "info_link": "Vec<u8>",
        "choices": "Vec<Vec<u8>>"
    },
    "Ballot": {
        "checkpoint_id": "u64",
        "voting_start": "Moment",
        "voting_end": "Moment",
        "proposals": "Vec<Proposal>"
>>>>>>> 4f82b441
    }
}<|MERGE_RESOLUTION|>--- conflicted
+++ resolved
@@ -147,7 +147,6 @@
     },
     "RegistryEntry": {
         "token_type": "u32",
-<<<<<<< HEAD
         "owner_did": "Vec<u8>"
     },
     "SignData": {
@@ -156,7 +155,6 @@
         "ticker": "Vec<u8>",
         "value": "TokenBalance",
         "nonce": "u16"
-=======
         "owner_did": "IdentityId"
     },
     "Proposal": {
@@ -169,6 +167,5 @@
         "voting_start": "Moment",
         "voting_end": "Moment",
         "proposals": "Vec<Proposal>"
->>>>>>> 4f82b441
     }
 }
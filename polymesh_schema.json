{
    "IdentityId":"H256",
    "Ticker": "[u8; 12]",
    "DocumentName": "Text",
    "DocumentUri": "Text",
    "DocumentHash": "Text",
    "Document": {
        "name": "DocumentName",
        "uri": "DocumentUri",
        "content_hash": "DocumentHash"
    },
    "AssetType": {
        "_enum": {
            "Equity": "",
            "Debt": "",
            "Commodity": "",
            "StructuredProduct": "",
            "Custom": "Vec<u8>"
        }
    },
    "IdentifierType": {
        "_enum": {
            "Isin": "",
            "Cusip": "",
            "Custom": "Vec<u8>"
        }
    },
    "TokenName": "Text",
    "AssetIdentifier": "Text",
    "FundingRoundName": "Text",
    "SecurityToken": {
        "name": "TokenName",
        "total_supply": "Balance",
        "owner_did": "IdentityId",
        "divisible": "bool",
        "asset_type": "AssetType",
        "link_id": "u64"
    },
    "LinkedKeyInfo": {
        "_enum": {
            "Unique": "IdentityId",
            "Group": "Vec<IdentityId>"
        }
    },
    "AccountKey": "[u8;32]",
    "Permission": {
        "_enum": [
            "Full",
            "Admin",
            "Operator",
            "SpendFunds"
        ]
    },
    "Link": {
        "link_data": "LinkData",
        "expiry": "Option<Moment>",
        "link_id": "u64"
    },
    "LinkData": {
       "_enum": {
            "DocumentOwned": "Document",
            "TickerOwned": "Ticker",
            "TokenOwned": "Ticker"
        }
    },
    "SignatoryType": {
        "_enum": [
            "External",
            "Identity",
            "MultiSig",
            "Relayer"
        ]
    },
    "Signatory":{
        "_enum": {
            "Identity": "IdentityId",
            "AccountKey": "AccountKey"
        }
    },
    "SigningItem": {
        "signer": "Signatory",
        "signer_type": "SignatoryType",
        "permissions": "Vec<Permission>"
    },
    "SigningItemWithAuth":{
        "signing_item": "SigningItem",
        "auth_signature": "Signature"
    },
    "IdentityRole": {
        "_enum": [
            "Issuer",
            "SimpleTokenIssuer",
            "Validator",
            "ClaimIssuer",
            "Investor",
            "NodeRunner",
            "PM",
            "CDDAMLClaimIssuer",
            "AccreditedInvestorClaimIssuer",
            "VerifiedIdentityClaimIssuer"
        ]
    },
    "PreAuthorizedKeyInfo": {
        "target_id": "IdentityId",
        "signing_item": "SigningItem"
    },
    "DidRecord": {
        "roles": "Vec<IdentityRole>",
        "master_key": "AccountKey",
        "signing_items": "Vec<SigningItem>"
    },
    "JurisdictionName": "Text",
    "Scope": "IdentityId",
    "Claim": {
        "_enum": {
            "Accredited": "Scope",
            "Affiliate": "Scope",
            "BuyLockup": "Scope",
            "SellLockup": "Scope",
            "CustomerDueDiligence": "",
            "KnowYourCustomer": "Scope",
            "Jurisdiction": "(JurisdictionName, Scope)",
            "Whitelisted": "Scope",
            "Blacklisted": "Scope",
            "NoData": ""
        }
    },
    "ClaimType": {
        "_enum": {
            "Accredited": "", 
            "Affiliate": "",
            "BuyLockup": "",
            "SellLockup": "",
            "CustomerDueDiligence": "",
            "KnowYourCustomer": "",
            "Jurisdiction": "",
            "Whitelisted": "",
            "Blacklisted": "",
            "NoType": ""
        }
    },
    "IdentityClaim": {
        "claim_issuer": "IdentityId",
        "issuance_date": "Moment",
        "last_update_date": "Moment",
        "expiry": "Option<Moment>",
        "claim": "Claim"
    },
    "IdentityClaimKey": {
        "id": "IdentityId",
        "claim_type": "ClaimType"
    },
<<<<<<< HEAD
    "AssetTransferRule": {
        "sender_rules": "Vec<Rule>",
        "receiver_rules":"Vec<Rule>",
=======
    "AssetRule": {
        "sender_rules": "Vec<RuleData>",
        "receiver_rules":"Vec<RuleData>",
>>>>>>> 49060ae5
        "rule_id": "u32"
    },
    "RuleType": {
        "_enum": { 
            "IsPresent" : "Claim",
            "IsAbsent": "Claim",
            "IsAnyOf": "Vec<Claim>",
            "IsNoneOf": "Vec<Claim>"
        } 
    },
    "Rule": {
        "rule_type": "RuleType",
        "issuers": "Vec<IdentityId>"
    },
    "STO": {
        "beneficiary_did": "IdentityId",
        "cap": "Balance",
        "sold": "Balance",
        "rate": "u64",
        "start_date": "Moment",
        "end_date": "Moment",
        "active": "bool"
    },
    "Investment": {
        "investor_did": "IdentityId",
        "amount_paid": "Balance",
        "tokens_purchased": "Balance",
        "last_purchase_date": "Moment"
    },
    "SimpleTokenRecord": {
        "ticker": "Ticker",
        "total_supply": "Balance",
        "owner_did": "IdentityId"
    },
    "FeeOf": "Balance",
    "Dividend": {
        "amount": "Balance",
        "active": "bool",
        "maturates_at": "Option<u64>",
        "expires_at": "Option<u64>",
        "payout_currency": "Option<Ticker>",
        "checkpoint_id": "u64"
    },
    "TargetIdAuthorization": {
        "target_id": "IdentityId",
        "nonce": "u64",
        "expires_at": "Moment"
    },
    "TickerRegistration": {
        "owner": "IdentityId",
        "expiry": "Option<Moment>",
        "link_id": "u64"
    },
    "TickerRegistrationConfig": {
        "max_ticker_length": "u8",
        "registration_length": "Option<Moment>"
    },
    "SignData": {
        "custodian_did": "IdentityId",
        "holder_did": "IdentityId",
        "ticker": "Ticker",
        "value": "Balance",
        "nonce": "u16"
    },
    "MotionTitle": "Text",
    "MotionInfoLink": "Text",
    "Motion": {
        "title": "MotionTitle",
        "info_link": "MotionInfoLink",
        "choices": "Vec<MotionTitle>"
    },
    "Ballot": {
        "checkpoint_id": "u64",
        "voting_start": "Moment",
        "voting_end": "Moment",
        "motions": "Vec<Motion>"
    },
    "Url": "Text",
    "MipsMetadata": {
        "index": "u32",
        "end": "u64",
        "proposal_hash": "Hash",
        "url": "Option<Url>"
    },
    "PolymeshVotes": {
        "index": "u32",
        "ayes": "Vec<(IdentityId, Balance)>",
        "nays": "Vec<(IdentityId, Balance)>"
    },
    "MipsIndex": "u32",
    "MipsPriority": {
        "_enum": [
            "High",
            "Normal"
        ]
    },
    "MIP": {
        "index": "MipsIndex",
        "proposal":"Call"
    },
    "MipDescription": "Text",
    "PolymeshReferendumInfo": {
        "index": "MipsIndex",
        "priority": "MipsPriority",
        "proposal_hash": "Hash"
    },
    "TickerTransferApproval": {
        "authorized_by": "IdentityId",
        "next_ticker": "Option<Ticker>",
        "previous_ticker": "Option<Ticker>"
    },
    "OffChainSignature": "H512",
    "PermissionedValidator": {
        "compliance": "Compliance"
    },
    "Authorization": {
        "authorization_data": "AuthorizationData",
        "authorized_by": "Signatory",
        "expiry": "Option<Moment>",
        "auth_id": "u64"
    },
    "AuthorizationData": {
        "_enum": {
            "AttestMasterKeyRotation": "IdentityId",
            "RotateMasterKey": "IdentityId",
            "TransferTicker": "Ticker",
            "AddMultiSigSigner": "",
            "TransferTokenOwnership": "Ticker",
            "JoinIdentity": "IdentityId",
            "Custom": "Vec<u8>",
            "NoData": ""
        }
    },
    "AuthIdentifier": {
        "signatory": "Signatory",
        "auth_id": "u64"
    },
    "Compliance": {
        "_enum": [
            "Pending",
            "Active"
        ]
    },
    "SmartExtensionType": {
        "_enum": {
            "TransferManager": "",
            "Offerings": "",
            "Custom": "Vec<u8>"
        }
    },
    "SmartExtensionName": "Text",
    "SmartExtension": {
        "extension_type": "SmartExtensionType",
        "extension_name": "SmartExtensionName",
        "extension_id": "IdentityId",
        "is_archive": "bool"
    },
    "ProportionMatch": {
        "_enum": [
            "AtLeast",
            "MoreThan"
        ]
    },
    "AuthorizationNonce": "u64",
    "Counter": "u64",
    "Commission": {
        "_enum": {
            "Individual": "",
            "Global": "u32"
        }
    },
    "RestrictionResult": {
        "_enum": [
            "Valid",
            "Invalid",
            "ForceValid"
        ]
    },
    "Memo": "[u8;32]",
    "IssueRecipient": {
        "_enum": {
            "Account": "AccountKey",
            "Identity": "IdentityId"
        }
    },
    "BridgeTx": {
        "nonce": "u64",
        "recipient": "IssueRecipient",
        "value": "u128",
        "tx_hash": "H256"
    },
    "PendingTx": {
        "did": "IdentityId",
        "bridge_tx": "BridgeTx"
    },
    "OfflineSlashingParams": {
        "max_offline_percent": "u32",
        "constant": "u32",
        "max_slash_percent": "u32"
    },
    "AssetRules": {
        "is_paused": "bool",
<<<<<<< HEAD
        "rules": "Vec<AssetRule>"
    },
    "Claim1stKey": {
        "target": "IdentityId",
        "claim_type": "ClaimType"
    },
    "Claim2ndKey": {
        "issuer": "IdentityId",
        "scope": "Option<Scope>"
    },
    "BatchAddClaimItem": {
        "target": "IdentityId",
        "claim": "Claim",
        "expiry": "Option<u64>"
    },
    "BatchRevokeClaimItem": {
        "target": "IdentityId",
        "claim": "Claim"
=======
        "rules": "Vec<AssetRules>"
>>>>>>> 49060ae5
    }
}<|MERGE_RESOLUTION|>--- conflicted
+++ resolved
@@ -150,15 +150,9 @@
         "id": "IdentityId",
         "claim_type": "ClaimType"
     },
-<<<<<<< HEAD
     "AssetTransferRule": {
         "sender_rules": "Vec<Rule>",
         "receiver_rules":"Vec<Rule>",
-=======
-    "AssetRule": {
-        "sender_rules": "Vec<RuleData>",
-        "receiver_rules":"Vec<RuleData>",
->>>>>>> 49060ae5
         "rule_id": "u32"
     },
     "RuleType": {
@@ -359,10 +353,9 @@
         "constant": "u32",
         "max_slash_percent": "u32"
     },
-    "AssetRules": {
+    "AssetTransferRules": {
         "is_paused": "bool",
-<<<<<<< HEAD
-        "rules": "Vec<AssetRule>"
+        "rules": "Vec<AssetRules>"
     },
     "Claim1stKey": {
         "target": "IdentityId",
@@ -380,8 +373,5 @@
     "BatchRevokeClaimItem": {
         "target": "IdentityId",
         "claim": "Claim"
-=======
-        "rules": "Vec<AssetRules>"
->>>>>>> 49060ae5
     }
 }
--- conflicted
+++ resolved
@@ -1120,22 +1120,20 @@
             "total": "Balance",
             "price": "Balance"
         },
-<<<<<<< HEAD
+        "AssetMigrationError": {
+            "_enum": { 
+                "AssetDocumentFail": "(Ticker, DocumentId)"
+            }
+        },
+        "MigrationError": {
+            "_enum": {
+                "DecodeKey": "Vec<u8>",
+                "Map": "AssetMigrationError"
+            }
+        },
         "PermissionedIdentityPrefs": {
             "intended_count": "u32",
             "running_count": "u32"
-=======
-        "AssetMigrationError": {
-            "_enum": { 
-                "AssetDocumentFail": "(Ticker, DocumentId)"
-            }
-        },
-        "MigrationError": {
-            "_enum": {
-                "DecodeKey": "Vec<u8>",
-                "Map": "AssetMigrationError"
-            }
->>>>>>> 946a0f9c
         }
     },
     "rpc": {

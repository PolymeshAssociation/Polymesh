{
    "types": {
        "IdentityId": "[u8; 32]",
        "InvestorUid": "[u8; 16]",
        "Ticker": "[u8; 12]",
        "CddId": "[u8; 32]",
        "ScopeId": "[u8; 32]",
        "PosRatio": "(u32, u32)",
        "DocumentName": "Text",
        "DocumentUri": "Text",
        "DocumentHash": "Text",
        "Document": {
            "uri": "DocumentUri",
            "content_hash": "DocumentHash"
        },
        "AssetType": {
            "_enum": {
                "EquityCommon": "",
                "EquityPreferred": "",
                "Commodity": "",
                "FixedIncome": "",
                "REIT": "",
                "Fund": "",
                "RevenueShareAgreement": "",
                "StructuredProduct": "",
                "Derivative": "",
                "Custom": "Vec<u8>"
            }
        },
        "AssetIdentifier": {
            "_enum": {
                "CUSIP": "[u8; 9]",
                "CINS": "[u8; 9]",
                "ISIN": "[u8; 12]",
                "LEI": "[u8; 20]"
            }
        },
        "AssetOwnershipRelation": {
            "_enum": {
                "NotOwned": "",
                "TickerOwned": "",
                "AssetOwned": ""
            }
        },
        "AssetName": "Text",
        "FundingRoundName": "Text",
        "VenueDetails": "Text",
        "SecurityToken": {
            "name": "AssetName",
            "total_supply": "Balance",
            "owner_did": "IdentityId",
            "divisible": "bool",
            "asset_type": "AssetType",
            "primary_issuance_agent": "Option<IdentityId>"
        },
        "PalletName": "Text",
        "DispatchableName": "Text",
        "PalletPermissions": {
            "pallet_name": "PalletName",
            "total": "bool",
            "dispatchable_names": "Vec<DispatchableName>"
        },
        "Permissions": {
            "asset": "Option<Vec<Ticker>>",
            "extrinsic": "Option<Vec<PalletPermissions>>",
            "portfolio": "Option<Vec<PortfolioNumber>>"
        },
        "Signatory": {
            "_enum": {
                "Identity": "IdentityId",
                "Account": "AccountId"
            }
        },
        "SecondaryKey": {
            "signer": "Signatory",
            "permissions": "Permissions"
        },
        "SecondaryKeyWithAuth": {
            "secondary_key": "SecondaryKey",
            "auth_signature": "Signature"
        },
        "IdentityRole": {
            "_enum": [
                "Issuer",
                "SimpleTokenIssuer",
                "Validator",
                "ClaimIssuer",
                "Investor",
                "NodeRunner",
                "PM",
                "CDDAMLClaimIssuer",
                "AccreditedInvestorClaimIssuer",
                "VerifiedIdentityClaimIssuer"
            ]
        },
        "PreAuthorizedKeyInfo": {
            "target_id": "IdentityId",
            "secondary_key": "SecondaryKey"
        },
        "DidRecord": {
            "roles": "Vec<IdentityRole>",
            "primary_key": "AccountId",
            "secondary_keys": "Vec<SecondaryKey>"
        },
        "KeyIdentityData": {
            "identity": "IdentityId",
<<<<<<< HEAD
            "permissions": "Option<Vec<Permission>>"
=======
            "permissions": "Option<Permissions>"
>>>>>>> 144126ff
        },
        "CountryCode": {
            "_enum": [
                "AF",
                "AX",
                "AL",
                "DZ",
                "AS",
                "AD",
                "AO",
                "AI",
                "AQ",
                "AG",
                "AR",
                "AM",
                "AW",
                "AU",
                "AT",
                "AZ",
                "BS",
                "BH",
                "BD",
                "BB",
                "BY",
                "BE",
                "BZ",
                "BJ",
                "BM",
                "BT",
                "BO",
                "BA",
                "BW",
                "BV",
                "BR",
                "VG",
                "IO",
                "BN",
                "BG",
                "BF",
                "BI",
                "KH",
                "CM",
                "CA",
                "CV",
                "KY",
                "CF",
                "TD",
                "CL",
                "CN",
                "HK",
                "MO",
                "CX",
                "CC",
                "CO",
                "KM",
                "CG",
                "CD",
                "CK",
                "CR",
                "CI",
                "HR",
                "CU",
                "CY",
                "CZ",
                "DK",
                "DJ",
                "DM",
                "DO",
                "EC",
                "EG",
                "SV",
                "GQ",
                "ER",
                "EE",
                "ET",
                "FK",
                "FO",
                "FJ",
                "FI",
                "FR",
                "GF",
                "PF",
                "TF",
                "GA",
                "GM",
                "GE",
                "DE",
                "GH",
                "GI",
                "GR",
                "GL",
                "GD",
                "GP",
                "GU",
                "GT",
                "GG",
                "GN",
                "GW",
                "GY",
                "HT",
                "HM",
                "VA",
                "HN",
                "HU",
                "IS",
                "IN",
                "ID",
                "IR",
                "IQ",
                "IE",
                "IM",
                "IL",
                "IT",
                "JM",
                "JP",
                "JE",
                "JO",
                "KZ",
                "KE",
                "KI",
                "KP",
                "KR",
                "KW",
                "KG",
                "LA",
                "LV",
                "LB",
                "LS",
                "LR",
                "LY",
                "LI",
                "LT",
                "LU",
                "MK",
                "MG",
                "MW",
                "MY",
                "MV",
                "ML",
                "MT",
                "MH",
                "MQ",
                "MR",
                "MU",
                "YT",
                "MX",
                "FM",
                "MD",
                "MC",
                "MN",
                "ME",
                "MS",
                "MA",
                "MZ",
                "MM",
                "NA",
                "NR",
                "NP",
                "NL",
                "AN",
                "NC",
                "NZ",
                "NI",
                "NE",
                "NG",
                "NU",
                "NF",
                "MP",
                "NO",
                "OM",
                "PK",
                "PW",
                "PS",
                "PA",
                "PG",
                "PY",
                "PE",
                "PH",
                "PN",
                "PL",
                "PT",
                "PR",
                "QA",
                "RE",
                "RO",
                "RU",
                "RW",
                "BL",
                "SH",
                "KN",
                "LC",
                "MF",
                "PM",
                "VC",
                "WS",
                "SM",
                "ST",
                "SA",
                "SN",
                "RS",
                "SC",
                "SL",
                "SG",
                "SK",
                "SI",
                "SB",
                "SO",
                "ZA",
                "GS",
                "SS",
                "ES",
                "LK",
                "SD",
                "SR",
                "SJ",
                "SZ",
                "SE",
                "CH",
                "SY",
                "TW",
                "TJ",
                "TZ",
                "TH",
                "TL",
                "TG",
                "TK",
                "TO",
                "TT",
                "TN",
                "TR",
                "TM",
                "TC",
                "TV",
                "UG",
                "UA",
                "AE",
                "GB",
                "US",
                "UM",
                "UY",
                "UZ",
                "VU",
                "VE",
                "VN",
                "VI",
                "WF",
                "EH",
                "YE",
                "ZM",
                "ZW"
            ]
        },
        "Scope": {
            "_enum": {
                "Identity": "IdentityId",
                "Ticker": "Ticker",
                "Custom": "Vec<u8>"
            }
        },
        "InvestorZKProofData": "[u8;64]",
        "Claim": {
            "_enum": {
                "Accredited": "Scope",
                "Affiliate": "Scope",
                "BuyLockup": "Scope",
                "SellLockup": "Scope",
                "CustomerDueDiligence": "CddId",
                "KnowYourCustomer": "Scope",
                "Jurisdiction": "(CountryCode, Scope)",
                "Exempted": "Scope",
                "Blocked": "Scope",
                "InvestorUniqueness": "(Scope, ScopeId, CddId)",
                "NoData": ""
            }
        },
        "ClaimType": {
            "_enum": {
                "Accredited": "",
                "Affiliate": "",
                "BuyLockup": "",
                "SellLockup": "",
                "CustomerDueDiligence": "",
                "KnowYourCustomer": "",
                "Jurisdiction": "",
                "Exempted": "",
                "Blocked": "",
                "NoType": ""
            }
        },
        "IdentityClaim": {
            "claim_issuer": "IdentityId",
            "issuance_date": "Moment",
            "last_update_date": "Moment",
            "expiry": "Option<Moment>",
            "claim": "Claim"
        },
        "IdentityClaimKey": {
            "id": "IdentityId",
            "claim_type": "ClaimType"
        },
        "ComplianceRequirement": {
            "sender_conditions": "Vec<Condition>",
            "receiver_conditions": "Vec<Condition>",
            "id": "u32"
        },
        "ComplianceRequirementResult": {
            "sender_conditions": "Vec<Condition>",
            "receiver_conditions": "Vec<Condition>",
            "id": "u32",
            "result": "bool"
        },
        "ConditionType": {
            "_enum": {
                "IsPresent": "Claim",
                "IsAbsent": "Claim",
                "IsAnyOf": "Vec<Claim>",
                "IsNoneOf": "Vec<Claim>",
                "IsIdentity": "TargetIdentity",
                "HasValidProofOfInvestor": "Ticker"
            }
        },
        "ImplicitRequirementStatus": {
            "_enum": {
                "Active": "",
                "Inactive": ""
<<<<<<< HEAD
=======
            }
        },
        "TrustedFor": {
            "_enum": {
                "Any": "",
                "Specific": "Vec<ClaimType>"
>>>>>>> 144126ff
            }
        },
        "TrustedIssuer": {
            "issuer": "IdentityId",
            "trusted_for": "TrustedFor"
        },
        "Condition": {
            "condition_type": "ConditionType",
            "issuers": "Vec<TrustedIssuer>"
        },
        "ConditionResult": {
            "condition": "Condition",
            "result": "bool"
        },
        "STO": {
            "beneficiary_did": "IdentityId",
            "cap": "Balance",
            "sold": "Balance",
            "rate": "u64",
            "start_date": "Moment",
            "end_date": "Moment",
            "active": "bool"
        },
        "Investment": {
            "investor_did": "IdentityId",
            "amount_paid": "Balance",
            "assets_purchased": "Balance",
            "last_purchase_date": "Moment"
        },
        "SimpleTokenRecord": {
            "ticker": "Ticker",
            "total_supply": "Balance",
            "owner_did": "IdentityId"
        },
        "FeeOf": "Balance",
        "Dividend": {
            "amount": "Balance",
            "active": "bool",
            "matures_at": "Option<Moment>",
            "expires_at": "Option<Moment>",
            "payout_currency": "Option<Ticker>",
            "checkpoint_id": "u64"
        },
        "TargetIdAuthorization": {
            "target_id": "IdentityId",
            "nonce": "u64",
            "expires_at": "Moment"
        },
        "TickerRegistration": {
            "owner": "IdentityId",
            "expiry": "Option<Moment>"
        },
        "TickerRegistrationConfig": {
            "max_ticker_length": "u8",
            "registration_length": "Option<Moment>"
        },
        "ClassicTickerRegistration": {
            "eth_owner": "EthereumAddress",
            "is_created": "bool"
        },
        "EthereumAddress": "[u8; 20]",
        "EcdsaSignature": "[u8; 65]",
        "MotionTitle": "Text",
        "MotionInfoLink": "Text",
        "Motion": {
            "title": "MotionTitle",
            "info_link": "MotionInfoLink",
            "choices": "Vec<MotionTitle>"
        },
        "Ballot": {
            "checkpoint_id": "u64",
            "voting_start": "Moment",
            "voting_end": "Moment",
            "motions": "Vec<Motion>"
        },
        "MaybeBlock": {
            "_enum": {
                "Some": "BlockNumber",
                "None": ""
            }
        },
        "Url": "Text",
        "PipDescription": "Text",
        "PipsMetadata": {
            "id": "PipId",
            "url": "Option<Url>",
            "description": "Option<PipDescription>",
            "created_at": "BlockNumber",
<<<<<<< HEAD
            "transaction_version": "u32"
=======
            "transaction_version": "u32",
            "expiry": "Option<BlockNumber>"
>>>>>>> 144126ff
        },
        "Proposer": {
            "_enum": {
                "Community": "AccountId",
                "Committee": "Committee"
            }
        },
        "Committee": {
            "_enum": {
                "Technical": "",
                "Upgrade": ""
            }
        },
        "SkippedCount": "u8",
        "SnapshottedPip": {
            "id": "PipId",
            "weight": "(bool, Balance)"
        },
        "SnapshotId": "u32",
        "SnapshotMetadata": {
            "created_at": "BlockNumber",
            "made_by": "AccountId",
            "id": "SnapshotId"
        },
        "SnapshotResult": {
            "_enum": {
                "Approve": "",
                "Reject": "",
                "Skip": ""
            }
        },
        "Beneficiary": {
            "id": "IdentityId",
            "amount": "Balance"
        },
        "DepositInfo": {
            "owner": "AccountId",
            "amount": "Balance"
        },
        "PolymeshVotes": {
            "index": "u32",
            "ayes": "Vec<(IdentityId, Balance)>",
            "nays": "Vec<(IdentityId, Balance)>",
            "end": "BlockNumber",
            "expiry": "Option<BlockNumber>"
        },
        "PipId": "u32",
        "ProposalState": {
            "_enum": [
                "Pending",
                "Cancelled",
                "Rejected",
                "Scheduled",
                "Failed",
                "Executed",
                "Expired"
            ]
        },
        "ReferendumState": {
            "_enum": [
                "Pending",
                "Scheduled",
                "Rejected",
                "Failed",
                "Executed"
            ]
        },
        "ReferendumType": {
            "_enum": [
                "FastTracked",
                "Emergency",
                "Community"
            ]
        },
        "Pip": {
            "id": "PipId",
            "proposal": "Call",
            "state": "ProposalState",
            "proposer": "Proposer",
            "cool_off_until": "u32"
        },
        "ProposalData": {
            "_enum": {
                "Hash": "Hash",
                "Proposal": "Vec<u8>"
            }
        },
        "Referendum": {
            "id": "PipId",
            "state": "ReferendumState",
            "referendum_type": "ReferendumType",
            "enactment_period": "u32"
        },
        "TickerTransferApproval": {
            "authorized_by": "IdentityId",
            "next_ticker": "Option<Ticker>",
            "previous_ticker": "Option<Ticker>"
        },
        "OffChainSignature": {
            "_enum": {
                "Ed25519": "H512",
                "Sr25519": "H512",
                "Ecdsa": "H512"
            }
        },
        "Authorization": {
            "authorization_data": "AuthorizationData",
            "authorized_by": "IdentityId",
            "expiry": "Option<Moment>",
            "auth_id": "u64"
        },
        "AuthorizationData": {
            "_enum": {
                "AttestPrimaryKeyRotation": "IdentityId",
                "RotatePrimaryKey": "IdentityId",
                "TransferTicker": "Ticker",
                "TransferPrimaryIssuanceAgent": "Ticker",
                "AddMultiSigSigner": "AccountId",
                "TransferAssetOwnership": "Ticker",
<<<<<<< HEAD
                "JoinIdentity": "Vec<Permission>",
=======
                "JoinIdentity": "Permissions",
>>>>>>> 144126ff
                "PortfolioCustody": "PortfolioId",
                "Custom": "Ticker",
                "NoData": ""
            }
        },
        "AuthIdentifier": {
            "signatory": "Signatory",
            "auth_id": "u64"
        },
        "SmartExtensionType": {
            "_enum": {
                "TransferManager": "",
                "Offerings": "",
                "Custom": "Vec<u8>"
            }
        },
        "SmartExtensionName": "Text",
        "SmartExtension": {
            "extension_type": "SmartExtensionType",
            "extension_name": "SmartExtensionName",
            "extension_id": "AccountId",
            "is_archive": "bool"
        },
        "ProportionMatch": {
            "_enum": [
                "AtLeast",
                "MoreThan"
            ]
        },
        "AuthorizationNonce": "u64",
        "Counter": "u64",
        "Commission": {
            "_enum": {
                "Individual": "",
                "Global": "u32"
            }
        },
        "RestrictionResult": {
            "_enum": [
                "Valid",
                "Invalid",
                "ForceValid"
            ]
        },
        "Memo": "[u8;32]",
        "IssueRecipient": {
            "_enum": {
                "Account": "AccountId",
                "Identity": "IdentityId"
            }
        },
        "BridgeTx": {
            "nonce": "u32",
            "recipient": "AccountId",
            "value": "Balance",
            "tx_hash": "H256"
        },
        "PendingTx": {
            "did": "IdentityId",
            "bridge_tx": "BridgeTx"
        },
        "OfflineSlashingParams": {
            "max_offline_percent": "u32",
            "constant": "u32",
            "max_slash_percent": "u32"
        },
        "AssetCompliance": {
            "is_paused": "bool",
            "requirements": "Vec<ComplianceRequirement>"
        },
        "AssetComplianceResult": {
            "paused": "bool",
            "requirements": "Vec<ComplianceRequirementResult>",
            "implicit_requirements_result": "Option<ImplicitRequirementResult>",
            "result": "bool"
        },
        "Claim1stKey": {
            "target": "IdentityId",
            "claim_type": "ClaimType"
        },
        "Claim2ndKey": {
            "issuer": "IdentityId",
            "scope": "Option<Scope>"
        },
        "BatchAddClaimItem": {
            "target": "IdentityId",
            "claim": "Claim",
            "expiry": "Option<Moment>"
        },
        "BatchRevokeClaimItem": {
            "target": "IdentityId",
            "claim": "Claim"
        },
        "InactiveMember": {
            "id": "IdentityId",
            "deactivated_at": "Moment",
            "expiry": "Option<Moment>"
        },
        "VotingResult": {
            "ayes_count": "u32",
            "ayes_stake": "Balance",
            "nays_count": "u32",
            "nays_stake": "Balance"
        },
        "ProtocolOp": {
            "_enum": [
                "AssetRegisterTicker",
                "AssetIssue",
                "AssetAddDocument",
                "AssetCreateAsset",
                "DividendNew",
                "ComplianceManagerAddComplianceRequirement",
                "IdentityRegisterDid",
                "IdentityCddRegisterDid",
                "IdentityAddClaim",
                "IdentitySetPrimaryKey",
                "IdentityAddSecondaryKeysWithAuthorization",
                "PipsPropose",
                "VotingAddBallot"
            ]
        },
        "CddStatus": {
            "_enum": {
                "Ok": "IdentityId",
                "Err": "Vec<u8>"
            }
        },
        "AssetDidResult": {
            "_enum": {
                "Ok": "IdentityId",
                "Err": "Vec<u8>"
            }
        },
        "DidRecordsSuccess": {
            "primary_key": "AccountId",
            "secondary_key": "Vec<SecondaryKey>"
        },
        "DidRecords": {
            "_enum": {
                "Success": "DidRecordsSuccess",
                "IdNotFound": "Vec<u8>"
            }
        },
        "VoteCountProposalFound": {
            "ayes": "u64",
            "nays": "u64"
        },
        "VoteCount": {
            "_enum": {
                "ProposalFound": "VoteCountProposalFound",
                "ProposalNotFound": "Vec<u8>"
            }
        },
        "Vote": "(bool, Balance)",
        "VoteByPip": {
            "pip": "PipId",
            "vote": "Vote"
        },
        "HistoricalVotingByAddress": "Vec<VoteByPip>",
        "HistoricalVotingById": "Vec<(AccountId, HistoricalVotingByAddress)>",
        "BridgeTxDetail": {
            "amount": "Balance",
            "status": "BridgeTxStatus",
            "execution_block": "BlockNumber",
            "tx_hash": "H256"
        },
        "BridgeTxStatus": {
            "_enum": {
                "Absent": "",
                "Pending": "u8",
                "Frozen": "",
                "Timelocked": "",
                "Handled": ""
            }
        },
        "HandledTxStatus": {
            "_enum": {
                "Success": "",
                "Error": "Text"
            }
        },
        "CappedFee": "u64",
        "CanTransferResult": {
            "_enum": {
                "Ok": "u8",
                "Err": "Vec<u8>"
            }
        },
        "AuthorizationType": {
            "_enum": {
                "AttestPrimaryKeyRotation": "",
                "RotatePrimaryKey": "",
                "TransferTicker": "",
                "AddMultiSigSigner": "",
                "TransferAssetOwnership": "",
                "JoinIdentity": "",
                "PortfolioCustody": "",
                "Custom": "",
                "NoData": ""
            }
        },
        "ProposalDetails": {
            "approvals": "u64",
            "rejections": "u64",
            "status": "ProposalStatus",
            "expiry": "Option<Moment>",
            "auto_close": "bool"
        },
        "ProposalStatus": {
            "_enum": {
                "Invalid": "",
                "ActiveOrExpired": "",
                "ExecutionSuccessful": "",
                "ExecutionFailed": "",
                "Rejected": ""
            }
        },
        "DidStatus": {
            "_enum": {
                "Unknown": "",
                "Exists": "",
                "CddVerified": ""
            }
        },
        "IssueAssetItem": {
            "identity_did": "IdentityId",
            "value": "Balance"
        },
        "PortfolioName": "Text",
        "PortfolioNumber": "u64",
        "PortfolioKind": {
            "_enum": {
                "Default": "",
                "User": "PortfolioNumber"
            }
        },
        "PortfolioId": {
            "did": "IdentityId",
            "kind": "PortfolioKind"
        },
        "ProverTickerKey": {
            "prover": "IdentityId",
            "ticker": "Ticker"
        },
        "TickerRangeProof": {
            "initial_message": "[u8; 32]",
            "final_response": "Vec<u8>",
            "max_two_exp": "u32"
        },
        "InstructionStatus": {
            "_enum": {
                "Unknown": "",
                "Pending": ""
            }
        },
        "LegStatus": {
            "_enum": {
                "PendingTokenLock": "",
                "ExecutionPending": "",
                "ExecutionToBeSkipped": "(AccountId, u64)"
            }
        },
        "AuthorizationStatus": {
            "_enum": {
                "Unknown": "",
                "Pending": "",
                "Authorized": "",
                "Rejected": ""
            }
        },
        "SettlementType": {
            "_enum": {
                "SettleOnAuthorization": "",
                "SettleOnBlock": "BlockNumber"
            }
        },
        "Instruction": {
            "instruction_id": "u64",
            "venue_id": "u64",
            "status": "InstructionStatus",
            "settlement_type": "SettlementType",
            "created_at": "Option<Moment>",
            "valid_from": "Option<Moment>"
        },
        "Leg": {
            "from": "PortfolioId",
            "to": "PortfolioId",
            "asset": "Ticker",
            "amount": "Balance"
        },
        "Venue": {
            "creator": "IdentityId",
            "instructions": "Vec<u64>",
            "details": "Vec<u8>"
        },
        "Receipt": {
            "receipt_uid": "u64",
            "from": "PortfolioId",
            "to": "PortfolioId",
            "asset": "Ticker",
            "amount": "Balance"
        },
        "ReceiptDetails": {
            "receipt_uid": "u64",
            "leg_id": "u64",
            "signer": "AccountId",
            "signature": "OffChainSignature"
        },
        "UniqueCall": {
            "nonce": "u64",
            "call": "Call"
        },
        "MovePortfolioItem": {
            "ticker": "Ticker",
            "amount": "Balance"
        },
        "WeightToFeeCoefficient": {
            "coeffInteger": "Balance",
            "coeffFrac": "Perbill",
            "negative": "bool",
            "degree": "u8"
        },
        "TargetIdentity": {
            "_enum": {
                "PrimaryIssuanceAgent": "",
                "Specific": "IdentityId"
            }
        },
        "Fundraiser": {
            "raise_token": "Ticker",
            "remaining_amount": "Balance",
            "price_per_token": "Balance",
            "venue_id": "u64"
        },
        "VenueType": {
            "_enum": [
                "Other",
                "Distribution",
                "Sto",
                "Exchange"
            ]
        },
        "ImplicitRequirementResult": {
            "from_result": "bool",
            "to_result": "bool"
        }
    },
    "rpc": {
        "compliance": {
            "canTransfer": {
                "description": "Checks whether a transaction with given parameters is compliant to the compliance manager conditions",
                "params": [
                    {
                        "name": "ticker",
                        "type": "Ticker",
                        "isOptional": false
                    },
                    {
                        "name": "from_did",
                        "type": "Option<IdentityId>",
                        "isOptional": false
                    },
                    {
                        "name": "to_did",
                        "type": "Option<IdentityId>",
                        "isOptional": false
                    },
                    {
                        "name": "primary_issuance_agent",
                        "type": "Option<IdentityId>",
                        "isOptional": false
                    },
                    {
                        "name": "blockHash",
                        "type": "Hash",
                        "isOptional": true
                    }
                ],
                "type": "AssetComplianceResult"
            }
        },
        "identity": {
            "isIdentityHasValidCdd": {
                "description": "use to tell whether the given did has valid cdd claim or not",
                "params": [
                    {
                        "name": "did",
                        "type": "IdentityId",
                        "isOptional": false
                    },
                    {
                        "name": "buffer_time",
                        "type": "u64",
                        "isOptional": true
                    },
                    {
                        "name": "blockHash",
                        "type": "Hash",
                        "isOptional": true
                    }
                ],
                "type": "CddStatus"
            },
            "getAssetDid": {
                "description": "function is used to query the given ticker DID",
                "params": [
                    {
                        "name": "ticker",
                        "type": "Ticker",
                        "isOptional": false
                    },
                    {
                        "name": "blockHash",
                        "type": "Hash",
                        "isOptional": true
                    }
                ],
                "type": "AssetDidResult"
            },
            "getDidRecords": {
                "description": "Used to get the did record values for a given DID",
                "params": [
                    {
                        "name": "did",
                        "type": "IdentityId",
                        "isOptional": false
                    },
                    {
                        "name": "blockHash",
                        "type": "Hash",
                        "isOptional": true
                    }
                ],
                "type": "DidRecords"
            },
            "getDidStatus": {
                "description": "Retrieve status of the DID",
                "params": [
                    {
                        "name": "did",
                        "type": "Vec<IdentityId>",
                        "isOptional": false
                    },
                    {
                        "name": "blockHash",
                        "type": "Hash",
                        "isOptional": true
                    }
                ],
                "type": "Vec<DidStatus>"
            },
            "getFilteredAuthorizations": {
                "description": "Retrieve authorizations data for a given signatory and filtered using the given authorization type",
                "params": [
                    {
                        "name": "signatory",
                        "type": "Signatory",
                        "isOptional": false
                    },
                    {
                        "name": "allow_expired",
                        "type": "bool",
                        "isOptional": false
                    },
                    {
                        "name": "auth_type",
                        "type": "AuthorizationType",
                        "isOptional": true
                    },
                    {
                        "name": "blockHash",
                        "type": "Hash",
                        "isOptional": true
                    }
                ],
                "type": "Vec<Authorization>"
            },
            "getKeyIdentityData": {
                "description": "Query relation between a signing key and a DID",
                "params": [
                    {
                        "name": "acc",
                        "type": "AccountId",
                        "isOptional": false
                    },
                    {
                        "name": "blockHash",
                        "type": "Hash",
                        "isOptional": true
                    }
                ],
                "type": "Option<KeyIdentityData<IdentityId>>"
            }
        },
        "pips": {
            "getVotes": {
                "description": "Summary of votes of a proposal given by index",
                "params": [
                    {
                        "name": "index",
                        "type": "u32",
                        "isOptional": false
                    },
                    {
                        "name": "blockHash",
                        "type": "Hash",
                        "isOptional": true
                    }
                ],
                "type": "VoteCount"
            },
            "proposedBy": {
                "description": "Retrieves proposal indices started by address",
                "params": [
                    {
                        "name": "address",
                        "type": "AccountId",
                        "isOptional": false
                    },
                    {
                        "name": "blockHash",
                        "type": "Hash",
                        "isOptional": true
                    }
                ],
                "type": "Vec<u32>"
            },
            "votedOn": {
                "description": "Retrieves proposal address indices voted on",
                "params": [
                    {
                        "name": "address",
                        "type": "AccountId",
                        "isOptional": false
                    },
                    {
                        "name": "blockHash",
                        "type": "Hash",
                        "isOptional": true
                    }
                ],
                "type": "Vec<u32>"
            },
            "votingHistoryByAddress": {
                "description": "Retrieves proposal `address` indices voted on",
                "params": [
                    {
                        "name": "address",
                        "type": "AccountId",
                        "isOptional": false
                    },
                    {
                        "name": "blockHash",
                        "type": "Hash",
                        "isOptional": true
                    }
                ],
                "type": "HistoricalVoting"
            },
            "votingHistoryById": {
                "description": "Retrieve historical voting of `id` identity",
                "params": [
                    {
                        "name": "id",
                        "type": "IdentityId",
                        "isOptional": false
                    },
                    {
                        "name": "blockHash",
                        "type": "Hash",
                        "isOptional": true
                    }
                ],
                "type": "HistoricalVotingByAddress"
            }
        },
        "protocolFee": {
            "computeFee": {
                "description": "Gets the fee of a chargeable extrinsic operation",
                "params": [
                    {
                        "name": "op",
                        "type": "ProtocolOp",
                        "isOptional": false
                    },
                    {
                        "name": "blockHash",
                        "type": "Hash",
                        "isOptional": true
                    }
                ],
                "type": "CappedFee"
            }
        },
        "staking": {
            "getCurve": {
                "description": "Retrieves curves parameters",
                "params": [
                    {
                        "name": "blockHash",
                        "type": "Hash",
                        "isOptional": true
                    }
                ],
                "type": "Vec<(Perbill, Perbill)>"
            }
        },
        "asset": {
            "canTransfer": {
                "description": "Checks whether a transaction with given parameters can take place or not",
                "params": [
                    {
                        "name": "sender",
                        "type": "AccountId",
                        "isOptional": false
                    },
                    {
                        "name": "from_custodian",
                        "type": "Option<IdentityId>",
                        "isOptional": false
                    },
                    {
                        "name": "from_portfolio",
                        "type": "PortfolioId",
                        "isOptional": false
                    },
                    {
                        "name": "to_custodian",
                        "type": "Option<IdentityId>",
                        "isOptional": false
                    },
                    {
                        "name": "to_portfolio",
                        "type": "PortfolioId",
                        "isOptional": false
                    },
                    {
                        "name": "ticker",
                        "type": "Ticker",
                        "isOptional": false
                    },
                    {
                        "name": "value",
                        "type": "Balance",
                        "isOptional": false
                    },
                    {
                        "name": "blockHash",
                        "type": "Hash",
                        "isOptional": true
                    }
                ],
                "type": "CanTransferResult"
            }
        },
        "portfolio": {
            "getPortfolios": {
                "description": "Gets all user-defined portfolio names of an identity",
                "params": [
                    {
                        "name": "did",
                        "type": "IdentityId",
                        "isOptional": false
                    }
                ],
                "type": "GetPortfoliosResult"
            },
            "getPortfolioAssets": {
                "description": "Gets the balances of all assets in a given portfolio",
                "params": [
                    {
                        "name": "portfolio_id",
                        "type": "PortfolioId",
                        "isOptional": false
                    }
                ],
                "type": "GetPortfolioAssetsResult"
            }
        }
    }
}<|MERGE_RESOLUTION|>--- conflicted
+++ resolved
@@ -104,11 +104,7 @@
         },
         "KeyIdentityData": {
             "identity": "IdentityId",
-<<<<<<< HEAD
-            "permissions": "Option<Vec<Permission>>"
-=======
             "permissions": "Option<Permissions>"
->>>>>>> 144126ff
         },
         "CountryCode": {
             "_enum": [
@@ -434,15 +430,12 @@
             "_enum": {
                 "Active": "",
                 "Inactive": ""
-<<<<<<< HEAD
-=======
             }
         },
         "TrustedFor": {
             "_enum": {
                 "Any": "",
                 "Specific": "Vec<ClaimType>"
->>>>>>> 144126ff
             }
         },
         "TrustedIssuer": {
@@ -531,12 +524,8 @@
             "url": "Option<Url>",
             "description": "Option<PipDescription>",
             "created_at": "BlockNumber",
-<<<<<<< HEAD
-            "transaction_version": "u32"
-=======
             "transaction_version": "u32",
             "expiry": "Option<BlockNumber>"
->>>>>>> 144126ff
         },
         "Proposer": {
             "_enum": {
@@ -656,11 +645,7 @@
                 "TransferPrimaryIssuanceAgent": "Ticker",
                 "AddMultiSigSigner": "AccountId",
                 "TransferAssetOwnership": "Ticker",
-<<<<<<< HEAD
-                "JoinIdentity": "Vec<Permission>",
-=======
                 "JoinIdentity": "Permissions",
->>>>>>> 144126ff
                 "PortfolioCustody": "PortfolioId",
                 "Custom": "Ticker",
                 "NoData": ""

--- conflicted
+++ resolved
@@ -626,12 +626,8 @@
                 "TransferPrimaryIssuanceAgent": "Ticker",
                 "AddMultiSigSigner": "AccountId",
                 "TransferAssetOwnership": "Ticker",
-<<<<<<< HEAD
                 "JoinIdentity": "Permissions",
-=======
-                "JoinIdentity": "Vec<Permission>",
                 "PortfolioCustody": "PortfolioId",
->>>>>>> 8ccfcafb
                 "Custom": "Ticker",
                 "NoData": ""
             }

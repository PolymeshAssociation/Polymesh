--- conflicted
+++ resolved
@@ -467,7 +467,6 @@
         }
     },
     "Weight": "u32",
-<<<<<<< HEAD
     "BridgeTxIdentifier": {
         "nonce": "u16",
         "tx_hash": "H256"
@@ -486,9 +485,7 @@
             "Handled": ""
         }
     },
-=======
     "CappedFee": "u64",
->>>>>>> 845f9e5d
     "rpc": {
         "identity": {
             "isIdentityHasValidCdd" : {

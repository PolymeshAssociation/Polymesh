--- conflicted
+++ resolved
@@ -71,18 +71,6 @@
         "balance": "Balance"
     },
     "Claim": {
-<<<<<<< HEAD
-        "topic": "u32",
-        "schema": "u32",
-        "bytes": "Vec<u8>",
-        "expiry": "Moment"
-    },
-    "ClaimRecord": {
-        "claim": "Claim",
-        "revoked": "bool",
-        "issued_by": "IdentityId",
-        "attestation": "Vec<u8>"
-=======
         "issuance_date": "Moment",
         "expiry": "Moment",
         "claim_value": "ClaimValue"
@@ -125,7 +113,6 @@
         "value": "Vec<u8>",
         "trusted_issuers": "Vec<Vec<u8>>",
         "operator": "Operators"
->>>>>>> 8ae9e7a0
     },
     "STO": {
         "beneficiary_did": "IdentityId",

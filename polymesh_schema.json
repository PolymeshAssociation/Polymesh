{
    "IdentityId":"H256",
    "Ticker": "[u8; 12]",
    "DocumentName": "Vec<u8>",
    "DocumentUri": "Vec<u8>",
    "DocumentHash": "Vec<u8>",
    "Document": {
        "name": "DocumentName",
        "uri": "DocumentUri",
        "hash": "DocumentHash"
    },
    "AssetType": {
        "_enum": {
            "Equity": "",
            "Debt": "",
            "Commodity": "",
            "StructuredProduct": "",
            "Custom": "Vec<u8>"
        }
    },
    "IdentifierType": {
        "_enum": {
            "Isin": "",
            "Cusip": "",
            "Custom": "Vec<u8>"
        }
    },
    "TokenName": "Vec<u8>",
    "AssetId": "Vec<u8>",
    "FundingRoundName": "Vec<u8>",
    "SecurityToken": {
        "name": "TokenName",
        "total_supply": "Balance",
        "owner_did": "IdentityId",
        "divisible": "bool",
        "asset_type": "AssetType",
        "link_id": "u64"
    },
    "LinkedKeyInfo": {
        "_enum": {
            "Unique": "IdentityId",
            "Group": "Vec<IdentityId>"
        }
    },
    "AccountKey": "[u8;32]",
    "Permission": {
        "_enum": [
            "Full",
            "Admin",
            "Operator",
            "SpendFunds"
        ]
    },
    "Link": {
        "link_data": "LinkData",
        "expiry": "Option<Moment>",
        "link_id": "u64"
    },
    "LinkData": {
       "_enum": {
            "DocumentOwned": "Document",
            "TickerOwned": "Ticker",
            "TokenOwned": "Ticker"
        }
    },
    "SignatoryType": {
        "_enum": [
            "External",
            "Identity",
            "MultiSig",
            "Relayer"
        ]
    },
    "Signatory":{
        "_enum": {
            "Identity": "IdentityId",
            "AccountKey": "AccountKey"
        }
    },
    "SigningItem": {
        "signer": "Signatory",
        "signer_type": "SignatoryType",
        "permissions": "Vec<Permission>"
    },
    "SigningItemWithAuth":{
        "signing_item": "SigningItem",
        "auth_signature": "Signature"
    },
    "IdentityRole": {
        "_enum": [
            "Issuer",
            "SimpleTokenIssuer",
            "Validator",
            "ClaimIssuer",
            "Investor",
            "NodeRunner",
            "PM",
            "KYCAMLClaimIssuer",
            "AccreditedInvestorClaimIssuer",
            "VerifiedIdentityClaimIssuer"
        ]
    },
    "PreAuthorizedKeyInfo": {
        "target_id": "IdentityId",
        "signing_item": "SigningItem"
    },
    "DidRecord": {
        "roles": "Vec<IdentityRole>",
        "master_key": "AccountKey",
        "signing_items": "Vec<SigningItem>"
    },
    "Claim": {
        "issuance_date": "Moment",
        "expiry": "Moment",
        "claim_value": "ClaimValue"
    },
    "ClaimMetaData": {
        "claim_key": "Vec<u8>",
        "claim_issuer": "IdentityId"
    },
    "ClaimValue": {
        "data_type": "DataTypes",
        "value": "Vec<u8>"
    },
    "ClaimRecord": {
        "did": "IdentityId",
        "claim_key": "Vec<u8>",
        "expiry": "Moment",
        "claim_value": "ClaimValue"
    },
    "DataTypes": {
        "_enum": [
            "U8",
            "U16",
            "U32",
            "U64",
            "U128",
            "Bool",
            "VecU8"
        ]
    },
    "AssetRule": {
        "sender_rules": "Vec<RuleData>",
        "receiver_rules":"Vec<RuleData>"
    },
    "Operators": {
        "_enum": [
            "EqualTo",
            "NotEqualTo",
            "LessThan",
            "GreaterThan",
            "LessOrEqualTo",
            "GreaterOrEqualTo"
        ]
    },
    "RuleData": {
        "key": "Vec<u8>",
        "value": "Vec<u8>",
        "trusted_issuers": "Vec<IdentityId>",
        "operator": "Operators"
    },
    "STO": {
        "beneficiary_did": "IdentityId",
        "cap": "Balance",
        "sold": "Balance",
        "rate": "u64",
        "start_date": "Moment",
        "end_date": "Moment",
        "active": "bool"
    },
    "Investment": {
        "investor_did": "IdentityId",
        "amount_paid": "Balance",
        "tokens_purchased": "Balance",
        "last_purchase_date": "Moment"
    },
    "SimpleTokenRecord": {
        "ticker": "Ticker",
        "total_supply": "Balance",
        "owner_did": "IdentityId"
    },
    "FeeOf": "Balance",
    "Dividend": {
        "amount": "Balance",
        "active": "bool",
        "maturates_at": "Option<u64>",
        "expires_at": "Option<u64>",
        "payout_currency": "Option<Ticker>",
        "checkpoint_id": "u64"
    },
    "TargetIdAuthorization": {
        "target_id": "IdentityId",
        "nonce": "u64",
        "expires_at": "Moment"
    },
    "TickerRegistration": {
        "owner": "IdentityId",
        "expiry": "Option<Moment>",
        "link_id": "u64"
    },
    "TickerRegistrationConfig": {
        "max_ticker_length": "u8",
        "registration_length": "Option<Moment>"
    },
    "SignData": {
        "custodian_did": "IdentityId",
        "holder_did": "IdentityId",
        "ticker": "Ticker",
        "value": "Balance",
        "nonce": "u16"
    },
    "MotionTitle": "Vec<u8>",
    "MotionInfoLink": "Vec<u8>",
    "Motion": {
        "title": "MotionTitle",
        "info_link": "MotionInfoLink",
        "choices": "Vec<MotionTitle>"
    },
    "Ballot": {
        "checkpoint_id": "u64",
        "voting_start": "Moment",
        "voting_end": "Moment",
        "motions": "Vec<Motion>"
    },
    "MipsMetadata": {
        "index": "u32",
        "end": "u64",
        "proposal_hash": "Hash",
        "url": "Vec<u8>"
    },
    "PolymeshVotes": {
        "index": "u32",
        "ayes": "Vec<(IdentityId, Balance)>",
        "nays": "Vec<(IdentityId, Balance)>"
    },
    "MipsIndex": "u32",
    "MipsPriority": {
        "_enum": [
            "High",
            "Normal"
        ]
    },
    "MIP": {
        "index": "MipsIndex",
        "proposal":"Call"
    },
    "PolymeshReferendumInfo": {
        "index": "MipsIndex",
        "priority": "MipsPriority",
        "proposal_hash": "Hash"
    },
    "TickerTransferApproval": {
        "authorized_by": "IdentityId",
        "next_ticker": "Option<Ticker>",
        "previous_ticker": "Option<Ticker>"
    },
    "OffChainSignature": "H512",
    "PermissionedValidator": {
        "compliance": "Compliance"
    },
    "Authorization": {
        "authorization_data": "AuthorizationData",
        "authorized_by": "Signatory",
        "expiry": "Option<Moment>",
        "auth_id": "u64"
    },
    "AuthorizationData": {
        "_enum": {
            "AttestMasterKeyRotation": "IdentityId",
            "RotateMasterKey": "IdentityId",
            "TransferTicker": "Ticker",
            "AddMultiSigSigner": "",
            "TransferTokenOwnership": "Ticker",
            "Custom": "Vec<u8>",
            "NoData": ""
        }
    },
    "AuthIdentifier": {
        "signatory": "Signatory",
        "auth_id": "u64"
    },
    "Compliance": {
        "_enum": [
            "Pending",
            "Active"
        ]
    },
    "SmartExtensionType": {
        "_enum": {
            "TransferManager": "",
            "Offerings": "",
            "Custom": "Vec<u8>"
        }
    },
    "SmartExtensionName": "Vec<u8>",
    "SmartExtension": {
        "extension_type": "SmartExtensionType",
        "extension_name": "SmartExtensionName",
        "extension_id": "IdentityId",
        "is_archive": "bool"
    },
    "ProportionMatch": {
        "_enum": [
            "AtLeast",
            "MoreThan"
        ]
    },
    "AuthorizationNonce": "u64",
    "Counter": "u64",
    "Commission": {
        "_enum": {
            "Individual": "",
            "Global": "u32"
        }
    },
    "RestrictionResult": {
        "_enum": [
            "Valid",
            "Invalid",
            "ForceValid"
        ]
    },
    "Memo": "[u8;32]",
    "IssueRecipient": {
        "_enum": {
            "Account": "AccountKey",
            "Identity": "IdentityId"
        }
    },
    "BridgeTx": {
        "nonce": "u64",
        "recipient": "IssueRecipient",
        "value": "u128",
        "tx_hash": "H256"
    },
    "PendingTx": {
        "did": "IdentityId",
        "bridge_tx": "BridgeTx"
    },
<<<<<<< HEAD
    "OfflineSlashingParams": {
        "max_offline_percent": "u32",
        "constant": "u32",
        "max_slash_percent": "u32"
=======
    "AssetRules": {
        "is_paused": "bool",
        "rules": "Vec<AssetRule>"
>>>>>>> 833dc89d
    }
}<|MERGE_RESOLUTION|>--- conflicted
+++ resolved
@@ -337,15 +337,13 @@
         "did": "IdentityId",
         "bridge_tx": "BridgeTx"
     },
-<<<<<<< HEAD
     "OfflineSlashingParams": {
         "max_offline_percent": "u32",
         "constant": "u32",
         "max_slash_percent": "u32"
-=======
+    },
     "AssetRules": {
         "is_paused": "bool",
         "rules": "Vec<AssetRule>"
->>>>>>> 833dc89d
     }
 }
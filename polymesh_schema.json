--- conflicted
+++ resolved
@@ -568,7 +568,6 @@
             "identity_did": "IdentityId",
             "value": "Balance"
         },
-<<<<<<< HEAD
         "PortfolioName": "Vec<u8>",
         "PortfolioNumber": "u64",
         "PortfolioKind": {
@@ -580,7 +579,7 @@
         "PortfolioId" : {
             "did": "IdentityId",
             "kind": "PortfolioKind"
-=======
+        },
         "InstructionStatus": {
             "_enum": {
                 "Unknown": "",
@@ -639,7 +638,6 @@
             "leg_id": "u64",
             "signer": "AccountId",
             "signature": "OffChainSignature"
->>>>>>> 3fdead0f
         }
     },
     "rpc": {

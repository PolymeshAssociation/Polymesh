--- conflicted
+++ resolved
@@ -30,13 +30,8 @@
           command: rustc --version > rust.version
       - restore_cache:
           keys:
-<<<<<<< HEAD
-            - v3-release-cache-{{ checksum "./rust.version" }}-{{ checksum "./Cargo.lock" }}
-            - v3-release-cache-{{ checksum "./rust.version" }}
-=======
             - v4-release-cache-{{ checksum "./rust.version" }}-{{ checksum "./Cargo.lock" }}
             - v4-release-cache-{{ checksum "./rust.version" }}
->>>>>>> 144126ff
       - run:
           name: Build release
           command: cargo +nightly build --release || cargo +nightly build -j 1 --release
@@ -63,13 +58,8 @@
           command: rustc --version > rust.version
       - restore_cache:
           keys:
-<<<<<<< HEAD
-            - v9-test-cache-{{ checksum "./rust.version" }}-{{ checksum "./Cargo.lock" }}
-            - v9-test-cache-{{ checksum "./rust.version" }}
-=======
             - v10-test-cache-{{ checksum "./rust.version" }}-{{ checksum "./Cargo.lock" }}
             - v10-test-cache-{{ checksum "./rust.version" }}
->>>>>>> 144126ff
       - run:
           name: Tests
           command: >-

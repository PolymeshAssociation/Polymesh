// This file is part of the Polymesh distribution (https://github.com/PolymeshAssociation/Polymesh).
// Copyright (c) 2020 Polymath
//
// This program is free software: you can redistribute it and/or modify
// it under the terms of the GNU General Public License as published by
// the Free Software Foundation, version 3.
//
// This program is distributed in the hope that it will be useful, but
// WITHOUT ANY WARRANTY; without even the implied warranty of
// MERCHANTABILITY or FITNESS FOR A PARTICULAR PURPOSE. See the GNU
// General Public License for more details.
//
// You should have received a copy of the GNU General Public License
// along with this program. If not, see <http://www.gnu.org/licenses/>.

//! # Portfolio Module
//!
//! ## Overview
//!
//! The portfolio module provides the essential extrinsics to manage asset portfolios, public
//! functions for integration of portfolios into other pallets, and implementations of RPC getters.
//!
//! ## Interface
//!
//! ### Dispatchable Functions
//!
//! - `create_portfolio`: Creates a new user portfolio.
//! - `delete_portfolio`: Deletes an existing user portfolio.
//! - `move_portfolio_funds`: Moves specified amounts of assets from one portfolio to another portfolio
//!   of the same DID.
//! - `rename_portfolio`: Renames a user portfolio.
//!
//! ### Public Functions
//!
//! - `default_portfolio_balance`: Returns the ticker balance of the identity's default portfolio.
//! - `user_portfolio_balance`: Returns the ticker balance of an identity's user portfolio.
//! - `set_default_portfolio_balance`: Sets the ticker balance of the identity's default portfolio.
//! - `unchecked_transfer_portfolio_balance`: Transfers funds from one portfolio to another.
//! - `ensure_portfolio_custody`: Makes sure that the given identity has custodian access over the portfolio.
//! - `ensure_portfolio_transfer_validity`: Makes sure that a transfer between two portfolios is valid.
//! - `quit_portfolio_custody`: Returns the custody of the portfolio to the owner unilaterally.

#![cfg_attr(not(feature = "std"), no_std)]

#[cfg(feature = "runtime-benchmarks")]
pub mod benchmarking;

use codec::{Decode, Encode};
use core::{iter, mem};
use frame_support::{
    decl_error, decl_module, decl_storage,
    dispatch::{DispatchError, DispatchResult, Weight},
    ensure,
};
use pallet_identity::{self as identity, PermissionedCallOriginData};
use polymesh_common_utilities::traits::balances::Memo;
use polymesh_common_utilities::traits::portfolio::PortfolioSubTrait;
pub use polymesh_common_utilities::traits::{
    asset::AssetFnTrait,
    portfolio::{Config, Event, WeightInfo},
};
use polymesh_primitives::{
    extract_auth, identity_id::PortfolioValidityResult, storage_migration_ver, Balance, Fund,
    FundDescription, IdentityId, NFTId, PortfolioId, PortfolioKind, PortfolioName, PortfolioNumber,
    SecondaryKey, Ticker,
};
use scale_info::TypeInfo;
use sp_arithmetic::traits::Zero;
use sp_std::collections::btree_set::BTreeSet;
use sp_std::prelude::Vec;

type Identity<T> = identity::Module<T>;

/// The ticker and balance of an asset to be moved from one portfolio to another.
#[derive(Encode, Decode, TypeInfo)]
#[derive(Clone, Debug, Default, PartialEq, Eq, PartialOrd, Ord)]
pub struct MovePortfolioItem {
    /// The ticker of the asset to be moved.
    pub ticker: Ticker,
    /// The balance of the asset to be moved.
    pub amount: Balance,
    /// The memo of the asset to be moved.
    /// Currently only used in events.
    pub memo: Option<Memo>,
}

decl_storage! {
    trait Store for Module<T: Config> as Portfolio {
        /// The next portfolio sequence number of an identity.
        pub NextPortfolioNumber get(fn next_portfolio_number):
            map hasher(identity) IdentityId => PortfolioNumber;

        /// The set of existing portfolios with their names. If a certain pair of a DID and
        /// portfolio number maps to `None` then such a portfolio doesn't exist. Conversely, if a
        /// pair maps to `Some(name)` then such a portfolio exists and is called `name`.
        pub Portfolios get(fn portfolios):
            double_map hasher(identity) IdentityId, hasher(twox_64_concat) PortfolioNumber =>
                PortfolioName;

        /// Inverse map of `Portfolios` used to ensure bijectivitiy,
        /// and uniqueness of names in `Portfolios`.
        pub NameToNumber get(fn name_to_number):
            double_map hasher(identity) IdentityId, hasher(blake2_128_concat) PortfolioName =>
                Option<PortfolioNumber>;

        /// How many assets with non-zero balance this portfolio contains.
        pub PortfolioAssetCount get(fn portfolio_has_assets):
            map hasher(twox_64_concat) PortfolioId => u64;

        /// The asset balances of portfolios.
        pub PortfolioAssetBalances get(fn portfolio_asset_balances):
            double_map hasher(twox_64_concat) PortfolioId, hasher(blake2_128_concat) Ticker => Balance;

        /// Amount of assets locked in a portfolio.
        /// These assets show up in portfolio balance but can not be transferred away.
        pub PortfolioLockedAssets get(fn locked_assets):
            double_map hasher(twox_64_concat) PortfolioId, hasher(blake2_128_concat) Ticker => Balance;

        /// The custodian of a particular portfolio. None implies that the identity owner is the custodian.
        pub PortfolioCustodian get(fn portfolio_custodian):
            map hasher(twox_64_concat) PortfolioId => Option<IdentityId>;

        /// Tracks all the portfolios in custody of a particular identity. Only used by the UIs.
        /// When `true` is stored as the value for a given `(did, pid)`, it means that `pid` is in custody of `did`.
        /// `false` values are never explicitly stored in the map, and are instead inferred by the absence of a key.
        pub PortfoliosInCustody get(fn portfolios_in_custody):
            double_map hasher(identity) IdentityId, hasher(twox_64_concat) PortfolioId => bool;

        /// The nft associated to the portfolio.
        pub PortfolioNFT get(fn portfolio_nft):
            double_map hasher(twox_64_concat) PortfolioId, hasher(blake2_128_concat) (Ticker, NFTId) => bool;

        /// All locked nft for a given portfolio.
        pub PortfolioLockedNFT get(fn portfolio_locked_nft):
            double_map hasher(twox_64_concat) PortfolioId, hasher(blake2_128_concat) (Ticker, NFTId) => bool;

        /// Storage version.
        StorageVersion get(fn storage_version) build(|_| Version::new(2)): Version;
    }
}

storage_migration_ver!(2);

decl_error! {
    pub enum Error for Module<T: Config> {
        /// The portfolio doesn't exist.
        PortfolioDoesNotExist,
        /// Insufficient balance for a transaction.
        InsufficientPortfolioBalance,
        /// The source and destination portfolios should be different.
        DestinationIsSamePortfolio,
        /// The portfolio couldn't be renamed because the chosen name is already in use.
        PortfolioNameAlreadyInUse,
        /// The secondary key is not authorized to access the portfolio(s).
        SecondaryKeyNotAuthorizedForPortfolio,
        /// The porfolio's custody is with someone other than the caller.
        UnauthorizedCustodian,
        /// Can not unlock more tokens than what are locked
        InsufficientTokensLocked,
        /// The portfolio still has some asset balance left
        PortfolioNotEmpty,
        /// The portfolios belong to different identities
        DifferentIdentityPortfolios,
        /// Duplicate asset among the items.
<<<<<<< HEAD
        NoDuplicateAssetsAllowed,
        /// The NFT does not exist in the portfolio.
        NFTNotFoundInPortfolio,
        /// The NFT is already locked.
        NFTAlreadyLocked,
        /// The NFT has never been locked.
        NFTNotLocked,
        /// Only owned NFTs can be moved between portfolios.
        InvalidTransferNFTNotOwned,
        /// Locked NFTs can not be moved between portfolios.
        InvalidTransferNFTIsLocked
=======
        NoDuplicateAssetsAllowed
>>>>>>> d72599a3
    }
}

decl_module! {
    pub struct Module<T: Config> for enum Call where origin: T::Origin {
        type Error = Error<T>;

        /// The event logger.
        fn deposit_event() = default;

        /// Creates a portfolio with the given `name`.
        #[weight = <T as Config>::WeightInfo::create_portfolio()]
        pub fn create_portfolio(origin, name: PortfolioName) {
            let did = Identity::<T>::ensure_perms(origin)?;
            Self::ensure_name_unique(&did, &name)?;

            let num = Self::get_next_portfolio_number(&did);
            NameToNumber::insert(&did, &name, num);
            Portfolios::insert(&did, &num, name.clone());
            Self::deposit_event(Event::PortfolioCreated(did, num, name));
        }

        /// Deletes a user portfolio. A portfolio can be deleted only if it has no funds.
        ///
        /// # Errors
        /// * `PortfolioDoesNotExist` if `num` doesn't reference a valid portfolio.
        /// * `PortfolioNotEmpty` if the portfolio still holds any asset
        ///
        /// # Permissions
        /// * Portfolio
        #[weight = <T as Config>::WeightInfo::delete_portfolio()]
        pub fn delete_portfolio(origin, num: PortfolioNumber) {
            let PermissionedCallOriginData {
                primary_did,
                secondary_key,
                ..
            } = Identity::<T>::ensure_origin_call_permissions(origin)?;

            let pid = PortfolioId::user_portfolio(primary_did, num);

            // Ensure the portfolio is empty. Otherwise we would end up with unreachable assets.
            ensure!(PortfolioAssetCount::get(pid) == 0, Error::<T>::PortfolioNotEmpty);
            ensure!(PortfolioNFT::iter_prefix(pid).count() == 0, Error::<T>::PortfolioNotEmpty);
            ensure!(PortfolioLockedNFT::iter_prefix(pid).count() == 0, Error::<T>::PortfolioNotEmpty);

            // Check that the portfolio exists and the secondary key has access to it.
            Self::ensure_user_portfolio_validity(primary_did, num)?;
            Self::ensure_portfolio_custody_and_permission(pid, primary_did, secondary_key.as_ref())?;

            // Delete from storage.
            let portfolio = Portfolios::get(&primary_did, &num);
            Portfolios::remove(&primary_did, &num);
            NameToNumber::remove(&primary_did, &portfolio);
            PortfolioAssetCount::remove(&pid);
            PortfolioAssetBalances::remove_prefix(&pid, None);
            PortfolioLockedAssets::remove_prefix(&pid, None);
            PortfoliosInCustody::remove(&Self::custodian(&pid), &pid);
            PortfolioCustodian::remove(&pid);

            // Emit event.
            Self::deposit_event(Event::PortfolioDeleted(primary_did, num));
        }

        /// Moves a token amount from one portfolio of an identity to another portfolio of the same
        /// identity. Must be called by the custodian of the sender.
        /// Funds from deleted portfolios can also be recovered via this method.
        ///
        /// A short memo can be added to to each token amount moved.
        ///
        /// # Errors
        /// * `PortfolioDoesNotExist` if one or both of the portfolios reference an invalid portfolio.
        /// * `destination_is_same_portfolio` if both sender and receiver portfolio are the same
        /// * `DifferentIdentityPortfolios` if the sender and receiver portfolios belong to different identities
        /// * `UnauthorizedCustodian` if the caller is not the custodian of the from portfolio
        /// * `InsufficientPortfolioBalance` if the sender does not have enough free balance
        /// * `NoDuplicateAssetsAllowed` the same ticker can't be repeated in the items vector.
        ///
        /// # Permissions
        /// * Portfolio
        #[weight = <T as Config>::WeightInfo::move_portfolio_funds(items.len() as u32)]
        pub fn move_portfolio_funds(
            origin,
            from: PortfolioId,
            to: PortfolioId,
            items: Vec<MovePortfolioItem>,
        ) {
            let primary_did =
                Self::ensure_portfolios_validity_and_permissions(origin, from.clone(), to.clone())?;

<<<<<<< HEAD
            Self::ensure_valid_balances(&from, &items)?;
=======
            // Ensure the receiving portfolio exists.
            Self::ensure_portfolio_validity(&to)?;
            // Ensure that the secondary key has access to the receiver's portfolio.
            Self::ensure_user_portfolio_permission(secondary_key.as_ref(), to)?;

            // Ensure there are sufficient funds for all moves.
            let mut unique_tickers = BTreeSet::new();
            for item in &items {
                ensure!(unique_tickers.insert(item.ticker.clone()), Error::<T>::NoDuplicateAssetsAllowed);
                Self::ensure_sufficient_balance(&from, &item.ticker, item.amount)?;
            }
>>>>>>> d72599a3

            // Commit changes.
            for item in items {
                Self::unchecked_transfer_portfolio_balance(&from, &to, &item.ticker, item.amount);
                Self::deposit_event(Event::MovedBetweenPortfolios(
                    primary_did,
                    from,
                    to,
                    item.ticker,
                    item.amount,
                    item.memo
                ));
            }
        }

        /// Renames a non-default portfolio.
        ///
        /// # Errors
        /// * `PortfolioDoesNotExist` if `num` doesn't reference a valid portfolio.
        ///
        /// # Permissions
        /// * Portfolio
        #[weight = <T as Config>::WeightInfo::rename_portfolio(to_name.len() as u32)]
        pub fn rename_portfolio(
            origin,
            num: PortfolioNumber,
            to_name: PortfolioName,
        ) {
            let PermissionedCallOriginData {
                primary_did,
                secondary_key,
                ..
            } = Identity::<T>::ensure_origin_call_permissions(origin)?;

            // Enforce custody & validty of portfolio.
            Self::ensure_user_portfolio_permission(secondary_key.as_ref(), PortfolioId::user_portfolio(primary_did, num))?;
            Self::ensure_user_portfolio_validity(primary_did, num)?;

            // Enforce new name uniqueness.
            // A side-effect of the ordering here is that you cannot rename e.g., "foo" to "foo".
            // You would first need to rename to "bar" and then back to "foo".
            Self::ensure_name_unique(&primary_did, &to_name)?;

            // Change the name in storage.
            Portfolios::mutate(&primary_did, &num, |p| {
                NameToNumber::remove(&primary_did, mem::replace(p, to_name.clone()));
                NameToNumber::insert(&primary_did, &to_name, num);
            });

            // Emit Event.
            Self::deposit_event(Event::PortfolioRenamed(
                primary_did,
                num,
                to_name,
            ));
        }

        /// When called by the custodian of `portfolio_id`,
        /// allows returning the custody of the portfolio to the portfolio owner unilaterally.
        ///
        /// # Errors
        /// * `UnauthorizedCustodian` if the caller is not the current custodian of `portfolio_id`.
        ///
        /// # Permissions
        /// * Portfolio
        #[weight = <T as Config>::WeightInfo::quit_portfolio_custody()]
        pub fn quit_portfolio_custody(origin, pid: PortfolioId) {
            let did = Identity::<T>::ensure_perms(origin)?;
            let custodian = Self::custodian(&pid);
            ensure!(did == custodian, Error::<T>::UnauthorizedCustodian);

            PortfolioCustodian::remove(&pid);
            PortfoliosInCustody::remove(&custodian, &pid);
            Self::deposit_event(Event::PortfolioCustodianChanged(
                did,
                pid,
                pid.did,
            ));
        }

        #[weight = <T as Config>::WeightInfo::accept_portfolio_custody()]
        pub fn accept_portfolio_custody(origin, auth_id: u64) -> DispatchResult {
            Self::base_accept_portfolio_custody(origin, auth_id)
        }

        /// Moves fungigle an non-fungible tokens from one portfolio of an identity to another portfolio of the same
        /// identity. Must be called by the custodian of the sender.
        /// Funds from deleted portfolios can also be recovered via this method.
        ///
        /// A short memo can be added to to each token amount moved.
        ///
        /// # Errors
        /// * `PortfolioDoesNotExist` if one or both of the portfolios reference an invalid portfolio.
        /// * `destination_is_same_portfolio` if both sender and receiver portfolio are the same
        /// * `DifferentIdentityPortfolios` if the sender and receiver portfolios belong to different identities
        /// * `UnauthorizedCustodian` if the caller is not the custodian of the from portfolio
        /// * `InsufficientPortfolioBalance` if the sender does not have enough free balance
        /// * `NoDuplicateAssetsAllowed` the same ticker can't be repeated in the items vector.
        /// * `InvalidTransferNFTNotOwned` if the caller is trying to move an NFT he doesn't own.
        /// * `InvalidTransferNFTIsLocked` if the caller is trying to move a locked NFT.
        ///
        /// # Permissions
        /// * Portfolio
        #[weight = <T as Config>::WeightInfo::move_portfolio_funds_v2(funds)]
        pub fn move_portfolio_funds_v2(
            origin,
            from: PortfolioId,
            to: PortfolioId,
            funds: Vec<Fund>,
        ) -> DispatchResult {
            // Verifies if the given portfolios are valid
            let primary_did =
                Self::ensure_portfolios_validity_and_permissions(origin, from.clone(), to.clone())?;

            // Verifies if the sender has all the funds
            Self::ensure_valid_funds(&from, &funds)?;

            // Updates the portfolio of the sender and receiver
            Self::unchecked_move_funds(primary_did, from, to, funds);

            Ok(())
        }

        fn on_runtime_upgrade() -> Weight {
            use polymesh_primitives::storage_migrate_on;

            // Remove old name to number mappings.
            // In version 4.0.0 (first mainnet deployment) when a portfolio was removed
            // the NameToNumber mapping was left out of date, this upgrade removes dangling
            // NameToNumber mappings.
            // https://github.com/PolymeshAssociation/Polymesh/pull/1200
            storage_migrate_on!(StorageVersion, 1, {
                NameToNumber::iter()
                    .filter(|(identity, _, number)| !Portfolios::contains_key(identity, number))
                    .for_each(|(identity, name, _)| NameToNumber::remove(identity, name));
            });
            storage_migrate_on!(StorageVersion, 2, {
                Portfolios::iter()
                    .filter(|(identity, number, name)| Some(number) == Self::name_to_number(identity, name).as_ref())
                    .for_each(|(identity, number, name)| {
                            NameToNumber::insert(identity, name, number);
                    }
                );
            });

            0
        }
    }
}

impl<T: Config> Module<T> {
    /// Returns the custodian of `pid`.
    fn custodian(pid: &PortfolioId) -> IdentityId {
        PortfolioCustodian::get(&pid).unwrap_or(pid.did)
    }

    /// Returns the ticker balance of the identity's default portfolio.
    pub fn default_portfolio_balance(did: IdentityId, ticker: &Ticker) -> Balance {
        Self::portfolio_asset_balances(PortfolioId::default_portfolio(did), ticker)
    }

    /// Returns the ticker balance of an identity's user portfolio.
    pub fn user_portfolio_balance(
        did: IdentityId,
        num: PortfolioNumber,
        ticker: &Ticker,
    ) -> Balance {
        Self::portfolio_asset_balances(PortfolioId::user_portfolio(did, num), ticker)
    }

    /// Sets the ticker balance of the identity's default portfolio to `new`.
    pub fn set_default_portfolio_balance(did: IdentityId, ticker: &Ticker, new: Balance) {
        let pid = PortfolioId::default_portfolio(did);
        PortfolioAssetBalances::mutate(&pid, ticker, |old| {
            Self::transition_asset_count(&pid, *old, new);
            *old = new;
        });
    }

    /// Returns the next portfolio number of a given identity and increments the stored number.
    fn get_next_portfolio_number(did: &IdentityId) -> PortfolioNumber {
        NextPortfolioNumber::mutate(did, |num| mem::replace(num, PortfolioNumber(num.0 + 1)))
    }

    /// Ensures that there is no portfolio with the desired `name` yet.
    fn ensure_name_unique(did: &IdentityId, name: &PortfolioName) -> DispatchResult {
        pallet_base::ensure_string_limited::<T>(name)?;
        ensure!(
            !NameToNumber::contains_key(did, name),
            Error::<T>::PortfolioNameAlreadyInUse
        );
        Ok(())
    }

    /// Transfers some funds from one portfolio to another.
    /// This function does not do any data validity checks.
    /// The caller must make sure that the portfolio, custodianship and free balance are valid before calling this function.
    pub fn unchecked_transfer_portfolio_balance(
        from: &PortfolioId,
        to: &PortfolioId,
        ticker: &Ticker,
        amount: Balance,
    ) {
        PortfolioAssetBalances::mutate(from, ticker, |balance| {
            let old = mem::replace(balance, balance.saturating_sub(amount));
            Self::transition_asset_count(from, old, *balance);
        });

        PortfolioAssetBalances::mutate(to, ticker, |balance| {
            let old = mem::replace(balance, balance.saturating_add(amount));
            Self::transition_asset_count(to, old, *balance);
        });
    }

    /// Handle cases where the balance for a ticker goes to and from 0.
    fn transition_asset_count(pid: &PortfolioId, old: Balance, new: Balance) {
        match (old.is_zero(), new.is_zero()) {
            // 0 -> 1+, so increment count.
            (true, false) => PortfolioAssetCount::mutate(pid, |c| *c = c.saturating_add(1)),
            // 1+ -> 0, so decrement count.
            (false, true) => PortfolioAssetCount::mutate(pid, |c| *c = c.saturating_sub(1)),
            _ => {}
        }
    }

    /// Ensure that the `portfolio` exists.
    pub fn ensure_portfolio_validity(portfolio: &PortfolioId) -> DispatchResult {
        // Default portfolio are always valid. Custom portfolios must be created explicitly.
        if let PortfolioKind::User(num) = portfolio.kind {
            Self::ensure_user_portfolio_validity(portfolio.did, num)?;
        }
        Ok(())
    }

    /// Ensure that the `PortfolioNumber` is valid.
    fn ensure_user_portfolio_validity(did: IdentityId, num: PortfolioNumber) -> DispatchResult {
        ensure!(
            Portfolios::contains_key(did, num),
            Error::<T>::PortfolioDoesNotExist
        );
        Ok(())
    }

    /// Ensure that the `secondary_key` has access to `portfolio`.
    pub fn ensure_user_portfolio_permission(
        secondary_key: Option<&SecondaryKey<T::AccountId>>,
        portfolio: PortfolioId,
    ) -> DispatchResult {
        // If `sk` is None, caller is primary key and has full permissions.
        if let Some(sk) = secondary_key {
            // Check that the secondary signer is allowed to work with this portfolio.
            ensure!(
                sk.has_portfolio_permission(iter::once(portfolio)),
                Error::<T>::SecondaryKeyNotAuthorizedForPortfolio
            );
        }
        Ok(())
    }

    /// Makes sure that the portfolio's custody is with the provided identity
    pub fn ensure_portfolio_custody(
        portfolio: PortfolioId,
        custodian: IdentityId,
    ) -> DispatchResult {
        // If a custodian is assigned, only they are allowed.
        // Else, only the portfolio owner is allowed
        ensure!(
            Self::portfolio_custodian(portfolio).unwrap_or(portfolio.did) == custodian,
            Error::<T>::UnauthorizedCustodian
        );

        Ok(())
    }

    /// Makes sure that a portfolio transfer is valid. Portfolio access is not checked.
    pub fn ensure_portfolio_transfer_validity(
        from_portfolio: &PortfolioId,
        to_portfolio: &PortfolioId,
        ticker: &Ticker,
        amount: Balance,
    ) -> DispatchResult {
        // 1. Ensure from and to portfolio are different
        ensure!(
            from_portfolio != to_portfolio,
            Error::<T>::DestinationIsSamePortfolio
        );

        // 2. Ensure that the portfolios exist
        Self::ensure_portfolio_validity(from_portfolio)?;
        Self::ensure_portfolio_validity(to_portfolio)?;

        // 3. Ensure sender has enough free balance
        Self::ensure_sufficient_balance(&from_portfolio, ticker, amount)
    }

    /// Granular `ensure_portfolio_transfer_validity`.
    pub fn ensure_portfolio_transfer_validity_granular(
        from_portfolio: &PortfolioId,
        to_portfolio: &PortfolioId,
        ticker: &Ticker,
        amount: Balance,
    ) -> PortfolioValidityResult {
        let receiver_is_same_portfolio = from_portfolio == to_portfolio;
        let sender_portfolio_does_not_exist =
            Self::ensure_portfolio_validity(from_portfolio).is_err();
        let receiver_portfolio_does_not_exist =
            Self::ensure_portfolio_validity(to_portfolio).is_err();
        let sender_insufficient_balance =
            Self::ensure_sufficient_balance(&from_portfolio, ticker, amount).is_err();
        PortfolioValidityResult {
            receiver_is_same_portfolio,
            sender_portfolio_does_not_exist,
            receiver_portfolio_does_not_exist,
            sender_insufficient_balance,
            result: !receiver_is_same_portfolio
                && !sender_portfolio_does_not_exist
                && !receiver_portfolio_does_not_exist
                && !sender_insufficient_balance,
        }
    }

    /// Reduces the balance of a portfolio.
    /// Throws an error if enough free balance is not available.
    pub fn reduce_portfolio_balance(
        pid: &PortfolioId,
        ticker: &Ticker,
        amount: Balance,
    ) -> DispatchResult {
        // Ensure portfolio has enough free balance
        let total_balance = Self::portfolio_asset_balances(&pid, ticker);
        let locked_balance = Self::locked_assets(&pid, ticker);
        let remaining_balance = total_balance
            .checked_sub(amount)
            .filter(|rb| rb >= &locked_balance)
            .ok_or(Error::<T>::InsufficientPortfolioBalance)?;

        // Update portfolio balance.
        PortfolioAssetBalances::insert(pid, ticker, remaining_balance);
        Self::transition_asset_count(pid, total_balance, remaining_balance);

        Ok(())
    }

    /// Ensures that the portfolio's custody is with the provided identity
    /// And the secondary key has the relevant portfolio permission
    pub fn ensure_portfolio_custody_and_permission(
        portfolio: PortfolioId,
        custodian: IdentityId,
        secondary_key: Option<&SecondaryKey<T::AccountId>>,
    ) -> DispatchResult {
        Self::ensure_portfolio_custody(portfolio, custodian)?;
        Self::ensure_user_portfolio_permission(secondary_key, portfolio)
    }

    /// Ensure `portfolio` has sufficient balance of `ticker` to lock/withdraw `amount`.
    pub fn ensure_sufficient_balance(
        portfolio: &PortfolioId,
        ticker: &Ticker,
        amount: Balance,
    ) -> DispatchResult {
        T::Asset::ensure_granular(ticker, amount)?;
        Self::portfolio_asset_balances(portfolio, ticker)
            .saturating_sub(Self::locked_assets(portfolio, ticker))
            .checked_sub(amount)
            .ok_or_else(|| Error::<T>::InsufficientPortfolioBalance.into())
            .map(drop)
    }

    /// Locks `amount` of `ticker` in `portfolio` without checking that this is sane.
    ///
    /// Locks are stacked so if there were X tokens already locked, there will now be X + N tokens locked
    pub fn unchecked_lock_tokens(portfolio: &PortfolioId, ticker: &Ticker, amount: Balance) {
        PortfolioLockedAssets::mutate(portfolio, ticker, |l| *l = l.saturating_add(amount));
    }

    fn base_accept_portfolio_custody(origin: T::Origin, auth_id: u64) -> DispatchResult {
        let to = Identity::<T>::ensure_perms(origin)?;
        Identity::<T>::accept_auth_with(&to.into(), auth_id, |data, from| {
            let pid = extract_auth!(data, PortfolioCustody(p));

            let curr = Self::custodian(&pid);
            <Identity<T>>::ensure_auth_by(from, curr)?;

            // Transfer custody of `pid` over to `to`, removing it from `curr`.
            PortfoliosInCustody::remove(&curr, &pid);
            if pid.did == to {
                // Set the custodian to the default value `None` meaning that the owner is the custodian.
                PortfolioCustodian::remove(&pid);
            } else {
                PortfolioCustodian::insert(&pid, to);
                PortfoliosInCustody::insert(&to, &pid, true);
            }

            Self::deposit_event(Event::PortfolioCustodianChanged(to, pid, to));
            Ok(())
        })
    }

    /// Verifies if the portfolios are different, if the move is between the same identity, if the receiving portfolio exists,
    /// and if the user has access to both portfolios.
    fn ensure_portfolios_validity_and_permissions(
        origin: T::Origin,
        from: PortfolioId,
        to: PortfolioId,
    ) -> Result<IdentityId, DispatchError> {
        let origin_data = Identity::<T>::ensure_origin_call_permissions(origin)?;
        // Ensures the source and destination portfolios are in fact different
        ensure!(from != to, Error::<T>::DestinationIsSamePortfolio);
        // Ensures the source and destination DID are in fact the same
        ensure!(from.did == to.did, Error::<T>::DifferentIdentityPortfolios);
        // Ensures the receiving portfolio exists
        Self::ensure_portfolio_validity(&to)?;

        // Ensures the sender is the custodian and that the secondary key has access to the portfolio.
        Self::ensure_portfolio_custody_and_permission(
            from,
            origin_data.primary_did,
            origin_data.secondary_key.as_ref(),
        )?;

        // Ensures the secondary key has access to the receiver's portfolio.
        Self::ensure_user_portfolio_permission(origin_data.secondary_key.as_ref(), to)?;
        Ok(origin_data.primary_did)
    }

    /// Verifies if the sending portfolio has the right balance for the transfer.
    fn ensure_valid_balances(
        sender_portfolio: &PortfolioId,
        items: &[MovePortfolioItem],
    ) -> DispatchResult {
        let mut unique_tickers = BTreeSet::new();
        // Ensure there are sufficient funds for all moves.
        for item in items {
            ensure!(
                unique_tickers.insert(item.ticker),
                Error::<T>::NoDuplicateAssetsAllowed
            );
            Self::ensure_sufficient_balance(sender_portfolio, &item.ticker, item.amount)?;
        }
        Ok(())
    }

    /// Verifies if the sender has all funds for the transfer. For a fungible move to be valid, the sender must have sufficient balance, and for
    /// a non-fungible move, the NFTs must be owned by the sender and can't be locked.
    fn ensure_valid_funds(sender_portfolio: &PortfolioId, funds: &[Fund]) -> DispatchResult {
        let mut unique_tickers = BTreeSet::new();
        // Ensure there are sufficient funds for all moves
        for fund in funds {
            match &fund.description {
                FundDescription::Fungible { ticker, amount } => {
                    ensure!(
                        unique_tickers.insert(ticker),
                        Error::<T>::NoDuplicateAssetsAllowed
                    );
                    Self::ensure_sufficient_balance(sender_portfolio, &ticker, *amount)?;
                }
                FundDescription::NonFungible(nfts) => {
                    Self::ensure_valid_nfts(sender_portfolio, nfts.ticker(), nfts.ids())?;
                }
            }
        }
        Ok(())
    }

    /// Verifies if the portfolio has the nfts and if they are not locked.
    fn ensure_valid_nfts(
        portfolio: &PortfolioId,
        ticker: &Ticker,
        nft_ids: &[NFTId],
    ) -> DispatchResult {
        for nft_id in nft_ids {
            ensure!(
                PortfolioNFT::contains_key(portfolio, (ticker, nft_id)),
                Error::<T>::InvalidTransferNFTNotOwned
            );
            ensure!(
                !PortfolioLockedNFT::contains_key(portfolio, (ticker, nft_id)),
                Error::<T>::InvalidTransferNFTIsLocked
            );
        }
        Ok(())
    }

    /// Moves all funds from the sender portfolio to the receiver portfolio.
    fn unchecked_move_funds(
        origin_did: IdentityId,
        sender_portfolio: PortfolioId,
        receiver_portfolio: PortfolioId,
        funds: Vec<Fund>,
    ) {
        for fund in funds {
            match fund.description {
                FundDescription::Fungible { ticker, amount } => {
                    Self::unchecked_transfer_portfolio_balance(
                        &sender_portfolio,
                        &receiver_portfolio,
                        &ticker,
                        amount,
                    );
                    Self::deposit_event(Event::FungibleTokensMovedBetweenPortfolios(
                        origin_did,
                        sender_portfolio,
                        receiver_portfolio,
                        ticker,
                        amount,
                        fund.memo,
                    ));
                }
                FundDescription::NonFungible(nfts) => {
                    for nft_id in nfts.ids() {
                        PortfolioNFT::remove(&sender_portfolio, (nfts.ticker(), nft_id));
                        PortfolioNFT::insert(&receiver_portfolio, (nfts.ticker(), nft_id), true);
                    }
                    Self::deposit_event(Event::NFTsMovedBetweenPortfolios(
                        origin_did,
                        sender_portfolio,
                        receiver_portfolio,
                        nfts,
                        fund.memo,
                    ))
                }
            }
        }
    }
}

impl<T: Config> PortfolioSubTrait<T::AccountId> for Module<T> {
    /// Locks some user tokens so that they can not be used for transfers.
    /// This is used internally by the settlement engine to prevent users from using the same funds
    /// in multiple ongoing settlements
    ///
    /// # Errors
    /// * `InsufficientPortfolioBalance` if the portfolio does not have enough free balance to lock
    fn lock_tokens(portfolio: &PortfolioId, ticker: &Ticker, amount: Balance) -> DispatchResult {
        Self::ensure_sufficient_balance(portfolio, ticker, amount)?;
        Self::unchecked_lock_tokens(portfolio, ticker, amount);
        Ok(())
    }

    /// Unlocks some locked tokens of a user.
    /// Since this is only ever called by the settlement engine,
    /// it will never be called under circumstances when it has to return an error.
    /// We are being defensive with the checks anyway.
    ///
    /// # Errors
    /// * `InsufficientTokensLocked` if the portfolio does not have enough locked tokens to unlock
    fn unlock_tokens(portfolio: &PortfolioId, ticker: &Ticker, amount: Balance) -> DispatchResult {
        // 1. Ensure portfolio has enough locked tokens
        let locked = Self::locked_assets(portfolio, ticker);
        ensure!(locked >= amount, Error::<T>::InsufficientTokensLocked);

        // 2. Unlock tokens. Can not underflow due to above ensure.
        PortfolioLockedAssets::insert(portfolio, ticker, locked - amount);
        Ok(())
    }

    /// Ensures that the portfolio's custody is with the provided identity
    fn ensure_portfolio_custody(portfolio: PortfolioId, custodian: IdentityId) -> DispatchResult {
        Self::ensure_portfolio_custody(portfolio, custodian)
    }

    /// Ensures that the portfolio's custody is with the provided identity
    /// And the secondary key has the relevant portfolio permission
    fn ensure_portfolio_custody_and_permission(
        portfolio: PortfolioId,
        custodian: IdentityId,
        secondary_key: Option<&SecondaryKey<T::AccountId>>,
    ) -> DispatchResult {
        Self::ensure_portfolio_custody_and_permission(portfolio, custodian, secondary_key)
    }

    /// Locks the given nft. This prevents transfering the same NFT more than once.
    ///
    /// # Errors
    /// * `NFTAlreadyLocked` if the given nft is already locked.
    /// * `NFTNotFoundInPortfolio` if the given nft was not found in the portfolio.
    fn lock_nft(portfolio_id: &PortfolioId, ticker: &Ticker, nft_id: &NFTId) -> DispatchResult {
        // Verifies if the portfolio contains the NFT
        ensure!(
            PortfolioNFT::contains_key(portfolio_id, (ticker, nft_id)),
            Error::<T>::NFTNotFoundInPortfolio
        );
        // Verifies if the nft is not locked
        ensure!(
            !PortfolioLockedNFT::contains_key(portfolio_id, (ticker, nft_id)),
            Error::<T>::NFTAlreadyLocked
        );
        // Locks the nft
        PortfolioLockedNFT::insert(portfolio_id, (ticker, nft_id), true);
        Ok(())
    }

    /// Unlocks the given nft.
    ///
    /// # Errors
    /// * `NFTNotFoundInPortfolio` if the given nft was not found in the portfolio.
    fn unlock_nft(portfolio_id: &PortfolioId, ticker: &Ticker, nft_id: &NFTId) -> DispatchResult {
        // Verifies if the locked NFT exist.
        ensure!(
            PortfolioLockedNFT::contains_key(portfolio_id, (ticker, nft_id)),
            Error::<T>::NFTNotLocked
        );
        PortfolioLockedNFT::remove(portfolio_id, (ticker, nft_id));
        Ok(())
    }
}<|MERGE_RESOLUTION|>--- conflicted
+++ resolved
@@ -162,7 +162,6 @@
         /// The portfolios belong to different identities
         DifferentIdentityPortfolios,
         /// Duplicate asset among the items.
-<<<<<<< HEAD
         NoDuplicateAssetsAllowed,
         /// The NFT does not exist in the portfolio.
         NFTNotFoundInPortfolio,
@@ -174,9 +173,6 @@
         InvalidTransferNFTNotOwned,
         /// Locked NFTs can not be moved between portfolios.
         InvalidTransferNFTIsLocked
-=======
-        NoDuplicateAssetsAllowed
->>>>>>> d72599a3
     }
 }
 
@@ -266,21 +262,7 @@
             let primary_did =
                 Self::ensure_portfolios_validity_and_permissions(origin, from.clone(), to.clone())?;
 
-<<<<<<< HEAD
             Self::ensure_valid_balances(&from, &items)?;
-=======
-            // Ensure the receiving portfolio exists.
-            Self::ensure_portfolio_validity(&to)?;
-            // Ensure that the secondary key has access to the receiver's portfolio.
-            Self::ensure_user_portfolio_permission(secondary_key.as_ref(), to)?;
-
-            // Ensure there are sufficient funds for all moves.
-            let mut unique_tickers = BTreeSet::new();
-            for item in &items {
-                ensure!(unique_tickers.insert(item.ticker.clone()), Error::<T>::NoDuplicateAssetsAllowed);
-                Self::ensure_sufficient_balance(&from, &item.ticker, item.amount)?;
-            }
->>>>>>> d72599a3
 
             // Commit changes.
             for item in items {

// This file is part of the Polymesh distribution (https://github.com/PolymathNetwork/Polymesh).
// Copyright (c) 2020 Polymath
//
// This program is free software: you can redistribute it and/or modify
// it under the terms of the GNU General Public License as published by
// the Free Software Foundation, version 3.
//
// This program is distributed in the hope that it will be useful, but
// WITHOUT ANY WARRANTY; without even the implied warranty of
// MERCHANTABILITY or FITNESS FOR A PARTICULAR PURPOSE. See the GNU
// General Public License for more details.
//
// You should have received a copy of the GNU General Public License
// along with this program. If not, see <http://www.gnu.org/licenses/>.

//! # Portfolio Module
//!
//! ## Overview
//!
//! The portfolio module provides the essential extrinsics to manage asset portfolios, public
//! functions for integration of portfolios into other pallets, and implementations of RPC getters.
//!
//! ## Interface
//!
//! ### Dispatchable Functions
//!
//! - `create_portfolio`: Creates a new user portfolio.
//! - `delete_portfolio`: Deletes an existing user portfolio.
//! - `move_portfolio_funds`: Moves specified amounts of assets from one portfolio to another portfolio
//!   of the same DID.
//! - `rename_portfolio`: Renames a user portfolio.
//!
//! ### Public Functions
//!
//! - `default_portfolio_balance`: Returns the ticker balance of the identity's default portfolio.
//! - `user_portfolio_balance`: Returns the ticker balance of an identity's user portfolio.
//! - `set_default_portfolio_balance`: Sets the ticker balance of the identity's default portfolio.
//! - `rpc_get_portfolios`: An RPC function that lists all user-defined portfolio number-name pairs.
//! - `rpc_get_portfolio_assets`: Ensures that there is no portfolio with the desired name yet.
//! - `unchecked_transfer_portfolio_balance`: Transfers funds from one portfolio to another.
//! - `ensure_portfolio_custody`: Makes sure that the given identity has custodian access over the portfolio.
//! - `ensure_portfolio_transfer_validity`: Makes sure that a transfer between two portfolios is valid.

#![cfg_attr(not(feature = "std"), no_std)]

use codec::{Decode, Encode};
use frame_support::{
    decl_error, decl_event, decl_module, decl_storage, dispatch::DispatchResult, ensure,
    IterableStorageDoubleMap,
};
<<<<<<< HEAD
use frame_system as system;
use pallet_identity::PermissionedCallOriginData;
use polymesh_common_utilities::{identity::Trait as IdentityTrait, CommonTrait};
use polymesh_primitives::{IdentityId, PortfolioId, PortfolioName, PortfolioNumber, Ticker};
use sp_arithmetic::traits::Saturating;
use sp_std::{convert::TryFrom, iter, prelude::Vec};
=======
use frame_system::ensure_signed;
use pallet_identity as identity;
use polymesh_common_utilities::{
    identity::Trait as IdentityTrait, portfolio::PortfolioSubTrait, CommonTrait, Context,
};
use polymesh_primitives::{
    AuthorizationData, AuthorizationError, IdentityId, PortfolioId, PortfolioKind, PortfolioName,
    PortfolioNumber, Signatory, Ticker,
};
use sp_arithmetic::traits::{CheckedSub, Saturating};
use sp_std::{convert::TryFrom, prelude::Vec};
>>>>>>> 8ccfcafb

type Identity<T> = identity::Module<T>;

/// The ticker and balance of an asset to be moved from one portfolio to another.
#[derive(Encode, Decode, Clone, Debug, Default, PartialEq, Eq, PartialOrd, Ord)]
pub struct MovePortfolioItem<Balance> {
    /// The ticker of the asset to be moved.
    pub ticker: Ticker,
    /// The balance of the asset to be moved.
    pub amount: Balance,
}

pub trait Trait: CommonTrait + IdentityTrait {
    type Event: From<Event<Self>> + Into<<Self as frame_system::Trait>::Event>;
}

decl_storage! {
    trait Store for Module<T: Trait> as Session {
        /// The set of existing portfolios with their names. If a certain pair of a DID and
        /// portfolio number maps to `None` then such a portfolio doesn't exist. Conversely, if a
        /// pair maps to `Some(name)` then such a portfolio exists and is called `name`.
        pub Portfolios get(fn portfolios):
            double_map hasher(twox_64_concat) IdentityId, hasher(twox_64_concat) PortfolioNumber =>
            PortfolioName;
        /// The asset balances of portfolios.
        pub PortfolioAssetBalances get(fn portfolio_asset_balances):
            double_map hasher(twox_64_concat) PortfolioId, hasher(blake2_128_concat) Ticker =>
            T::Balance;
        /// The next portfolio sequence number of an identity.
        pub NextPortfolioNumber get(fn next_portfolio_number):
            map hasher(twox_64_concat) IdentityId => PortfolioNumber;
        /// The custodian of a particular portfolio. None implies that the identity owner is the custodian.
        pub PortfolioCustodian get(fn portfolio_custodian):
            map hasher(twox_64_concat) PortfolioId => Option<IdentityId>;
        /// Amount of assets locked in a portfolio.
        /// These assets show up in portfolio balance but can not be transferred away.
        pub PortfolioLockedAssets get(fn locked_assets):
            double_map hasher(twox_64_concat) PortfolioId, hasher(blake2_128_concat) Ticker =>
            T::Balance;
    }
}

decl_event! {
    pub enum Event<T> where
        Balance = <T as CommonTrait>::Balance,
    {
        /// The portfolio has been successfully created.
        ///
        /// # Parameters
        /// * origin DID
        /// * portfolio number
        /// * portfolio name
        PortfolioCreated(IdentityId, PortfolioNumber, PortfolioName),
        /// The portfolio has been successfully removed.
        ///
        /// # Parameters
        /// * origin DID
        /// * portfolio number
        PortfolioDeleted(IdentityId, PortfolioNumber),
        /// A token amount has been moved from one portfolio to another.
        ///
        /// # Parameters
        /// * origin DID
        /// * source portfolio
        /// * destination portfolio
        /// * asset ticker
        /// * asset balance that was moved
        MovedBetweenPortfolios(
            IdentityId,
            PortfolioId,
            PortfolioId,
            Ticker,
            Balance
        ),
        /// The portfolio identified with `num` has been renamed to `name`.
        ///
        /// # Parameters
        /// * origin DID
        /// * portfolio number
        /// * portfolio name
        PortfolioRenamed(IdentityId, PortfolioNumber, PortfolioName),
        /// All non-default portfolio numbers and names of a DID.
        ///
        /// # Parameters
        /// * origin DID
        /// * vector of number-name pairs
        UserPortfolios(IdentityId, Vec<(PortfolioNumber, PortfolioName)>),
        /// Custody of a portfolio has been given to a different identity
        ///
        /// # Parameters
        /// * origin DID
        /// * portfolio id
        /// * portfolio custodian did
        PortfolioCustodianChanged(IdentityId, PortfolioId, IdentityId),
    }
}

decl_error! {
    pub enum Error for Module<T: Trait> {
        /// The portfolio doesn't exist.
        PortfolioDoesNotExist,
        /// Insufficient balance for a transaction.
        InsufficientPortfolioBalance,
        /// The source and destination portfolios should be different.
        DestinationIsSamePortfolio,
        /// The portfolio couldn't be renamed because the chosen name is already in use.
        PortfolioNameAlreadyInUse,
<<<<<<< HEAD
        /// The secondary key is restricted and hence cannot create new portfolios.
        SecondaryKeyCannotCreatePortfolios,
        /// The secondary key is not authorized to access the portfolio(s).
        SecondaryKeyNotAuthorizedForPortfolio,
=======
        /// The porfolio's custody is with someone other than the caller.
        UnauthorizedCustodian,
        /// The authorization is for something other than portfolio custody
        IrrelevantAuthorization,
        /// Can not unlock more tokens than what are locked
        InsufficientTokensLocked,
        /// The portfolio still has some asset balance left
        PortfolioNotEmpty,
        /// The portfolios belong to different identities
        DifferentIdentityPortfolios
>>>>>>> 8ccfcafb
    }
}

decl_module! {
    pub struct Module<T: Trait> for enum Call where origin: T::Origin {
        type Error = Error<T>;

        /// The event logger.
        fn deposit_event() = default;

        /// Creates a portfolio with the given `name`.
        #[weight = 600_000_000]
        pub fn create_portfolio(origin, name: PortfolioName) -> DispatchResult {
            let PermissionedCallOriginData {
                primary_did,
                secondary_key,
                ..
            } = Identity::<T>::ensure_origin_call_permissions(origin)?;
            if let Some(sk) = secondary_key {
                // Check that the secondary signer is not limited to particular portfolios.
                ensure!(
                    sk.permissions.portfolio.is_unrestricted(),
                    Error::<T>::SecondaryKeyCannotCreatePortfolios
                );
            }
            Self::ensure_name_unique(&primary_did, &name)?;
            let num = Self::get_next_portfolio_number(&primary_did);
            <Portfolios>::insert(&primary_did, &num, name.clone());
            Self::deposit_event(RawEvent::PortfolioCreated(primary_did, num, name));
            Ok(())
        }

        /// Deletes a user portfolio. A portfolio can be deleted only if it has no funds.
        ///
        /// # Errors
        /// * `PortfolioDoesNotExist` if `num` doesn't reference a valid portfolio.
        /// * `PortfolioNotEmpty` if the portfolio still holds any asset
        #[weight = 1_000_000_000]
        pub fn delete_portfolio(origin, num: PortfolioNumber) -> DispatchResult {
<<<<<<< HEAD
            let PermissionedCallOriginData {
                primary_did,
                secondary_key,
                ..
            } = Identity::<T>::ensure_origin_call_permissions(origin)?;
            if let Some(sk) = secondary_key {
                // Check that the secondary signer is allowed to work with this portfolio.
                ensure!(
                    sk.has_portfolio_permission(iter::once(num)),
                    Error::<T>::SecondaryKeyNotAuthorizedForPortfolio
                );
            }
            // Check that the portfolio exists.
            ensure!(Self::portfolios(&primary_did, &num).is_some(), Error::<T>::PortfolioDoesNotExist);
            let portfolio_id = PortfolioId::user_portfolio(primary_did, num);
            let def_portfolio_id = PortfolioId::default_portfolio(primary_did);
            // Move all the assets from the portfolio that is being deleted to the default
            // portfolio.
            for (ticker, balance) in <PortfolioAssetBalances<T>>::iter_prefix(&portfolio_id) {
                <PortfolioAssetBalances<T>>::mutate(&def_portfolio_id, ticker, |v| {
                    *v = v.saturating_add(balance)
                });
                Self::deposit_event(RawEvent::MovedBetweenPortfolios(
                    primary_did,
                    Some(num),
                    None,
                    ticker,
                    balance,
                ));
            }
=======
            let sender = ensure_signed(origin)?;
            let did = Context::current_identity_or::<Identity<T>>(&sender)?;

            // Check that the portfolio exists.
            ensure!(<Portfolios>::contains_key(&did, &num), Error::<T>::PortfolioDoesNotExist);
            let portfolio_id = PortfolioId::user_portfolio(did, num);
            // Check that the portfolio doesn't have any balance
            ensure!(
                !<PortfolioAssetBalances<T>>::iter_prefix_values(&portfolio_id).any(|balance| balance > 0.into()),
                Error::<T>::PortfolioNotEmpty
            );

>>>>>>> 8ccfcafb
            <PortfolioAssetBalances<T>>::remove_prefix(&portfolio_id);
            <Portfolios>::remove(&primary_did, &num);
            Self::deposit_event(RawEvent::PortfolioDeleted(primary_did, num));
            Ok(())
        }

        /// Moves a token amount from one portfolio of an identity to another portfolio of the same
        /// identity. Must be called by the custodian of the sender.
        ///
        /// # Errors
        /// * `PortfolioDoesNotExist` if one or both of the portfolios reference an invalid portfolio.
        /// * `DestinationIsSamePortfolio` if both sender and receiver portfolio are the same
        /// * `DifferentIdentityPortfolios` if the sender and receiver portfolios belong to different identities
        /// * `UnauthorizedCustodian` if the caller is not the custodian of the from portfolio
        /// * `InsufficientPortfolioBalance` if the sender does not have enough free balance
        #[weight = 1_000_000_000 + 10_050_000 * u64::try_from(items.len()).unwrap_or_default()]
        pub fn move_portfolio_funds(
            origin,
            from: PortfolioId,
            to: PortfolioId,
            items: Vec<MovePortfolioItem<<T as CommonTrait>::Balance>>,
        ) -> DispatchResult {
            let PermissionedCallOriginData {
                primary_did,
                secondary_key,
                ..
            } = Identity::<T>::ensure_origin_call_permissions(origin)?;
            // Check that the source and destination portfolios are in fact different.
<<<<<<< HEAD
            ensure!(from_num != to_num, Error::<T>::DestinationIsSamePortfolio);
            // Check that the source portfolio exists.
            if let Some(from_num) = from_num {
                if let Some(sk) = &secondary_key {
                    ensure!(
                        sk.has_portfolio_permission(iter::once(from_num)),
                        Error::<T>::SecondaryKeyNotAuthorizedForPortfolio
                    );
                }
                ensure!(
                    Self::portfolios(&primary_did, from_num).is_some(),
                    Error::<T>::PortfolioDoesNotExist
                );
            }
            // Check that the destination portfolio exists.
            if let Some(to_num) = to_num {
                if let Some(sk) = &secondary_key {
                    ensure!(
                        sk.has_portfolio_permission(iter::once(to_num)),
                        Error::<T>::SecondaryKeyNotAuthorizedForPortfolio
                    );
                }
                ensure!(
                    Self::portfolios(&primary_did, to_num).is_some(),
                    Error::<T>::PortfolioDoesNotExist
                );
            }
            let get_portfolio_id = |num: Option<PortfolioNumber>| {
                num
                    .map(|num| PortfolioId::user_portfolio(primary_did, num))
                    .unwrap_or_else(|| PortfolioId::default_portfolio(primary_did))
            };
            let from_portfolio_id = get_portfolio_id(from_num);
            let to_portfolio_id = get_portfolio_id(to_num);
            for item in items {
                let from_balance = Self::portfolio_asset_balances(&from_portfolio_id, &item.ticker);
                ensure!(from_balance >= item.amount, Error::<T>::InsufficientPortfolioBalance);
=======
            ensure!(from != to, Error::<T>::DestinationIsSamePortfolio);
            // Check that the source and destination did are in fact same.
            ensure!(from.did == to.did, Error::<T>::DifferentIdentityPortfolios);
            // Check that the portfolios exist.
            Self::ensure_portfolio_validity(&from)?;
            Self::ensure_portfolio_validity(&to)?;
            // Check that the sender is the custodian of the `from` portfolio
            Self::ensure_portfolio_custody(from, did)?;

            for item in items {
                let from_balance = Self::portfolio_asset_balances(&from, &item.ticker);
                ensure!(
                    from_balance.saturating_sub(Self::locked_assets(&from, &item.ticker))
                        .checked_sub(&item.amount)
                        .is_some(),
                    Error::<T>::InsufficientPortfolioBalance
                );
>>>>>>> 8ccfcafb
                <PortfolioAssetBalances<T>>::insert(
                    &from,
                    &item.ticker,
                    // Cannot underflow, as verified by `ensure!` above.
                    from_balance - item.amount
                );
                let to_balance = Self::portfolio_asset_balances(&to, &item.ticker);
                <PortfolioAssetBalances<T>>::insert(
                    &to,
                    &item.ticker,
                    to_balance.saturating_add(item.amount)
                );
                Self::deposit_event(RawEvent::MovedBetweenPortfolios(
<<<<<<< HEAD
                    primary_did,
                    from_num,
                    to_num,
=======
                    did,
                    from,
                    to,
>>>>>>> 8ccfcafb
                    item.ticker,
                    item.amount
                ));
            }
            Ok(())
        }

        /// Renames a non-default portfolio.
        ///
        /// # Errors
        /// * `PortfolioDoesNotExist` if `num` doesn't reference a valid portfolio.
        #[weight = 600_000_000]
        pub fn rename_portfolio(
            origin,
            num: PortfolioNumber,
            to_name: PortfolioName,
        ) -> DispatchResult {
            let PermissionedCallOriginData {
                primary_did,
                secondary_key,
                ..
            } = Identity::<T>::ensure_origin_call_permissions(origin)?;
            if let Some(sk) = secondary_key {
                // Check that the secondary signer is allowed to work with this portfolio.
                ensure!(
                    sk.has_portfolio_permission(iter::once(num)),
                    Error::<T>::SecondaryKeyNotAuthorizedForPortfolio
                );
            }
            // Check that the portfolio exists.
<<<<<<< HEAD
            ensure!(Self::portfolios(&primary_did, &num).is_some(), Error::<T>::PortfolioDoesNotExist);
            Self::ensure_name_unique(&primary_did, &to_name)?;
            <Portfolios>::mutate(&primary_did, &num, |p| *p = Some(to_name.clone()));
=======
            ensure!(<Portfolios>::contains_key(&did, &num), Error::<T>::PortfolioDoesNotExist);
            Self::ensure_name_unique(&did, &to_name)?;
            <Portfolios>::mutate(&did, &num, |p| *p = to_name.clone());
>>>>>>> 8ccfcafb
            Self::deposit_event(RawEvent::PortfolioRenamed(
                primary_did,
                num,
                to_name,
            ));
            Ok(())
        }
    }
}

impl<T: Trait> Module<T> {
    /// Returns the ticker balance of the identity's default portfolio.
    pub fn default_portfolio_balance(
        did: IdentityId,
        ticker: &Ticker,
    ) -> <T as CommonTrait>::Balance {
        Self::portfolio_asset_balances(PortfolioId::default_portfolio(did), ticker)
    }

    /// Returns the ticker balance of an identity's user portfolio.
    pub fn user_portfolio_balance(
        did: IdentityId,
        num: PortfolioNumber,
        ticker: &Ticker,
    ) -> <T as CommonTrait>::Balance {
        Self::portfolio_asset_balances(PortfolioId::user_portfolio(did, num), ticker)
    }

    /// Sets the ticker balance of the identity's default portfolio to the given value.
    pub fn set_default_portfolio_balance(
        did: IdentityId,
        ticker: &Ticker,
        balance: <T as CommonTrait>::Balance,
    ) {
        <PortfolioAssetBalances<T>>::insert(PortfolioId::default_portfolio(did), ticker, balance);
    }

    /// Returns the next portfolio number of a given identity and increments the stored number.
    fn get_next_portfolio_number(did: &IdentityId) -> PortfolioNumber {
        let num = Self::next_portfolio_number(did);
        <NextPortfolioNumber>::insert(did, num + 1);
        num
    }

    /// An RPC function that lists all user-defined portfolio number-name pairs.
    pub fn rpc_get_portfolios(did: IdentityId) -> Vec<(PortfolioNumber, PortfolioName)> {
        <Portfolios>::iter_prefix(&did).collect()
    }

    /// An RPC function that lists all token-balance pairs of a portfolio.
    pub fn rpc_get_portfolio_assets(
        portfolio_id: PortfolioId,
    ) -> Vec<(Ticker, <T as CommonTrait>::Balance)> {
        <PortfolioAssetBalances<T>>::iter_prefix(&portfolio_id).collect()
    }

    /// Ensures that there is no portfolio with the desired `name` yet.
    fn ensure_name_unique(did: &IdentityId, name: &PortfolioName) -> DispatchResult {
        let name_uniq = <Portfolios>::iter_prefix(&did).all(|n| &n.1 != name);
        ensure!(name_uniq, Error::<T>::PortfolioNameAlreadyInUse);
        Ok(())
    }

    /// Transfers some funds from one portfolio to another.
    /// This function does not do any data validity checks.
    /// The caller must make sure that the portfolio, custodianship and free balance are valid before calling this function.
    pub fn unchecked_transfer_portfolio_balance(
        from_portfolio: &PortfolioId,
        to_portfolio: &PortfolioId,
        ticker: &Ticker,
        amount: <T as CommonTrait>::Balance,
    ) {
        <PortfolioAssetBalances<T>>::mutate(from_portfolio, ticker, |from_balance| {
            *from_balance = from_balance.saturating_sub(amount)
        });

        <PortfolioAssetBalances<T>>::mutate(to_portfolio, ticker, |to_balance| {
            *to_balance = to_balance.saturating_add(amount)
        });
    }

    /// Makes sure that the portfolio exists
    fn ensure_portfolio_validity(portfolio: &PortfolioId) -> DispatchResult {
        // Default portfolio are always valid. Custom portfolios must be created explicitly.
        if let PortfolioKind::User(num) = portfolio.kind {
            ensure!(
                <Portfolios>::contains_key(portfolio.did, num),
                Error::<T>::PortfolioDoesNotExist
            );
        }
        Ok(())
    }

    /// Makes sure that the portfolio's custody is with the provided identity
    pub fn ensure_portfolio_custody(
        portfolio: PortfolioId,
        custodian: IdentityId,
    ) -> DispatchResult {
        // If a custodian is assigned, only they are allowed.
        // Else, only the portfolio owner is allowed
        // TODO: support portfolio permissions
        ensure!(
            Self::portfolio_custodian(portfolio).unwrap_or(portfolio.did) == custodian,
            Error::<T>::UnauthorizedCustodian
        );

        Ok(())
    }

    /// Makes sure that a portfolio transfer is valid
    pub fn ensure_portfolio_transfer_validity(
        from_portfolio: &PortfolioId,
        to_portfolio: &PortfolioId,
        ticker: &Ticker,
        amount: &<T as CommonTrait>::Balance,
    ) -> DispatchResult {
        // 1. Ensure from and to portfolio are different
        ensure!(
            from_portfolio != to_portfolio,
            Error::<T>::DestinationIsSamePortfolio
        );

        // 2. Ensure that the portfolios exist
        Self::ensure_portfolio_validity(from_portfolio)?;
        Self::ensure_portfolio_validity(to_portfolio)?;

        // 3. Ensure sender has enough free balance
        let from_balance = Self::portfolio_asset_balances(&from_portfolio, ticker);
        ensure!(
            from_balance
                .saturating_sub(Self::locked_assets(&from_portfolio, ticker))
                .checked_sub(amount)
                .is_some(),
            Error::<T>::InsufficientPortfolioBalance
        );

        Ok(())
    }
}

impl<T: Trait> PortfolioSubTrait<T::Balance> for Module<T> {
    /// Accepts custody of a portfolio. The authorization must have been issued by the current custodian.
    ///
    /// # Errors
    /// * `AuthorizationError::Invalid` if auth_id reference an invalid authorization id
    /// * `AuthorizationError::Unauthorized` if identity who created the authorization is not the current custodian
    /// * `AuthorizationError::Expired` if the authorization has expired
    /// * `IrrelevantAuthorization` if the authorization is for something other than a portfolio custody
    fn accept_portfolio_custody(new_custodian: IdentityId, auth_id: u64) -> DispatchResult {
        ensure!(
            <identity::Authorizations<T>>::contains_key(Signatory::from(new_custodian), auth_id),
            AuthorizationError::Invalid
        );

        let auth = <identity::Authorizations<T>>::get(Signatory::from(new_custodian), auth_id);

        let portfolio_id = match auth.authorization_data {
            AuthorizationData::PortfolioCustody(pid) => pid,
            // Since this function is only called by the Identity pallet after making this check, this line will never be triggered.
            // Being defensive here anyway since we might want to expose this function via other forms some day.
            _ => return Err(Error::<T>::IrrelevantAuthorization.into()),
        };

        let current_custodian =
            <PortfolioCustodian>::get(&portfolio_id).unwrap_or(portfolio_id.did);

        <identity::Module<T>>::consume_auth(
            current_custodian,
            Signatory::from(new_custodian),
            auth_id,
        )?;

        <PortfolioCustodian>::insert(&portfolio_id, new_custodian);

        Self::deposit_event(RawEvent::PortfolioCustodianChanged(
            new_custodian,
            portfolio_id,
            new_custodian,
        ));
        Ok(())
    }

    /// Locks some user tokens so that they can not be used for transfers.
    /// This is used internally by the settlement engine to prevent users from using the same funds
    /// in multiple ongoing settlements
    ///
    /// # Errors
    /// * `InsufficientPortfolioBalance` if the portfolio does not have enough free balance to lock
    fn lock_tokens(
        portfolio: &PortfolioId,
        ticker: &Ticker,
        amount: &T::Balance,
    ) -> DispatchResult {
        // 1. Ensure portfolio has enough free balance
        let balance = Self::portfolio_asset_balances(portfolio, ticker);
        ensure!(
            balance
                .saturating_sub(Self::locked_assets(portfolio, ticker))
                .checked_sub(&amount)
                .is_some(),
            Error::<T>::InsufficientPortfolioBalance
        );

        // 2. Lock tokens.
        // Locks are stacked so if there were X tokens already locked, there will now be X + N tokens locked
        <PortfolioLockedAssets<T>>::mutate(portfolio, ticker, |locked| {
            *locked = locked.saturating_add(*amount)
        });
        Ok(())
    }

    /// Unlocks some locked tokens of a user.
    /// Since this is only ever called by the settlement engine,
    /// it will never be called under circumstances when it has to return an error.
    /// We are being defensive with the checks anyway.
    ///
    /// # Errors
    /// * `InsufficientTokensLocked` if the portfolio does not have enough locked tokens to unlock
    fn unlock_tokens(
        portfolio: &PortfolioId,
        ticker: &Ticker,
        amount: &T::Balance,
    ) -> DispatchResult {
        // 1. Ensure portfolio has enough locked tokens
        let locked = Self::locked_assets(portfolio, ticker);
        ensure!(locked >= *amount, Error::<T>::InsufficientTokensLocked);

        // 2. Unlock tokens. Can not underflow due to above ensure.
        <PortfolioLockedAssets<T>>::insert(portfolio, ticker, locked - *amount);
        Ok(())
    }

    fn ensure_portfolio_custody(portfolio: PortfolioId, custodian: IdentityId) -> DispatchResult {
        Self::ensure_portfolio_custody(portfolio, custodian)
    }
}<|MERGE_RESOLUTION|>--- conflicted
+++ resolved
@@ -48,26 +48,14 @@
     decl_error, decl_event, decl_module, decl_storage, dispatch::DispatchResult, ensure,
     IterableStorageDoubleMap,
 };
-<<<<<<< HEAD
-use frame_system as system;
-use pallet_identity::PermissionedCallOriginData;
+use pallet_identity::{self as identity, PermissionedCallOriginData};
 use polymesh_common_utilities::{identity::Trait as IdentityTrait, CommonTrait};
-use polymesh_primitives::{IdentityId, PortfolioId, PortfolioName, PortfolioNumber, Ticker};
-use sp_arithmetic::traits::Saturating;
-use sp_std::{convert::TryFrom, iter, prelude::Vec};
-=======
-use frame_system::ensure_signed;
-use pallet_identity as identity;
-use polymesh_common_utilities::{
-    identity::Trait as IdentityTrait, portfolio::PortfolioSubTrait, CommonTrait, Context,
-};
 use polymesh_primitives::{
     AuthorizationData, AuthorizationError, IdentityId, PortfolioId, PortfolioKind, PortfolioName,
     PortfolioNumber, Signatory, Ticker,
 };
 use sp_arithmetic::traits::{CheckedSub, Saturating};
 use sp_std::{convert::TryFrom, prelude::Vec};
->>>>>>> 8ccfcafb
 
 type Identity<T> = identity::Module<T>;
 
@@ -175,12 +163,10 @@
         DestinationIsSamePortfolio,
         /// The portfolio couldn't be renamed because the chosen name is already in use.
         PortfolioNameAlreadyInUse,
-<<<<<<< HEAD
         /// The secondary key is restricted and hence cannot create new portfolios.
         SecondaryKeyCannotCreatePortfolios,
         /// The secondary key is not authorized to access the portfolio(s).
         SecondaryKeyNotAuthorizedForPortfolio,
-=======
         /// The porfolio's custody is with someone other than the caller.
         UnauthorizedCustodian,
         /// The authorization is for something other than portfolio custody
@@ -191,7 +177,6 @@
         PortfolioNotEmpty,
         /// The portfolios belong to different identities
         DifferentIdentityPortfolios
->>>>>>> 8ccfcafb
     }
 }
 
@@ -231,40 +216,11 @@
         /// * `PortfolioNotEmpty` if the portfolio still holds any asset
         #[weight = 1_000_000_000]
         pub fn delete_portfolio(origin, num: PortfolioNumber) -> DispatchResult {
-<<<<<<< HEAD
             let PermissionedCallOriginData {
                 primary_did,
                 secondary_key,
                 ..
             } = Identity::<T>::ensure_origin_call_permissions(origin)?;
-            if let Some(sk) = secondary_key {
-                // Check that the secondary signer is allowed to work with this portfolio.
-                ensure!(
-                    sk.has_portfolio_permission(iter::once(num)),
-                    Error::<T>::SecondaryKeyNotAuthorizedForPortfolio
-                );
-            }
-            // Check that the portfolio exists.
-            ensure!(Self::portfolios(&primary_did, &num).is_some(), Error::<T>::PortfolioDoesNotExist);
-            let portfolio_id = PortfolioId::user_portfolio(primary_did, num);
-            let def_portfolio_id = PortfolioId::default_portfolio(primary_did);
-            // Move all the assets from the portfolio that is being deleted to the default
-            // portfolio.
-            for (ticker, balance) in <PortfolioAssetBalances<T>>::iter_prefix(&portfolio_id) {
-                <PortfolioAssetBalances<T>>::mutate(&def_portfolio_id, ticker, |v| {
-                    *v = v.saturating_add(balance)
-                });
-                Self::deposit_event(RawEvent::MovedBetweenPortfolios(
-                    primary_did,
-                    Some(num),
-                    None,
-                    ticker,
-                    balance,
-                ));
-            }
-=======
-            let sender = ensure_signed(origin)?;
-            let did = Context::current_identity_or::<Identity<T>>(&sender)?;
 
             // Check that the portfolio exists.
             ensure!(<Portfolios>::contains_key(&did, &num), Error::<T>::PortfolioDoesNotExist);
@@ -275,7 +231,6 @@
                 Error::<T>::PortfolioNotEmpty
             );
 
->>>>>>> 8ccfcafb
             <PortfolioAssetBalances<T>>::remove_prefix(&portfolio_id);
             <Portfolios>::remove(&primary_did, &num);
             Self::deposit_event(RawEvent::PortfolioDeleted(primary_did, num));
@@ -303,46 +258,8 @@
                 secondary_key,
                 ..
             } = Identity::<T>::ensure_origin_call_permissions(origin)?;
+
             // Check that the source and destination portfolios are in fact different.
-<<<<<<< HEAD
-            ensure!(from_num != to_num, Error::<T>::DestinationIsSamePortfolio);
-            // Check that the source portfolio exists.
-            if let Some(from_num) = from_num {
-                if let Some(sk) = &secondary_key {
-                    ensure!(
-                        sk.has_portfolio_permission(iter::once(from_num)),
-                        Error::<T>::SecondaryKeyNotAuthorizedForPortfolio
-                    );
-                }
-                ensure!(
-                    Self::portfolios(&primary_did, from_num).is_some(),
-                    Error::<T>::PortfolioDoesNotExist
-                );
-            }
-            // Check that the destination portfolio exists.
-            if let Some(to_num) = to_num {
-                if let Some(sk) = &secondary_key {
-                    ensure!(
-                        sk.has_portfolio_permission(iter::once(to_num)),
-                        Error::<T>::SecondaryKeyNotAuthorizedForPortfolio
-                    );
-                }
-                ensure!(
-                    Self::portfolios(&primary_did, to_num).is_some(),
-                    Error::<T>::PortfolioDoesNotExist
-                );
-            }
-            let get_portfolio_id = |num: Option<PortfolioNumber>| {
-                num
-                    .map(|num| PortfolioId::user_portfolio(primary_did, num))
-                    .unwrap_or_else(|| PortfolioId::default_portfolio(primary_did))
-            };
-            let from_portfolio_id = get_portfolio_id(from_num);
-            let to_portfolio_id = get_portfolio_id(to_num);
-            for item in items {
-                let from_balance = Self::portfolio_asset_balances(&from_portfolio_id, &item.ticker);
-                ensure!(from_balance >= item.amount, Error::<T>::InsufficientPortfolioBalance);
-=======
             ensure!(from != to, Error::<T>::DestinationIsSamePortfolio);
             // Check that the source and destination did are in fact same.
             ensure!(from.did == to.did, Error::<T>::DifferentIdentityPortfolios);
@@ -360,7 +277,6 @@
                         .is_some(),
                     Error::<T>::InsufficientPortfolioBalance
                 );
->>>>>>> 8ccfcafb
                 <PortfolioAssetBalances<T>>::insert(
                     &from,
                     &item.ticker,
@@ -374,15 +290,9 @@
                     to_balance.saturating_add(item.amount)
                 );
                 Self::deposit_event(RawEvent::MovedBetweenPortfolios(
-<<<<<<< HEAD
                     primary_did,
-                    from_num,
-                    to_num,
-=======
-                    did,
                     from,
                     to,
->>>>>>> 8ccfcafb
                     item.ticker,
                     item.amount
                 ));
@@ -413,15 +323,9 @@
                 );
             }
             // Check that the portfolio exists.
-<<<<<<< HEAD
-            ensure!(Self::portfolios(&primary_did, &num).is_some(), Error::<T>::PortfolioDoesNotExist);
+            ensure!(<Portfolios>::contains_key(&primary_did, &num), Error::<T>::PortfolioDoesNotExist);
             Self::ensure_name_unique(&primary_did, &to_name)?;
-            <Portfolios>::mutate(&primary_did, &num, |p| *p = Some(to_name.clone()));
-=======
-            ensure!(<Portfolios>::contains_key(&did, &num), Error::<T>::PortfolioDoesNotExist);
-            Self::ensure_name_unique(&did, &to_name)?;
-            <Portfolios>::mutate(&did, &num, |p| *p = to_name.clone());
->>>>>>> 8ccfcafb
+            <Portfolios>::mutate(&primary_did, &num, |p| *p = to_name.clone());
             Self::deposit_event(RawEvent::PortfolioRenamed(
                 primary_did,
                 num,
@@ -503,10 +407,20 @@
         });
     }
 
-    /// Makes sure that the portfolio exists
-    fn ensure_portfolio_validity(portfolio: &PortfolioId) -> DispatchResult {
+    /// Makes sure that the portfolio exists and that `secondary_key` has access to it.
+    fn ensure_portfolio_validity(
+        secondary_key: Option<&SecondaryKey>,
+        portfolio: &PortfolioId,
+    ) -> DispatchResult {
         // Default portfolio are always valid. Custom portfolios must be created explicitly.
         if let PortfolioKind::User(num) = portfolio.kind {
+            if let Some(sk) = secondary_key {
+                // Check that the secondary signer is allowed to work with this portfolio.
+                ensure!(
+                    sk.has_portfolio_permission(iter::once(num)),
+                    Error::<T>::SecondaryKeyNotAuthorizedForPortfolio
+                );
+            }
             ensure!(
                 <Portfolios>::contains_key(portfolio.did, num),
                 Error::<T>::PortfolioDoesNotExist
@@ -531,7 +445,7 @@
         Ok(())
     }
 
-    /// Makes sure that a portfolio transfer is valid
+    /// Makes sure that a portfolio transfer is valid. Portfolio access is not checked.
     pub fn ensure_portfolio_transfer_validity(
         from_portfolio: &PortfolioId,
         to_portfolio: &PortfolioId,
@@ -545,8 +459,8 @@
         );
 
         // 2. Ensure that the portfolios exist
-        Self::ensure_portfolio_validity(from_portfolio)?;
-        Self::ensure_portfolio_validity(to_portfolio)?;
+        Self::ensure_portfolio_validity(None, from_portfolio)?;
+        Self::ensure_portfolio_validity(None, to_portfolio)?;
 
         // 3. Ensure sender has enough free balance
         let from_balance = Self::portfolio_asset_balances(&from_portfolio, ticker);

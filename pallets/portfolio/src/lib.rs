--- conflicted
+++ resolved
@@ -47,15 +47,11 @@
 
 use codec::{Decode, Encode};
 use core::{iter, mem};
-<<<<<<< HEAD
-use frame_support::{decl_error, decl_module, decl_storage, dispatch::DispatchResult, ensure};
-=======
 use frame_support::{
     decl_error, decl_module, decl_storage,
     dispatch::{DispatchError, DispatchResult, Weight},
     ensure,
 };
->>>>>>> 89974d2d
 use pallet_identity::{self as identity, PermissionedCallOriginData};
 use polymesh_common_utilities::traits::balances::Memo;
 use polymesh_common_utilities::traits::portfolio::PortfolioSubTrait;
@@ -351,8 +347,6 @@
         pub fn accept_portfolio_custody(origin, auth_id: u64) -> DispatchResult {
             Self::base_accept_portfolio_custody(origin, auth_id)
         }
-<<<<<<< HEAD
-=======
 
         /// Moves fungigle an non-fungible tokens from one portfolio of an identity to another portfolio of the same
         /// identity. Must be called by the custodian of the sender.
@@ -416,7 +410,6 @@
 
             0
         }
->>>>>>> 89974d2d
     }
 }
 

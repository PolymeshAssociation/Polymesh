--- conflicted
+++ resolved
@@ -236,13 +236,8 @@
         /// # Error
         ///
         /// * Only master key can abdicate.
-<<<<<<< HEAD
         /// * Last member of a group cannot abdicate.
         #[weight = SimpleDispatchInfo::FixedOperational(100_000)]
-=======
-        /// * Last member of a group
-        #[weight = SimpleDispatchInfo::FixedOperational(500_000)]
->>>>>>> 06213c95
         pub fn abdicate_membership(origin) -> DispatchResult {
             let who = AccountKey::try_from(ensure_signed(origin)?.encode())?;
             let remove_id = Context::current_identity_or::<Identity<T>>(&who)?;

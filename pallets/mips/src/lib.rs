--- conflicted
+++ resolved
@@ -689,20 +689,9 @@
         assert_err, assert_ok, dispatch::DispatchResult, impl_outer_dispatch, impl_outer_origin,
         parameter_types, weights::DispatchInfo,
     };
-<<<<<<< HEAD
-    use frame_support::{
-        assert_err, assert_ok, dispatch::DispatchResult, impl_outer_dispatch, impl_outer_origin,
-        parameter_types, weights::DispatchInfo,
-    };
     use pallet_committee as committee;
     use polymesh_primitives::{IdentityId, Signatory};
     use polymesh_protocol_fee as protocol_fee;
-    use polymesh_protocol_fee as protocol_fee;
-=======
-    use pallet_committee as committee;
-    use polymesh_primitives::{IdentityId, Signatory};
-    use polymesh_protocol_fee as protocol_fee;
->>>>>>> e916e78c
     use polymesh_runtime_balances as balances;
     use polymesh_runtime_common::traits::{
         asset::AcceptTransfer,

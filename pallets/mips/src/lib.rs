//! # Mips Module
//!
//! MESH Improvement Proposals (MIPs) are proposals (ballots) that can then be proposed and voted on
//! by all MESH token holders. If a ballot passes this community vote it is then passed to the
//! governance council to ratify (or reject).
//! - minimum of 5,000 MESH needs to be staked by the proposer of the ballot
//! in order to create a new ballot.
//! - minimum of 100,000 MESH (quorum) needs to vote in favour of the ballot in order for the
//! ballot to be considered by the governing committee.
//! - ballots run for 1 week
//! - a simple majority is needed to pass the ballot so that it heads for the
//! next stage (governing committee)
//!
//! ## Overview
//!
//! The Mips module provides functions for:
//!
//! - Creating Mesh Improvement Proposals
//! - Voting on Mesh Improvement Proposals
//! - Governance committee to ratify or reject proposals
//!
//! ## Interface
//!
//! ### Dispatchable Functions
//!
//! - `set_min_proposal_deposit` change min deposit to create a proposal
//! - `set_quorum_threshold` change stake required to make a proposal into a referendum
//! - `set_proposal_duration` change duration in blocks for which proposal stays active
//! - `propose` - Token holders can propose a new ballot.
//! - `vote` - Token holders can vote on a ballot.
//! - `kill_proposal` - close a proposal and refund all deposits
//! - `enact_referendum` committee calls to execute a referendum
//!
//! ### Public Functions
//!
//! - `end_block` - Returns details of the token
#![cfg_attr(not(feature = "std"), no_std)]

use codec::{Decode, Encode};
use frame_support::{
    decl_error, decl_event, decl_module, decl_storage,
    dispatch::DispatchResult,
    ensure,
    traits::{Currency, LockableCurrency, ReservableCurrency},
    weights::SimpleDispatchInfo,
    Parameter,
};
use frame_system::{self as system, ensure_signed};
use pallet_mips_rpc_runtime_api::VoteCount;
use polymesh_primitives::{AccountKey, Signatory};
use polymesh_runtime_common::{
    identity::Trait as IdentityTrait,
    protocol_fee::{ChargeProtocolFee, ProtocolOp},
    traits::group::GroupTrait,
    Context,
};
use polymesh_runtime_identity as identity;
use sp_runtime::{
    traits::{CheckedSub, Dispatchable, EnsureOrigin, Hash, Zero},
    DispatchError,
};
use sp_std::{convert::TryFrom, prelude::*, vec};

/// Mesh Improvement Proposal index. Used offchain.
pub type MipsIndex = u32;

/// Balance
type BalanceOf<T> =
    <<T as Trait>::Currency as Currency<<T as frame_system::Trait>::AccountId>>::Balance;

/// Represents a proposal
#[derive(Encode, Decode, Clone, PartialEq, Eq)]
pub struct MIP<Proposal> {
    /// The proposal's unique index.
    index: MipsIndex,
    /// The proposal being voted on.
    proposal: Proposal,
}

/// A wrapper for a proposal url.
#[derive(Decode, Encode, Clone, Debug, Default, Hash, PartialEq, Eq, PartialOrd, Ord)]
pub struct Url(pub Vec<u8>);

impl<T: AsRef<[u8]>> From<T> for Url {
    fn from(s: T) -> Self {
        let s = s.as_ref();
        let mut v = Vec::with_capacity(s.len());
        v.extend_from_slice(s);
        Url(v)
    }
}

/// A wrapper for a proposal description.
#[derive(Decode, Encode, Clone, Debug, Default, Hash, PartialEq, Eq, PartialOrd, Ord)]
pub struct MipDescription(pub Vec<u8>);

impl<T: AsRef<[u8]>> From<T> for MipDescription {
    fn from(s: T) -> Self {
        let s = s.as_ref();
        let mut v = Vec::with_capacity(s.len());
        v.extend_from_slice(s);
        MipDescription(v)
    }
}

/// Represents a proposal metadata
#[derive(Encode, Decode, Clone, PartialEq, Eq, Debug)]
pub struct MipsMetadata<AcccountId: Parameter, BlockNumber: Parameter, Hash: Parameter> {
    /// The creator
    pub proposer: AcccountId,
    /// The proposal's unique index.
    pub index: MipsIndex,
    /// When voting will end.
    pub end: BlockNumber,
    /// The proposal being voted on.
    pub proposal_hash: Hash,
    /// The proposal url for proposal discussion.
    pub url: Option<Url>,
    /// The proposal description.
    pub description: Option<MipDescription>,
    /// This proposal allows any changes
    /// During Cool-off period, proposal owner can amend any MIP detail or cancel the entire
    pub cool_off_until: BlockNumber,
}

/// For keeping track of proposal being voted on.
#[derive(PartialEq, Eq, Clone, Encode, Decode)]
#[cfg_attr(feature = "std", derive(Debug))]
pub struct PolymeshVotes<AccountId, Balance> {
    /// The proposal's unique index.
    pub index: MipsIndex,
    /// The current set of voters that approved with their stake.
    pub ayes: Vec<(AccountId, Balance)>,
    /// The current set of voters that rejected with their stake.
    pub nays: Vec<(AccountId, Balance)>,
}

#[derive(Encode, Decode, Copy, Clone, Eq, PartialEq)]
#[cfg_attr(feature = "std", derive(Debug))]
pub enum MipsPriority {
    /// A proposal made by the committee for e.g.,
    High,
    /// By default all proposals have a normal priority
    Normal,
}

impl Default for MipsPriority {
    fn default() -> Self {
        MipsPriority::Normal
    }
}

/// Properties of a referendum
#[derive(Encode, Decode, Clone, PartialEq, Eq)]
#[cfg_attr(feature = "std", derive(Debug))]
pub struct PolymeshReferendumInfo<Hash: Parameter> {
    /// The proposal's unique index.
    pub index: MipsIndex,
    /// Priority.
    pub priority: MipsPriority,
    /// The proposal being voted on.
    pub proposal_hash: Hash,
}

/// Information about deposit.
#[derive(Encode, Decode, Clone, PartialEq, Eq, Default)]
#[cfg_attr(feature = "std", derive(Debug))]
pub struct DepositInfo<AccountId, Balance>
where
    AccountId: Default,
    Balance: Default,
{
    /// Owner of the deposit.
    pub owner: AccountId,
    /// Amount. It can be updated during the cool off period.
    pub amount: Balance,
}

type Identity<T> = identity::Module<T>;

/// The module's configuration trait.
pub trait Trait: frame_system::Trait + pallet_timestamp::Trait + IdentityTrait {
    /// Currency type for this module.
    type Currency: ReservableCurrency<Self::AccountId>
        + LockableCurrency<Self::AccountId, Moment = Self::BlockNumber>;

    /// Origin for proposals.
    type CommitteeOrigin: EnsureOrigin<Self::Origin>;

    /// Origin for enacting a referundum.
    type VotingMajorityOrigin: EnsureOrigin<Self::Origin>;

    /// Committee
    type GovernanceCommittee: GroupTrait<<Self as pallet_timestamp::Trait>::Moment>;

    /// The overarching event type.
    type Event: From<Event<Self>> + Into<<Self as system::Trait>::Event>;
}

// This module's storage items.
decl_storage! {
    trait Store for Module<T: Trait> as Mips {
        /// The minimum amount to be used as a deposit for a public referendum proposal.
        pub MinimumProposalDeposit get(fn min_proposal_deposit) config(): BalanceOf<T>;

        /// Minimum stake a proposal must gather in order to be considered by the committee.
        pub QuorumThreshold get(fn quorum_threshold) config(): BalanceOf<T>;

        /// During Cool-off period, proposal owner can amend any MIP detail or cancel the entire
        /// proposal.
        pub ProposalCoolOffPeriod get(fn proposal_cool_off_period) config(): T::BlockNumber;

        /// How long (in blocks) a ballot runs
        pub ProposalDuration get(fn proposal_duration) config(): T::BlockNumber;

        /// Proposals so far. Index can be used to keep track of MIPs off-chain.
        pub ProposalCount get(fn proposal_count): u32;

        /// The hashes of the active proposals.
        pub ProposalMetadata get(fn proposal_meta): Vec<MipsMetadata<T::AccountId, T::BlockNumber, T::Hash>>;

        /// Those who have locked a deposit.
<<<<<<< HEAD
        /// proposal (hash, proposer) -> deposit
        pub Deposits get(fn deposit_of): double_map hasher(blake2_256) T::Hash, hasher(blake2_256) T::AccountId => DepositInfo<T::AccountId, BalanceOf<T>>;
=======
        /// proposal hash -> (proposer, deposit)
        pub Deposits get(fn deposit_of): map hasher(twox_64_concat) T::Hash => Vec<(T::AccountId, BalanceOf<T>)>;
>>>>>>> 3b70ab6d

        /// Actual proposal for a given hash, if it's current.
        /// proposal hash -> proposal
        pub Proposals get(fn proposals): map hasher(twox_64_concat) T::Hash => Option<MIP<T::Proposal>>;

        /// Lookup proposal hash by a proposal's index
        /// MIP index -> proposal hash
        pub ProposalByIndex get(fn proposal_by_index): map hasher(twox_64_concat) MipsIndex => T::Hash;

        /// PolymeshVotes on a given proposal, if it is ongoing.
        /// proposal hash -> vote count
        pub Voting get(fn voting): map hasher(twox_64_concat) T::Hash => Option<PolymeshVotes<T::AccountId, BalanceOf<T>>>;

        /// Active referendums.
        pub ReferendumMetadata get(fn referendum_meta): Vec<PolymeshReferendumInfo<T::Hash>>;

        /// Proposals that have met the quorum threshold to be put forward to a governance committee
        /// proposal hash -> proposal
        pub Referendums get(fn referendums): map hasher(twox_64_concat) T::Hash => Option<T::Proposal>;
    }
}

decl_event!(
    pub enum Event<T>
    where
        Balance = BalanceOf<T>,
        <T as frame_system::Trait>::Hash,
        <T as frame_system::Trait>::AccountId,
    {
        /// A Mesh Improvement Proposal was made with a `Balance` stake
        Proposed(AccountId, Balance, MipsIndex, Hash),
        /// `AccountId` voted `bool` on the proposal referenced by `Hash`
        Voted(AccountId, MipsIndex, Hash, bool),
        /// Proposal referenced by `Hash` has been closed
        ProposalClosed(MipsIndex, Hash),
        /// Proposal referenced by `Hash` has been closed
        ProposalFastTracked(MipsIndex, Hash),
        /// Referendum created for proposal referenced by `Hash`
        ReferendumCreated(MipsIndex, MipsPriority, Hash),
        /// Proposal referenced by `Hash` was dispatched with the result `bool`
        ReferendumEnacted(Hash, bool),
    }
);

decl_error! {
    pub enum Error for Module<T: Trait> {
        /// Incorrect origin
        BadOrigin,
        /// Proposer can't afford to lock minimum deposit
        InsufficientDeposit,
        /// when voter vote gain
        DuplicateVote,
        /// Duplicate proposal.
        DuplicateProposal,
        /// The proposal does not exist.
        NoSuchProposal,
        /// Mismatched proposal index.
        MismatchedProposalIndex,
        /// Not part of governance committee.
        NotACommitteeMember,
        /// After Cool-off period, proposals are not cancelable.
        ProposalOnCoolOffPeriod,
        /// Proposal is inmutable after cool-off period.
        ProposalIsInmutable,
    }
}

// The module's dispatchable functions.
decl_module! {
    /// The module declaration.
    pub struct Module<T: Trait> for enum Call where origin: T::Origin {
        type Error = Error<T>;

        fn deposit_event() = default;

        /// Change the minimum proposal deposit amount required to start a proposal. Only Governance
        /// committee is allowed to change this value.
        ///
        /// # Arguments
        /// * `deposit` the new min deposit required to start a proposal
        #[weight = SimpleDispatchInfo::FixedOperational(100_000)]
        pub fn set_min_proposal_deposit(origin, deposit: BalanceOf<T>) {
            T::CommitteeOrigin::try_origin(origin).map_err(|_| Error::<T>::BadOrigin)?;
            <MinimumProposalDeposit<T>>::put(deposit);
        }

        /// Change the quorum threshold amount. This is the amount which a proposal must gather so
        /// as to be considered by a committee. Only Governance committee is allowed to change
        /// this value.
        ///
        /// # Arguments
        /// * `threshold` the new quorum threshold amount value
        #[weight = SimpleDispatchInfo::FixedOperational(100_000)]
        pub fn set_quorum_threshold(origin, threshold: BalanceOf<T>) {
            T::CommitteeOrigin::try_origin(origin).map_err(|_| Error::<T>::BadOrigin)?;
            <QuorumThreshold<T>>::put(threshold);
        }

        /// Change the proposal duration value. This is the number of blocks for which votes are
        /// accepted on a proposal. Only Governance committee is allowed to change this value.
        ///
        /// # Arguments
        /// * `duration` proposal duration in blocks
        #[weight = SimpleDispatchInfo::FixedOperational(100_000)]
        pub fn set_proposal_duration(origin, duration: T::BlockNumber) {
            T::CommitteeOrigin::try_origin(origin).map_err(|_| Error::<T>::BadOrigin)?;
            <ProposalDuration<T>>::put(duration);
        }

        /// A network member creates a Mesh Improvement Proposal by submitting a dispatchable which
        /// changes the network in someway. A minimum deposit is required to open a new proposal.
        ///
        /// # Arguments
        /// * `proposal` a dispatchable call
        /// * `deposit` minimum deposit value
        /// * `url` a link to a website for proposal discussion
        #[weight = SimpleDispatchInfo::FixedNormal(5_000_000)]
        pub fn propose(
            origin,
            proposal: Box<T::Proposal>,
            deposit: BalanceOf<T>,
            url: Option<Url>,
            description: Option<MipDescription>,
        ) -> DispatchResult {
            let proposer = ensure_signed(origin)?;
            let proposer_key = AccountKey::try_from(proposer.encode())?;
            let signer = Signatory::from(proposer_key);
            let proposal_hash = T::Hashing::hash_of(&proposal);

            // Pre conditions: caller must have min balance
            ensure!(
                deposit >= Self::min_proposal_deposit(),
                Error::<T>::InsufficientDeposit
            );
            // Proposal must be new
            ensure!(
                !<Proposals<T>>::contains_key(proposal_hash),
                Error::<T>::DuplicateProposal
            );

            // Reserve the minimum deposit
            <T as Trait>::Currency::reserve(&proposer, deposit).map_err(|_| Error::<T>::InsufficientDeposit)?;
            <T as IdentityTrait>::ProtocolFee::charge_fee(
                &signer,
                ProtocolOp::MipsPropose
            )?;
            let index = Self::proposal_count();
            <ProposalCount>::mutate(|i| *i += 1);

            let curr_block_number = <system::Module<T>>::block_number();
            let cool_off_until = curr_block_number + Self::proposal_cool_off_period();
            let end = cool_off_until + Self::proposal_duration();
            let proposal_meta = MipsMetadata {
                proposer: proposer.clone(),
                index,
                cool_off_until,
                end,
                proposal_hash,
                url,
                description,
            };
            <ProposalMetadata<T>>::mutate(|metadata| metadata.push(proposal_meta));

            let deposit_info = DepositInfo {
                owner: proposer.clone(),
                amount: deposit
            };
            <Deposits<T>>::insert(&proposal_hash, &proposer, deposit_info);

            let mip = MIP {
                index,
                proposal: *proposal,
            };
            <Proposals<T>>::insert(proposal_hash, mip);
            <ProposalByIndex<T>>::insert(index, proposal_hash);

            let vote = PolymeshVotes {
                index,
                ayes: vec![(proposer.clone(), deposit)],
                nays: vec![],
            };
            <Voting<T>>::insert(proposal_hash, vote);

            Self::deposit_event(RawEvent::Proposed(proposer, deposit, index, proposal_hash));
            Ok(())
        }

        /// It amends the `url` and the `description` of the proposal with index `index`.
        ///
        /// # Errors
        /// * `BadOrigin`: Only the owner of the proposal can amend it.
        /// * `ProposalIsInmutable`: A proposals is mutable only during its cool off period.
        ///
        #[weight = SimpleDispatchInfo::FixedNormal(1_000_000)]
        pub fn amend_proposal(
                origin,
                index: MipsIndex,
                url: Option<Url>,
                description: Option<MipDescription>
                ) -> DispatchResult {
            // 0. Initial info.
            let proposer = ensure_signed(origin)?;
            let meta = Self::proposal_meta_by_index(index)?;

            // 1. Only owner can cancel it.
            ensure!( meta.proposer == proposer, Error::<T>::BadOrigin);

            // 2. Proposal can be cancelled *ONLY* during its cool-off period.
            let curr_block_number = <system::Module<T>>::block_number();
            ensure!( meta.cool_off_until > curr_block_number, Error::<T>::ProposalIsInmutable);

            // 3. Update proposal metadata.
            <ProposalMetadata<T>>::mutate( |metas| {
                let meta = metas.iter_mut().find( |meta| meta.index == index);
                if let Some(meta) = meta {
                    meta.url = url;
                    meta.description = description;
                }
            });

            Ok(())
        }

        /// It cancels the proposal of the index `index`.
        ///
        /// Proposals can be cancelled only during its _cool-off period.
        ///
        /// # Errors
        /// * `BadOrigin`: Only the owner of the proposal can amend it.
        /// * `ProposalIsInmutable`: A Proposal is mutable only during its cool off period.
        #[weight = SimpleDispatchInfo::FixedNormal(1_000_000)]
        pub fn cancel_proposal(origin, index: MipsIndex) -> DispatchResult {
            // 0. Initial info.
            let proposer = ensure_signed(origin)?;
            let meta = Self::proposal_meta_by_index(index)?;

            // 1. Only owner can cancel it.
            ensure!( meta.proposer == proposer, Error::<T>::BadOrigin);

            // 2. Proposal can be cancelled *ONLY* during its cool-off period.
            let curr_block_number = <system::Module<T>>::block_number();
            ensure!( meta.cool_off_until > curr_block_number, Error::<T>::ProposalIsInmutable);

            // 3. Close that proposal.
            Self::close_proposal( index, meta.proposal_hash);
            Ok(())
        }

        /// Id bonds an additional deposit to proposal with index `index`.
        /// That amount is added to the current deposit.
        ///
        /// # Errors
        /// * `BadOrigin`: Only the owner of the proposal can bond an additional deposit.
        /// * `ProposalIsInmutable`: A Proposal is mutable only during its cool off period.
        #[weight = SimpleDispatchInfo::FixedNormal(200_000)]
        pub fn bond_additional_deposit(origin,
            index: MipsIndex,
            additional_deposit: BalanceOf<T>
        ) -> DispatchResult {
            let proposer = ensure_signed(origin)?;
            let meta = Self::proposal_meta_by_index(index)?;

            // 1. Only owner can cancel it.
            ensure!( meta.proposer == proposer, Error::<T>::BadOrigin);

            // 2. Proposal can be cancelled *ONLY* during its cool-off period.
            let curr_block_number = <system::Module<T>>::block_number();
            ensure!( meta.cool_off_until > curr_block_number, Error::<T>::ProposalIsInmutable);

            // 3. Reserve extra deposit & update deposit info for this proposal
            <T as Trait>::Currency::reserve(&proposer, additional_deposit)
                .map_err(|_| Error::<T>::InsufficientDeposit)?;

            <Deposits<T>>::mutate(
                &meta.proposal_hash,
                &proposer,
                |depo_info| depo_info.amount += additional_deposit);
            Ok(())
        }

        /// It unbonds any amount from the deposit of the proposal with index `index`.
        ///
        /// # Errors
        /// * `BadOrigin`: Only the owner of the proposal can release part of the deposit.
        /// * `ProposalIsInmutable`: A Proposal is mutable only during its cool off period.
        /// * `InsufficientDeposit`: If the final deposit will be less that the minimum deposit for
        /// a proposal.
        #[weight = SimpleDispatchInfo::FixedNormal(200_000)]
        pub fn unbond_deposit(origin,
            index: MipsIndex,
            amount: BalanceOf<T>
        ) -> DispatchResult {
            let proposer = ensure_signed(origin)?;
            let meta = Self::proposal_meta_by_index(index)?;

            // 1. Only owner can cancel it.
            ensure!( meta.proposer == proposer, Error::<T>::BadOrigin);

            // 2. Proposal can be cancelled *ONLY* during its cool-off period.
            let curr_block_number = <system::Module<T>>::block_number();
            ensure!( meta.cool_off_until > curr_block_number, Error::<T>::ProposalIsInmutable);

            // 3. Double-check that `amount` is valid.
            let mut depo_info = <Deposits<T>>::get(&meta.proposal_hash, &proposer);
            let new_deposit = depo_info.amount.checked_sub(&amount)
                    .ok_or_else(|| Error::<T>::InsufficientDeposit)?;
            ensure!(
                new_deposit >= Self::min_proposal_deposit(),
                Error::<T>::InsufficientDeposit);
            let diff_amount = depo_info.amount - new_deposit;
            depo_info.amount = new_deposit;

            // 3.1. Unreserve and update deposit info.
            <T as Trait>::Currency::unreserve(&depo_info.owner, diff_amount);
            <Deposits<T>>::insert(&meta.proposal_hash, &proposer, depo_info);
            Ok(())
        }

        /// A network member can vote on any Mesh Improvement Proposal by selecting the hash that
        /// corresponds ot the dispatchable action and vote with some balance.
        ///
        /// # Arguments
        /// * `proposal` a dispatchable call
        /// * `index` proposal index
        /// * `aye_or_nay` a bool representing for or against vote
        /// * `deposit` minimum deposit value
        #[weight = SimpleDispatchInfo::FixedNormal(200_000)]
        pub fn vote(origin, proposal_hash: T::Hash, index: MipsIndex, aye_or_nay: bool, deposit: BalanceOf<T>) {
            let proposer = ensure_signed(origin)?;
            let meta = Self::proposal_meta_by_index(index)?;

            // No one should be able to vote during the proposal cool-off period.
            let curr_block_number = <system::Module<T>>::block_number();
            ensure!( meta.cool_off_until <= curr_block_number, Error::<T>::ProposalOnCoolOffPeriod);

            let mut voting = Self::voting(&proposal_hash).ok_or(Error::<T>::NoSuchProposal)?;
            ensure!(voting.index == index, Error::<T>::MismatchedProposalIndex);

            let position_yes = voting.ayes.iter().position(|(a, _)| a == &proposer);
            let position_no = voting.nays.iter().position(|(a, _)| a == &proposer);

            if position_yes.is_none() && position_no.is_none()  {
                if aye_or_nay {
                    voting.ayes.push((proposer.clone(), deposit));
                } else {
                    voting.nays.push((proposer.clone(), deposit));
                }

                // Reserve the deposit
                <T as Trait>::Currency::reserve(&proposer, deposit).map_err(|_| Error::<T>::InsufficientDeposit)?;

                let depo_info = DepositInfo {
                    owner: proposer.clone(),
                    amount: deposit,
                };
                <Deposits<T>>::insert(&proposal_hash, &proposer, depo_info);

                <Voting<T>>::remove(&proposal_hash);
                <Voting<T>>::insert(&proposal_hash, voting);
                Self::deposit_event(RawEvent::Voted(proposer, index, proposal_hash, aye_or_nay));
            } else {
                return Err(Error::<T>::DuplicateVote.into())
            }
        }

        /// An emergency stop measure to kill a proposal. Governance committee can kill
        /// a proposal at any time.
        #[weight = SimpleDispatchInfo::FixedOperational(100_000)]
        pub fn kill_proposal(origin, index: MipsIndex, proposal_hash: T::Hash) {
            T::CommitteeOrigin::try_origin(origin).map_err(|_| Error::<T>::BadOrigin)?;

            let mip = Self::proposals(&proposal_hash).ok_or(Error::<T>::NoSuchProposal)?;
            ensure!(mip.index == index, Error::<T>::MismatchedProposalIndex);

            Self::close_proposal(index, proposal_hash);
        }

        /// Any governance committee member can fast track a proposal and turn it into a referendum
        /// that will be voted on by the committee.
        #[weight = SimpleDispatchInfo::FixedOperational(200_000)]
        pub fn fast_track_proposal(origin, index: MipsIndex, proposal_hash: T::Hash) {
            let sender_key = AccountKey::try_from(ensure_signed(origin)?.encode())?;
            let did = Context::current_identity_or::<Identity<T>>(&sender_key)?;

            ensure!(
                T::GovernanceCommittee::is_member(&did),
                Error::<T>::NotACommitteeMember
            );

            let mip = Self::proposals(&proposal_hash).ok_or("proposal does not exist")?;
            ensure!(mip.index == index, Error::<T>::MismatchedProposalIndex);

            Self::create_referendum(
                index,
                MipsPriority::High,
                proposal_hash,
                mip.proposal,
            );

            Self::deposit_event(RawEvent::ProposalFastTracked(
                index,
                proposal_hash,
            ));

            Self::close_proposal(index, proposal_hash);
        }

        /// Governance committee can make a proposal that automatically becomes a referendum on
        /// which the committee can vote on.
        #[weight = SimpleDispatchInfo::FixedOperational(200_000)]
        pub fn submit_referendum(origin, proposal: Box<T::Proposal>) {
            let sender_key = AccountKey::try_from(ensure_signed(origin)?.encode())?;
            let did = Context::current_identity_or::<Identity<T>>(&sender_key)?;

            ensure!(
                T::GovernanceCommittee::is_member(&did),
                Error::<T>::NotACommitteeMember
            );

            let proposal_hash = T::Hashing::hash_of(&proposal);

            // Proposal must be new
            ensure!(!<Proposals<T>>::contains_key(proposal_hash), Error::<T>::DuplicateProposal);

            let index = Self::proposal_count();
            <ProposalCount>::mutate(|i| *i += 1);

            Self::create_referendum(
                index,
                MipsPriority::High,
                proposal_hash,
                *proposal
            );
        }

        /// Moves a referendum instance into dispatch queue.
        #[weight = SimpleDispatchInfo::FixedOperational(100_000)]
        pub fn enact_referendum(origin, proposal_hash: T::Hash) {
            T::VotingMajorityOrigin::try_origin(origin).map_err(|_| Error::<T>::BadOrigin)?;

            Self::prepare_to_dispatch(proposal_hash);
        }

        /// When constructing a block check if it's time for a ballot to end. If ballot ends,
        /// proceed to ratification process.
        fn on_initialize(n: T::BlockNumber) {
            if let Err(e) = Self::end_block(n) {
                sp_runtime::print(e);
            }
        }

    }
}

impl<T: Trait> Module<T> {
    /// Retrieve all proposals that need to be closed as of block `n`.
    pub fn proposals_maturing_at(n: T::BlockNumber) -> Vec<(MipsIndex, T::Hash)> {
        Self::proposal_meta()
            .into_iter()
            .filter(|meta| meta.end == n)
            .map(|meta| (meta.index, meta.proposal_hash))
            .collect()
    }

    // Private functions

    /// Runs the following procedure:
    /// 1. Find all proposals that need to end as of this block and close voting
    /// 2. Tally votes
    /// 3. Submit any proposals that meet the quorum threshold, to the governance committee
    pub fn end_block(block_number: T::BlockNumber) -> DispatchResult {
        // Find all matured proposals...
        for (index, hash) in Self::proposals_maturing_at(block_number).into_iter() {
            // Tally votes and create referendums
            Self::tally_votes(index, hash);

            // And close proposals
            Self::close_proposal(index, hash);
        }

        Ok(())
    }

    /// Summarize voting and create referendums if proposals meet or exceed quorum threshold
    fn tally_votes(index: MipsIndex, proposal_hash: T::Hash) {
        if let Some(voting) = <Voting<T>>::get(proposal_hash) {
            let aye_stake = voting
                .ayes
                .iter()
                .fold(<BalanceOf<T>>::zero(), |acc, ayes| acc + ayes.1);

            let nay_stake = voting
                .nays
                .iter()
                .fold(<BalanceOf<T>>::zero(), |acc, nays| acc + nays.1);

            // 1. Ayes staked must be more than nays staked (simple majority)
            // 2. Ayes staked are more than the minimum quorum threshold
            if aye_stake > nay_stake && aye_stake >= Self::quorum_threshold() {
                if let Some(mip) = <Proposals<T>>::get(&proposal_hash) {
                    Self::create_referendum(
                        index,
                        MipsPriority::Normal,
                        proposal_hash,
                        mip.proposal,
                    );
                }
            }
        }
    }

    /// Create a referendum object from a proposal. If governance committee is composed of less
    /// than 2 members, enact it immediately. Otherwise, committee votes on this referendum and
    /// decides whether it should be enacted.
    fn create_referendum(
        index: MipsIndex,
        priority: MipsPriority,
        proposal_hash: T::Hash,
        proposal: T::Proposal,
    ) {
        let ri = PolymeshReferendumInfo {
            index,
            priority,
            proposal_hash,
        };

        <ReferendumMetadata<T>>::mutate(|metadata| metadata.push(ri));
        <Referendums<T>>::insert(proposal_hash, proposal);

        Self::deposit_event(RawEvent::ReferendumCreated(index, priority, proposal_hash));

        // If committee size is too small, enact it.
        if T::GovernanceCommittee::member_count() < 2 {
            Self::prepare_to_dispatch(proposal_hash);
        }
    }

    /// Close a proposal. Voting ceases and proposal is removed from storage.
    /// All deposits are unlocked and returned to respective stakers.
    fn close_proposal(index: MipsIndex, proposal_hash: T::Hash) {
        if <Voting<T>>::get(proposal_hash).is_some() {
            Self::unreserve_deposits(&proposal_hash);
        }

        if <Proposals<T>>::take(&proposal_hash).is_some() {
            <Voting<T>>::remove(&proposal_hash);
            let hash = proposal_hash;
            <ProposalMetadata<T>>::mutate(|metadata| metadata.retain(|m| m.proposal_hash != hash));
            <ProposalByIndex<T>>::remove(index);

            Self::deposit_event(RawEvent::ProposalClosed(index, hash));
        }
    }

    /// It returns back each deposit to their owners for an specific `proposal_hash`.
    fn unreserve_deposits(proposal_hash: &T::Hash) {
        <Deposits<T>>::iter_prefix(proposal_hash).for_each(|depo_info| {
            let _ = <T as Trait>::Currency::unreserve(&depo_info.owner, depo_info.amount);
        });
        <Deposits<T>>::remove_prefix(proposal_hash);
    }

    fn prepare_to_dispatch(hash: T::Hash) {
        if let Some(referendum) = <Referendums<T>>::get(&hash) {
            let result = match referendum.dispatch(system::RawOrigin::Root.into()) {
                Ok(_) => true,
                Err(e) => {
                    let e: DispatchError = e;
                    sp_runtime::print(e);
                    false
                }
            };
            Self::deposit_event(RawEvent::ReferendumEnacted(hash, result));
        }
    }

    /// It returns the proposal metadata of proposal with index `index` or
    /// a `MismatchedProposalIndex` error.
    fn proposal_meta_by_index(
        index: MipsIndex,
    ) -> Result<MipsMetadata<T::AccountId, T::BlockNumber, T::Hash>, DispatchError> {
        Self::proposal_meta()
            .into_iter()
            .find(|meta| meta.index == index)
            .ok_or(Error::<T>::MismatchedProposalIndex.into())
    }
}

impl<T: Trait> Module<T> {
    /// Retrieve votes for a proposal represented by MipsIndex `index`.
    pub fn get_votes(index: MipsIndex) -> VoteCount<BalanceOf<T>>
    where
        T: Send + Sync,
        BalanceOf<T>: Send + Sync,
    {
        let proposal_hash: T::Hash = <ProposalByIndex<T>>::get(index);
        if let Some(voting) = <Voting<T>>::get(&proposal_hash) {
            let aye_stake = voting
                .ayes
                .iter()
                .fold(<BalanceOf<T>>::zero(), |acc, ayes| acc + ayes.1);

            let nay_stake = voting
                .nays
                .iter()
                .fold(<BalanceOf<T>>::zero(), |acc, nays| acc + nays.1);

            VoteCount::Success {
                ayes: aye_stake,
                nays: nay_stake,
            }
        } else {
            VoteCount::ProposalNotFound
        }
    }

    /// Retrieve proposals made by `address`.
    pub fn proposed_by(address: T::AccountId) -> Vec<MipsIndex> {
        Self::proposal_meta()
            .into_iter()
            .filter(|meta| meta.proposer == address)
            .map(|meta| meta.index)
            .collect()
    }

    /// Retrieve proposals `address` voted on
    pub fn voted_on(address: T::AccountId) -> Vec<MipsIndex> {
        let mut indices = Vec::new();
        for meta in Self::proposal_meta().into_iter() {
            if let Some(votes) = Self::voting(&meta.proposal_hash) {
                if votes.ayes.iter().any(|(a, _)| a == &address)
                    || votes.nays.iter().any(|(a, _)| a == &address)
                {
                    indices.push(votes.index);
                }
            }
        }
        indices
    }
}<|MERGE_RESOLUTION|>--- conflicted
+++ resolved
@@ -220,13 +220,8 @@
         pub ProposalMetadata get(fn proposal_meta): Vec<MipsMetadata<T::AccountId, T::BlockNumber, T::Hash>>;
 
         /// Those who have locked a deposit.
-<<<<<<< HEAD
         /// proposal (hash, proposer) -> deposit
-        pub Deposits get(fn deposit_of): double_map hasher(blake2_256) T::Hash, hasher(blake2_256) T::AccountId => DepositInfo<T::AccountId, BalanceOf<T>>;
-=======
-        /// proposal hash -> (proposer, deposit)
-        pub Deposits get(fn deposit_of): map hasher(twox_64_concat) T::Hash => Vec<(T::AccountId, BalanceOf<T>)>;
->>>>>>> 3b70ab6d
+        pub Deposits get(fn deposit_of): double_map hasher(twox_64_concat) T::Hash, hasher(twox_64_concat) T::AccountId => DepositInfo<T::AccountId, BalanceOf<T>>;
 
         /// Actual proposal for a given hash, if it's current.
         /// proposal hash -> proposal

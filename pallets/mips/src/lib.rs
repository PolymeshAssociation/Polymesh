//! # Mips Module
//!
//! MESH Improvement Proposals (MIPs) are proposals (ballots) that can then be proposed and voted on
//! by all MESH token holders. If a ballot passes this community vote it is then passed to the
//! governance council to ratify (or reject).
//! - minimum of 5,000 MESH needs to be staked by the proposer of the ballot
//! in order to create a new ballot.
//! - minimum of 100,000 MESH (quorum) needs to vote in favour of the ballot in order for the
//! ballot to be considered by the governing committee.
//! - ballots run for 1 week
//! - a simple majority is needed to pass the ballot so that it heads for the
//! next stage (governing committee)
//!
//! ## Overview
//!
//! The Mips module provides functions for:
//!
//! - Creating Mesh Improvement Proposals
//! - Voting on Mesh Improvement Proposals
//! - Governance committee to ratify or reject proposals
//!
//! ## Interface
//!
//! ### Dispatchable Functions
//!
//! - `set_min_proposal_deposit` change min deposit to create a proposal
//! - `set_quorum_threshold` change stake required to make a proposal into a referendum
//! - `set_proposal_duration` change duration in blocks for which proposal stays active
//! - `propose` - Token holders can propose a new ballot.
//! - `vote` - Token holders can vote on a ballot.
//! - `kill_proposal` - close a proposal and refund all deposits
//! - `enact_referendum` committee calls to execute a referendum
//!
//! ### Public Functions
//!
//! - `end_block` - Returns details of the token
#![cfg_attr(not(feature = "std"), no_std)]

use codec::{Decode, Encode};
use frame_support::{
    decl_error, decl_event, decl_module, decl_storage,
    dispatch::DispatchResult,
    ensure,
    traits::{Currency, LockableCurrency, ReservableCurrency},
    weights::SimpleDispatchInfo,
    Parameter,
};
use frame_system::{self as system, ensure_signed};
use pallet_mips_rpc_runtime_api::VoteCount;
use polymesh_primitives::{AccountKey, Signatory};
use polymesh_runtime_common::{
    identity::Trait as IdentityTrait,
    protocol_fee::{ChargeProtocolFee, ProtocolOp},
    traits::group::GroupTrait,
    Context,
};
use polymesh_runtime_identity as identity;
use sp_runtime::{
    traits::{Dispatchable, EnsureOrigin, Hash, Zero},
    DispatchError,
};
use sp_std::{convert::TryFrom, prelude::*, vec};

/// Mesh Improvement Proposal index. Used offchain.
pub type MipsIndex = u32;

/// Balance
type BalanceOf<T> =
    <<T as Trait>::Currency as Currency<<T as frame_system::Trait>::AccountId>>::Balance;

/// Represents a proposal
#[derive(Encode, Decode, Clone, PartialEq, Eq)]
pub struct MIP<Proposal> {
    /// The proposal's unique index.
    index: MipsIndex,
    /// The proposal being voted on.
    proposal: Proposal,
}

/// A wrapper for a proposal url.
#[derive(Decode, Encode, Clone, Debug, Default, Hash, PartialEq, Eq, PartialOrd, Ord)]
pub struct Url(pub Vec<u8>);

impl<T: AsRef<[u8]>> From<T> for Url {
    fn from(s: T) -> Self {
        let s = s.as_ref();
        let mut v = Vec::with_capacity(s.len());
        v.extend_from_slice(s);
        Url(v)
    }
}

/// A wrapper for a proposal description.
#[derive(Decode, Encode, Clone, Debug, Default, Hash, PartialEq, Eq, PartialOrd, Ord)]
pub struct MipDescription(pub Vec<u8>);

impl<T: AsRef<[u8]>> From<T> for MipDescription {
    fn from(s: T) -> Self {
        let s = s.as_ref();
        let mut v = Vec::with_capacity(s.len());
        v.extend_from_slice(s);
        MipDescription(v)
    }
}

/// Represents a proposal metadata
#[derive(Encode, Decode, Clone, PartialEq, Eq)]
pub struct MipsMetadata<AcccountId: Parameter, BlockNumber: Parameter, Hash: Parameter> {
    /// The creator
    proposer: AcccountId,
    /// The proposal's unique index.
    index: MipsIndex,
    /// When voting will end.
    end: BlockNumber,
    /// The proposal being voted on.
    proposal_hash: Hash,
    /// The proposal url for proposal discussion.
    url: Option<Url>,
    /// The proposal description.
    description: Option<MipDescription>,
}

/// For keeping track of proposal being voted on.
#[derive(PartialEq, Eq, Clone, Encode, Decode)]
#[cfg_attr(feature = "std", derive(Debug))]
pub struct PolymeshVotes<AccountId, Balance> {
    /// The proposal's unique index.
    index: MipsIndex,
    /// The current set of voters that approved with their stake.
    ayes: Vec<(AccountId, Balance)>,
    /// The current set of voters that rejected with their stake.
    nays: Vec<(AccountId, Balance)>,
}

#[derive(Encode, Decode, Copy, Clone, Eq, PartialEq)]
#[cfg_attr(feature = "std", derive(Debug))]
pub enum MipsPriority {
    /// A proposal made by the committee for e.g.,
    High,
    /// By default all proposals have a normal priority
    Normal,
}

impl Default for MipsPriority {
    fn default() -> Self {
        MipsPriority::Normal
    }
}

/// Properties of a referendum
#[derive(Encode, Decode, Clone, PartialEq, Eq)]
#[cfg_attr(feature = "std", derive(Debug))]
pub struct PolymeshReferendumInfo<Hash: Parameter> {
    /// The proposal's unique index.
    index: MipsIndex,
    /// Priority.
    priority: MipsPriority,
    /// The proposal being voted on.
    proposal_hash: Hash,
}

type Identity<T> = identity::Module<T>;

/// The module's configuration trait.
pub trait Trait: frame_system::Trait + pallet_timestamp::Trait + IdentityTrait {
    /// Currency type for this module.
    type Currency: ReservableCurrency<Self::AccountId>
        + LockableCurrency<Self::AccountId, Moment = Self::BlockNumber>;

    /// Origin for proposals.
    type CommitteeOrigin: EnsureOrigin<Self::Origin>;

    /// Origin for enacting a referundum.
    type VotingMajorityOrigin: EnsureOrigin<Self::Origin>;

    /// Committee
    type GovernanceCommittee: GroupTrait<<Self as pallet_timestamp::Trait>::Moment>;

    /// The overarching event type.
    type Event: From<Event<Self>> + Into<<Self as system::Trait>::Event>;
}

// This module's storage items.
decl_storage! {
    trait Store for Module<T: Trait> as Mips {
        /// The minimum amount to be used as a deposit for a public referendum proposal.
        pub MinimumProposalDeposit get(fn min_proposal_deposit) config(): BalanceOf<T>;

        /// Minimum stake a proposal must gather in order to be considered by the committee.
        pub QuorumThreshold get(fn quorum_threshold) config(): BalanceOf<T>;

        /// How long (in blocks) a ballot runs
        pub ProposalDuration get(fn proposal_duration) config(): T::BlockNumber;

        /// Proposals so far. Index can be used to keep track of MIPs off-chain.
        pub ProposalCount get(fn proposal_count): u32;

        /// The hashes of the active proposals.
        pub ProposalMetadata get(fn proposal_meta): Vec<MipsMetadata<T::AccountId, T::BlockNumber, T::Hash>>;

        /// Those who have locked a deposit.
        /// proposal hash -> (proposer, deposit)
        pub Deposits get(fn deposit_of): map hasher(blake2_256) T::Hash => Vec<(T::AccountId, BalanceOf<T>)>;

        /// Actual proposal for a given hash, if it's current.
        /// proposal hash -> proposal
        pub Proposals get(fn proposals): map hasher(blake2_256) T::Hash => Option<MIP<T::Proposal>>;

        /// Lookup proposal hash by a proposal's index
        /// MIP index -> proposal hash
        pub ProposalByIndex get(fn proposal_by_index): map hasher(blake2_256) MipsIndex => T::Hash;

        /// PolymeshVotes on a given proposal, if it is ongoing.
        /// proposal hash -> vote count
        pub Voting get(fn voting): map hasher(blake2_256) T::Hash => Option<PolymeshVotes<T::AccountId, BalanceOf<T>>>;

        /// Active referendums.
        pub ReferendumMetadata get(fn referendum_meta): Vec<PolymeshReferendumInfo<T::Hash>>;

        /// Proposals that have met the quorum threshold to be put forward to a governance committee
        /// proposal hash -> proposal
        pub Referendums get(fn referendums): map hasher(blake2_256) T::Hash => Option<T::Proposal>;
    }
}

decl_event!(
    pub enum Event<T>
    where
        Balance = BalanceOf<T>,
        <T as frame_system::Trait>::Hash,
        <T as frame_system::Trait>::AccountId,
    {
        /// A Mesh Improvement Proposal was made with a `Balance` stake
        Proposed(AccountId, Balance, MipsIndex, Hash),
        /// `AccountId` voted `bool` on the proposal referenced by `Hash`
        Voted(AccountId, MipsIndex, Hash, bool),
        /// Proposal referenced by `Hash` has been closed
        ProposalClosed(MipsIndex, Hash),
        /// Proposal referenced by `Hash` has been closed
        ProposalFastTracked(MipsIndex, Hash),
        /// Referendum created for proposal referenced by `Hash`
        ReferendumCreated(MipsIndex, MipsPriority, Hash),
        /// Proposal referenced by `Hash` was dispatched with the result `bool`
        ReferendumEnacted(Hash, bool),
    }
);

decl_error! {
    pub enum Error for Module<T: Trait> {
        /// Incorrect origin
        BadOrigin,
        /// Proposer can't afford to lock minimum deposit
        InsufficientDeposit,
        /// when voter vote gain
        DuplicateVote,
        /// Duplicate proposal.
        DuplicateProposal,
        /// The proposal does not exist.
        NoSuchProposal,
        /// Mismatched proposal index.
        MismatchedProposalIndex,
        /// Not part of governance committee.
        NotACommitteeMember,
    }
}

// The module's dispatchable functions.
decl_module! {
    /// The module declaration.
    pub struct Module<T: Trait> for enum Call where origin: T::Origin {
        type Error = Error<T>;

        fn deposit_event() = default;

        /// Change the minimum proposal deposit amount required to start a proposal. Only Governance
        /// committee is allowed to change this value.
        ///
        /// # Arguments
        /// * `deposit` the new min deposit required to start a proposal
        #[weight = SimpleDispatchInfo::FixedOperational(100_000)]
        fn set_min_proposal_deposit(origin, deposit: BalanceOf<T>) {
            T::CommitteeOrigin::try_origin(origin).map_err(|_| Error::<T>::BadOrigin)?;
            <MinimumProposalDeposit<T>>::put(deposit);
        }

        /// Change the quorum threshold amount. This is the amount which a proposal must gather so
        /// as to be considered by a committee. Only Governance committee is allowed to change
        /// this value.
        ///
        /// # Arguments
        /// * `threshold` the new quorum threshold amount value
        #[weight = SimpleDispatchInfo::FixedOperational(100_000)]
        fn set_quorum_threshold(origin, threshold: BalanceOf<T>) {
            T::CommitteeOrigin::try_origin(origin).map_err(|_| Error::<T>::BadOrigin)?;
            <QuorumThreshold<T>>::put(threshold);
        }

        /// Change the proposal duration value. This is the number of blocks for which votes are
        /// accepted on a proposal. Only Governance committee is allowed to change this value.
        ///
        /// # Arguments
        /// * `duration` proposal duration in blocks
        #[weight = SimpleDispatchInfo::FixedOperational(100_000)]
        fn set_proposal_duration(origin, duration: T::BlockNumber) {
            T::CommitteeOrigin::try_origin(origin).map_err(|_| Error::<T>::BadOrigin)?;
            <ProposalDuration<T>>::put(duration);
        }

        /// A network member creates a Mesh Improvement Proposal by submitting a dispatchable which
        /// changes the network in someway. A minimum deposit is required to open a new proposal.
        ///
        /// # Arguments
        /// * `proposal` a dispatchable call
        /// * `deposit` minimum deposit value
        /// * `url` a link to a website for proposal discussion
        #[weight = SimpleDispatchInfo::FixedNormal(5_000_000)]
        pub fn propose(
            origin,
            proposal: Box<T::Proposal>,
            deposit: BalanceOf<T>,
            url: Option<Url>,
            description: Option<MipDescription>,
        ) -> DispatchResult {
            let proposer = ensure_signed(origin)?;
            let proposer_key = AccountKey::try_from(proposer.encode())?;
            let signer = Signatory::from(proposer_key);
            let proposal_hash = T::Hashing::hash_of(&proposal);

            // Pre conditions: caller must have min balance
            ensure!(
                deposit >= Self::min_proposal_deposit(),
                Error::<T>::InsufficientDeposit
            );
            // Proposal must be new
            ensure!(
                !<Proposals<T>>::contains_key(proposal_hash),
                Error::<T>::DuplicateProposal
            );

            // Reserve the minimum deposit
            <T as Trait>::Currency::reserve(&proposer, deposit).map_err(|_| Error::<T>::InsufficientDeposit)?;
            <T as IdentityTrait>::ProtocolFee::charge_fee(
                &signer,
                ProtocolOp::MipsPropose
            )?;
            let index = Self::proposal_count();
            <ProposalCount>::mutate(|i| *i += 1);

            let proposal_meta = MipsMetadata {
                proposer: proposer.clone(),
                index,
                end: <system::Module<T>>::block_number() + Self::proposal_duration(),
                proposal_hash,
                url,
                description,
            };
            <ProposalMetadata<T>>::mutate(|metadata| metadata.push(proposal_meta));

            <Deposits<T>>::insert(proposal_hash, vec![(proposer.clone(), deposit)]);

            let mip = MIP {
                index,
                proposal: *proposal,
            };
            <Proposals<T>>::insert(proposal_hash, mip);
            <ProposalByIndex<T>>::insert(index, proposal_hash);

            let vote = PolymeshVotes {
                index,
                ayes: vec![(proposer.clone(), deposit)],
                nays: vec![],
            };
            <Voting<T>>::insert(proposal_hash, vote);

            Self::deposit_event(RawEvent::Proposed(proposer, deposit, index, proposal_hash));
            Ok(())
        }

        /// A network member can vote on any Mesh Improvement Proposal by selecting the hash that
        /// corresponds ot the dispatchable action and vote with some balance.
        ///
        /// # Arguments
        /// * `proposal` a dispatchable call
        /// * `index` proposal index
        /// * `aye_or_nay` a bool representing for or against vote
        /// * `deposit` minimum deposit value
        #[weight = SimpleDispatchInfo::FixedNormal(200_000)]
        pub fn vote(origin, proposal_hash: T::Hash, index: MipsIndex, aye_or_nay: bool, deposit: BalanceOf<T>) {
            let proposer = ensure_signed(origin)?;

            let mut voting = Self::voting(&proposal_hash).ok_or(Error::<T>::NoSuchProposal)?;
            ensure!(voting.index == index, Error::<T>::MismatchedProposalIndex);

            let position_yes = voting.ayes.iter().position(|(a, _)| a == &proposer);
            let position_no = voting.nays.iter().position(|(a, _)| a == &proposer);

            if position_yes.is_none() && position_no.is_none()  {
                if aye_or_nay {
                    voting.ayes.push((proposer.clone(), deposit));
                } else {
                    voting.nays.push((proposer.clone(), deposit));
                }

                // Reserve the deposit
                <T as Trait>::Currency::reserve(&proposer, deposit).map_err(|_| Error::<T>::InsufficientDeposit)?;

                <Deposits<T>>::mutate(proposal_hash, |deposits| deposits.push((proposer.clone(), deposit)));

                <Voting<T>>::remove(&proposal_hash);
                <Voting<T>>::insert(&proposal_hash, voting);
                Self::deposit_event(RawEvent::Voted(proposer, index, proposal_hash, aye_or_nay));
            } else {
                return Err(Error::<T>::DuplicateVote.into())
            }
        }

        /// An emergency stop measure to kill a proposal. Governance committee can kill
        /// a proposal at any time.
        #[weight = SimpleDispatchInfo::FixedOperational(100_000)]
        pub fn kill_proposal(origin, index: MipsIndex, proposal_hash: T::Hash) {
            T::CommitteeOrigin::try_origin(origin).map_err(|_| Error::<T>::BadOrigin)?;

            let mip = Self::proposals(&proposal_hash).ok_or(Error::<T>::NoSuchProposal)?;
            ensure!(mip.index == index, Error::<T>::MismatchedProposalIndex);

            Self::close_proposal(index, proposal_hash);
        }

        /// Any governance committee member can fast track a proposal and turn it into a referendum
        /// that will be voted on by the committee.
        #[weight = SimpleDispatchInfo::FixedOperational(200_000)]
        pub fn fast_track_proposal(origin, index: MipsIndex, proposal_hash: T::Hash) {
            let sender_key = AccountKey::try_from(ensure_signed(origin)?.encode())?;
            let did = Context::current_identity_or::<Identity<T>>(&sender_key)?;

            ensure!(
                T::GovernanceCommittee::is_member(&did),
                Error::<T>::NotACommitteeMember
            );

            let mip = Self::proposals(&proposal_hash).ok_or("proposal does not exist")?;
            ensure!(mip.index == index, Error::<T>::MismatchedProposalIndex);

            Self::create_referendum(
                index,
                MipsPriority::High,
                proposal_hash,
                mip.proposal,
            );

            Self::deposit_event(RawEvent::ProposalFastTracked(
                index,
                proposal_hash,
            ));

            Self::close_proposal(index, proposal_hash);
        }

        /// Governance committee can make a proposal that automatically becomes a referendum on
        /// which the committee can vote on.
        #[weight = SimpleDispatchInfo::FixedOperational(200_000)]
        pub fn submit_referendum(origin, proposal: Box<T::Proposal>) {
            let sender_key = AccountKey::try_from(ensure_signed(origin)?.encode())?;
            let did = Context::current_identity_or::<Identity<T>>(&sender_key)?;

            ensure!(
                T::GovernanceCommittee::is_member(&did),
                Error::<T>::NotACommitteeMember
            );

            let proposal_hash = T::Hashing::hash_of(&proposal);

            // Proposal must be new
            ensure!(!<Proposals<T>>::contains_key(proposal_hash), Error::<T>::DuplicateProposal);

            let index = Self::proposal_count();
            <ProposalCount>::mutate(|i| *i += 1);

            Self::create_referendum(
                index,
                MipsPriority::High,
                proposal_hash,
                *proposal
            );
        }

        /// Moves a referendum instance into dispatch queue.
        #[weight = SimpleDispatchInfo::FixedOperational(100_000)]
        pub fn enact_referendum(origin, proposal_hash: T::Hash) {
            T::VotingMajorityOrigin::try_origin(origin).map_err(|_| Error::<T>::BadOrigin)?;

            Self::prepare_to_dispatch(proposal_hash);
        }

        /// When constructing a block check if it's time for a ballot to end. If ballot ends,
        /// proceed to ratification process.
        fn on_initialize(n: T::BlockNumber) {
            if let Err(e) = Self::end_block(n) {
                sp_runtime::print(e);
            }
        }

    }
}

impl<T: Trait> Module<T> {
    /// Retrieve all proposals that need to be closed as of block `n`.
    pub fn proposals_maturing_at(n: T::BlockNumber) -> Vec<(MipsIndex, T::Hash)> {
        Self::proposal_meta()
            .into_iter()
            .filter(|meta| meta.end == n)
            .map(|meta| (meta.index, meta.proposal_hash))
            .collect()
    }

    // Private functions

    /// Runs the following procedure:
    /// 1. Find all proposals that need to end as of this block and close voting
    /// 2. Tally votes
    /// 3. Submit any proposals that meet the quorum threshold, to the governance committee
    fn end_block(block_number: T::BlockNumber) -> DispatchResult {
        // Find all matured proposals...
        for (index, hash) in Self::proposals_maturing_at(block_number).into_iter() {
            // Tally votes and create referendums
            Self::tally_votes(index, hash);

            // And close proposals
            Self::close_proposal(index, hash);
        }

        Ok(())
    }

    /// Summarize voting and create referendums if proposals meet or exceed quorum threshold
    fn tally_votes(index: MipsIndex, proposal_hash: T::Hash) {
        if let Some(voting) = <Voting<T>>::get(proposal_hash) {
            let aye_stake = voting
                .ayes
                .iter()
                .fold(<BalanceOf<T>>::zero(), |acc, ayes| acc + ayes.1);

            let nay_stake = voting
                .nays
                .iter()
                .fold(<BalanceOf<T>>::zero(), |acc, nays| acc + nays.1);

            // 1. Ayes staked must be more than nays staked (simple majority)
            // 2. Ayes staked are more than the minimum quorum threshold
            if aye_stake > nay_stake && aye_stake >= Self::quorum_threshold() {
                if let Some(mip) = <Proposals<T>>::get(&proposal_hash) {
                    Self::create_referendum(
                        index,
                        MipsPriority::Normal,
                        proposal_hash,
                        mip.proposal,
                    );
                }
            }
        }
    }

    /// Create a referendum object from a proposal. If governance committee is composed of less
    /// than 2 members, enact it immediately. Otherwise, committee votes on this referendum and
    /// decides whether it should be enacted.
    fn create_referendum(
        index: MipsIndex,
        priority: MipsPriority,
        proposal_hash: T::Hash,
        proposal: T::Proposal,
    ) {
        let ri = PolymeshReferendumInfo {
            index,
            priority,
            proposal_hash,
        };

        <ReferendumMetadata<T>>::mutate(|metadata| metadata.push(ri));
        <Referendums<T>>::insert(proposal_hash, proposal);

        Self::deposit_event(RawEvent::ReferendumCreated(index, priority, proposal_hash));

        // If committee size is too small, enact it.
        if T::GovernanceCommittee::member_count() < 2 {
            Self::prepare_to_dispatch(proposal_hash);
        }
    }

    /// Close a proposal. Voting ceases and proposal is removed from storage.
    /// All deposits are unlocked and returned to respective stakers.
    fn close_proposal(index: MipsIndex, proposal_hash: T::Hash) {
        if <Voting<T>>::get(proposal_hash).is_some() {
            if <Deposits<T>>::contains_key(&proposal_hash) {
                let deposits: Vec<(T::AccountId, BalanceOf<T>)> =
                    <Deposits<T>>::take(&proposal_hash);

                for (depositor, deposit) in deposits.iter() {
                    <T as Trait>::Currency::unreserve(depositor, *deposit);
                }
            }

            if <Proposals<T>>::take(&proposal_hash).is_some() {
                <Voting<T>>::remove(&proposal_hash);
                let hash = proposal_hash;
                <ProposalMetadata<T>>::mutate(|metadata| {
                    metadata.retain(|m| m.proposal_hash != hash)
                });
                <ProposalByIndex<T>>::remove(index);

                Self::deposit_event(RawEvent::ProposalClosed(index, hash));
            }
        }
    }

    fn prepare_to_dispatch(hash: T::Hash) {
        if let Some(referendum) = <Referendums<T>>::get(&hash) {
            let result = match referendum.dispatch(system::RawOrigin::Root.into()) {
                Ok(_) => true,
                Err(e) => {
                    let e: DispatchError = e;
                    sp_runtime::print(e);
                    false
                }
            };
            Self::deposit_event(RawEvent::ReferendumEnacted(hash, result));
        }
    }
}

impl<T: Trait> Module<T> {
    /// Retrieve votes for a proposal represented by MipsIndex `index`.
    pub fn get_votes(index: MipsIndex) -> VoteCount<BalanceOf<T>>
    where
        T: Send + Sync,
        BalanceOf<T>: Send + Sync,
    {
        let proposal_hash: T::Hash = <ProposalByIndex<T>>::get(index);
        if let Some(voting) = <Voting<T>>::get(&proposal_hash) {
            let aye_stake = voting
                .ayes
                .iter()
                .fold(<BalanceOf<T>>::zero(), |acc, ayes| acc + ayes.1);

            let nay_stake = voting
                .nays
                .iter()
                .fold(<BalanceOf<T>>::zero(), |acc, nays| acc + nays.1);

            VoteCount::Success {
                ayes: aye_stake,
                nays: nay_stake,
            }
        } else {
            VoteCount::ProposalNotFound
        }
    }

    /// Retrieve proposals made by `address`.
    pub fn proposed_by(address: T::AccountId) -> Vec<MipsIndex> {
        Self::proposal_meta()
            .into_iter()
            .filter(|meta| meta.proposer == address)
            .map(|meta| meta.index)
            .collect()
    }

    /// Retrieve proposals `address` voted on
    pub fn voted_on(address: T::AccountId) -> Vec<MipsIndex> {
        let mut indices = Vec::new();
        for meta in Self::proposal_meta().into_iter() {
            if let Some(votes) = Self::voting(&meta.proposal_hash) {
                if votes.ayes.iter().any(|(a, _)| a == &address)
                    || votes.nays.iter().any(|(a, _)| a == &address)
                {
                    indices.push(votes.index);
                }
            }
        }
        indices
    }
}

// tests for this module
#[cfg(test)]
mod tests {
    use super::*;

    use frame_support::{
        assert_err, assert_ok, dispatch::DispatchResult, impl_outer_dispatch, impl_outer_origin,
        parameter_types, weights::DispatchInfo,
    };
    use pallet_committee as committee;
    use polymesh_primitives::{IdentityId, Signatory};
    use polymesh_protocol_fee as protocol_fee;
    use polymesh_runtime_balances as balances;
    use polymesh_runtime_common::traits::{
        asset::AcceptTransfer,
        balances::{AccountData, CheckCdd},
        multisig::AddSignerMultiSig,
        CommonTrait,
    };
    use polymesh_runtime_group::{self as group, InactiveMember};
    use polymesh_runtime_identity as identity;
<<<<<<< HEAD
=======

    use frame_support::{
        assert_err, assert_ok, dispatch::DispatchResult, impl_outer_dispatch, impl_outer_origin,
        parameter_types, weights::DispatchInfo,
    };
    use polymesh_protocol_fee as protocol_fee;
>>>>>>> f05b388e
    use sp_core::H256;
    use sp_runtime::transaction_validity::{
        InvalidTransaction, TransactionValidity, ValidTransaction,
    };
    use sp_runtime::{
        testing::Header,
        traits::{BlakeTwo256, IdentityLookup, Verify},
        AnySignature, Perbill,
    };

    use test_client::AccountKeyring;

    impl_outer_origin! {
        pub enum Origin for Test {}
    }

    type AccountId = <AnySignature as Verify>::Signer;
    type BlockNumber = u64;

    impl_outer_dispatch! {
        pub enum Call for Test where origin: Origin {
            balances::Balances,
            system::System,
            mips::Mips,
        }
    }

    #[derive(Clone, Eq, PartialEq, Debug)]
    pub struct Test;

    parameter_types! {
        pub const BlockHashCount: u64 = 250;
        pub const MaximumBlockWeight: u32 = 1024;
        pub const MaximumBlockLength: u32 = 2 * 1024;
        pub const AvailableBlockRatio: Perbill = Perbill::one();
    }

    impl frame_system::Trait for Test {
        type Origin = Origin;
        type Index = u64;
        type BlockNumber = BlockNumber;
        type Call = Call;
        type Hash = H256;
        type Hashing = BlakeTwo256;
        type AccountId = AccountId;
        type Lookup = IdentityLookup<Self::AccountId>;
        type Header = Header;
        type Event = ();
        type BlockHashCount = BlockHashCount;
        type MaximumBlockWeight = MaximumBlockWeight;
        type MaximumBlockLength = MaximumBlockLength;
        type AvailableBlockRatio = AvailableBlockRatio;
        type Version = ();
        type ModuleToIndex = ();
        type AccountData = AccountData<<Test as CommonTrait>::Balance>;
        type OnNewAccount = ();
        type OnKilledAccount = ();
    }

    parameter_types! {
        pub const ExistentialDeposit: u64 = 0;
        pub const TransferFee: u64 = 0;
        pub const CreationFee: u64 = 0;
        pub const TransactionBaseFee: u64 = 0;
        pub const TransactionByteFee: u64 = 0;
    }

    impl CommonTrait for Test {
        type Balance = u128;
        type AcceptTransferTarget = Test;
        type BlockRewardsReserve = balances::Module<Test>;
    }

    impl balances::Trait for Test {
        type DustRemoval = ();
        type Event = ();
        type ExistentialDeposit = ExistentialDeposit;
        type AccountStore = frame_system::Module<Test>;
        type Identity = identity::Module<Test>;
        type CddChecker = Test;
    }

    impl protocol_fee::Trait for Test {
        type Event = ();
        type Currency = Balances;
        type OnProtocolFeePayment = ();
    }

    impl identity::Trait for Test {
        type Event = ();
        type Proposal = Call;
        type AddSignerMultiSigTarget = Test;
        type CddServiceProviders = group::Module<Test, group::Instance2>;
        type Balances = balances::Module<Test>;
        type ChargeTxFeeTarget = Test;
        type CddHandler = Test;
        type Public = AccountId;
        type OffChainSignature = AnySignature;
        type ProtocolFee = protocol_fee::Module<Test>;
    }

    impl pallet_transaction_payment::CddAndFeeDetails<Call> for Test {
        fn get_valid_payer(
            _: &Call,
            _: &Signatory,
        ) -> Result<Option<Signatory>, InvalidTransaction> {
            Ok(None)
        }
        fn clear_context() {}
        fn set_payer_context(_: Option<Signatory>) {}
        fn get_payer_from_context() -> Option<Signatory> {
            None
        }
        fn set_current_identity(_: &IdentityId) {}
    }

    impl pallet_transaction_payment::ChargeTxFee for Test {
        fn charge_fee(_len: u32, _info: DispatchInfo) -> TransactionValidity {
            Ok(ValidTransaction::default())
        }
    }

    impl AddSignerMultiSig for Test {
        fn accept_multisig_signer(_: Signatory, _: u64) -> DispatchResult {
            unimplemented!()
        }
    }

    impl AcceptTransfer for Test {
        fn accept_ticker_transfer(_: IdentityId, _: u64) -> DispatchResult {
            Ok(())
        }
        fn accept_token_ownership_transfer(_: IdentityId, _: u64) -> DispatchResult {
            Ok(())
        }
    }

    impl CheckCdd for Test {
        fn check_key_cdd(key: &AccountKey) -> bool {
            true
        }
    }

    parameter_types! {
        pub const MinimumPeriod: u64 = 3;
    }

    impl pallet_timestamp::Trait for Test {
        type Moment = u64;
        type OnTimestampSet = ();
        type MinimumPeriod = MinimumPeriod;
    }

    parameter_types! {
        pub const MinimumProposalDeposit: u128 = 50;
        pub const QuorumThreshold: u128 = 70;
        pub const ProposalDuration: u32 = 10;
    }

    impl group::GroupTrait<<Test as pallet_timestamp::Trait>::Moment> for Test {
        fn get_members() -> Vec<IdentityId> {
            unimplemented!()
        }

        /// It returns inactive members who are not expired yet.
        fn get_inactive_members() -> Vec<InactiveMember<<Test as pallet_timestamp::Trait>::Moment>>
        {
            unimplemented!()
        }

        fn disable_member(
            _who: IdentityId,
            _expiry: Option<<Test as pallet_timestamp::Trait>::Moment>,
            _at: Option<<Test as pallet_timestamp::Trait>::Moment>,
        ) -> DispatchResult {
            Ok(())
        }
    }

    impl Trait for Test {
        type Currency = balances::Module<Self>;
        type CommitteeOrigin = frame_system::EnsureRoot<AccountId>;
        type VotingMajorityOrigin = frame_system::EnsureRoot<AccountId>;
        type GovernanceCommittee = Committee;
        type Event = ();
    }

    /// PolymeshCommittee as an instance of group
    impl group::Trait<group::Instance1> for Test {
        type Event = ();
        type AddOrigin = frame_system::EnsureRoot<AccountId>;
        type RemoveOrigin = frame_system::EnsureRoot<AccountId>;
        type SwapOrigin = frame_system::EnsureRoot<AccountId>;
        type ResetOrigin = frame_system::EnsureRoot<AccountId>;
        type PrimeOrigin = frame_system::EnsureRoot<AccountId>;
        type MembershipInitialized = ();
        type MembershipChanged = committee::Module<Test, committee::Instance1>;
    }

    impl group::Trait<group::Instance2> for Test {
        type Event = ();
        type AddOrigin = frame_system::EnsureRoot<AccountId>;
        type RemoveOrigin = frame_system::EnsureRoot<AccountId>;
        type SwapOrigin = frame_system::EnsureRoot<AccountId>;
        type ResetOrigin = frame_system::EnsureRoot<AccountId>;
        type PrimeOrigin = frame_system::EnsureRoot<AccountId>;
        type MembershipInitialized = ();
        type MembershipChanged = ();
    }

    pub type CommitteeOrigin<T, I> = committee::RawOrigin<<T as system::Trait>::AccountId, I>;

    impl<I> From<CommitteeOrigin<Test, I>> for Origin {
        fn from(_co: CommitteeOrigin<Test, I>) -> Origin {
            Origin::system(frame_system::RawOrigin::Root)
        }
    }

    parameter_types! {
        pub const MotionDuration: BlockNumber = 0;
    }

    impl committee::Trait<committee::Instance1> for Test {
        type Origin = Origin;
        type Proposal = Call;
        type CommitteeOrigin = frame_system::EnsureRoot<AccountId>;
        type Event = ();
        type MotionDuration = MotionDuration;
    }

    type Identity = identity::Module<Test>;
    type System = system::Module<Test>;
    type Balances = balances::Module<Test>;
    type Group = group::Module<Test, group::Instance1>;
    type Committee = committee::Module<Test, committee::Instance1>;
    type Mips = Module<Test>;

    fn new_test_ext() -> sp_io::TestExternalities {
        let mut storage = frame_system::GenesisConfig::default()
            .build_storage::<Test>()
            .unwrap();

        committee::GenesisConfig::<Test, committee::Instance1> {
            members: vec![],
            vote_threshold: (1, 1),
            ..Default::default()
        }
        .assimilate_storage(&mut storage)
        .unwrap();

        GenesisConfig::<Test> {
            min_proposal_deposit: 50,
            quorum_threshold: 70,
            proposal_duration: 10,
        }
        .assimilate_storage(&mut storage)
        .unwrap();

        sp_io::TestExternalities::new(storage)
    }

    fn next_block() {
        assert_eq!(Mips::end_block(System::block_number()), Ok(()));
        System::set_block_number(System::block_number() + 1);
    }

    fn fast_forward_to(n: u64) {
        while System::block_number() < n {
            next_block();
        }
    }

    fn make_proposal(value: u64) -> Call {
        Call::System(system::Call::remark(value.encode()))
    }

    pub fn make_account_with_balance(
        id: AccountId,
        balance: <Test as CommonTrait>::Balance,
    ) -> Result<(<Test as frame_system::Trait>::Origin, IdentityId), &'static str> {
        let signed_id = Origin::signed(id.clone());
        Balances::make_free_balance_be(&id, balance);

        Identity::register_did(signed_id.clone(), vec![]).map_err(|_| "Register DID failed")?;
        let did = Identity::get_identity(&AccountKey::try_from(id.encode())?).unwrap();

        Ok((signed_id, did))
    }

    #[test]
    fn starting_a_proposal_works() {
        new_test_ext().execute_with(|| {
            System::set_block_number(1);
            let proposal = make_proposal(42);
            let hash = BlakeTwo256::hash_of(&proposal);
            let proposal_url: Url = b"www.abc.com".into();
            let proposal_desc: MipDescription = b"Test description".into();

            let alice_acc = AccountKeyring::Alice.public();
            let (alice_signer, _) = make_account_with_balance(alice_acc, 60).unwrap();

            // Error when min deposit requirements are not met
            assert_err!(
                Mips::propose(
                    alice_signer.clone(),
                    Box::new(proposal.clone()),
                    40,
                    Some(proposal_url.clone()),
                    Some(proposal_desc.clone())
                ),
                Error::<Test>::InsufficientDeposit
            );

            // Account 6 starts a proposal with min deposit
            assert_ok!(Mips::propose(
                alice_signer.clone(),
                Box::new(proposal),
                50,
                Some(proposal_url),
                Some(proposal_desc)
            ));

            assert_eq!(Balances::free_balance(&alice_acc), 10);

            assert_eq!(Mips::proposed_by(alice_acc.clone()), vec![0]);
            assert_eq!(
                Mips::voting(&hash),
                Some(PolymeshVotes {
                    index: 0,
                    ayes: vec![(alice_acc, 50)],
                    nays: vec![],
                })
            );
        });
    }

    #[test]
    fn closing_a_proposal_works() {
        new_test_ext().execute_with(|| {
            System::set_block_number(1);
            let proposal = make_proposal(42);
            let index = 0;
            let hash = BlakeTwo256::hash_of(&proposal);
            let proposal_url: Url = b"www.abc.com".into();
            let proposal_desc: MipDescription = b"Test description".into();

            // Voting majority
            let root = Origin::system(frame_system::RawOrigin::Root);

            let alice_acc = AccountKeyring::Alice.public();
            let (alice_signer, _) = make_account_with_balance(alice_acc, 60).unwrap();

            // Alice starts a proposal with min deposit
            assert_ok!(Mips::propose(
                alice_signer.clone(),
                Box::new(proposal.clone()),
                50,
                Some(proposal_url.clone()),
                Some(proposal_desc)
            ));

            assert_eq!(Balances::free_balance(&alice_acc), 10);

            assert_eq!(
                Mips::voting(&hash),
                Some(PolymeshVotes {
                    index,
                    ayes: vec![(alice_acc.clone(), 50)],
                    nays: vec![],
                })
            );

            assert_ok!(Mips::kill_proposal(root, index, hash));

            assert_eq!(Balances::free_balance(&alice_acc), 60);

            assert_eq!(Mips::voting(&hash), None);
        });
    }

    #[test]
    fn creating_a_referendum_works() {
        new_test_ext().execute_with(|| {
            System::set_block_number(1);
            let proposal = make_proposal(42);
            let hash = BlakeTwo256::hash_of(&proposal);
            let proposal_url: Url = b"www.abc.com".into();
            let proposal_desc: MipDescription = b"Test description".into();

            let alice_acc = AccountKeyring::Alice.public();
            let (alice_signer, _) = make_account_with_balance(alice_acc, 60).unwrap();
            let bob_acc = AccountKeyring::Bob.public();
            let (bob_signer, _) = make_account_with_balance(bob_acc, 50).unwrap();

            assert_ok!(Mips::propose(
                alice_signer.clone(),
                Box::new(proposal.clone()),
                50,
                Some(proposal_url),
                Some(proposal_desc)
            ));

            assert_ok!(Mips::vote(bob_signer.clone(), hash, 0, true, 50));

            assert_eq!(
                Mips::voting(&hash),
                Some(PolymeshVotes {
                    index: 0,
                    ayes: vec![(alice_acc.clone(), 50), (bob_acc.clone(), 50)],
                    nays: vec![]
                })
            );

            assert_eq!(Balances::free_balance(&alice_acc), 10);
            assert_eq!(Balances::free_balance(&bob_acc), 0);

            fast_forward_to(20);

            assert_eq!(Mips::referendums(&hash), Some(proposal));

            assert_eq!(Balances::free_balance(&alice_acc), 60);
            assert_eq!(Balances::free_balance(&bob_acc), 50);
        });
    }

    #[test]
    fn enacting_a_referendum_works() {
        new_test_ext().execute_with(|| {
            System::set_block_number(1);
            let proposal = make_proposal(42);
            let hash = BlakeTwo256::hash_of(&proposal);
            let proposal_url: Url = b"www.abc.com".into();
            let proposal_desc: MipDescription = b"Test description".into();

            let alice_acc = AccountKeyring::Alice.public();
            let (alice_signer, _) = make_account_with_balance(alice_acc, 60).unwrap();
            let bob_acc = AccountKeyring::Bob.public();
            let (bob_signer, _) = make_account_with_balance(bob_acc, 50).unwrap();

            // Voting majority
            let root = Origin::system(frame_system::RawOrigin::Root);

            assert_ok!(Mips::propose(
                alice_signer.clone(),
                Box::new(proposal.clone()),
                50,
                Some(proposal_url.clone()),
                Some(proposal_desc)
            ));

            assert_ok!(Mips::vote(bob_signer.clone(), hash, 0, true, 50));

            assert_eq!(
                Mips::voting(&hash),
                Some(PolymeshVotes {
                    index: 0,
                    ayes: vec![(alice_acc.clone(), 50), (bob_acc.clone(), 50)],
                    nays: vec![]
                })
            );

            fast_forward_to(20);

            assert_eq!(Mips::referendums(&hash), Some(proposal));

            assert_err!(
                Mips::enact_referendum(bob_signer.clone(), hash),
                Error::<Test>::BadOrigin
            );

            assert_ok!(Mips::enact_referendum(root, hash));
        });
    }

    #[test]
    fn fast_tracking_a_proposal_works() {
        new_test_ext().execute_with(|| {
            System::set_block_number(1);
            let proposal = make_proposal(42);
            let index = 0;
            let hash = BlakeTwo256::hash_of(&proposal);
            let proposal_url: Url = b"www.abc.com".into();
            let proposal_desc: MipDescription = b"Test description".into();

            let root = Origin::system(frame_system::RawOrigin::Root);

            // Alice and Bob are committee members
            let alice_acc = AccountKeyring::Alice.public();
            let (alice_signer, alice_did) = make_account_with_balance(alice_acc, 60).unwrap();
            let bob_acc = AccountKeyring::Bob.public();
            let (bob_signer, bob_did) = make_account_with_balance(bob_acc, 50).unwrap();

            let charlie_acc = AccountKeyring::Charlie.public();
            let (charlie_signer, _) = make_account_with_balance(charlie_acc, 60).unwrap();

            Group::reset_members(root.clone(), vec![alice_did, bob_did]).unwrap();

            assert_eq!(Committee::members(), vec![alice_did, bob_did]);

            assert_ok!(Mips::propose(
                charlie_signer.clone(),
                Box::new(proposal.clone()),
                50,
                Some(proposal_url.clone()),
                Some(proposal_desc)
            ));

            assert_ok!(Mips::vote(bob_signer.clone(), hash, index, true, 50));

            // only a committee member can fast track a proposal
            assert_err!(
                Mips::fast_track_proposal(charlie_signer.clone(), index, hash),
                Error::<Test>::NotACommitteeMember
            );

            // Alice can fast track because she is a GC member
            assert_ok!(Mips::fast_track_proposal(alice_signer.clone(), index, hash));

            fast_forward_to(20);

            assert_eq!(Mips::referendums(&hash), Some(proposal));

            assert_err!(
                Mips::enact_referendum(bob_signer.clone(), hash),
                Error::<Test>::BadOrigin
            );

            assert_ok!(Mips::enact_referendum(root, hash));
        });
    }

    #[test]
    fn submit_referendum_works() {
        new_test_ext().execute_with(|| {
            System::set_block_number(1);
            let proposal = make_proposal(42);
            let index = 0;
            let hash = BlakeTwo256::hash_of(&proposal);

            let root = Origin::system(frame_system::RawOrigin::Root);

            // Alice and Bob are committee members
            let alice_acc = AccountKeyring::Alice.public();
            let (alice_signer, alice_did) = make_account_with_balance(alice_acc, 60).unwrap();

            Group::reset_members(root.clone(), vec![alice_did]).unwrap();

            assert_eq!(Committee::members(), vec![alice_did]);

            // Alice is a committee member
            assert_ok!(Mips::submit_referendum(
                alice_signer.clone(),
                Box::new(proposal.clone())
            ));

            fast_forward_to(20);

            assert_eq!(Mips::referendums(&hash), Some(proposal));

            assert_eq!(
                Mips::referendum_meta(),
                vec![PolymeshReferendumInfo {
                    index,
                    priority: MipsPriority::High,
                    proposal_hash: hash
                }]
            );

            assert_err!(
                Mips::enact_referendum(alice_signer.clone(), hash),
                Error::<Test>::BadOrigin
            );

            assert_ok!(Mips::enact_referendum(root, hash));
        });
    }

    #[test]
    fn updating_mips_variables_works() {
        new_test_ext().execute_with(|| {
            let root = Origin::system(frame_system::RawOrigin::Root);

            let alice_acc = AccountKeyring::Alice.public();
            let (alice_signer, _) = make_account_with_balance(alice_acc, 60).unwrap();

            // config variables can be updated only through committee
            assert_eq!(Mips::min_proposal_deposit(), 50);
            assert_err!(
                Mips::set_min_proposal_deposit(alice_signer.clone(), 10),
                Error::<Test>::BadOrigin
            );
            assert_ok!(Mips::set_min_proposal_deposit(root.clone(), 10));
            assert_eq!(Mips::min_proposal_deposit(), 10);

            assert_eq!(Mips::quorum_threshold(), 70);
            assert_ok!(Mips::set_quorum_threshold(root.clone(), 100));
            assert_eq!(Mips::quorum_threshold(), 100);

            assert_eq!(Mips::proposal_duration(), 10);
            assert_ok!(Mips::set_proposal_duration(root.clone(), 100));
            assert_eq!(Mips::proposal_duration(), 100);
        });
    }
}<|MERGE_RESOLUTION|>--- conflicted
+++ resolved
@@ -701,15 +701,11 @@
     };
     use polymesh_runtime_group::{self as group, InactiveMember};
     use polymesh_runtime_identity as identity;
-<<<<<<< HEAD
-=======
-
     use frame_support::{
         assert_err, assert_ok, dispatch::DispatchResult, impl_outer_dispatch, impl_outer_origin,
         parameter_types, weights::DispatchInfo,
     };
     use polymesh_protocol_fee as protocol_fee;
->>>>>>> f05b388e
     use sp_core::H256;
     use sp_runtime::transaction_validity::{
         InvalidTransaction, TransactionValidity, ValidTransaction,

extern crate proc_macro;

mod log;

use log::log2;
use proc_macro::TokenStream;
use proc_macro2::{Span, TokenStream as TokenStream2};
use proc_macro_crate::crate_name;
use quote::{quote, ToTokens};
use std::convert::TryInto;
use syn::parse::{Parse, ParseStream};

/// Accepts a number of expressions to create a instance of PiecewiseLinear which represents the
/// NPoS curve (as detailed
/// [here](http://research.web3.foundation/en/latest/polkadot/Token%20Economics/#inflation-model))
/// for those parameters. Parameters are:
/// - `min_inflation`: the minimal amount to be rewarded between validators, expressed as a fraction
///   of total issuance. Known as `I_0` in the literature.
///   Expressed in millionth, must be between 0 and 1_000_000.
///
/// - `max_inflation`: the maximum amount to be rewarded between validators, expressed as a fraction
///   of total issuance. This is attained only when `ideal_stake` is achieved.
///   Expressed in millionth, must be between min_inflation and 1_000_000.
///
/// - `ideal_stake`: the fraction of total issued tokens that should be actively staked behind
///   validators. Known as `x_ideal` in the literature.
///   Expressed in millionth, must be between 0_100_000 and 0_900_000.
///
/// - `falloff`: Known as `decay_rate` in the literature. A co-efficient dictating the strength of
///   the global incentivization to get the `ideal_stake`. A higher number results in less typical
///   inflation at the cost of greater volatility for validators.
///   Expressed in millionth, must be between 0 and 1_000_000.
///
/// - `max_piece_count`: The maximum number of pieces in the curve. A greater number uses more
///   resources but results in higher accuracy.
///   Must be between 2 and 1_000.
///
/// - `test_precision`: The maximum error allowed in the generated test.
///   Expressed in millionth, must be between 0 and 1_000_000.
///
/// # Example
///
/// ```
/// # fn main() {}
/// use sp_runtime::curve::PiecewiseLinear;
///
/// pallet_staking_reward_curve::build! {
/// const I_NPOS: PiecewiseLinear<'static> = curve!(
///    min_inflation: 0_025_000,
///    max_inflation: 0_100_000,
///    ideal_stake: 0_500_000,
///    falloff: 0_050_000,
///    max_piece_count: 40,
///    test_precision: 0_005_000,
/// );
/// }
/// ```
#[proc_macro]
pub fn build(input: TokenStream) -> TokenStream {
    let input = syn::parse_macro_input!(input as INposInput);

    let points = compute_points(&input);

    let declaration = generate_piecewise_linear(points);
    let test_module = generate_test_module(&input);

    let imports = match crate_name("sp-runtime") {
        Ok(sp_runtime) => {
            let ident = syn::Ident::new(&sp_runtime, Span::call_site());
            quote!( extern crate #ident as _sp_runtime; )
        }
        Err(e) => syn::Error::new(Span::call_site(), &e).to_compile_error(),
    };

    let const_name = input.ident;
    let const_type = input.typ;

    quote!(
        const #const_name: #const_type = {
            #imports
            #declaration
        };
        #test_module
    )
    .into()
}

const MILLION: u32 = 1_000_000;

mod keyword {
    syn::custom_keyword!(curve);
    syn::custom_keyword!(min_inflation);
    syn::custom_keyword!(max_inflation);
    syn::custom_keyword!(ideal_stake);
    syn::custom_keyword!(falloff);
    syn::custom_keyword!(max_piece_count);
    syn::custom_keyword!(test_precision);
}

struct INposInput {
    ident: syn::Ident,
    typ: syn::Type,
    min_inflation: u32,
    ideal_stake: u32,
    max_inflation: u32,
    falloff: u32,
    max_piece_count: u32,
    test_precision: u32,
}

struct Bounds {
    min: u32,
    min_strict: bool,
    max: u32,
    max_strict: bool,
}

impl Bounds {
    fn check(&self, value: u32) -> bool {
        let wrong = (self.min_strict && value <= self.min)
            || (!self.min_strict && value < self.min)
            || (self.max_strict && value >= self.max)
            || (!self.max_strict && value > self.max);

        !wrong
    }
}

impl core::fmt::Display for Bounds {
    fn fmt(&self, f: &mut core::fmt::Formatter<'_>) -> core::fmt::Result {
        write!(
            f,
            "{}{:07}; {:07}{}",
            if self.min_strict { "]" } else { "[" },
            self.min,
            self.max,
            if self.max_strict { "[" } else { "]" },
        )
    }
}

fn parse_field<Token: Parse + Default + ToTokens>(
    input: ParseStream,
    bounds: Bounds,
) -> syn::Result<u32> {
    <Token>::parse(&input)?;
    <syn::Token![:]>::parse(&input)?;
    let value_lit = syn::LitInt::parse(&input)?;
    let value: u32 = value_lit.base10_parse()?;
    if !bounds.check(value) {
        return Err(syn::Error::new(
            value_lit.span(),
            format!(
                "Invalid {}: {},  must be in {}",
                Token::default().to_token_stream(),
                value,
                bounds,
            ),
        ));
    }

    Ok(value)
}

impl Parse for INposInput {
    fn parse(input: ParseStream) -> syn::Result<Self> {
        let args_input;

        <syn::Token![const]>::parse(&input)?;
        let ident = <syn::Ident>::parse(&input)?;
        <syn::Token![:]>::parse(&input)?;
        let typ = <syn::Type>::parse(&input)?;
        <syn::Token![=]>::parse(&input)?;
        <keyword::curve>::parse(&input)?;
        <syn::Token![!]>::parse(&input)?;
        syn::parenthesized!(args_input in input);
        <syn::Token![;]>::parse(&input)?;

        if !input.is_empty() {
            return Err(input.error("expected end of input stream, no token expected"));
        }

        let min_inflation = parse_field::<keyword::min_inflation>(
            &args_input,
            Bounds {
                min: 0,
                min_strict: true,
                max: 1_000_000,
                max_strict: false,
            },
        )?;
        <syn::Token![,]>::parse(&args_input)?;
        let max_inflation = parse_field::<keyword::max_inflation>(
            &args_input,
            Bounds {
                min: min_inflation,
                min_strict: true,
                max: 1_000_000,
                max_strict: false,
            },
        )?;
        <syn::Token![,]>::parse(&args_input)?;
        let ideal_stake = parse_field::<keyword::ideal_stake>(
            &args_input,
            Bounds {
                min: 0_100_000,
                min_strict: false,
                max: 0_900_000,
                max_strict: false,
            },
        )?;
        <syn::Token![,]>::parse(&args_input)?;
        let falloff = parse_field::<keyword::falloff>(
            &args_input,
            Bounds {
                min: 0_010_000,
                min_strict: false,
                max: 1_000_000,
                max_strict: false,
            },
        )?;
        <syn::Token![,]>::parse(&args_input)?;
        let max_piece_count = parse_field::<keyword::max_piece_count>(
            &args_input,
            Bounds {
                min: 2,
                min_strict: false,
                max: 1_000,
                max_strict: false,
            },
        )?;
        <syn::Token![,]>::parse(&args_input)?;
        let test_precision = parse_field::<keyword::test_precision>(
            &args_input,
            Bounds {
                min: 0,
                min_strict: false,
                max: 1_000_000,
                max_strict: false,
            },
        )?;
        <Option<syn::Token![,]>>::parse(&args_input)?;

        if !args_input.is_empty() {
            return Err(args_input.error("expected end of input stream, no token expected"));
        }

        Ok(Self {
            ident,
            typ,
            min_inflation,
            ideal_stake,
            max_inflation,
            falloff,
            max_piece_count,
            test_precision,
        })
    }
}

struct INPoS {
    i_0: u32,
    i_ideal_times_x_ideal: u32,
    i_ideal: u32,
    x_ideal: u32,
    d: u32,
}

impl INPoS {
    fn from_input(input: &INposInput) -> Self {
        INPoS {
            i_0: input.min_inflation,
            i_ideal: (input.max_inflation as u64 * MILLION as u64 / input.ideal_stake as u64)
                .try_into()
                .unwrap(),
            i_ideal_times_x_ideal: input.max_inflation,
            x_ideal: input.ideal_stake,
            d: input.falloff,
        }
    }

    fn compute_opposite_after_x_ideal(&self, y: u32) -> u32 {
        if y == self.i_0 {
            return u32::max_value();
        }
        let log = log2(self.i_ideal_times_x_ideal - self.i_0, y - self.i_0);

        let term: u32 = ((self.d as u64 * log as u64) / 1_000_000)
            .try_into()
            .unwrap();

        self.x_ideal + term
    }
}

fn compute_points(input: &INposInput) -> Vec<(u32, u32)> {
    let inpos = INPoS::from_input(input);

    let mut points = vec![];
    points.push((0, inpos.i_0));
    points.push((inpos.x_ideal, inpos.i_ideal_times_x_ideal));

    // For each point p: (next_p.0 - p.0) < segment_length && (next_p.1 - p.1) < segment_length.
    // This ensures that the total number of segment doesn't overflow max_piece_count.
    let max_length = (input.max_inflation - input.min_inflation + 1_000_000 - inpos.x_ideal)
        / (input.max_piece_count - 1);

    let mut delta_y = max_length;
    let mut y = input.max_inflation;

    // The algorithm divide the curve in segment with vertical len and horizontal len less
    // than `max_length`. This is not very accurate in case of very consequent steep.
    while delta_y != 0 {
        let next_y = y - delta_y;

        if next_y <= input.min_inflation {
            delta_y = delta_y.saturating_sub(1);
            continue;
        }

        let next_x = inpos.compute_opposite_after_x_ideal(next_y);

        if (next_x - points.last().unwrap().0) > max_length {
            delta_y = delta_y.saturating_sub(1);
            continue;
        }

        if next_x >= 1_000_000 {
            let prev = points.last().unwrap();
            // Compute the y corresponding to x=1_000_000 using the this point and the previous one.

            let delta_y: u32 = ((next_x - 1_000_000) as u64 * (prev.1 - next_y) as u64
                / (next_x - prev.0) as u64)
                .try_into()
                .unwrap();

            let y = next_y + delta_y;

            points.push((1_000_000, y));
            return points;
        }
        points.push((next_x, next_y));
        y = next_y;
    }

    points.push((1_000_000, inpos.i_0));

    points
}

fn generate_piecewise_linear(points: Vec<(u32, u32)>) -> TokenStream2 {
    let mut points_tokens = quote!();

    let max = points
        .iter()
        .map(|&(_, x)| x)
        .max()
        .unwrap_or(0)
        .checked_mul(1_000)
        // clip at 1.0 for sanity only since it'll panic later if too high.
        .unwrap_or(1_000_000_000);

    for (x, y) in points {
        let error = || {
            panic!(format!(
                "Generated reward curve approximation doesn't fit into [0, 1] -> [0, 1] \
			because of point:
			x = {:07} per million
			y = {:07} per million",
                x, y
            ))
        };

        let x_perbill = x.checked_mul(1_000).unwrap_or_else(error);
        let y_perbill = y.checked_mul(1_000).unwrap_or_else(error);

        points_tokens.extend(quote!(
            (
                _sp_runtime::Perbill::from_parts(#x_perbill),
                _sp_runtime::Perbill::from_parts(#y_perbill),
            ),
        ));
    }

    quote!(
        _sp_runtime::curve::PiecewiseLinear::<'static> {
            points: & [ #points_tokens ],
            maximum: _sp_runtime::Perbill::from_parts(#max),
        }
    )
}

fn generate_test_module(input: &INposInput) -> TokenStream2 {
    let inpos = INPoS::from_input(input);

    let ident = &input.ident;
    let precision = input.test_precision;
    let i_0 = inpos.i_0 as f64 / MILLION as f64;
    let i_ideal_times_x_ideal = inpos.i_ideal_times_x_ideal as f64 / MILLION as f64;
    let i_ideal = inpos.i_ideal as f64 / MILLION as f64;
    let x_ideal = inpos.x_ideal as f64 / MILLION as f64;
    let d = inpos.d as f64 / MILLION as f64;
    let max_piece_count = input.max_piece_count;

    quote!(
<<<<<<< HEAD
		#[cfg(test)]
		mod __pallet_staking_reward_curve_test_module {
			fn i_npos(x: f64) -> f64 {
				if x <= #x_ideal {
					#i_0 + x * (#i_ideal - #i_0 / #x_ideal)
				} else {
					#i_0 + (#i_ideal_times_x_ideal - #i_0) * 2_f64.powf((#x_ideal - x) / #d)
				}
			}

			const MILLION: u32 = 1_000_000;

			#[test]
			fn reward_curve_precision() {
				for &base in [MILLION, u32::max_value()].iter() {
					let number_of_check = 100_000.min(base);
					for check_index in 0..=number_of_check {
						let i = (check_index as u64 * base as u64 / number_of_check as u64) as u32;
						let x = i as f64 / base as f64;
						let float_res = (i_npos(x) * base as f64).round() as u32;
						let int_res = super::#ident.calculate_for_fraction_times_denominator(i, base);
						let err = (
							(float_res.max(int_res) - float_res.min(int_res)) as u64
							* MILLION as u64
							/ float_res as u64
						) as u32;
						if err > #precision {
							panic!(format!("\n\
								Generated reward curve approximation differ from real one:\n\t\
								for i = {} and base = {}, f(i/base) * base = {},\n\t\
								but approximation = {},\n\t\
								err = {:07} millionth,\n\t\
								try increase the number of segment: {} or the test_error: {}.\n",
								i, base, float_res, int_res, err, #max_piece_count, #precision
							));
						}
					}
				}
			}

			#[test]
			fn reward_curve_piece_count() {
				assert!(
					super::#ident.points.len() as u32 - 1 <= #max_piece_count,
					"Generated reward curve approximation is invalid: \
					has more points than specified, please fill an issue."
				);
			}
		}
	).into()
=======
        #[cfg(test)]
        mod __pallet_staking_reward_curve_test_module {
            fn i_npos(x: f64) -> f64 {
                if x <= #x_ideal {
                    #i_0 + x * (#i_ideal - #i_0 / #x_ideal)
                } else {
                    #i_0 + (#i_ideal_times_x_ideal - #i_0) * 2_f64.powf((#x_ideal - x) / #d)
                }
            }

            const MILLION: u32 = 1_000_000;

            #[test]
            fn reward_curve_precision() {
                for &base in [MILLION, u32::max_value()].into_iter() {
                    let number_of_check = 100_000.min(base);
                    for check_index in 0..=number_of_check {
                        let i = (check_index as u64 * base as u64 / number_of_check as u64) as u32;
                        let x = i as f64 / base as f64;
                        let float_res = (i_npos(x) * base as f64).round() as u32;
                        let int_res = super::#ident.calculate_for_fraction_times_denominator(i, base);
                        let err = (
                            (float_res.max(int_res) - float_res.min(int_res)) as u64
                            * MILLION as u64
                            / float_res as u64
                        ) as u32;
                        if err > #precision {
                            panic!(format!("\n\
                                Generated reward curve approximation differ from real one:\n\t\
                                for i = {} and base = {}, f(i/base) * base = {},\n\t\
                                but approximation = {},\n\t\
                                err = {:07} millionth,\n\t\
                                try increase the number of segment: {} or the test_error: {}.\n",
                                i, base, float_res, int_res, err, #max_piece_count, #precision
                            ));
                        }
                    }
                }
            }

            #[test]
            fn reward_curve_piece_count() {
                assert!(
                    super::#ident.points.len() as u32 - 1 <= #max_piece_count,
                    "Generated reward curve approximation is invalid: \
                    has more points than specified, please fill an issue."
                );
            }
        }
    )
>>>>>>> 6ab2234e
}<|MERGE_RESOLUTION|>--- conflicted
+++ resolved
@@ -403,7 +403,6 @@
     let max_piece_count = input.max_piece_count;
 
     quote!(
-<<<<<<< HEAD
 		#[cfg(test)]
 		mod __pallet_staking_reward_curve_test_module {
 			fn i_npos(x: f64) -> f64 {
@@ -454,56 +453,4 @@
 			}
 		}
 	).into()
-=======
-        #[cfg(test)]
-        mod __pallet_staking_reward_curve_test_module {
-            fn i_npos(x: f64) -> f64 {
-                if x <= #x_ideal {
-                    #i_0 + x * (#i_ideal - #i_0 / #x_ideal)
-                } else {
-                    #i_0 + (#i_ideal_times_x_ideal - #i_0) * 2_f64.powf((#x_ideal - x) / #d)
-                }
-            }
-
-            const MILLION: u32 = 1_000_000;
-
-            #[test]
-            fn reward_curve_precision() {
-                for &base in [MILLION, u32::max_value()].into_iter() {
-                    let number_of_check = 100_000.min(base);
-                    for check_index in 0..=number_of_check {
-                        let i = (check_index as u64 * base as u64 / number_of_check as u64) as u32;
-                        let x = i as f64 / base as f64;
-                        let float_res = (i_npos(x) * base as f64).round() as u32;
-                        let int_res = super::#ident.calculate_for_fraction_times_denominator(i, base);
-                        let err = (
-                            (float_res.max(int_res) - float_res.min(int_res)) as u64
-                            * MILLION as u64
-                            / float_res as u64
-                        ) as u32;
-                        if err > #precision {
-                            panic!(format!("\n\
-                                Generated reward curve approximation differ from real one:\n\t\
-                                for i = {} and base = {}, f(i/base) * base = {},\n\t\
-                                but approximation = {},\n\t\
-                                err = {:07} millionth,\n\t\
-                                try increase the number of segment: {} or the test_error: {}.\n",
-                                i, base, float_res, int_res, err, #max_piece_count, #precision
-                            ));
-                        }
-                    }
-                }
-            }
-
-            #[test]
-            fn reward_curve_piece_count() {
-                assert!(
-                    super::#ident.points.len() as u32 - 1 <= #max_piece_count,
-                    "Generated reward curve approximation is invalid: \
-                    has more points than specified, please fill an issue."
-                );
-            }
-        }
-    )
->>>>>>> 6ab2234e
 }
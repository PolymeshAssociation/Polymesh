// This file is part of Substrate.

// Copyright (C) 2017-2020 Parity Technologies (UK) Ltd.
// SPDX-License-Identifier: Apache-2.0

// Licensed under the Apache License, Version 2.0 (the "License");
// you may not use this file except in compliance with the License.
// You may obtain a copy of the License at
//
//     http://www.apache.org/licenses/LICENSE-2.0
//
// Unless required by applicable law or agreed to in writing, software
// distributed under the License is distributed on an "AS IS" BASIS,
// WITHOUT WARRANTIES OR CONDITIONS OF ANY KIND, either express or implied.
// See the License for the specific language governing permissions and
// limitations under the License.

// Modified by Polymath Inc - 13rd March 2020
// - Validator has posses CDD check
// - Validator should be a compliant first before adding into the potential validator list.
// - Nominators should posses a valid CDD check to be a potential nominator. To facilitate `nominate()`
// dispatchable gets modified.
// - Introduce `validate_cdd_expiry_nominators()` to remove the nominators from the potential nominators list
// when there CDD check get expired.
// - Commission are capped.
// - Validators stash account should stake a minimum bonding amount to be a potential validator.

//! # Staking Module
//!
//! The Staking module is used to manage funds at stake by network maintainers.
//!
//! - [`staking::Trait`](./trait.Trait.html)
//! - [`Call`](./enum.Call.html)
//! - [`Module`](./struct.Module.html)
//!
//! ## Overview
//!
//! The Staking module is the means by which a set of network maintainers (known as _authorities_ in
//! some contexts and _validators_ in others) are chosen based upon those who voluntarily place
//! funds under deposit. Under deposit, those funds are rewarded under normal operation but are held
//! at pain of _slash_ (expropriation) should the staked maintainer be found not to be discharging
//! its duties properly.
//!
//! ### Terminology
//! <!-- Original author of paragraph: @gavofyork -->
//!
//! - Staking: The process of locking up funds for some time, placing them at risk of slashing
//!   (loss) in order to become a rewarded maintainer of the network.
//! - Validating: The process of running a node to actively maintain the network, either by
//!   producing blocks or guaranteeing finality of the chain.
//! - Nominating: The process of placing staked funds behind one or more validators in order to
//!   share in any reward, and punishment, they take.
//! - Stash account: The account holding an owner's funds used for staking.
//! - Controller account: The account that controls an owner's funds for staking.
//! - Era: A (whole) number of sessions, which is the period that the validator set (and each
//!   validator's active nominator set) is recalculated and where rewards are paid out.
//! - Slash: The punishment of a staker by reducing its funds.
//!
//! ### Goals
//! <!-- Original author of paragraph: @gavofyork -->
//!
//! The staking system in Substrate NPoS is designed to make the following possible:
//!
//! - Stake funds that are controlled by a cold wallet.
//! - Withdraw some, or deposit more, funds without interrupting the role of an entity.
//! - Switch between roles (nominator, validator, idle) with minimal overhead.
//!
//! ### Scenarios
//!
//! #### Staking
//!
//! Almost any interaction with the Staking module requires a process of _**bonding**_ (also known
//! as being a _staker_). To become *bonded*, a fund-holding account known as the _stash account_,
//! which holds some or all of the funds that become frozen in place as part of the staking process,
//! is paired with an active **controller** account, which issues instructions on how they shall be
//! used.
//!
//! An account pair can become bonded using the [`bond`](./enum.Call.html#variant.bond) call.
//!
//! Stash accounts can change their associated controller using the
//! [`set_controller`](./enum.Call.html#variant.set_controller) call.
//!
//! There are three possible roles that any staked account pair can be in: `Validator`, `Nominator`
//! and `Idle` (defined in [`StakerStatus`](./enum.StakerStatus.html)). There are three
//! corresponding instructions to change between roles, namely:
//! [`validate`](./enum.Call.html#variant.validate),
//! [`nominate`](./enum.Call.html#variant.nominate), and [`chill`](./enum.Call.html#variant.chill).
//!
//! #### Validating
//!
//! A **validator** takes the role of either validating blocks or ensuring their finality,
//! maintaining the veracity of the network. A validator should avoid both any sort of malicious
//! misbehavior and going offline. Bonded accounts that state interest in being a validator do NOT
//! get immediately chosen as a validator. Instead, they are declared as a _candidate_ and they
//! _might_ get elected at the _next era_ as a validator. The result of the election is determined
//! by nominators and their votes.
//!
//! An account can become a validator candidate via the
//! [`validate`](./enum.Call.html#variant.validate) call
//! But only those validators are in effect whose compliance status is active via
//! [`add_permissioned_validator`](./enum.Call.html#variant.validate) call & there _stash_ accounts has valid CDD claim.
//! Compliance status can only provided by the [`T::RequiredAddOrigin`].
//!
//! #### Nomination
//!
//! A **nominator** does not take any _direct_ role in maintaining the network, instead, it votes on
//! a set of validators  to be elected. Once interest in nomination is stated by an account, it
//! takes effect at the next election round. The funds in the nominator's stash account indicate the
//! _weight_ of its vote. Both the rewards and any punishment that a validator earns are shared
//! between the validator and its nominators. This rule incentivizes the nominators to NOT vote for
//! the misbehaving/offline validators as much as possible, simply because the nominators will also
//! lose funds if they vote poorly.
//!
//! An account can become a nominator via the [`nominate`](enum.Call.html#variant.nominate) call
//! & potential account should posses a valid CDD claim having an expiry greater
//! than the [`BondingDuration`](./struct.BondingDuration.html).
//!
//! #### Rewards and Slash
//!
//! The **reward and slashing** procedure is the core of the Staking module, attempting to _embrace
//! valid behavior_ while _punishing any misbehavior or lack of availability_.
//!
//! Rewards must be claimed for each era before it gets too old by `$HISTORY_DEPTH` using the
//! `payout_stakers` call. Any account can call `payout_stakers`, which pays the reward to the
//! validator as well as its nominators. Only the [`Trait::MaxNominatorRewardedPerValidator`]
//! biggest stakers can claim their reward. This is to limit the i/o cost to mutate storage for each
//! nominator's account.
//!
//! Slashing can occur at any point in time, once misbehavior is reported. Once slashing is
//! determined, a value is deducted from the balance of the validator and all the nominators who
//! voted for this validator (values are deducted from the _stash_ account of the slashed entity).
//!
//! Slashing logic is further described in the documentation of the `slashing` module.
//!
//! Similar to slashing, rewards are also shared among a validator and its associated nominators.
//! Yet, the reward funds are not always transferred to the stash account and can be configured. See
//! [Reward Calculation](#reward-calculation) for more details.
//!
//! #### Chilling
//!
//! Finally, any of the roles above can choose to step back temporarily and just chill for a while.
//! This means that if they are a nominator, they will not be considered as voters anymore and if
//! they are validators, they will no longer be a candidate for the next election.
//!
//! An account can step back via the [`chill`](enum.Call.html#variant.chill) call.
//!
//! ### Session managing
//!
//! The module implement the trait `SessionManager`. Which is the only API to query new validator
//! set and allowing these validator set to be rewarded once their era is ended.
//!
//! ## Interface
//!
//! ### Dispatchable Functions
//!
//! The dispatchable functions of the Staking module enable the steps needed for entities to accept
//! and change their role, alongside some helper functions to get/set the metadata of the module.
//!
//! ### Public Functions
//!
//! The Staking module contains many public storage items and (im)mutable functions.
//!
//! ## Usage
//!
//! ### Example: Rewarding a validator by id.
//!
//! ```
//! use frame_support::{decl_module, dispatch};
//! use frame_system::ensure_signed;
//! use pallet_staking::{self as staking};
//!
//! pub trait Trait: staking::Trait {}
//!
//! decl_module! {
//!     pub struct Module<T: Trait> for enum Call where origin: T::Origin {
//!         /// Reward a validator.
//!         #[weight = 0]
//!         pub fn reward_myself(origin) -> dispatch::DispatchResult {
//!             let reported = ensure_signed(origin)?;
//!             <staking::Module<T>>::reward_by_ids(vec![(reported, 10)]);
//!             Ok(())
//!         }
//!     }
//! }
//! # fn main() { }
//! ```
//!
//! ## Implementation Details
//!
//! ### Era payout
//!
//! The era payout is computed using yearly inflation curve defined at
//! [`T::RewardCurve`](./trait.Trait.html#associatedtype.RewardCurve) as such:
//!
//! ```nocompile
//! staker_payout = yearly_inflation(npos_token_staked / total_tokens) * total_tokens / era_per_year
//! ```
//! This payout is used to reward stakers as defined in next section
//!
//! ```nocompile
//! remaining_payout = max_yearly_inflation * total_tokens / era_per_year - staker_payout
//! ```
//! The remaining reward is send to the configurable end-point
//! [`T::RewardRemainder`](./trait.Trait.html#associatedtype.RewardRemainder).
//!
//! ### Reward Calculation
//!
//! Validators and nominators are rewarded at the end of each era. The total reward of an era is
//! calculated using the era duration and the staking rate (the total amount of tokens staked by
//! nominators and validators, divided by the total token supply). It aims to incentivize toward a
//! defined staking rate. The full specification can be found
//! [here](https://research.web3.foundation/en/latest/polkadot/Token%20Economics.html#inflation-model).
//!
//! Total reward is split among validators and their nominators depending on the number of points
//! they received during the era. Points are added to a validator using
//! [`reward_by_ids`](./enum.Call.html#variant.reward_by_ids) or
//! [`reward_by_indices`](./enum.Call.html#variant.reward_by_indices).
//!
//! [`Module`](./struct.Module.html) implements
//! [`pallet_authorship::EventHandler`](../pallet_authorship/trait.EventHandler.html) to add reward
//! points to block producer and block producer of referenced uncles.
//!
//! The validator and its nominator split their reward as following:
//!
//! The validator can declare an amount, named
//! [`commission`](./struct.ValidatorPrefs.html#structfield.commission), that does not get shared
//! with the nominators at each reward payout through its
//! [`ValidatorPrefs`](./struct.ValidatorPrefs.html). This value gets deducted from the total reward
//! that is paid to the validator and its nominators. The remaining portion is split among the
//! validator and all of the nominators that nominated the validator, proportional to the value
//! staked behind this validator (_i.e._ dividing the
//! [`own`](./struct.Exposure.html#structfield.own) or
//! [`others`](./struct.Exposure.html#structfield.others) by
//! [`total`](./struct.Exposure.html#structfield.total) in [`Exposure`](./struct.Exposure.html)).
//!
//! All entities who receive a reward have the option to choose their reward destination through the
//! [`Payee`](./struct.Payee.html) storage item (see
//! [`set_payee`](enum.Call.html#variant.set_payee)), to be one of the following:
//!
//! - Controller account, (obviously) not increasing the staked value.
//! - Stash account, not increasing the staked value.
//! - Stash account, also increasing the staked value.
//!
//! ### Additional Fund Management Operations
//!
//! Any funds already placed into stash can be the target of the following operations:
//!
//! The controller account can free a portion (or all) of the funds using the
//! [`unbond`](enum.Call.html#variant.unbond) call. Note that the funds are not immediately
//! accessible. Instead, a duration denoted by [`BondingDuration`](./struct.BondingDuration.html)
//! (in number of eras) must pass until the funds can actually be removed. Once the
//! `BondingDuration` is over, the [`withdraw_unbonded`](./enum.Call.html#variant.withdraw_unbonded)
//! call can be used to actually withdraw the funds.
//!
//! Note that there is a limitation to the number of fund-chunks that can be scheduled to be
//! unlocked in the future via [`unbond`](enum.Call.html#variant.unbond). In case this maximum
//! (`MAX_UNLOCKING_CHUNKS`) is reached, the bonded account _must_ first wait until a successful
//! call to `withdraw_unbonded` to remove some of the chunks.
//!
//! ### Election Algorithm
//!
//! The current election algorithm is implemented based on Phragmén. The reference implementation
//! can be found [here](https://github.com/w3f/consensus/tree/master/NPoS).
//!
//! The election algorithm, aside from electing the validators with the most stake value and votes,
//! tries to divide the nominator votes among candidates in an equal manner. To further assure this,
//! an optional post-processing can be applied that iteratively normalizes the nominator staked
//! values until the total difference among votes of a particular nominator are less than a
//! threshold.
//!
//! ## GenesisConfig
//!
//! The Staking module depends on the [`GenesisConfig`](./struct.GenesisConfig.html). The
//! `GenesisConfig` is optional and allow to set some initial stakers.
//!
//! ## Related Modules
//!
//! - [Balances](../pallet_balances/index.html): Used to manage values at stake.
//! - [Session](../pallet_session/index.html): Used to manage sessions. Also, a list of new
//!   validators is stored in the Session module's `Validators` at the end of each era.

#![recursion_limit = "128"]
#![cfg_attr(not(feature = "std"), no_std)]

#[cfg(any(feature = "runtime-benchmarks"))]
pub mod benchmarking;
#[cfg(any(feature = "runtime-benchmarks"))]
pub mod testing_utils;

pub mod inflation;
pub mod offchain_election;
pub mod slashing;

use codec::{Decode, Encode, HasCompact};
use frame_support::{
    decl_error, decl_event, decl_module, decl_storage,
    dispatch::{
        DispatchErrorWithPostInfo, DispatchResult, DispatchResultWithPostInfo, IsSubType,
        WithPostDispatchInfo,
    },
    ensure,
    storage::IterableStorageMap,
    traits::{
        Currency, EnsureOrigin, EstimateNextNewSession, Get, Imbalance, LockIdentifier,
        LockableCurrency, OnUnbalanced, UnixTime, WithdrawReasons,
    },
    weights::{
        constants::{WEIGHT_PER_MICROS, WEIGHT_PER_NANOS},
        DispatchClass::Operational,
        Pays, Weight,
    },
    Twox64Concat,
};
use frame_system::{
    self as system, ensure_none, ensure_root, ensure_signed, offchain::SendTransactionTypes,
};
use pallet_identity as identity;
use pallet_session::historical;
use polymesh_common_utilities::{identity::Trait as IdentityTrait, Context, GC_DID};
use polymesh_primitives::IdentityId;
use sp_npos_elections::{
    build_support_map, evaluate_support, generate_solution_type, is_score_better, seq_phragmen,
    Assignment, ElectionResult as PrimitiveElectionResult, ElectionScore, ExtendedBalance,
    SupportMap, VoteWeight, VotingLimit,
};
use sp_runtime::{
    curve::PiecewiseLinear,
    traits::{
        AtLeast32BitUnsigned, CheckedSub, Convert, Dispatchable, SaturatedConversion, Saturating,
        StaticLookup, Zero,
    },
    transaction_validity::{
        InvalidTransaction, TransactionPriority, TransactionSource, TransactionValidity,
        TransactionValidityError, ValidTransaction,
    },
    DispatchError, PerThing, PerU16, Perbill, Percent, RuntimeDebug,
};
#[cfg(feature = "std")]
use sp_runtime::{Deserialize, Serialize};
use sp_staking::{
    offence::{Offence, OffenceDetails, OffenceError, OnOffenceHandler, ReportOffence},
    SessionIndex,
};
use sp_std::{
    collections::btree_map::BTreeMap,
    convert::{From, TryInto},
    mem::size_of,
    prelude::*,
    result,
};

const STAKING_ID: LockIdentifier = *b"staking ";
pub const MAX_UNLOCKING_CHUNKS: usize = 32;
pub const MAX_NOMINATIONS: usize = <CompactAssignments as VotingLimit>::LIMIT;

pub(crate) const LOG_TARGET: &str = "staking";

// syntactic sugar for logging.
#[macro_export]
macro_rules! log {
    ($level:tt, $patter:expr $(, $values:expr)* $(,)?) => {
        frame_support::debug::$level!(
            target: crate::LOG_TARGET,
            $patter $(, $values)*
        )
    };
}

/// Data type used to index nominators in the compact type
pub type NominatorIndex = u32;

/// Data type used to index validators in the compact type.
pub type ValidatorIndex = u16;

// Ensure the size of both ValidatorIndex and NominatorIndex. They both need to be well below usize.
static_assertions::const_assert!(size_of::<ValidatorIndex>() <= size_of::<usize>());
static_assertions::const_assert!(size_of::<NominatorIndex>() <= size_of::<usize>());

/// Maximum number of stakers that can be stored in a snapshot.
pub(crate) const MAX_VALIDATORS: usize = ValidatorIndex::max_value() as usize;
pub(crate) const MAX_NOMINATORS: usize = NominatorIndex::max_value() as usize;

/// Counter for the number of eras that have passed.
pub type EraIndex = u32;

/// Counter for the number of "reward" points earned by a given validator.
pub type RewardPoint = u32;

// Note: Maximum nomination limit is set here -- 16.
generate_solution_type!(
    #[compact]
    pub struct CompactAssignments::<NominatorIndex, ValidatorIndex, OffchainAccuracy>(16)
);

/// Accuracy used for on-chain election.
pub type ChainAccuracy = Perbill;

/// Accuracy used for off-chain election. This better be small.
pub type OffchainAccuracy = PerU16;

/// The balance type of this module.
pub type BalanceOf<T> =
    <<T as Trait>::Currency as Currency<<T as frame_system::Trait>::AccountId>>::Balance;

#[cfg(debug_assertions)]
impl CompactAssignments {
    pub fn push_votes1(&mut self, v: (NominatorIndex, ValidatorIndex)) {
        self.votes1.push(v)
    }

    pub fn get_votes3(
        &mut self,
    ) -> &mut Vec<(
        NominatorIndex,
        [(ValidatorIndex, OffchainAccuracy); 2],
        ValidatorIndex,
    )> {
        &mut self.votes3
    }
}

type PositiveImbalanceOf<T> =
    <<T as Trait>::Currency as Currency<<T as frame_system::Trait>::AccountId>>::PositiveImbalance;
pub type NegativeImbalanceOf<T> =
    <<T as Trait>::Currency as Currency<<T as frame_system::Trait>::AccountId>>::NegativeImbalance;

/// Information regarding the active era (era in used in session).
#[derive(Encode, Decode, RuntimeDebug)]
pub struct ActiveEraInfo {
    /// Index of era.
    pub index: EraIndex,
    /// Moment of start expressed as millisecond from `$UNIX_EPOCH`.
    ///
    /// Start can be none if start hasn't been set for the era yet,
    /// Start is set on the first on_finalize of the era to guarantee usage of `Time`.
    start: Option<u64>,
}

/// Reward points of an era. Used to split era total payout between validators.
///
/// This points will be used to reward validators and their respective nominators.
#[derive(PartialEq, Encode, Decode, Default, RuntimeDebug)]
pub struct EraRewardPoints<AccountId: Ord> {
    /// Total number of points. Equals the sum of reward points for each validator.
    pub total: RewardPoint,
    /// The reward points earned by a given validator.
    pub individual: BTreeMap<AccountId, RewardPoint>,
}

/// Indicates the initial status of the staker.
#[derive(RuntimeDebug)]
#[cfg_attr(feature = "std", derive(Serialize, Deserialize))]
pub enum StakerStatus<AccountId> {
    /// Chilling.
    Idle,
    /// Declared desire in validating or already participating in it.
    Validator,
    /// Nominating for a group of other stakers.
    Nominator(Vec<AccountId>),
}

/// A destination account for payment.
#[derive(PartialEq, Eq, Copy, Clone, Encode, Decode, RuntimeDebug)]
pub enum RewardDestination {
    /// Pay into the stash account, increasing the amount at stake accordingly.
    Staked,
    /// Pay into the stash account, not increasing the amount at stake.
    Stash,
    /// Pay into the controller account.
    Controller,
}

impl Default for RewardDestination {
    fn default() -> Self {
        RewardDestination::Staked
    }
}

/// Preference of what happens regarding validation.
#[derive(PartialEq, Eq, Clone, Default, Encode, Decode, RuntimeDebug)]
pub struct ValidatorPrefs {
    /// Reward that validator takes up-front; only the rest is split between themselves and
    /// nominators.
    #[codec(compact)]
    pub commission: Perbill,
}

// TODO: Need to be removed before mainnet launch.
// Keeping this to support the `on_runtime_upgrade`.
/// Commission can be set globally or by validator
#[derive(PartialEq, Eq, Clone, Encode, Decode, RuntimeDebug)]
#[cfg_attr(feature = "std", derive(Serialize, Deserialize))]
pub enum Commission {
    /// Flag that allow every validator to have individual commission.
    Individual,
    /// Every validator has same commission that set globally.
    Global(Perbill),
}

impl Default for Commission {
    fn default() -> Self {
        Commission::Individual
    }
}

/// Just a Balance/BlockNumber tuple to encode when a chunk of funds will be unlocked.
#[derive(PartialEq, Eq, Clone, Encode, Decode, RuntimeDebug)]
pub struct UnlockChunk<Balance: HasCompact> {
    /// Amount of funds to be unlocked.
    #[codec(compact)]
    pub value: Balance,
    /// Era number at which point it'll be unlocked.
    #[codec(compact)]
    pub era: EraIndex,
}

/// The ledger of a (bonded) stash.
#[derive(PartialEq, Eq, Clone, Encode, Decode, RuntimeDebug)]
pub struct StakingLedger<AccountId, Balance: HasCompact> {
    /// The stash account whose balance is actually locked and at stake.
    pub stash: AccountId,
    /// The total amount of the stash's balance that we are currently accounting for.
    /// It's just `active` plus all the `unlocking` balances.
    #[codec(compact)]
    pub total: Balance,
    /// The total amount of the stash's balance that will be at stake in any forthcoming
    /// rounds.
    #[codec(compact)]
    pub active: Balance,
    /// Any balance that is becoming free, which may eventually be transferred out
    /// of the stash (assuming it doesn't get slashed first).
    pub unlocking: Vec<UnlockChunk<Balance>>,
    /// List of eras for which the stakers behind a validator have claimed rewards. Only updated
    /// for validators.
    pub claimed_rewards: Vec<EraIndex>,
}

impl<AccountId, Balance: HasCompact + Copy + Saturating + AtLeast32BitUnsigned>
    StakingLedger<AccountId, Balance>
{
    /// Remove entries from `unlocking` that are sufficiently old and reduce the
    /// total by the sum of their balances.
    fn consolidate_unlocked(self, current_era: EraIndex) -> Self {
        let mut total = self.total;
        let unlocking = self
            .unlocking
            .into_iter()
            .filter(|chunk| {
                if chunk.era > current_era {
                    true
                } else {
                    total = total.saturating_sub(chunk.value);
                    false
                }
            })
            .collect();

        Self {
            stash: self.stash,
            total,
            active: self.active,
            unlocking,
            claimed_rewards: self.claimed_rewards,
        }
    }

    /// Re-bond funds that were scheduled for unlocking.
    fn rebond(mut self, value: Balance) -> Self {
        let mut unlocking_balance: Balance = Zero::zero();

        while let Some(last) = self.unlocking.last_mut() {
            if unlocking_balance + last.value <= value {
                unlocking_balance += last.value;
                self.active += last.value;
                self.unlocking.pop();
            } else {
                let diff = value - unlocking_balance;

                unlocking_balance += diff;
                self.active += diff;
                last.value -= diff;
            }

            if unlocking_balance >= value {
                break;
            }
        }

        self
    }
}

impl<AccountId, Balance> StakingLedger<AccountId, Balance>
where
    Balance: AtLeast32BitUnsigned + Saturating + Copy,
{
    /// Slash the validator for a given amount of balance. This can grow the value
    /// of the slash in the case that the validator has less than `minimum_balance`
    /// active funds. Returns the amount of funds actually slashed.
    ///
    /// Slashes from `active` funds first, and then `unlocking`, starting with the
    /// chunks that are closest to unlocking.
    fn slash(&mut self, mut value: Balance, minimum_balance: Balance) -> Balance {
        let pre_total = self.total;
        let total = &mut self.total;
        let active = &mut self.active;

        let slash_out_of =
            |total_remaining: &mut Balance, target: &mut Balance, value: &mut Balance| {
                let mut slash_from_target = (*value).min(*target);

                if !slash_from_target.is_zero() {
                    *target -= slash_from_target;

                    // don't leave a dust balance in the staking system.
                    if *target <= minimum_balance {
                        slash_from_target += *target;
                        *value += sp_std::mem::replace(target, Zero::zero());
                    }

                    *total_remaining = total_remaining.saturating_sub(slash_from_target);
                    *value -= slash_from_target;
                }
            };

        slash_out_of(total, active, &mut value);

        let i = self
            .unlocking
            .iter_mut()
            .map(|chunk| {
                slash_out_of(total, &mut chunk.value, &mut value);
                chunk.value
            })
            .take_while(|value| value.is_zero()) // take all fully-consumed chunks out.
            .count();

        // kill all drained chunks.
        let _ = self.unlocking.drain(..i);

        pre_total.saturating_sub(*total)
    }
}

/// A record of the nominations made by a specific account.
#[derive(PartialEq, Eq, Clone, Encode, Decode, RuntimeDebug)]
pub struct Nominations<AccountId> {
    /// The targets of nomination.
    pub targets: Vec<AccountId>,
    /// The era the nominations were submitted.
    ///
    /// Except for initial nominations which are considered submitted at era 0.
    pub submitted_in: EraIndex,
    /// Whether the nominations have been suppressed. This can happen due to slashing of the
    /// validators, or other events that might invalidate the nomination.
    ///
    /// NOTE: this for future proofing and is thus far not used.
    pub suppressed: bool,
}

/// The amount of exposure (to slashing) than an individual nominator has.
#[derive(PartialEq, Eq, PartialOrd, Ord, Clone, Encode, Decode, RuntimeDebug)]
pub struct IndividualExposure<AccountId, Balance: HasCompact> {
    /// The stash account of the nominator in question.
    pub who: AccountId,
    /// Amount of funds exposed.
    #[codec(compact)]
    pub value: Balance,
}

/// A snapshot of the stake backing a single validator in the system.
#[derive(PartialEq, Eq, PartialOrd, Ord, Clone, Encode, Decode, Default, RuntimeDebug)]
pub struct Exposure<AccountId, Balance: HasCompact> {
    /// The total balance backing this validator.
    #[codec(compact)]
    pub total: Balance,
    /// The validator's own stash that is exposed.
    #[codec(compact)]
    pub own: Balance,
    /// The portions of nominators stashes that are exposed.
    pub others: Vec<IndividualExposure<AccountId, Balance>>,
}

/// A pending slash record. The value of the slash has been computed but not applied yet,
/// rather deferred for several eras.
#[derive(Encode, Decode, Default, RuntimeDebug)]
pub struct UnappliedSlash<AccountId, Balance: HasCompact> {
    /// The stash ID of the offending validator.
    pub validator: AccountId,
    /// The validator's own slash.
    own: Balance,
    /// All other slashed stakers and amounts.
    others: Vec<(AccountId, Balance)>,
    /// Reporters of the offence; bounty payout recipients.
    reporters: Vec<AccountId>,
    /// The amount of payout.
    pub payout: Balance,
}

/// Indicate how an election round was computed.
#[derive(PartialEq, Eq, Clone, Copy, Encode, Decode, RuntimeDebug)]
pub enum ElectionCompute {
    /// Result was forcefully computed on chain at the end of the session.
    OnChain,
    /// Result was submitted and accepted to the chain via a signed transaction.
    Signed,
    /// Result was submitted and accepted to the chain via an unsigned transaction (by an
    /// authority).
    Unsigned,
}

/// The result of an election round.
#[derive(PartialEq, Eq, Clone, Encode, Decode, RuntimeDebug)]
pub struct ElectionResult<AccountId, Balance: HasCompact> {
    /// Flat list of validators who have been elected.
    elected_stashes: Vec<AccountId>,
    /// Flat list of new exposures, to be updated in the [`Exposure`] storage.
    exposures: Vec<(AccountId, Exposure<AccountId, Balance>)>,
    /// Type of the result. This is kept on chain only to track and report the best score's
    /// submission type. An optimisation could remove this.
    pub compute: ElectionCompute,
}

/// The status of the upcoming (offchain) election.
#[derive(PartialEq, Eq, Clone, Encode, Decode, RuntimeDebug)]
pub enum ElectionStatus<BlockNumber> {
    /// Nothing has and will happen for now. submission window is not open.
    Closed,
    /// The submission window has been open since the contained block number.
    Open(BlockNumber),
}

/// Some indications about the size of the election. This must be submitted with the solution.
///
/// Note that these values must reflect the __total__ number, not only those that are present in the
/// solution. In short, these should be the same size as the size of the values dumped in
/// `SnapshotValidators` and `SnapshotNominators`.
#[derive(PartialEq, Eq, Clone, Encode, Decode, RuntimeDebug, Default)]
pub struct ElectionSize {
    /// Number of validators in the snapshot of the current election round.
    #[codec(compact)]
    pub validators: ValidatorIndex,
    /// Number of nominators in the snapshot of the current election round.
    #[codec(compact)]
    pub nominators: NominatorIndex,
}

impl<BlockNumber: PartialEq> ElectionStatus<BlockNumber> {
    fn is_open_at(&self, n: BlockNumber) -> bool {
        *self == Self::Open(n)
    }

    fn is_closed(&self) -> bool {
        matches!(self, Self::Closed)
    }

    fn is_open(&self) -> bool {
        !self.is_closed()
    }
}

impl<BlockNumber> Default for ElectionStatus<BlockNumber> {
    fn default() -> Self {
        Self::Closed
    }
}

/// Means for interacting with a specialized version of the `session` trait.
///
/// This is needed because `Staking` sets the `ValidatorIdOf` of the `pallet_session::Trait`
pub trait SessionInterface<AccountId>: frame_system::Trait {
    /// Disable a given validator by stash ID.
    ///
    /// Returns `true` if new era should be forced at the end of this session.
    /// This allows preventing a situation where there is too many validators
    /// disabled and block production stalls.
    fn disable_validator(validator: &AccountId) -> Result<bool, ()>;
    /// Get the validators from session.
    fn validators() -> Vec<AccountId>;
    /// Prune historical session tries up to but not including the given index.
    fn prune_historical_up_to(up_to: SessionIndex);
}

impl<T: Trait> SessionInterface<<T as frame_system::Trait>::AccountId> for T
where
    T: pallet_session::Trait<ValidatorId = <T as frame_system::Trait>::AccountId>,
    T: pallet_session::historical::Trait<
        FullIdentification = Exposure<<T as frame_system::Trait>::AccountId, BalanceOf<T>>,
        FullIdentificationOf = ExposureOf<T>,
    >,
    T::SessionHandler: pallet_session::SessionHandler<<T as frame_system::Trait>::AccountId>,
    T::SessionManager: pallet_session::SessionManager<<T as frame_system::Trait>::AccountId>,
    T::ValidatorIdOf: Convert<
        <T as frame_system::Trait>::AccountId,
        Option<<T as frame_system::Trait>::AccountId>,
    >,
{
    fn disable_validator(validator: &<T as frame_system::Trait>::AccountId) -> Result<bool, ()> {
        <pallet_session::Module<T>>::disable(validator)
    }

    fn validators() -> Vec<<T as frame_system::Trait>::AccountId> {
        <pallet_session::Module<T>>::validators()
    }

    fn prune_historical_up_to(up_to: SessionIndex) {
        <pallet_session::historical::Module<T>>::prune_up_to(up_to);
    }
}

type Identity<T> = identity::Module<T>;

pub mod weight {
    use super::*;

    /// All weight notes are pertaining to the case of a better solution, in which we execute
    /// the longest code path.
    /// Weight: 0 + (0.63 μs * v) + (0.36 μs * n) + (96.53 μs * a ) + (8 μs * w ) with:
    /// * v validators in snapshot validators,
    /// * n nominators in snapshot nominators,
    /// * a assignment in the submitted solution
    /// * w winners in the submitted solution
    ///
    /// State reads:
    ///     - Initial checks:
    ///         - ElectionState, CurrentEra, QueuedScore
    ///         - SnapshotValidators.len() + SnapShotNominators.len()
    ///         - ValidatorCount
    ///         - SnapshotValidators
    ///         - SnapshotNominators
    ///     - Iterate over nominators:
    ///         - compact.len() * Nominators(who)
    ///         - (non_self_vote_edges) * SlashingSpans
    ///     - For `assignment_ratio_to_staked`: Basically read the staked value of each stash.
    ///         - (winners.len() + compact.len()) * (Ledger + Bonded)
    ///         - TotalIssuance (read a gzillion times potentially, but well it is cached.)
    /// - State writes:
    ///     - QueuedElected, QueuedScore
    pub fn weight_for_submit_solution<T: Trait>(
        winners: &[ValidatorIndex],
        compact: &CompactAssignments,
        size: &ElectionSize,
    ) -> Weight {
        (630 * WEIGHT_PER_NANOS)
            .saturating_mul(size.validators as Weight)
            .saturating_add((360 * WEIGHT_PER_NANOS).saturating_mul(size.nominators as Weight))
            .saturating_add((96 * WEIGHT_PER_MICROS).saturating_mul(compact.len() as Weight))
            .saturating_add((8 * WEIGHT_PER_MICROS).saturating_mul(winners.len() as Weight))
            // Initial checks
            .saturating_add(T::DbWeight::get().reads(8))
            // Nominators
            .saturating_add(T::DbWeight::get().reads(compact.len() as Weight))
            // SlashingSpans (upper bound for invalid solution)
            .saturating_add(T::DbWeight::get().reads(compact.edge_count() as Weight))
            // `assignment_ratio_to_staked`
            .saturating_add(
                T::DbWeight::get().reads(2 * ((winners.len() + compact.len()) as Weight)),
            )
            .saturating_add(T::DbWeight::get().reads(1))
            // write queued score and elected
            .saturating_add(T::DbWeight::get().writes(2))
    }

    /// Weight of `submit_solution` in case of a correct submission.
    ///
    /// refund: we charged compact.len() * read(1) for SlashingSpans. A valid solution only reads
    /// winners.len().
    pub fn weight_for_correct_submit_solution<T: Trait>(
        winners: &[ValidatorIndex],
        compact: &CompactAssignments,
        size: &ElectionSize,
    ) -> Weight {
        // NOTE: for consistency, we re-compute the original weight to maintain their relation and
        // prevent any foot-guns.
        let original_weight = weight_for_submit_solution::<T>(winners, compact, size);
        original_weight
            .saturating_sub(T::DbWeight::get().reads(compact.edge_count() as Weight))
            .saturating_add(T::DbWeight::get().reads(winners.len() as Weight))
    }
}

pub trait WeightInfo {
    fn bond(u: u32) -> Weight;
    fn bond_extra(u: u32) -> Weight;
    fn unbond(u: u32) -> Weight;
    fn withdraw_unbonded_update(s: u32) -> Weight;
    fn withdraw_unbonded_kill(s: u32) -> Weight;
    fn validate(u: u32) -> Weight;
    fn nominate(n: u32) -> Weight;
    fn chill(u: u32) -> Weight;
    fn set_payee(u: u32) -> Weight;
    fn set_controller(u: u32) -> Weight;
    fn set_validator_count(c: u32) -> Weight;
    fn force_no_eras(i: u32) -> Weight;
    fn force_new_era(i: u32) -> Weight;
    fn force_new_era_always(i: u32) -> Weight;
    fn set_invulnerables(v: u32) -> Weight;
    fn force_unstake(s: u32) -> Weight;
    fn cancel_deferred_slash(s: u32) -> Weight;
    fn payout_stakers(n: u32) -> Weight;
    fn payout_stakers_alive_controller(n: u32) -> Weight;
    fn rebond(l: u32) -> Weight;
    fn set_history_depth(e: u32) -> Weight;
    fn reap_stash(s: u32) -> Weight;
    fn new_era(v: u32, n: u32) -> Weight;
    fn do_slash(l: u32) -> Weight;
    fn payout_all(v: u32, n: u32) -> Weight;
    fn submit_solution_initial(v: u32, n: u32, a: u32, w: u32) -> Weight;
    fn submit_solution_better(v: u32, n: u32, a: u32, w: u32) -> Weight;
    fn submit_solution_weaker(v: u32, n: u32) -> Weight;
}

impl WeightInfo for () {
    fn bond(_u: u32) -> Weight {
        1_000_000_000
    }
    fn bond_extra(_u: u32) -> Weight {
        1_000_000_000
    }
    fn unbond(_u: u32) -> Weight {
        1_000_000_000
    }
    fn withdraw_unbonded_update(_s: u32) -> Weight {
        1_000_000_000
    }
    fn withdraw_unbonded_kill(_s: u32) -> Weight {
        1_000_000_000
    }
    fn validate(_u: u32) -> Weight {
        1_000_000_000
    }
    fn nominate(_n: u32) -> Weight {
        1_000_000_000
    }
    fn chill(_u: u32) -> Weight {
        1_000_000_000
    }
    fn set_payee(_u: u32) -> Weight {
        1_000_000_000
    }
    fn set_controller(_u: u32) -> Weight {
        1_000_000_000
    }
    fn set_validator_count(_c: u32) -> Weight {
        1_000_000_000
    }
    fn force_no_eras(_i: u32) -> Weight {
        1_000_000_000
    }
    fn force_new_era(_i: u32) -> Weight {
        1_000_000_000
    }
    fn force_new_era_always(_i: u32) -> Weight {
        1_000_000_000
    }
    fn set_invulnerables(_v: u32) -> Weight {
        1_000_000_000
    }
    fn force_unstake(_s: u32) -> Weight {
        1_000_000_000
    }
    fn cancel_deferred_slash(_s: u32) -> Weight {
        1_000_000_000
    }
    fn payout_stakers(_n: u32) -> Weight {
        1_000_000_000
    }
    fn payout_stakers_alive_controller(_n: u32) -> Weight {
        1_000_000_000
    }
    fn rebond(_l: u32) -> Weight {
        1_000_000_000
    }
    fn set_history_depth(_e: u32) -> Weight {
        1_000_000_000
    }
    fn reap_stash(_s: u32) -> Weight {
        1_000_000_000
    }
    fn new_era(_v: u32, _n: u32) -> Weight {
        1_000_000_000
    }
    fn do_slash(_l: u32) -> Weight {
        1_000_000_000
    }
    fn payout_all(_v: u32, _n: u32) -> Weight {
        1_000_000_000
    }
    fn submit_solution_initial(_v: u32, _n: u32, _a: u32, _w: u32) -> Weight {
        1_000_000_000
    }
    fn submit_solution_better(_v: u32, _n: u32, _a: u32, _w: u32) -> Weight {
        1_000_000_000
    }
    fn submit_solution_weaker(_v: u32, _n: u32) -> Weight {
        1_000_000_000
    }
}

pub trait Trait:
    frame_system::Trait + SendTransactionTypes<Call<Self>> + pallet_babe::Trait + IdentityTrait
{
    /// The staking balance.
    type Currency: LockableCurrency<Self::AccountId, Moment = Self::BlockNumber>;

    /// Time used for computing era duration.
    ///
    /// It is guaranteed to start being called from the first `on_finalize`. Thus value at genesis
    /// is not used.
    type UnixTime: UnixTime;

    /// Convert a balance into a number used for election calculation. This must fit into a `u64`
    /// but is allowed to be sensibly lossy. The `u64` is used to communicate with the
    /// [`sp_npos_elections`] crate which accepts u64 numbers and does operations in 128.
    /// Consequently, the backward convert is used convert the u128s from sp-elections back to a
    /// [`BalanceOf`].
    type CurrencyToVote: Convert<BalanceOf<Self>, VoteWeight> + Convert<u128, BalanceOf<Self>>;

    /// Tokens have been minted and are unused for validator-reward.
    /// See [Era payout](./index.html#era-payout).
    type RewardRemainder: OnUnbalanced<NegativeImbalanceOf<Self>>;

    /// The overarching event type.
    type Event: From<Event<Self>> + Into<<Self as frame_system::Trait>::Event>;

    /// Handler for the unbalanced reduction when slashing a staker.
    type Slash: OnUnbalanced<NegativeImbalanceOf<Self>>;

    /// Handler for the unbalanced increment when rewarding a staker.
    type Reward: OnUnbalanced<PositiveImbalanceOf<Self>>;

    /// Number of sessions per era.
    type SessionsPerEra: Get<SessionIndex>;

    /// Number of eras that staked funds must remain bonded for.
    type BondingDuration: Get<EraIndex>;

    /// Number of eras that slashes are deferred by, after computation.
    ///
    /// This should be less than the bonding duration. Set to 0 if slashes
    /// should be applied immediately, without opportunity for intervention.
    type SlashDeferDuration: Get<EraIndex>;

    /// The origin which can cancel a deferred slash. Root can always do this.
    type SlashCancelOrigin: EnsureOrigin<Self::Origin>;

    /// Interface for interacting with a session module.
    type SessionInterface: self::SessionInterface<Self::AccountId>;

    /// The NPoS reward curve used to define yearly inflation.
    /// See [Era payout](./index.html#era-payout).
    type RewardCurve: Get<&'static PiecewiseLinear<'static>>;

    /// Something that can estimate the next session change, accurately or as a best effort guess.
    type NextNewSession: EstimateNextNewSession<Self::BlockNumber>;

    /// The number of blocks before the end of the era from which election submissions are allowed.
    ///
    /// Setting this to zero will disable the offchain compute and only on-chain seq-phragmen will
    /// be used.
    ///
    /// This is bounded by being within the last session. Hence, setting it to a value more than the
    /// length of a session will be pointless.
    type ElectionLookahead: Get<Self::BlockNumber>;

    /// The overarching call type.
    type Call: Dispatchable + From<Call<Self>> + IsSubType<Call<Self>> + Clone;

    /// Maximum number of balancing iterations to run in the offchain submission.
    ///
    /// If set to 0, balance_solution will not be executed at all.
    type MaxIterations: Get<u32>;

    /// The threshold of improvement that should be provided for a new solution to be accepted.
    type MinSolutionScoreBump: Get<Perbill>;

    /// The maximum number of nominators rewarded for each validator.
    ///
    /// For each validator only the `$MaxNominatorRewardedPerValidator` biggest stakers can claim
    /// their reward. This used to limit the i/o cost for the nominator payout.
    type MaxNominatorRewardedPerValidator: Get<u32>;

    /// A configuration for base priority of unsigned transactions.
    ///
    /// This is exposed so that it can be tuned for particular runtime, when
    /// multiple pallets send unsigned transactions.
    type UnsignedPriority: Get<TransactionPriority>;

    /// Weight information for extrinsics in this pallet.
    type WeightInfo: WeightInfo;

    /// Required origin for adding a potential validator (can always be Root).
    type RequiredAddOrigin: EnsureOrigin<Self::Origin>;

    /// Required origin for removing a validator (can always be Root).
    type RequiredRemoveOrigin: EnsureOrigin<Self::Origin>;

    /// Required origin for changing compliance status (can always be Root).
    type RequiredComplianceOrigin: EnsureOrigin<Self::Origin>;

    /// Required origin for changing validator commission.
    type RequiredCommissionOrigin: EnsureOrigin<Self::Origin>;

    /// Required origin for changing the history depth.
    type RequiredChangeHistoryDepthOrigin: EnsureOrigin<Self::Origin>;
}

/// Mode of era-forcing.
#[derive(Copy, Clone, PartialEq, Eq, Encode, Decode, RuntimeDebug)]
#[cfg_attr(feature = "std", derive(Serialize, Deserialize))]
pub enum Forcing {
    /// Not forcing anything - just let whatever happen.
    NotForcing,
    /// Force a new era, then reset to `NotForcing` as soon as it is done.
    ForceNew,
    /// Avoid a new era indefinitely.
    ForceNone,
    /// Force a new era at the end of all sessions indefinitely.
    ForceAlways,
}

impl Default for Forcing {
    fn default() -> Self {
        Forcing::NotForcing
    }
}

// A value placed in storage that represents the current version of the Staking storage. This value
// is used by the `on_runtime_upgrade` logic to determine whether we run storage migration logic.
// This should match directly with the semantic versions of the Rust crate.
#[derive(Encode, Decode, Clone, Copy, PartialEq, Eq, RuntimeDebug)]
enum Releases {
    V1_0_0Ancient,
    V2_0_0,
    V3_0_0,
    V4_0_0,
    V5_0_0,
}

impl Default for Releases {
    fn default() -> Self {
        Releases::V5_0_0
    }
}

decl_storage! {
    trait Store for Module<T: Trait> as Staking {
        /// Number of eras to keep in history.
        ///
        /// Information is kept for eras in `[current_era - history_depth; current_era]`.
        ///
        /// Must be more than the number of eras delayed by session otherwise. I.e. active era must
        /// always be in history. I.e. `active_era > current_era - history_depth` must be
        /// guaranteed.
        HistoryDepth get(fn history_depth) config(): u32 = 84;

        /// The ideal number of staking participants.
        pub ValidatorCount get(fn validator_count) config(): u32;

        /// Minimum number of staking participants before emergency conditions are imposed.
        pub MinimumValidatorCount get(fn minimum_validator_count) config(): u32;

        /// Any validators that may never be slashed or forcibly kicked. It's a Vec since they're
        /// easy to initialize and the performance hit is minimal (we expect no more than four
        /// invulnerables) and restricted to testnets.
        pub Invulnerables get(fn invulnerables) config(): Vec<T::AccountId>;

        /// Map from all locked "stash" accounts to the controller account.
        pub Bonded get(fn bonded): map hasher(twox_64_concat) T::AccountId => Option<T::AccountId>;

        /// Map from all (unlocked) "controller" accounts to the info regarding the staking.
        pub Ledger get(fn ledger):
            map hasher(blake2_128_concat) T::AccountId
            => Option<StakingLedger<T::AccountId, BalanceOf<T>>>;

        /// Where the reward payment should be made. Keyed by stash.
        pub Payee get(fn payee): map hasher(twox_64_concat) T::AccountId => RewardDestination;

        /// The map from (wannabe) validator stash key to the preferences of that validator.
        pub Validators get(fn validators):
            map hasher(twox_64_concat) T::AccountId => ValidatorPrefs;

        /// The map from nominator stash key to the set of stash keys of all validators to nominate.
        pub Nominators get(fn nominators):
            map hasher(twox_64_concat) T::AccountId => Option<Nominations<T::AccountId>>;

        /// The current era index.
        ///
        /// This is the latest planned era, depending on how the Session pallet queues the validator
        /// set, it might be active or not.
        pub CurrentEra get(fn current_era): Option<EraIndex>;

        /// The active era information, it holds index and start.
        ///
        /// The active era is the era currently rewarded.
        /// Validator set of this era must be equal to `SessionInterface::validators`.
        pub ActiveEra get(fn active_era): Option<ActiveEraInfo>;

        /// The session index at which the era start for the last `HISTORY_DEPTH` eras.
        pub ErasStartSessionIndex get(fn eras_start_session_index):
            map hasher(twox_64_concat) EraIndex => Option<SessionIndex>;

        /// Exposure of validator at era.
        ///
        /// This is keyed first by the era index to allow bulk deletion and then the stash account.
        ///
        /// Is it removed after `HISTORY_DEPTH` eras.
        /// If stakers hasn't been set or has been removed then empty exposure is returned.
        pub ErasStakers get(fn eras_stakers):
            double_map hasher(twox_64_concat) EraIndex, hasher(twox_64_concat) T::AccountId
            => Exposure<T::AccountId, BalanceOf<T>>;

        /// Clipped Exposure of validator at era.
        ///
        /// This is similar to [`ErasStakers`] but number of nominators exposed is reduced to the
        /// `T::MaxNominatorRewardedPerValidator` biggest stakers.
        /// (Note: the field `total` and `own` of the exposure remains unchanged).
        /// This is used to limit the i/o cost for the nominator payout.
        ///
        /// This is keyed fist by the era index to allow bulk deletion and then the stash account.
        ///
        /// Is it removed after `HISTORY_DEPTH` eras.
        /// If stakers hasn't been set or has been removed then empty exposure is returned.
        pub ErasStakersClipped get(fn eras_stakers_clipped):
            double_map hasher(twox_64_concat) EraIndex, hasher(twox_64_concat) T::AccountId
            => Exposure<T::AccountId, BalanceOf<T>>;

        /// Similar to `ErasStakers`, this holds the preferences of validators.
        ///
        /// This is keyed first by the era index to allow bulk deletion and then the stash account.
        ///
        /// Is it removed after `HISTORY_DEPTH` eras.
        // If prefs hasn't been set or has been removed then 0 commission is returned.
        pub ErasValidatorPrefs get(fn eras_validator_prefs):
            double_map hasher(twox_64_concat) EraIndex, hasher(twox_64_concat) T::AccountId
            => ValidatorPrefs;

        /// The total validator era payout for the last `HISTORY_DEPTH` eras.
        ///
        /// Eras that haven't finished yet or has been removed doesn't have reward.
        pub ErasValidatorReward get(fn eras_validator_reward):
            map hasher(twox_64_concat) EraIndex => Option<BalanceOf<T>>;

        /// Rewards for the last `HISTORY_DEPTH` eras.
        /// If reward hasn't been set or has been removed then 0 reward is returned.
        pub ErasRewardPoints get(fn eras_reward_points):
            map hasher(twox_64_concat) EraIndex => EraRewardPoints<T::AccountId>;

        /// The total amount staked for the last `HISTORY_DEPTH` eras.
        /// If total hasn't been set or has been removed then 0 stake is returned.
        pub ErasTotalStake get(fn eras_total_stake):
            map hasher(twox_64_concat) EraIndex => BalanceOf<T>;

        /// Mode of era forcing.
        pub ForceEra get(fn force_era) config(): Forcing;

        /// The percentage of the slash that is distributed to reporters.
        ///
        /// The rest of the slashed value is handled by the `Slash`.
        pub SlashRewardFraction get(fn slash_reward_fraction) config(): Perbill;

        /// The amount of currency given to reporters of a slash event which was
        /// canceled by extraordinary circumstances (e.g. governance).
        pub CanceledSlashPayout get(fn canceled_payout) config(): BalanceOf<T>;

        /// All unapplied slashes that are queued for later.
        pub UnappliedSlashes:
            map hasher(twox_64_concat) EraIndex => Vec<UnappliedSlash<T::AccountId, BalanceOf<T>>>;

        /// A mapping from still-bonded eras to the first session index of that era.
        ///
        /// Must contains information for eras for the range:
        /// `[active_era - bounding_duration; active_era]`
        pub BondedEras: Vec<(EraIndex, SessionIndex)>;

        /// All slashing events on validators, mapped by era to the highest slash proportion
        /// and slash value of the era.
        ValidatorSlashInEra:
            double_map hasher(twox_64_concat) EraIndex, hasher(twox_64_concat) T::AccountId
            => Option<(Perbill, BalanceOf<T>)>;

        /// All slashing events on nominators, mapped by era to the highest slash value of the era.
        NominatorSlashInEra:
            double_map hasher(twox_64_concat) EraIndex, hasher(twox_64_concat) T::AccountId
            => Option<BalanceOf<T>>;

        /// Slashing spans for stash accounts.
        SlashingSpans: map hasher(twox_64_concat) T::AccountId => Option<slashing::SlashingSpans>;

        /// Records information about the maximum slash of a stash within a slashing span,
        /// as well as how much reward has been paid out.
        SpanSlash:
            map hasher(twox_64_concat) (T::AccountId, slashing::SpanIndex)
            => slashing::SpanRecord<BalanceOf<T>>;

        /// The earliest era for which we have a pending, unapplied slash.
        EarliestUnappliedSlash: Option<EraIndex>;

        /// Snapshot of validators at the beginning of the current election window. This should only
        /// have a value when [`EraElectionStatus`] == `ElectionStatus::Open(_)`.
        pub SnapshotValidators get(fn snapshot_validators): Option<Vec<T::AccountId>>;

        /// Snapshot of nominators at the beginning of the current election window. This should only
        /// have a value when [`EraElectionStatus`] == `ElectionStatus::Open(_)`.
        pub SnapshotNominators get(fn snapshot_nominators): Option<Vec<T::AccountId>>;

        /// The next validator set. At the end of an era, if this is available (potentially from the
        /// result of an offchain worker), it is immediately used. Otherwise, the on-chain election
        /// is executed.
        pub QueuedElected get(fn queued_elected): Option<ElectionResult<T::AccountId, BalanceOf<T>>>;

        /// The score of the current [`QueuedElected`].
        pub QueuedScore get(fn queued_score): Option<ElectionScore>;

        /// Flag to control the execution of the offchain election. When `Open(_)`, we accept
        /// solutions to be submitted.
        pub EraElectionStatus get(fn era_election_status): ElectionStatus<T::BlockNumber>;

        /// True if the current **planned** session is final. Note that this does not take era
        /// forcing into account.
        pub IsCurrentSessionFinal get(fn is_current_session_final): bool = false;

        /// Entities that are allowed to run operator/validator nodes.
        pub PermissionedIdentity get(fn permissioned_identity):
            map hasher(twox_64_concat) IdentityId => bool;

        // Polymesh-Note: Polymesh specific changes to allow flexibility in commission.
        /// Every validator has commission that should be in the range [0, Cap].
        pub ValidatorCommissionCap get(fn validator_commission_cap) config(): Perbill;

        // TODO: Need to be removed before mainnet launch.
        // Keeping this to support the `on_runtime_upgrade`.
        /// Commission rate to be used by all validators.
        pub ValidatorCommission get(fn validator_commission) config(): Commission;

        /// The minimum amount with which a validator can bond.
        pub MinimumBondThreshold get(fn min_bond_threshold) config(): BalanceOf<T>;

        /// True if network has been upgraded to this version.
        /// Storage version of the pallet.
        ///
        /// This is set to v5.0.0 for new networks.
        StorageVersion build(|_: &GenesisConfig<T>| Releases::V5_0_0): Releases;
    }
    add_extra_genesis {
        config(stakers):
            Vec<(IdentityId, T::AccountId, T::AccountId, BalanceOf<T>, StakerStatus<T::AccountId>)>;
        build(|config: &GenesisConfig<T>| {
            for &(did, ref stash, ref controller, balance, ref status) in &config.stakers {
                assert!(
                    T::Currency::free_balance(&stash) >= balance,
                    "Stash does not have enough balance to bond."
                );
                let _ = <Module<T>>::bond(
                    T::Origin::from(Some(stash.clone()).into()),
                    T::Lookup::unlookup(controller.clone()),
                    balance,
                    RewardDestination::Staked,
                );
                let _ = match status {
                    StakerStatus::Validator => {
                        let mut prefs = ValidatorPrefs::default();
                        // Setting the cap value here.
                        prefs.commission = config.validator_commission_cap;
                        <Module<T>>::validate(
                            T::Origin::from(Some(controller.clone()).into()),
                            prefs,
                        ).expect("Unable to add to Validator list");
                        if !<Module<T>>::permissioned_identity(&did) {
                            // Adding identity directly in the storage by assuming it is CDD'ed
                            PermissionedIdentity::insert(&did, true);
                            <Module<T>>::deposit_event(RawEvent::PermissionedIdentityAdded(GC_DID, did));
                        }
                        Ok(())
                    },
                    StakerStatus::Nominator(votes) => {
                        <Module<T>>::nominate(
                            T::Origin::from(Some(controller.clone()).into()),
                            votes.iter().map(|l| T::Lookup::unlookup(l.clone())).collect(),
                        )
                    }, _ => Ok(())
                };
            }
        });
    }
}

decl_event!(
    pub enum Event<T> where Balance = BalanceOf<T>, <T as frame_system::Trait>::AccountId {
        /// The era payout has been set; the first balance is the validator-payout; the second is
        /// the remainder from the maximum amount of reward.
        /// [era_index, validator_payout, remainder]
        EraPayout(EraIndex, Balance, Balance),
        /// The staker has been rewarded by this amount. [stash, amount]
        Reward(AccountId, Balance),
        /// One validator (and its nominators) has been slashed by the given amount.
        /// [validator, amount]
        Slash(AccountId, Balance),
        /// An old slashing report from a prior era was discarded because it could
        /// not be processed. [session_index]
        OldSlashingReportDiscarded(SessionIndex),
        /// A new set of stakers was elected with the given [compute].
        StakingElection(ElectionCompute),
        /// A new solution for the upcoming election has been stored. [compute]
        SolutionStored(ElectionCompute),
        /// An account has bonded this amount. [did, stash, amount]
        ///
        /// NOTE: This event is only emitted when funds are bonded via a dispatchable. Notably,
        /// it will not be emitted for staking rewards when they are added to stake.
        Bonded(IdentityId, AccountId, Balance),
        /// An account has unbonded this amount. [did, stash, amount]
        Unbonded(IdentityId, AccountId, Balance),
        /// User has updated their nominations
        Nominated(IdentityId, AccountId, Vec<AccountId>),
        /// An account has called `withdraw_unbonded` and removed unbonding chunks worth `Balance`
        /// from the unlocking queue. [stash, amount]
        Withdrawn(AccountId, Balance),
        /// An DID has issued a candidacy. See the transaction for who.
        /// GC identity , Validator's identity.
        PermissionedIdentityAdded(IdentityId, IdentityId),
        /// The given member was removed. See the transaction for who.
        /// GC identity , Validator's identity.
        PermissionedIdentityRemoved(IdentityId, IdentityId),
        /// Remove the nominators from the valid nominators when there CDD expired.
        /// Caller, Stash accountId of nominators
        InvalidatedNominators(IdentityId, AccountId, Vec<AccountId>),
        /// When commission cap get updated.
        /// (old value, new value)
        CommissionCapUpdated(IdentityId, Perbill, Perbill),
        /// Min bond threshold was updated (new value).
        MinimumBondThresholdUpdated(Option<IdentityId>, Balance),
    }
);

decl_error! {
    /// Error for the staking module.
    pub enum Error for Module<T: Trait> {
        /// Not a controller account.
        NotController,
        /// Not a stash account.
        NotStash,
        /// Stash is already bonded.
        AlreadyBonded,
        /// Controller is already paired.
        AlreadyPaired,
        /// Targets cannot be empty.
        EmptyTargets,
        /// Duplicate index.
        DuplicateIndex,
        /// Slash record index out of bounds.
        InvalidSlashIndex,
        /// Can not bond with value less than minimum balance.
        InsufficientValue,
        /// Can not schedule more unlock chunks.
        NoMoreChunks,
        /// Can not rebond without unlocking chunks.
        NoUnlockChunk,
        /// Attempting to target a stash that still has funds.
        FundedTarget,
        /// Invalid era to reward.
        InvalidEraToReward,
        /// Invalid number of nominations.
        InvalidNumberOfNominations,
        /// Items are not sorted and unique.
        NotSortedAndUnique,
        /// Rewards for this era have already been claimed for this validator.
        AlreadyClaimed,
        /// The submitted result is received out of the open window.
        OffchainElectionEarlySubmission,
        /// The submitted result is not as good as the one stored on chain.
        OffchainElectionWeakSubmission,
        /// The snapshot data of the current window is missing.
        SnapshotUnavailable,
        /// Incorrect number of winners were presented.
        OffchainElectionBogusWinnerCount,
        /// One of the submitted winners is not an active candidate on chain (index is out of range
        /// in snapshot).
        OffchainElectionBogusWinner,
        /// Error while building the assignment type from the compact. This can happen if an index
        /// is invalid, or if the weights _overflow_.
        OffchainElectionBogusCompact,
        /// One of the submitted nominators is not an active nominator on chain.
        OffchainElectionBogusNominator,
        /// One of the submitted nominators has an edge to which they have not voted on chain.
        OffchainElectionBogusNomination,
        /// One of the submitted nominators has an edge which is submitted before the last non-zero
        /// slash of the target.
        OffchainElectionSlashedNomination,
        /// A self vote must only be originated from a validator to ONLY themselves.
        OffchainElectionBogusSelfVote,
        /// The submitted result has unknown edges that are not among the presented winners.
        OffchainElectionBogusEdge,
        /// The claimed score does not match with the one computed from the data.
        OffchainElectionBogusScore,
        /// The election size is invalid.
        OffchainElectionBogusElectionSize,
        /// The call is not allowed at the given time due to restrictions of election period.
        CallNotAllowed,
        /// Incorrect previous history depth input provided.
        IncorrectHistoryDepth,
        /// Incorrect number of slashing spans provided.
        IncorrectSlashingSpans,
        /// Permissioned validator already exists.
        AlreadyExists,
        /// Permissioned validator not exists.
        NotExists,
        /// Updates with same value.
        NoChange,
<<<<<<< HEAD
        /// Updates with same value.
        InvalidCommission,
        /// Given potential validator identity is invalid.
        InvalidValidatorIdentity,
        /// Stash is not a part of any allowed identities.
        StashNotAllowed,
        /// Stash doesn't have a DID.
        InvalidStashKey
=======
        /// Validator prefs are not in valid range.
        InvalidValidatorCommission
>>>>>>> 77be4d04
    }
}

decl_module! {
    pub struct Module<T: Trait> for enum Call where origin: T::Origin {
        /// Number of sessions per era.
        const SessionsPerEra: SessionIndex = T::SessionsPerEra::get();

        /// Number of eras that staked funds must remain bonded for.
        const BondingDuration: EraIndex = T::BondingDuration::get();

        /// Number of eras that slashes are deferred by, after computation.
        ///
        /// This should be less than the bonding duration.
        /// Set to 0 if slashes should be applied immediately, without opportunity for
        /// intervention.
        const SlashDeferDuration: EraIndex = T::SlashDeferDuration::get();

        /// The number of blocks before the end of the era from which election submissions are allowed.
        ///
        /// Setting this to zero will disable the offchain compute and only on-chain seq-phragmen will
        /// be used.
        ///
        /// This is bounded by being within the last session. Hence, setting it to a value more than the
        /// length of a session will be pointless.
        const ElectionLookahead: T::BlockNumber = T::ElectionLookahead::get();

        /// Maximum number of balancing iterations to run in the offchain submission.
        ///
        /// If set to 0, balance_solution will not be executed at all.
        const MaxIterations: u32 = T::MaxIterations::get();

        /// The threshold of improvement that should be provided for a new solution to be accepted.
        const MinSolutionScoreBump: Perbill = T::MinSolutionScoreBump::get();

        /// The maximum number of nominators rewarded for each validator.
        ///
        /// For each validator only the `$MaxNominatorRewardedPerValidator` biggest stakers can claim
        /// their reward. This used to limit the i/o cost for the nominator payout.
        const MaxNominatorRewardedPerValidator: u32 = T::MaxNominatorRewardedPerValidator::get();

        type Error = Error<T>;

        fn deposit_event() = default;

<<<<<<< HEAD
        fn on_runtime_upgrade() -> Weight {
            use polymesh_primitives::migrate::migrate_map_keys_and_value;

            if StorageVersion::get() == Releases::V4_0_0 {
                migrate_map_keys_and_value::<_,_,Twox64Concat,T::AccountId,IdentityId,_>(b"Staking", b"PermissionedValidators", b"PermissionedIdentity", |k: T::AccountId, v: bool| {
                    (<Identity<T>>::get_identity(&k).unwrap_or_default(), v)
                });
=======
        /// Sets the value for `ValidatorCommissionCap` from the old storage variant i.e `ValidatorCommission`.
        fn on_runtime_upgrade() -> Weight {
            use frame_support::migration::take_storage_value;

            if StorageVersion::get() == Releases::V4_0_0 {
                if let Some(Commission::Global(commision)) = take_storage_value(b"Staking", b"ValidatorCommission", &[]) {
                    ValidatorCommissionCap::put(commision);
                } else {
                    ValidatorCommissionCap::put(Perbill::from_percent(100));
                }
>>>>>>> 77be4d04
                StorageVersion::put(Releases::V5_0_0);
            }
            1_000
        }

        /// sets `ElectionStatus` to `Open(now)` where `now` is the block number at which the
        /// election window has opened, if we are at the last session and less blocks than
        /// `T::ElectionLookahead` is remaining until the next new session schedule. The offchain
        /// worker, if applicable, will execute at the end of the current block, and solutions may
        /// be submitted.
        fn on_initialize(now: T::BlockNumber) -> Weight {
            let mut consumed_weight = 0;
            let mut add_weight = |reads, writes, weight| {
                consumed_weight += T::DbWeight::get().reads_writes(reads, writes);
                consumed_weight += weight;
            };
            if
                // if we don't have any ongoing offchain compute.
                Self::era_election_status().is_closed() &&
                // either current session final based on the plan, or we're forcing.
                (Self::is_current_session_final() || Self::will_era_be_forced())
            {
                if let Some(next_session_change) = T::NextNewSession::estimate_next_new_session(now) {
                    if let Some(remaining) = next_session_change.checked_sub(&now) {
                        if remaining <= T::ElectionLookahead::get() && !remaining.is_zero() {
                            // create snapshot.
                            let (did_snapshot, snapshot_weight) = Self::create_stakers_snapshot();
                            add_weight(0, 0, snapshot_weight);
                            if did_snapshot {
                                // Set the flag to make sure we don't waste any compute here in the same era
                                // after we have triggered the offline compute.
                                <EraElectionStatus<T>>::put(
                                    ElectionStatus::<T::BlockNumber>::Open(now)
                                );
                                add_weight(0, 1, 0);
                                log!(info, "💸 Election window is Open({:?}). Snapshot created", now);
                            } else {
                                log!(warn, "💸 Failed to create snapshot at {:?}.", now);
                            }
                        }
                    }
                } else {
                    log!(warn, "💸 Estimating next session change failed.");
                }
                add_weight(0, 0, T::NextNewSession::weight(now))
            }
            // For `era_election_status`, `is_current_session_final`, `will_era_be_forced`
            add_weight(3, 0, 0);
            // Additional read from `on_finalize`
            add_weight(1, 0, 0);
            consumed_weight
        }

        /// Check if the current block number is the one at which the election window has been set
        /// to open. If so, it runs the offchain worker code.
        fn offchain_worker(now: T::BlockNumber) {
            use offchain_election::{set_check_offchain_execution_status, compute_offchain_election};

            if Self::era_election_status().is_open_at(now) {
                let offchain_status = set_check_offchain_execution_status::<T>(now);
                if let Err(why) = offchain_status {
                    log!(debug, "skipping offchain worker in open election window due to [{}]", why);
                } else if let Err(e) = compute_offchain_election::<T>() {
                    log!(error, "💸 Error in election offchain worker: {:?}", e);
                } else {
                    log!(debug, "Executed offchain worker thread without errors.");
                }
            }
        }

        fn on_finalize() {
            // Set the start of the first era.
            if let Some(mut active_era) = Self::active_era() {
                if active_era.start.is_none() {
                    let now_as_millis_u64 = T::UnixTime::now().as_millis().saturated_into::<u64>();
                    active_era.start = Some(now_as_millis_u64);
                    // This write only ever happens once, we don't include it in the weight in general
                    ActiveEra::put(active_era);
                }
            }
            // `on_finalize` weight is tracked in `on_initialize`
        }

        fn integrity_test() {
            sp_io::TestExternalities::new_empty().execute_with(||
                assert!(
                    T::SlashDeferDuration::get() < T::BondingDuration::get() || T::BondingDuration::get() == 0,
                    "As per documentation, slash defer duration ({}) should be less than bonding duration ({}).",
                    T::SlashDeferDuration::get(),
                    T::BondingDuration::get(),
                )
            );
        }

        /// Take the origin account as a stash and lock up `value` of its balance. `controller` will
        /// be the account that controls it.
        ///
        /// `value` must be more than the `minimum_balance` specified by `T::Currency`.
        ///
        /// The dispatch origin for this call must be _Signed_ by the stash account.
        ///
        /// Emits `Bonded`.
        ///
        /// # <weight>
        /// - Independent of the arguments. Moderate complexity.
        /// - O(1).
        /// - Three extra DB entries.
        ///
        /// NOTE: Two of the storage writes (`Self::bonded`, `Self::payee`) are _never_ cleaned
        /// unless the `origin` falls below _existential deposit_ and gets removed as dust.
        /// ------------------
        /// Base Weight: 67.87 µs
        /// DB Weight:
        /// - Read: Bonded, Ledger, [Origin Account], Current Era, History Depth, Locks
        /// - Write: Bonded, Payee, [Origin Account], Locks, Ledger
        /// # </weight>
        /// # Arguments
        /// * origin Stash account (signer of the extrinsic).
        /// * controller Account that controls the operation of stash.
        /// * payee Destination where reward can be transferred.
        #[weight = 67 * WEIGHT_PER_MICROS + T::DbWeight::get().reads_writes(5, 4)]
        pub fn bond(origin,
            controller: <T::Lookup as StaticLookup>::Source,
            #[compact] value: BalanceOf<T>,
            payee: RewardDestination,
        ) {
            let stash = ensure_signed(origin)?;
            ensure!(!<Bonded<T>>::contains_key(&stash), Error::<T>::AlreadyBonded);

            let controller = T::Lookup::lookup(controller)?;
            ensure!(!<Ledger<T>>::contains_key(&controller), Error::<T>::AlreadyPaired);

            // Reject a bond which is considered to be _dust_.
            // Not needed this check as we removes the Existential deposit concept
            // but keeping this to be defensive.
            let min_balance = <T as Trait>::Currency::minimum_balance();
            ensure!( value >= min_balance, Error::<T>::InsufficientValue);

            // You're auto-bonded forever, here. We might improve this by only bonding when
            // you actually validate/nominate and remove once you unbond __everything__.
            <Bonded<T>>::insert(&stash, &controller);
            <Payee<T>>::insert(&stash, payee);

            system::Module::<T>::inc_ref(&stash);

            let current_era = CurrentEra::get().unwrap_or(0);
            let history_depth = Self::history_depth();
            let last_reward_era = current_era.saturating_sub(history_depth);

            let stash_balance = T::Currency::free_balance(&stash);
            let value = value.min(stash_balance);
            let did = Context::current_identity::<T::Identity>().unwrap_or_default();
            Self::deposit_event(RawEvent::Bonded(did, stash.clone(), value));
            let item = StakingLedger {
                stash,
                total: value,
                active: value,
                unlocking: vec![],
                claimed_rewards: (last_reward_era..current_era).collect(),
            };
            Self::update_ledger(&controller, &item);
        }

        /// Add some extra amount that have appeared in the stash `free_balance` into the balance up
        /// for staking.
        ///
        /// Use this if there are additional funds in your stash account that you wish to bond.
        /// Unlike [`bond`] or [`unbond`] this function does not impose any limitation on the amount
        /// that can be added.
        ///
        /// The dispatch origin for this call must be _Signed_ by the stash, not the controller and
        /// it can be only called when [`EraElectionStatus`] is `Closed`.
        ///
        /// Emits `Bonded`.
        ///
        /// # <weight>
        /// - Independent of the arguments. Insignificant complexity.
        /// - O(1).
        /// - One DB entry.
        /// ------------
        /// Base Weight: 54.88 µs
        /// DB Weight:
        /// - Read: Era Election Status, Bonded, Ledger, [Origin Account], Locks
        /// - Write: [Origin Account], Locks, Ledger
        /// # </weight>
        ///
        /// # Arguments
        /// * origin Stash account (signer of the extrinsic).
        /// * max_additional Extra amount that need to be bonded.
        #[weight = 55 * WEIGHT_PER_MICROS + T::DbWeight::get().reads_writes(4, 2)]
        pub fn bond_extra(origin, #[compact] max_additional: BalanceOf<T>) {
            ensure!(Self::era_election_status().is_closed(), Error::<T>::CallNotAllowed);
            let stash = ensure_signed(origin)?;

            let controller = Self::bonded(&stash).ok_or(Error::<T>::NotStash)?;
            let mut ledger = Self::ledger(&controller).ok_or(Error::<T>::NotController)?;

            let stash_balance = T::Currency::free_balance(&stash);

            if let Some(extra) = stash_balance.checked_sub(&ledger.total) {
                let extra = extra.min(max_additional);
                ledger.total += extra;
                ledger.active += extra;
                let did = Context::current_identity::<T::Identity>().unwrap_or_default();
                Self::deposit_event(RawEvent::Bonded(did, stash, extra));
                Self::update_ledger(&controller, &ledger);
            }
        }

        /// Schedule a portion of the stash to be unlocked ready for transfer out after the bond
        /// period ends. If this leaves an amount actively bonded less than
        /// T::Currency::minimum_balance(), then it is increased to the full amount.
        ///
        /// Once the unlock period is done, you can call `withdraw_unbonded` to actually move
        /// the funds out of management ready for transfer.
        ///
        /// No more than a limited number of unlocking chunks (see `MAX_UNLOCKING_CHUNKS`)
        /// can co-exists at the same time. In that case, [`Call::withdraw_unbonded`] need
        /// to be called first to remove some of the chunks (if possible).
        ///
        /// The dispatch origin for this call must be _Signed_ by the controller, not the stash.
        /// And, it can be only called when [`EraElectionStatus`] is `Closed`.
        ///
        /// Emits `Unbonded`.
        ///
        /// See also [`Call::withdraw_unbonded`].
        ///
        /// # <weight>
        /// - Independent of the arguments. Limited but potentially exploitable complexity.
        /// - Contains a limited number of reads.
        /// - Each call (requires the remainder of the bonded balance to be above `minimum_balance`)
        ///   will cause a new entry to be inserted into a vector (`Ledger.unlocking`) kept in storage.
        ///   The only way to clean the aforementioned storage item is also user-controlled via
        ///   `withdraw_unbonded`.
        /// - One DB entry.
        /// ----------
        /// Base Weight: 50.34 µs
        /// DB Weight:
        /// - Read: Era Election Status, Ledger, Current Era, Locks, [Origin Account]
        /// - Write: [Origin Account], Locks, Ledger
        /// </weight>
        ///
        /// # Arguments
        /// * origin Controller (Signer of the extrinsic).
        /// * value Balance needs to be unbonded.
        #[weight = 50 * WEIGHT_PER_MICROS + T::DbWeight::get().reads_writes(4, 2)]
        pub fn unbond(origin, #[compact] value: BalanceOf<T>) {
            ensure!(Self::era_election_status().is_closed(), Error::<T>::CallNotAllowed);
            let controller = ensure_signed(origin)?;
            let mut ledger = Self::ledger(&controller).ok_or(Error::<T>::NotController)?;
            ensure!(
                ledger.unlocking.len() < MAX_UNLOCKING_CHUNKS,
                Error::<T>::NoMoreChunks,
            );
            Self::unbond_balance(controller, &mut ledger, value);
        }

        /// Remove any unlocked chunks from the `unlocking` queue from our management.
        ///
        /// This essentially frees up that balance to be used by the stash account to do
        /// whatever it wants.
        ///
        /// The dispatch origin for this call must be _Signed_ by the controller, not the stash.
        /// And, it can be only called when [`EraElectionStatus`] is `Closed`.
        ///
        /// Emits `Withdrawn`.
        ///
        /// See also [`Call::unbond`].
        ///
        /// # <weight>
        /// - Could be dependent on the `origin` argument and how much `unlocking` chunks exist.
        ///  It implies `consolidate_unlocked` which loops over `Ledger.unlocking`, which is
        ///  indirectly user-controlled. See [`unbond`] for more detail.
        /// - Contains a limited number of reads, yet the size of which could be large based on `ledger`.
        /// - Writes are limited to the `origin` account key.
        /// ---------------
        /// Complexity O(S) where S is the number of slashing spans to remove
        /// Base Weight:
        /// Update: 50.52 + .028 * S µs
        /// - Reads: EraElectionStatus, Ledger, Current Era, Locks, [Origin Account]
        /// - Writes: [Origin Account], Locks, Ledger
        /// Kill: 79.41 + 2.366 * S µs
        /// - Reads: EraElectionStatus, Ledger, Current Era, Bonded, Slashing Spans, [Origin Account], Locks
        /// - Writes: Bonded, Slashing Spans (if S > 0), Ledger, Payee, Validators, Nominators, [Origin Account], Locks
        /// - Writes Each: SpanSlash * S
        /// NOTE: Weight annotation is the kill scenario, we refund otherwise.
        /// # </weight>
        #[weight = T::DbWeight::get().reads_writes(6, 6)
            .saturating_add(80 * WEIGHT_PER_MICROS)
            .saturating_add(
                (2 * WEIGHT_PER_MICROS).saturating_mul(Weight::from(*num_slashing_spans))
            )
            .saturating_add(T::DbWeight::get().writes(Weight::from(*num_slashing_spans)))
            // if slashing spans is non-zero, add 1 more write
            .saturating_add(T::DbWeight::get().writes(Weight::from(*num_slashing_spans).min(1)))
        ]
        pub fn withdraw_unbonded(origin, num_slashing_spans: u32) -> DispatchResultWithPostInfo {
            ensure!(Self::era_election_status().is_closed(), Error::<T>::CallNotAllowed);
            let controller = ensure_signed(origin)?;
            let mut ledger = Self::ledger(&controller).ok_or(Error::<T>::NotController)?;
            let (stash, old_total) = (ledger.stash.clone(), ledger.total);
            if let Some(current_era) = Self::current_era() {
                ledger = ledger.consolidate_unlocked(current_era)
            }

            let post_info_weight = if ledger.unlocking.is_empty() && ledger.active.is_zero() {
                // This account must have called `unbond()` with some value that caused the active
                // portion to fall below existential deposit + will have no more unlocking chunks
                // left. We can now safely remove all staking-related information.
                Self::kill_stash(&stash, num_slashing_spans)?;
                // remove the lock.
                T::Currency::remove_lock(STAKING_ID, &stash);
                // This is worst case scenario, so we use the full weight and return None
                None
            } else {
                // This was the consequence of a partial unbond. just update the ledger and move on.
                Self::update_ledger(&controller, &ledger);
                // This is only an update, so we use less overall weight
                Some(50 * WEIGHT_PER_MICROS + T::DbWeight::get().reads_writes(4, 2))
            };

            // `old_total` should never be less than the new total because
            // `consolidate_unlocked` strictly subtracts balance.
            if ledger.total < old_total {
                // Already checked that this won't overflow by entry condition.
                let value = old_total - ledger.total;
                Self::deposit_event(RawEvent::Withdrawn(stash, value));
            }

            Ok(post_info_weight.into())
        }

        /// Declare the desire to validate for the origin controller.
        ///
        /// Effects will be felt at the beginning of the next era.
        ///
        /// The dispatch origin for this call must be _Signed_ by the controller, not the stash.
        /// And, it can be only called when [`EraElectionStatus`] is `Closed`.
        ///
        /// # <weight>
        /// - Independent of the arguments. Insignificant complexity.
        /// - Contains a limited number of reads.
        /// - Writes are limited to the `origin` account key.
        /// -----------
        /// Base Weight: 17.13 µs
        /// DB Weight:
        /// - Read: Era Election Status, Ledger
        /// - Write: Nominators, Validators
        /// # </weight>
        #[weight = 17 * WEIGHT_PER_MICROS + T::DbWeight::get().reads_writes(2, 2)]
        pub fn validate(origin, prefs: ValidatorPrefs) {
            ensure!(Self::era_election_status().is_closed(), Error::<T>::CallNotAllowed);
            let controller = ensure_signed(origin)?;
            let ledger = Self::ledger(&controller).ok_or(Error::<T>::NotController)?;
            let stash = &ledger.stash;

            ensure!(ledger.active >= <MinimumBondThreshold<T>>::get(), Error::<T>::InsufficientValue);
            // Polymesh-Note - It is used to check whether the passed commission is <= commission cap.
            ensure!(prefs.commission <= Self::validator_commission_cap(), Error::<T>::InvalidValidatorCommission);

            <Nominators<T>>::remove(stash);
            <Validators<T>>::insert(stash, prefs);
        }

        /// Declare the desire to nominate `targets` for the origin controller.
        ///
        /// Effects will be felt at the beginning of the next era. This can only be called when
        /// [`EraElectionStatus`] is `Closed`.
        ///
        /// The dispatch origin for this call must be _Signed_ by the controller, not the stash.
        /// And, it can be only called when [`EraElectionStatus`] is `Closed`.
        ///
        /// # <weight>
        /// - The transaction's complexity is proportional to the size of `targets` (N)
        /// which is capped at CompactAssignments::LIMIT (MAX_NOMINATIONS).
        /// - Both the reads and writes follow a similar pattern.
        /// ---------
        /// Base Weight: 22.34 + .36 * N µs
        /// where N is the number of targets
        /// DB Weight:
        /// - Reads: Era Election Status, Ledger, Current Era
        /// - Writes: Validators, Nominators
        /// # </weight>
        #[weight = T::DbWeight::get().reads_writes(3, 2)
            .saturating_add(22 * WEIGHT_PER_MICROS)
            .saturating_add((360 * WEIGHT_PER_NANOS).saturating_mul(targets.len() as Weight))
        ]
        pub fn nominate(origin, targets: Vec<<T::Lookup as StaticLookup>::Source>) {
            ensure!(Self::era_election_status().is_closed(), Error::<T>::CallNotAllowed);
            let controller = ensure_signed(origin)?;
            let ledger = Self::ledger(&controller).ok_or(Error::<T>::NotController)?;
            let stash = &ledger.stash;
            ensure!(!targets.is_empty(), Error::<T>::EmptyTargets);
            // A Claim_key can have multiple claim value provided by different claim issuers.
            // So here we iterate every CDD claim provided to the nominator If any claim is greater than
            // the threshold value of timestamp i.e current_timestamp + Bonding duration
            // then nominator is added into the nominator pool.

            if let Some(nominate_identity) = <identity::Module<T>>::get_identity(stash) {
                let leeway = Self::get_bonding_duration_period() as u32;
                if <identity::Module<T>>::fetch_cdd(nominate_identity, leeway.into()).is_some() {
                    let targets = targets.into_iter()
                        .take(MAX_NOMINATIONS)
                        .map(T::Lookup::lookup)
                        .collect::<result::Result<Vec<T::AccountId>, _>>()?;

                    let nominations = Nominations {
                        targets: targets.clone(),
                        // initial nominations are considered submitted at era 0. See `Nominations` doc
                        submitted_in: Self::current_era().unwrap_or(0),
                        suppressed: false,
                    };

                    <Validators<T>>::remove(stash);
                    <Nominators<T>>::insert(stash, &nominations);
                    Self::deposit_event(RawEvent::Nominated(nominate_identity, stash.clone(), targets));
                }
            }
        }

        /// Declare no desire to either validate or nominate.
        ///
        /// Effects will be felt at the beginning of the next era.
        ///
        /// The dispatch origin for this call must be _Signed_ by the controller, not the stash.
        /// And, it can be only called when [`EraElectionStatus`] is `Closed`.
        ///
        /// # <weight>
        /// - Independent of the arguments. Insignificant complexity.
        /// - Contains one read.
        /// - Writes are limited to the `origin` account key.
        /// --------
        /// Base Weight: 16.53 µs
        /// DB Weight:
        /// - Read: EraElectionStatus, Ledger
        /// - Write: Validators, Nominators
        /// # </weight>
        #[weight = 16 * WEIGHT_PER_MICROS + T::DbWeight::get().reads_writes(2, 2)]
        pub fn chill(origin) {
            ensure!(Self::era_election_status().is_closed(), Error::<T>::CallNotAllowed);
            let controller = ensure_signed(origin)?;
            let ledger = Self::ledger(&controller).ok_or(Error::<T>::NotController)?;
            Self::chill_stash(&ledger.stash);
        }

        /// (Re-)set the payment target for a controller.
        ///
        /// Effects will be felt at the beginning of the next era.
        ///
        /// The dispatch origin for this call must be _Signed_ by the controller, not the stash.
        ///
        /// # <weight>
        /// - Independent of the arguments. Insignificant complexity.
        /// - Contains a limited number of reads.
        /// - Writes are limited to the `origin` account key.
        /// ---------
        /// - Base Weight: 11.33 µs
        /// - DB Weight:
        ///     - Read: Ledger
        ///     - Write: Payee
        /// # </weight>
        #[weight = 11 * WEIGHT_PER_MICROS + T::DbWeight::get().reads_writes(1, 1)]
        pub fn set_payee(origin, payee: RewardDestination) {
            let controller = ensure_signed(origin)?;
            let ledger = Self::ledger(&controller).ok_or(Error::<T>::NotController)?;
            let stash = &ledger.stash;
            <Payee<T>>::insert(stash, payee);
        }

        /// (Re-)set the controller of a stash.
        ///
        /// Effects will be felt at the beginning of the next era.
        ///
        /// The dispatch origin for this call must be _Signed_ by the stash, not the controller.
        ///
        /// # <weight>
        /// - Independent of the arguments. Insignificant complexity.
        /// - Contains a limited number of reads.
        /// - Writes are limited to the `origin` account key.
        /// ----------
        /// Base Weight: 25.22 µs
        /// DB Weight:
        /// - Read: Bonded, Ledger New Controller, Ledger Old Controller
        /// - Write: Bonded, Ledger New Controller, Ledger Old Controller
        /// # </weight>
        #[weight = 25 * WEIGHT_PER_MICROS + T::DbWeight::get().reads_writes(3, 3)]
        pub fn set_controller(origin, controller: <T::Lookup as StaticLookup>::Source) {
            let stash = ensure_signed(origin)?;
            let old_controller = Self::bonded(&stash).ok_or(Error::<T>::NotStash)?;
            let controller = T::Lookup::lookup(controller)?;
            ensure!(!<Ledger<T>>::contains_key(&controller), Error::<T>::AlreadyPaired);
            if controller != old_controller {
                <Bonded<T>>::insert(&stash, &controller);
                if let Some(l) = <Ledger<T>>::take(&old_controller) {
                    <Ledger<T>>::insert(&controller, l);
                }
            }
        }

        /// Sets the ideal number of validators.
        ///
        /// The dispatch origin must be Root.
        ///
        /// # <weight>
        /// Base Weight: 1.717 µs
        /// Write: Validator Count
        /// # </weight>
        #[weight = 2 * WEIGHT_PER_MICROS + T::DbWeight::get().writes(1)]
        fn set_validator_count(origin, #[compact] new: u32) {
            ensure_root(origin)?;
            ValidatorCount::put(new);
        }

        /// Increments the ideal number of validators.
        ///
        /// The dispatch origin must be Root.
        ///
        /// # <weight>
        /// Base Weight: 1.717 µs
        /// Read/Write: Validator Count
        /// # </weight>
        #[weight = 2 * WEIGHT_PER_MICROS + T::DbWeight::get().reads_writes(1, 1)]
        fn increase_validator_count(origin, #[compact] additional: u32) {
            ensure_root(origin)?;
            ValidatorCount::mutate(|n| *n += additional);
        }

        /// Scale up the ideal number of validators by a factor.
        ///
        /// The dispatch origin must be Root.
        ///
        /// # <weight>
        /// Base Weight: 1.717 µs
        /// Read/Write: Validator Count
        /// # </weight>
        #[weight = 2 * WEIGHT_PER_MICROS + T::DbWeight::get().reads_writes(1, 1)]
        fn scale_validator_count(origin, factor: Percent) {
            ensure_root(origin)?;
            ValidatorCount::mutate(|n| *n += factor * *n);
        }

        /// Governance committee on 2/3 rds majority can introduce a new potential identity
        /// to the pool of permissioned entities who can run validators. Staking module uses `PermissionedIdentity`
        /// to ensure validators have completed KYB compliance and considers them for validation.
        ///
        /// # Arguments
        /// * origin Required origin for adding a potential validator.
        /// * identity Validator's IdentityId.
        #[weight = 750_000_000]
        pub fn add_permissioned_validator(origin, identity: IdentityId) {
            T::RequiredAddOrigin::ensure_origin(origin)?;
            ensure!(!Self::permissioned_identity(&identity), Error::<T>::AlreadyExists);
            // Validate the cdd status of the identity.
            ensure!(<Identity<T>>::has_valid_cdd(identity), Error::<T>::InvalidValidatorIdentity);
            // Change identity status to be Permissioned
            PermissionedIdentity::insert(&identity, true);
            Self::deposit_event(RawEvent::PermissionedIdentityAdded(GC_DID, identity));
        }

        /// Remove an identity from the pool of (wannabe) validator identities. Effects are known in the next session.
        /// Staking module checks `PermissionedIdentity` to ensure validators have
        /// completed KYB compliance
        ///
        /// # Arguments
        /// * origin Required origin for removing a potential validator.
        /// * identity Validator's IdentityId.
        #[weight = 750_000_000]
        pub fn remove_permissioned_validator(origin, identity: IdentityId) {
            T::RequiredRemoveOrigin::ensure_origin(origin)?;
            ensure!(Self::permissioned_identity(&identity), Error::<T>::NotExists);
            // Change identity status to be Non-Permissioned
            PermissionedIdentity::insert(&identity, false);

            Self::deposit_event(RawEvent::PermissionedIdentityRemoved(GC_DID, identity));
        }

        /// Validate the nominators CDD expiry time.
        ///
        /// If an account from a given set of address is nominating then
        /// check the CDD expiry time of it and if it is expired
        /// then the account should be unbonded and removed from the nominating process.
        ///
        /// #<weight>
        /// - Depends on passed list of AccountId.
        /// - Depends on the no. of claim issuers an accountId has for the CDD expiry.
        /// #</weight>
        #[weight = 1_000_000_000]
        pub fn validate_cdd_expiry_nominators(origin, targets: Vec<T::AccountId>) {
            let caller = ensure_signed(origin)?;
            let caller_id = Context::current_identity_or::<T::Identity>(&caller)?;

            let mut expired_nominators = Vec::new();
            ensure!(!targets.is_empty(), "targets cannot be empty");
            // Iterate provided list of accountIds (These accountIds should be stash type account).
            for target in targets.iter() {
                // Check whether given nominator is vouching for someone or not.

                if Self::nominators(target).is_some() {
                    // Access the identity of the nominator
                    if let Some(nominate_identity) = <identity::Module<T>>::get_identity(&target) {
                        // Fetch all the claim values provided by the trusted service providers
                        // There is a possibility that nominator will have more than one claim for the same key,
                        // So we iterate all of them and if any one of the claim value doesn't expire then nominator posses
                        // valid CDD otherwise it will be removed from the pool of the nominators.
                        let is_cdded = <identity::Module<T>>::has_valid_cdd(nominate_identity);
                        if !is_cdded {
                            // Un-bonding the balance that bonded with the controller account of a Stash account
                            // This unbonded amount only be accessible after completion of the BondingDuration
                            // Controller account need to call the dispatchable function `withdraw_unbond` to withdraw fund.

                            let controller = Self::bonded(target).ok_or("not a stash")?;
                            let mut ledger = Self::ledger(&controller).ok_or("not a controller")?;
                            let active_balance = ledger.active;
                            if ledger.unlocking.len() < MAX_UNLOCKING_CHUNKS {
                                Self::unbond_balance(controller, &mut ledger, active_balance);

                                expired_nominators.push(target.clone());
                                // Free the nominator from the valid nominator list
                                <Nominators<T>>::remove(target);
                            }
                        }
                    }
                }
            }
            Self::deposit_event(RawEvent::InvalidatedNominators(caller_id, caller, expired_nominators));
        }

        /// Changes commission rate which applies to all validators. Only Governance
        /// committee is allowed to change this value.
        ///
        /// # Arguments
        /// * `new_cap` the new commission cap.
        #[weight = (800_000_000, Operational, Pays::Yes)]
        pub fn set_commission_cap(origin, new_cap: Perbill) {
            T::RequiredCommissionOrigin::ensure_origin(origin.clone())?;

            let old_cap = Self::validator_commission_cap();
            ensure!(old_cap != new_cap, Error::<T>::NoChange);
            <ValidatorCommissionCap>::put(new_cap);
            // Update the validator prefs as per the `new_cap`.
            // if `prefs.commission` of validator is > `new_cap`, it sets commission = new_cap.
            Self::update_validator_prefs(new_cap);
            Self::deposit_event(RawEvent::CommissionCapUpdated(GC_DID, old_cap, new_cap));
        }

        /// Changes min bond value to be used in bond(). Only Governance
        /// committee is allowed to change this value.
        ///
        /// # Arguments
        /// * `new_value` the new minimum
        #[weight = (750_000_000, Operational, Pays::Yes)]
        pub fn set_min_bond_threshold(origin, new_value: BalanceOf<T>) {
            T::RequiredCommissionOrigin::ensure_origin(origin.clone())?;
            let key = ensure_signed(origin)?;
            let id = <identity::Module<T>>::get_identity(&key);

            <MinimumBondThreshold<T>>::put(new_value);
            Self::deposit_event(RawEvent::MinimumBondThresholdUpdated(id, new_value));
        }

        /// Force there to be no new eras indefinitely.
        ///
        /// The dispatch origin must be Root.
        ///
        /// # <weight>
        /// - No arguments.
        /// - Base Weight: 1.857 µs
        /// - Write: ForceEra
        /// # </weight>
        #[weight = 2 * WEIGHT_PER_MICROS + T::DbWeight::get().writes(1)]
        fn force_no_eras(origin) {
            ensure_root(origin)?;
            ForceEra::put(Forcing::ForceNone);
        }

        /// Force there to be a new era at the end of the next session. After this, it will be
        /// reset to normal (non-forced) behaviour.
        ///
        /// The dispatch origin must be Root.
        ///
        /// # <weight>
        /// - No arguments.
        /// - Base Weight: 1.959 µs
        /// - Write ForceEra
        /// # </weight>
        #[weight = 2 * WEIGHT_PER_MICROS + T::DbWeight::get().writes(1)]
        fn force_new_era(origin) {
            ensure_root(origin)?;
            ForceEra::put(Forcing::ForceNew);
        }

        /// Set the validators who cannot be slashed (if any).
        ///
        /// The dispatch origin must be Root.
        ///
        /// # <weight>
        /// - O(V)
        /// - Base Weight: 2.208 + .006 * V µs
        /// - Write: Invulnerables
        /// # </weight>
        #[weight = T::DbWeight::get().writes(1)
            .saturating_add(2 * WEIGHT_PER_MICROS)
            .saturating_add((6 * WEIGHT_PER_NANOS).saturating_mul(validators.len() as Weight))
        ]
        fn set_invulnerables(origin, validators: Vec<T::AccountId>) {
            ensure_root(origin)?;
            <Invulnerables<T>>::put(validators);
        }

        /// Force a current staker to become completely unstaked, immediately.
        ///
        /// The dispatch origin must be Root.
        ///
        /// # <weight>
        /// O(S) where S is the number of slashing spans to be removed
        /// Base Weight: 53.07 + 2.365 * S µs
        /// Reads: Bonded, Slashing Spans, Account, Locks
        /// Writes: Bonded, Slashing Spans (if S > 0), Ledger, Payee, Validators, Nominators, Account, Locks
        /// Writes Each: SpanSlash * S
        /// # </weight>
        #[weight = T::DbWeight::get().reads_writes(4, 7)
            .saturating_add(53 * WEIGHT_PER_MICROS)
            .saturating_add(
                WEIGHT_PER_MICROS.saturating_mul(2).saturating_mul(Weight::from(*num_slashing_spans))
            )
            .saturating_add(T::DbWeight::get().writes(Weight::from(*num_slashing_spans)))
            // if slashing spans is non-zero, add 1 more write
            .saturating_add(T::DbWeight::get().writes(Weight::from(*num_slashing_spans > 0)))
        ]
        pub fn force_unstake(origin, stash: T::AccountId, num_slashing_spans: u32) {
            ensure_root(origin)?;

            // remove all staking-related information.
            Self::kill_stash(&stash, num_slashing_spans)?;

            // remove the lock.
            T::Currency::remove_lock(STAKING_ID, &stash);
        }

        /// Force there to be a new era at the end of sessions indefinitely.
        ///
        /// The dispatch origin must be Root.
        ///
        /// # <weight>
        /// - Base Weight: 2.05 µs
        /// - Write: ForceEra
        /// # </weight>
        #[weight = 2 * WEIGHT_PER_MICROS + T::DbWeight::get().writes(1)]
        pub fn force_new_era_always(origin) {
            ensure_root(origin)?;
            ForceEra::put(Forcing::ForceAlways);
        }

        /// Cancel enactment of a deferred slash.
        ///
        /// Can be called by the `T::SlashCancelOrigin`.
        ///
        /// Parameters: era and indices of the slashes for that era to kill.
        ///
        /// # <weight>
        /// Complexity: O(U + S)
        /// with U unapplied slashes weighted with U=1000
        /// and S is the number of slash indices to be canceled.
        /// - Base: 5870 + 34.61 * S µs
        /// - Read: Unapplied Slashes
        /// - Write: Unapplied Slashes
        /// # </weight>
        #[weight = T::DbWeight::get().reads_writes(1, 1)
            .saturating_add(5_870 * WEIGHT_PER_MICROS)
            .saturating_add((35 * WEIGHT_PER_MICROS).saturating_mul(slash_indices.len() as Weight))
        ]
        pub fn cancel_deferred_slash(origin, era: EraIndex, slash_indices: Vec<u32>) {
            T::SlashCancelOrigin::ensure_origin(origin)?;

            ensure!(!slash_indices.is_empty(), Error::<T>::EmptyTargets);
            ensure!(is_sorted_and_unique(&slash_indices), Error::<T>::NotSortedAndUnique);

            let mut unapplied = <Self as Store>::UnappliedSlashes::get(&era);
            let last_item = slash_indices[slash_indices.len() - 1];
            ensure!((last_item as usize) < unapplied.len(), Error::<T>::InvalidSlashIndex);

            for (removed, index) in slash_indices.into_iter().enumerate() {
                let index = (index as usize) - removed;
                unapplied.remove(index);
            }

            <Self as Store>::UnappliedSlashes::insert(&era, &unapplied);
        }

        /// Polymesh-Note - Weight changes to 1/4 of the actual weight that is calculated using the
        /// upstream benchmarking process.
        ///
        /// Pay out all the stakers behind a single validator for a single era.
        ///
        /// - `validator_stash` is the stash account of the validator. Their nominators, up to
        ///   `T::MaxNominatorRewardedPerValidator`, will also receive their rewards.
        /// - `era` may be any era between `[current_era - history_depth; current_era]`.
        ///
        /// The origin of this call must be _Signed_. Any account can call this function, even if
        /// it is not one of the stakers.
        ///
        /// This can only be called when [`EraElectionStatus`] is `Closed`.
        ///
        /// # <weight>
        /// - Time complexity: at most O(MaxNominatorRewardedPerValidator).
        /// - Contains a limited number of reads and writes.
        /// -----------
        /// N is the Number of payouts for the validator (including the validator)
        /// Base Weight:
        /// - Reward Destination Staked: 110 + 54.2 * N µs (Median Slopes)
        /// - Reward Destination Controller (Creating): 120 + 41.95 * N µs (Median Slopes)
        /// DB Weight:
        /// - Read: EraElectionStatus, CurrentEra, HistoryDepth, ErasValidatorReward,
        ///         ErasStakersClipped, ErasRewardPoints, ErasValidatorPrefs (8 items)
        /// - Read Each: Bonded, Ledger, Payee, Locks, System Account (5 items)
        /// - Write Each: System Account, Locks, Ledger (3 items)
        /// # </weight>
        #[weight =
            ((120 * WEIGHT_PER_MICROS
            + 54 * WEIGHT_PER_MICROS * Weight::from(T::MaxNominatorRewardedPerValidator::get())
            + T::DbWeight::get().reads(7)
            + T::DbWeight::get().reads(5)  * Weight::from(T::MaxNominatorRewardedPerValidator::get() + 1)
            + T::DbWeight::get().writes(3) * Weight::from(T::MaxNominatorRewardedPerValidator::get() + 1)) * 25) / 100
        ]
        pub fn payout_stakers(origin, validator_stash: T::AccountId, era: EraIndex) -> DispatchResult {
            ensure!(Self::era_election_status().is_closed(), Error::<T>::CallNotAllowed);
            ensure_signed(origin)?;
            Self::do_payout_stakers(validator_stash, era)
        }

        /// Rebond a portion of the stash scheduled to be unlocked.
        ///
        /// The dispatch origin must be signed by the controller, and it can be only called when
        /// [`EraElectionStatus`] is `Closed`.
        ///
        /// # <weight>
        /// - Time complexity: O(L), where L is unlocking chunks
        /// - Bounded by `MAX_UNLOCKING_CHUNKS`.
        /// - Storage changes: Can't increase storage, only decrease it.
        /// ---------------
        /// - Base Weight: 34.51 µs * .048 L µs
        /// - DB Weight:
        ///     - Reads: EraElectionStatus, Ledger, Locks, [Origin Account]
        ///     - Writes: [Origin Account], Locks, Ledger
        /// # </weight>
        #[weight =
            35 * WEIGHT_PER_MICROS
            + 50 * WEIGHT_PER_NANOS * (MAX_UNLOCKING_CHUNKS as Weight)
            + T::DbWeight::get().reads_writes(3, 2)
        ]
        pub fn rebond(origin, #[compact] value: BalanceOf<T>) -> DispatchResultWithPostInfo {
            ensure!(Self::era_election_status().is_closed(), Error::<T>::CallNotAllowed);
            let controller = ensure_signed(origin)?;
            let ledger = Self::ledger(&controller).ok_or(Error::<T>::NotController)?;
            ensure!(!ledger.unlocking.is_empty(), Error::<T>::NoUnlockChunk);

            let ledger = ledger.rebond(value);
            Self::update_ledger(&controller, &ledger);
            Ok(Some(
                35 * WEIGHT_PER_MICROS
                + 50 * WEIGHT_PER_NANOS * (ledger.unlocking.len() as Weight)
                + T::DbWeight::get().reads_writes(3, 2)
            ).into())
        }

        /// Set `HistoryDepth` value. This function will delete any history information
        /// when `HistoryDepth` is reduced.
        ///
        /// Parameters:
        /// - `new_history_depth`: The new history depth you would like to set.
        /// - `era_items_deleted`: The number of items that will be deleted by this dispatch.
        ///    This should report all the storage items that will be deleted by clearing old
        ///    era history. Needed to report an accurate weight for the dispatch. Trusted by
        ///    `Root` to report an accurate number.
        ///
        /// Origin must be root.
        ///
        /// # <weight>
        /// - E: Number of history depths removed, i.e. 10 -> 7 = 3
        /// - Base Weight: 29.13 * E µs
        /// - DB Weight:
        ///     - Reads: Current Era, History Depth
        ///     - Writes: History Depth
        ///     - Clear Prefix Each: Era Stakers, EraStakersClipped, ErasValidatorPrefs
        ///     - Writes Each: ErasValidatorReward, ErasRewardPoints, ErasTotalStake, ErasStartSessionIndex
        /// # </weight>
        #[weight = {
            let items = Weight::from(*_era_items_deleted);
            T::DbWeight::get().reads_writes(2, 1)
                .saturating_add(T::DbWeight::get().reads_writes(items, items))

        }]
        pub fn set_history_depth(origin,
            #[compact] new_history_depth: EraIndex,
            #[compact] _era_items_deleted: u32,
        ) {
            T::RequiredChangeHistoryDepthOrigin::ensure_origin(origin)?;
            if let Some(current_era) = Self::current_era() {
                HistoryDepth::mutate(|history_depth| {
                    let last_kept = current_era.saturating_sub(*history_depth);
                    let new_last_kept = current_era.saturating_sub(new_history_depth);
                    for era_index in last_kept..new_last_kept {
                        Self::clear_era_information(era_index);
                    }
                    *history_depth = new_history_depth
                })
            }
        }

        /// Remove all data structure concerning a staker/stash once its balance is zero.
        /// This is essentially equivalent to `withdraw_unbonded` except it can be called by anyone
        /// and the target `stash` must have no funds left.
        ///
        /// This can be called from any origin.
        ///
        /// - `stash`: The stash account to reap. Its balance must be zero.
        ///
        /// # <weight>
        /// Complexity: O(S) where S is the number of slashing spans on the account.
        /// Base Weight: 75.94 + 2.396 * S µs
        /// DB Weight:
        /// - Reads: Stash Account, Bonded, Slashing Spans, Locks
        /// - Writes: Bonded, Slashing Spans (if S > 0), Ledger, Payee, Validators, Nominators, Stash Account, Locks
        /// - Writes Each: SpanSlash * S
        /// # </weight>
        #[weight = T::DbWeight::get().reads_writes(4, 7)
            .saturating_add(76 * WEIGHT_PER_MICROS)
            .saturating_add(
                WEIGHT_PER_MICROS.saturating_mul(2).saturating_mul(Weight::from(*num_slashing_spans))
            )
            .saturating_add(T::DbWeight::get().writes(Weight::from(*num_slashing_spans)))
            // if slashing spans is non-zero, add 1 more write
            .saturating_add(T::DbWeight::get().writes(Weight::from(*num_slashing_spans).min(1)))
        ]
        pub fn reap_stash(_origin, stash: T::AccountId, num_slashing_spans: u32) {
            ensure!(T::Currency::total_balance(&stash).is_zero(), Error::<T>::FundedTarget);
            Self::kill_stash(&stash, num_slashing_spans)?;
            T::Currency::remove_lock(STAKING_ID, &stash);
        }

        /// Submit an election result to the chain. If the solution:
        ///
        /// 1. is valid.
        /// 2. has a better score than a potentially existing solution on chain.
        ///
        /// then, it will be _put_ on chain.
        ///
        /// A solution consists of two pieces of data:
        ///
        /// 1. `winners`: a flat vector of all the winners of the round.
        /// 2. `assignments`: the compact version of an assignment vector that encodes the edge
        ///    weights.
        ///
        /// Both of which may be computed using _phragmen_, or any other algorithm.
        ///
        /// Additionally, the submitter must provide:
        ///
        /// - The `score` that they claim their solution has.
        ///
        /// Both validators and nominators will be represented by indices in the solution. The
        /// indices should respect the corresponding types ([`ValidatorIndex`] and
        /// [`NominatorIndex`]). Moreover, they should be valid when used to index into
        /// [`SnapshotValidators`] and [`SnapshotNominators`]. Any invalid index will cause the
        /// solution to be rejected. These two storage items are set during the election window and
        /// may be used to determine the indices.
        ///
        /// A solution is valid if:
        ///
        /// 0. It is submitted when [`EraElectionStatus`] is `Open`.
        /// 1. Its claimed score is equal to the score computed on-chain.
        /// 2. Presents the correct number of winners.
        /// 3. All indexes must be value according to the snapshot vectors. All edge values must
        ///    also be correct and should not overflow the granularity of the ratio type (i.e. 256
        ///    or billion).
        /// 4. For each edge, all targets are actually nominated by the voter.
        /// 5. Has correct self-votes.
        ///
        /// A solutions score is consisted of 3 parameters:
        ///
        /// 1. `min { support.total }` for each support of a winner. This value should be maximized.
        /// 2. `sum { support.total }` for each support of a winner. This value should be minimized.
        /// 3. `sum { support.total^2 }` for each support of a winner. This value should be
        ///    minimized (to ensure less variance)
        ///
        /// # <weight>
        /// See `crate::weight` module.
        /// # </weight>
        #[weight = weight::weight_for_submit_solution::<T>(winners, compact, size)]
        pub fn submit_election_solution(
            origin,
            winners: Vec<ValidatorIndex>,
            compact: CompactAssignments,
            score: ElectionScore,
            era: EraIndex,
            size: ElectionSize,
        ) -> DispatchResultWithPostInfo {
            let _who = ensure_signed(origin)?;
            Self::check_and_replace_solution(
                winners,
                compact,
                ElectionCompute::Signed,
                score,
                era,
                size,
            )
        }

        /// Unsigned version of `submit_election_solution`.
        ///
        /// Note that this must pass the [`ValidateUnsigned`] check which only allows transactions
        /// from the local node to be included. In other words, only the block author can include a
        /// transaction in the block.
        ///
        /// # <weight>
        /// See `crate::weight` module.
        /// # </weight>
        #[weight = weight::weight_for_submit_solution::<T>(winners, compact, size)]
        pub fn submit_election_solution_unsigned(
            origin,
            winners: Vec<ValidatorIndex>,
            compact: CompactAssignments,
            score: ElectionScore,
            era: EraIndex,
            size: ElectionSize,
        ) -> DispatchResultWithPostInfo {
            ensure_none(origin)?;
            let adjustments = Self::check_and_replace_solution(
                winners,
                compact,
                ElectionCompute::Unsigned,
                score,
                era,
                size,
            ).expect(
                "An unsigned solution can only be submitted by validators; A validator should \
                always produce correct solutions, else this block should not be imported, thus \
                effectively depriving the validators from their authoring reward. Hence, this panic
                is expected."
            );
            Ok(adjustments)
        }
    }
}

impl<T: Trait> Module<T> {
    /// POLYMESH-NOTE: This change is polymesh specific to query the list of all invalidate nominators
    /// It is recommended to not call this function on-chain. It is a non-deterministic function that is
    /// suitable for off-chain workers only.
    pub fn fetch_invalid_cdd_nominators(buffer: u64) -> Vec<T::AccountId> {
        let invalid_nominators = <Nominators<T>>::iter()
            .filter_map(|(nominator_stash_key, _nominations)| {
                if let Some(nominate_identity) =
                    <identity::Module<T>>::get_identity(&(nominator_stash_key))
                {
                    if (<identity::Module<T>>::fetch_cdd(
                        nominate_identity,
                        buffer.saturated_into::<T::Moment>(),
                    ))
                    .is_none()
                    {
                        return Some(nominator_stash_key);
                    }
                }
                None
            })
            .collect::<Vec<T::AccountId>>();
        invalid_nominators
    }

    /// POLYMESH-NOTE: This is Polymesh specific change.
    /// Here we are assuming that passed targets are always be a those nominators whose cdd
    /// claim get expired or going to expire after the `buffer_time`.
    pub fn unsafe_validate_cdd_expiry_nominators(targets: Vec<T::AccountId>) -> DispatchResult {
        // Iterate provided list of accountIds (These accountIds should be stash type account).
        for target in targets.iter() {
            // Un-bonding the balance that bonded with the controller account of a Stash account
            // This unbonded amount only be accessible after completion of the BondingDuration
            // Controller account need to call the dispatchable function `withdraw_unbond` to use fund.

            let controller = Self::bonded(target).ok_or("not a stash")?;
            let mut ledger = Self::ledger(&controller).ok_or("not a controller")?;
            let active_balance = ledger.active;
            if ledger.unlocking.len() < MAX_UNLOCKING_CHUNKS {
                Self::unbond_balance(controller, &mut ledger, active_balance);
                // Free the nominator from the valid nominator list
                <Nominators<T>>::remove(target);
            }
        }
        Ok(())
    }

    /// The total balance that can be slashed from a stash account as of right now.
    pub fn slashable_balance_of(stash: &T::AccountId) -> BalanceOf<T> {
        // Weight note: consider making the stake accessible through stash.
        Self::bonded(stash)
            .and_then(Self::ledger)
            .map(|l| l.active)
            .unwrap_or_default()
    }

    /// internal impl of [`slashable_balance_of`] that returns [`VoteWeight`].
    pub fn slashable_balance_of_vote_weight(stash: &T::AccountId) -> VoteWeight {
        <T::CurrencyToVote as Convert<BalanceOf<T>, VoteWeight>>::convert(
            Self::slashable_balance_of(stash),
        )
    }

    /// Dump the list of validators and nominators into vectors and keep them on-chain.
    ///
    /// This data is used to efficiently evaluate election results. returns `true` if the operation
    /// is successful.
    pub fn create_stakers_snapshot() -> (bool, Weight) {
        let mut consumed_weight = 0;
        let mut add_db_reads_writes = |reads, writes| {
            consumed_weight += T::DbWeight::get().reads_writes(reads, writes);
        };
        let validators = <Validators<T>>::iter().map(|(v, _)| v).collect::<Vec<_>>();
        let mut nominators = <Nominators<T>>::iter().map(|(n, _)| n).collect::<Vec<_>>();

        let num_validators = validators.len();
        let num_nominators = nominators.len();
        add_db_reads_writes((num_validators + num_nominators) as Weight, 0);

        if num_validators > MAX_VALIDATORS
            || num_nominators.saturating_add(num_validators) > MAX_NOMINATORS
        {
            log!(
                warn,
                "💸 Snapshot size too big [{} <> {}][{} <> {}].",
                num_validators,
                MAX_VALIDATORS,
                num_nominators,
                MAX_NOMINATORS,
            );
            (false, consumed_weight)
        } else {
            // all validators nominate themselves;
            nominators.extend(validators.clone());

            <SnapshotValidators<T>>::put(validators);
            <SnapshotNominators<T>>::put(nominators);
            add_db_reads_writes(0, 2);
            (true, consumed_weight)
        }
    }

    /// Clears both snapshots of stakers.
    pub fn kill_stakers_snapshot() {
        <SnapshotValidators<T>>::kill();
        <SnapshotNominators<T>>::kill();
    }

    fn do_payout_stakers(validator_stash: T::AccountId, era: EraIndex) -> DispatchResult {
        // Validate input data
        let current_era = CurrentEra::get().ok_or(Error::<T>::InvalidEraToReward)?;
        ensure!(era <= current_era, Error::<T>::InvalidEraToReward);
        let history_depth = Self::history_depth();
        ensure!(
            era >= current_era.saturating_sub(history_depth),
            Error::<T>::InvalidEraToReward
        );

        // Note: if era has no reward to be claimed, era may be future. better not to update
        // `ledger.claimed_rewards` in this case.
        let era_payout =
            <ErasValidatorReward<T>>::get(&era).ok_or_else(|| Error::<T>::InvalidEraToReward)?;

        let controller = Self::bonded(&validator_stash).ok_or(Error::<T>::NotStash)?;
        let mut ledger = <Ledger<T>>::get(&controller).ok_or_else(|| Error::<T>::NotController)?;

        ledger
            .claimed_rewards
            .retain(|&x| x >= current_era.saturating_sub(history_depth));
        match ledger.claimed_rewards.binary_search(&era) {
            Ok(_) => return Err(Error::<T>::AlreadyClaimed.into()),
            Err(pos) => ledger.claimed_rewards.insert(pos, era),
        }

        let exposure = <ErasStakersClipped<T>>::get(&era, &ledger.stash);

        /* Input data seems good, no errors allowed after this point */

        <Ledger<T>>::insert(&controller, &ledger);

        // Get Era reward points. It has TOTAL and INDIVIDUAL
        // Find the fraction of the era reward that belongs to the validator
        // Take that fraction of the eras rewards to split to nominator and validator
        //
        // Then look at the validator, figure out the proportion of their reward
        // which goes to them and each of their nominators.

        let era_reward_points = <ErasRewardPoints<T>>::get(&era);
        let total_reward_points = era_reward_points.total;
        let validator_reward_points = era_reward_points
            .individual
            .get(&ledger.stash)
            .copied()
            .unwrap_or_else(Zero::zero);

        // Nothing to do if they have no reward points.
        if validator_reward_points.is_zero() {
            return Ok(());
        }

        // This is the fraction of the total reward that the validator and the
        // nominators will get.
        let validator_total_reward_part =
            Perbill::from_rational_approximation(validator_reward_points, total_reward_points);

        // This is how much validator + nominators are entitled to.
        let validator_total_payout = validator_total_reward_part * era_payout;

        let validator_prefs = Self::eras_validator_prefs(&era, &validator_stash);
        // Validator first gets a cut off the top.
        let validator_commission = validator_prefs.commission;
        let validator_commission_payout = validator_commission * validator_total_payout;

        let validator_leftover_payout = validator_total_payout - validator_commission_payout;
        // Now let's calculate how this is split to the validator.
        let validator_exposure_part =
            Perbill::from_rational_approximation(exposure.own, exposure.total);
        let validator_staking_payout = validator_exposure_part * validator_leftover_payout;

        // We can now make total validator payout:
        if let Some(imbalance) = Self::make_payout(
            &ledger.stash,
            validator_staking_payout + validator_commission_payout,
        ) {
            Self::deposit_event(RawEvent::Reward(ledger.stash, imbalance.peek()));
        }

        // Lets now calculate how this is split to the nominators.
        // Reward only the clipped exposures. Note this is not necessarily sorted.
        for nominator in exposure.others.iter() {
            let nominator_exposure_part =
                Perbill::from_rational_approximation(nominator.value, exposure.total);

            let nominator_reward: BalanceOf<T> =
                nominator_exposure_part * validator_leftover_payout;
            // We can now make nominator payout:
            if let Some(imbalance) = Self::make_payout(&nominator.who, nominator_reward) {
                Self::deposit_event(RawEvent::Reward(nominator.who.clone(), imbalance.peek()));
            }
        }

        Ok(())
    }

    /// Update the ledger for a controller.
    ///
    /// This will also update the stash lock.
    fn update_ledger(
        controller: &T::AccountId,
        ledger: &StakingLedger<T::AccountId, BalanceOf<T>>,
    ) {
        T::Currency::set_lock(
            STAKING_ID,
            &ledger.stash,
            ledger.total,
            WithdrawReasons::all(),
        );
        <Ledger<T>>::insert(controller, ledger);
    }

    /// Chill a stash account.
    fn chill_stash(stash: &T::AccountId) {
        <Validators<T>>::remove(stash);
        <Nominators<T>>::remove(stash);
    }

    /// Actually make a payment to a staker. This uses the currency's reward function
    /// to pay the right payee for the given staker account.
    fn make_payout(stash: &T::AccountId, amount: BalanceOf<T>) -> Option<PositiveImbalanceOf<T>> {
        let dest = Self::payee(stash);
        match dest {
            RewardDestination::Controller => Self::bonded(stash)
                .map(|controller| T::Currency::deposit_creating(&controller, amount)),
            RewardDestination::Stash => T::Currency::deposit_into_existing(stash, amount).ok(),
            RewardDestination::Staked => Self::bonded(stash)
                .and_then(|c| Self::ledger(&c).map(|l| (c, l)))
                .and_then(|(controller, mut l)| {
                    l.active += amount;
                    l.total += amount;
                    let r = T::Currency::deposit_into_existing(stash, amount).ok();
                    Self::update_ledger(&controller, &l);
                    r
                }),
        }
    }

    /// Plan a new session potentially trigger a new era.
    fn new_session(session_index: SessionIndex) -> Option<Vec<T::AccountId>> {
        if let Some(current_era) = Self::current_era() {
            // Initial era has been set.

            let current_era_start_session_index = Self::eras_start_session_index(current_era)
                .unwrap_or_else(|| {
                    frame_support::print("Error: start_session_index must be set for current_era");
                    0
                });

            let era_length = session_index.saturating_sub(current_era_start_session_index);

            match ForceEra::get() {
                Forcing::ForceNew => ForceEra::kill(),
                Forcing::ForceAlways => (),
                Forcing::NotForcing if era_length >= T::SessionsPerEra::get() => (),
                _ => {
                    // Either `ForceNone`, or `NotForcing && era_length < T::SessionsPerEra::get()`.
                    if era_length + 1 == T::SessionsPerEra::get() {
                        IsCurrentSessionFinal::put(true);
                    } else if era_length >= T::SessionsPerEra::get() {
                        // Should only happen when we are ready to trigger an era but we have ForceNone,
                        // otherwise previous arm would short circuit.
                        Self::close_election_window();
                    }
                    return None;
                }
            }

            // new era.
            Self::new_era(session_index)
        } else {
            // Set initial era
            Self::new_era(session_index)
        }
    }

    /// Basic and cheap checks that we perform in validate unsigned, and in the execution.
    ///
    /// State reads: ElectionState, CurrentEr, QueuedScore.
    ///
    /// This function does weight refund in case of errors, which is based upon the fact that it is
    /// called at the very beginning of the call site's function.
    pub fn pre_dispatch_checks(score: ElectionScore, era: EraIndex) -> DispatchResultWithPostInfo {
        // discard solutions that are not in-time
        // check window open
        ensure!(
            Self::era_election_status().is_open(),
            Error::<T>::OffchainElectionEarlySubmission.with_weight(T::DbWeight::get().reads(1)),
        );

        // check current era.
        if let Some(current_era) = Self::current_era() {
            ensure!(
                current_era == era,
                Error::<T>::OffchainElectionEarlySubmission
                    .with_weight(T::DbWeight::get().reads(2)),
            )
        }

        // assume the given score is valid. Is it better than what we have on-chain, if we have any?
        if let Some(queued_score) = Self::queued_score() {
            ensure!(
                is_score_better(score, queued_score, T::MinSolutionScoreBump::get()),
                Error::<T>::OffchainElectionWeakSubmission.with_weight(T::DbWeight::get().reads(3)),
            )
        }

        Ok(None.into())
    }

    /// Checks a given solution and if correct and improved, writes it on chain as the queued result
    /// of the next round. This may be called by both a signed and an unsigned transaction.
    pub fn check_and_replace_solution(
        winners: Vec<ValidatorIndex>,
        compact_assignments: CompactAssignments,
        compute: ElectionCompute,
        claimed_score: ElectionScore,
        era: EraIndex,
        election_size: ElectionSize,
    ) -> DispatchResultWithPostInfo {
        // Do the basic checks. era, claimed score and window open.
        Self::pre_dispatch_checks(claimed_score, era)?;
        // the weight that we will refund in case of a correct submission. We compute this now
        // because the data needed for it will be consumed further down.
        let adjusted_weight = weight::weight_for_correct_submit_solution::<T>(
            &winners,
            &compact_assignments,
            &election_size,
        );

        // Check that the number of presented winners is sane. Most often we have more candidates
        // than we need. Then it should be `Self::validator_count()`. Else it should be all the
        // candidates.
        let snapshot_validators_length = <SnapshotValidators<T>>::decode_len()
            .map(|l| l as u32)
            .ok_or_else(|| Error::<T>::SnapshotUnavailable)?;

        // size of the solution must be correct.
        ensure!(
            snapshot_validators_length == u32::from(election_size.validators),
            Error::<T>::OffchainElectionBogusElectionSize,
        );

        // check the winner length only here and when we know the length of the snapshot validators
        // length.
        let desired_winners = Self::validator_count().min(snapshot_validators_length);
        ensure!(
            winners.len() as u32 == desired_winners,
            Error::<T>::OffchainElectionBogusWinnerCount
        );

        let snapshot_nominators_len = <SnapshotNominators<T>>::decode_len()
            .map(|l| l as u32)
            .ok_or_else(|| Error::<T>::SnapshotUnavailable)?;

        // rest of the size of the solution must be correct.
        ensure!(
            snapshot_nominators_len == election_size.nominators,
            Error::<T>::OffchainElectionBogusElectionSize,
        );

        // decode snapshot validators.
        let snapshot_validators =
            Self::snapshot_validators().ok_or(Error::<T>::SnapshotUnavailable)?;

        // check if all winners were legit; this is rather cheap. Replace with accountId.
        let winners = winners
            .into_iter()
            .map(|widx| {
                // NOTE: at the moment, since staking is explicitly blocking any offence until election
                // is closed, we don't check here if the account id at `snapshot_validators[widx]` is
                // actually a validator. If this ever changes, this loop needs to also check this.
                snapshot_validators
                    .get(widx as usize)
                    .cloned()
                    .ok_or(Error::<T>::OffchainElectionBogusWinner)
            })
            .collect::<Result<Vec<T::AccountId>, Error<T>>>()?;

        // decode the rest of the snapshot.
        let snapshot_nominators =
            Self::snapshot_nominators().ok_or(Error::<T>::SnapshotUnavailable)?;

        // helpers
        let nominator_at = |i: NominatorIndex| -> Option<T::AccountId> {
            snapshot_nominators.get(i as usize).cloned()
        };
        let validator_at = |i: ValidatorIndex| -> Option<T::AccountId> {
            snapshot_validators.get(i as usize).cloned()
        };

        // un-compact.
        let assignments = compact_assignments
            .into_assignment(nominator_at, validator_at)
            .map_err(|e| {
                // log the error since it is not propagated into the runtime error.
                log!(warn, "💸 un-compacting solution failed due to {:?}", e);
                Error::<T>::OffchainElectionBogusCompact
            })?;

        // check all nominators actually including the claimed vote. Also check correct self votes.
        // Note that we assume all validators and nominators in `assignments` are properly bonded,
        // because they are coming from the snapshot via a given index.
        for Assignment { who, distribution } in assignments.iter() {
            let is_validator = <Validators<T>>::contains_key(&who);
            let maybe_nomination = Self::nominators(&who);

            if !(maybe_nomination.is_some() ^ is_validator) {
                // all of the indices must map to either a validator or a nominator. If this is ever
                // not the case, then the locking system of staking is most likely faulty, or we
                // have bigger problems.
                log!(
                    error,
                    "💸 detected an error in the staking locking and snapshot."
                );
                // abort.
                return Err(Error::<T>::OffchainElectionBogusNominator.into());
            }

            if !is_validator {
                // a normal vote
                let nomination = maybe_nomination.expect(
                    "exactly one of `maybe_validator` and `maybe_nomination.is_some` is true. \
                    is_validator is false; maybe_nomination is some; qed",
                );

                // NOTE: we don't really have to check here if the sum of all edges are the
                // nominator correct. Un-compacting assures this by definition.

                for (t, _) in distribution {
                    // each target in the provided distribution must be actually nominated by the
                    // nominator after the last non-zero slash.
                    if nomination.targets.iter().find(|&tt| tt == t).is_none() {
                        return Err(Error::<T>::OffchainElectionBogusNomination.into());
                    }

                    if <Self as Store>::SlashingSpans::get(&t).map_or(false, |spans| {
                        nomination.submitted_in < spans.last_nonzero_slash()
                    }) {
                        return Err(Error::<T>::OffchainElectionSlashedNomination.into());
                    }
                }
            } else {
                // a self vote
                ensure!(
                    distribution.len() == 1,
                    Error::<T>::OffchainElectionBogusSelfVote
                );
                ensure!(
                    distribution[0].0 == *who,
                    Error::<T>::OffchainElectionBogusSelfVote
                );
                // defensive only. A compact assignment of length one does NOT encode the weight and
                // it is always created to be 100%.
                ensure!(
                    distribution[0].1 == OffchainAccuracy::one(),
                    Error::<T>::OffchainElectionBogusSelfVote,
                );
            }
        }

        // convert into staked assignments.
        let staked_assignments = sp_npos_elections::assignment_ratio_to_staked(
            assignments,
            Self::slashable_balance_of_vote_weight,
        );

        // build the support map thereof in order to evaluate.
        // OPTIMIZATION: loop to create the staked assignments but it would bloat the code. Okay for
        // now as it does not add to the complexity order.
        let (supports, num_error) =
            build_support_map::<T::AccountId>(&winners, &staked_assignments);
        // This technically checks that all targets in all nominators were among the winners.
        ensure!(num_error == 0, Error::<T>::OffchainElectionBogusEdge);

        // Check if the score is the same as the claimed one.
        let submitted_score = evaluate_support(&supports);
        ensure!(
            submitted_score == claimed_score,
            Error::<T>::OffchainElectionBogusScore
        );

        // At last, alles Ok. Exposures and store the result.
        let exposures = Self::collect_exposure(supports);
        log!(
            info,
            "💸 A better solution (with compute {:?} and score {:?}) has been validated and stored on chain.",
            compute,
            submitted_score,
        );

        // write new results.
        <QueuedElected<T>>::put(ElectionResult {
            elected_stashes: winners,
            compute,
            exposures,
        });
        QueuedScore::put(submitted_score);

        // emit event.
        Self::deposit_event(RawEvent::SolutionStored(compute));

        Ok(Some(adjusted_weight).into())
    }

    /// Start a session potentially starting an era.
    fn start_session(start_session: SessionIndex) {
        let next_active_era = Self::active_era().map(|e| e.index + 1).unwrap_or(0);
        if let Some(next_active_era_start_session_index) =
            Self::eras_start_session_index(next_active_era)
        {
            if next_active_era_start_session_index == start_session {
                Self::start_era(start_session);
            } else if next_active_era_start_session_index < start_session {
                // This arm should never happen, but better handle it than to stall the
                // staking pallet.
                frame_support::print("Warning: A session appears to have been skipped.");
                Self::start_era(start_session);
            }
        }
    }

    /// End a session potentially ending an era.
    fn end_session(session_index: SessionIndex) {
        if let Some(active_era) = Self::active_era() {
            if let Some(next_active_era_start_session_index) =
                Self::eras_start_session_index(active_era.index + 1)
            {
                if next_active_era_start_session_index == session_index + 1 {
                    Self::end_era(active_era, session_index);
                }
            }
        }
    }

    /// * Increment `active_era.index`,
    /// * reset `active_era.start`,
    /// * update `BondedEras` and apply slashes.
    fn start_era(start_session: SessionIndex) {
        let active_era = ActiveEra::mutate(|active_era| {
            let new_index = active_era.as_ref().map(|info| info.index + 1).unwrap_or(0);
            *active_era = Some(ActiveEraInfo {
                index: new_index,
                // Set new active era start in next `on_finalize`. To guarantee usage of `Time`
                start: None,
            });
            new_index
        });

        let bonding_duration = T::BondingDuration::get();

        BondedEras::mutate(|bonded| {
            bonded.push((active_era, start_session));

            if active_era > bonding_duration {
                let first_kept = active_era - bonding_duration;

                // prune out everything that's from before the first-kept index.
                let n_to_prune = bonded
                    .iter()
                    .take_while(|&&(era_idx, _)| era_idx < first_kept)
                    .count();

                // kill slashing metadata.
                for (pruned_era, _) in bonded.drain(..n_to_prune) {
                    slashing::clear_era_metadata::<T>(pruned_era);
                }

                if let Some(&(_, first_session)) = bonded.first() {
                    T::SessionInterface::prune_historical_up_to(first_session);
                }
            }
        });

        Self::apply_unapplied_slashes(active_era);
    }

    /// Compute payout for era.
    fn end_era(active_era: ActiveEraInfo, _session_index: SessionIndex) {
        // Note: active_era_start can be None if end era is called during genesis config.
        if let Some(active_era_start) = active_era.start {
            let now_as_millis_u64 = T::UnixTime::now().as_millis().saturated_into::<u64>();

            let era_duration = now_as_millis_u64 - active_era_start;
            let (validator_payout, max_payout) = inflation::compute_total_payout(
                &T::RewardCurve::get(),
                Self::eras_total_stake(&active_era.index),
                T::Currency::total_issuance(),
                // Duration of era; more than u64::MAX is rewarded as u64::MAX.
                era_duration.saturated_into::<u64>(),
            );
            let rest = max_payout.saturating_sub(validator_payout);

            Self::deposit_event(RawEvent::EraPayout(
                active_era.index,
                validator_payout,
                rest,
            ));

            // Set ending era reward.
            <ErasValidatorReward<T>>::insert(&active_era.index, validator_payout);
            T::RewardRemainder::on_unbalanced(T::Currency::issue(rest));
        }
    }

    /// Plan a new era. Return the potential new staking set.
    fn new_era(start_session_index: SessionIndex) -> Option<Vec<T::AccountId>> {
        // Increment or set current era.
        let current_era = CurrentEra::mutate(|s| {
            *s = Some(s.map(|s| s + 1).unwrap_or(0));
            s.unwrap()
        });
        ErasStartSessionIndex::insert(&current_era, &start_session_index);

        // Clean old era information.
        if let Some(old_era) = current_era.checked_sub(Self::history_depth() + 1) {
            Self::clear_era_information(old_era);
        }

        // Set staking information for new era.
        Self::select_and_update_validators(current_era)
    }

    /// Remove all the storage items associated with the election.
    fn close_election_window() {
        // Close window.
        <EraElectionStatus<T>>::put(ElectionStatus::Closed);
        // Kill snapshots.
        Self::kill_stakers_snapshot();
        // Don't track final session.
        IsCurrentSessionFinal::put(false);
    }

    /// Select the new validator set at the end of the era.
    ///
    /// Runs [`try_do_phragmen`] and updates the following storage items:
    /// - [`EraElectionStatus`]: with `None`.
    /// - [`ErasStakers`]: with the new staker set.
    /// - [`ErasStakersClipped`].
    /// - [`ErasValidatorPrefs`].
    /// - [`ErasTotalStake`]: with the new total stake.
    /// - [`SnapshotValidators`] and [`SnapshotNominators`] are both removed.
    ///
    /// Internally, [`QueuedElected`], snapshots and [`QueuedScore`] are also consumed.
    ///
    /// If the election has been successful, It passes the new set upwards.
    ///
    /// This should only be called at the end of an era.
    fn select_and_update_validators(current_era: EraIndex) -> Option<Vec<T::AccountId>> {
        if let Some(ElectionResult::<T::AccountId, BalanceOf<T>> {
            elected_stashes,
            exposures,
            compute,
        }) = Self::try_do_election()
        {
            // Totally close the election round and data.
            Self::close_election_window();

            // Populate Stakers and write slot stake.
            let mut total_stake: BalanceOf<T> = Zero::zero();
            exposures.into_iter().for_each(|(stash, exposure)| {
                total_stake = total_stake.saturating_add(exposure.total);
                <ErasStakers<T>>::insert(current_era, &stash, &exposure);

                let mut exposure_clipped = exposure;
                let clipped_max_len = T::MaxNominatorRewardedPerValidator::get() as usize;
                if exposure_clipped.others.len() > clipped_max_len {
                    exposure_clipped
                        .others
                        .sort_by(|a, b| a.value.cmp(&b.value).reverse());
                    exposure_clipped.others.truncate(clipped_max_len);
                }
                <ErasStakersClipped<T>>::insert(&current_era, &stash, exposure_clipped);
            });

            // Insert current era staking information
            <ErasTotalStake<T>>::insert(&current_era, total_stake);

            // collect the pref of all winners
            for stash in &elected_stashes {
                let pref = Self::validators(stash);
                <ErasValidatorPrefs<T>>::insert(&current_era, stash, pref);
            }

            // emit event
            Self::deposit_event(RawEvent::StakingElection(compute));

            log!(
                info,
                "💸 new validator set of size {:?} has been elected via {:?} for era {:?}",
                elected_stashes.len(),
                compute,
                current_era,
            );

            Some(elected_stashes)
        } else {
            None
        }
    }

    /// Select a new validator set from the assembled stakers and their role preferences. It tries
    /// first to peek into [`QueuedElected`]. Otherwise, it runs a new on-chain phragmen election.
    ///
    /// If [`QueuedElected`] and [`QueuedScore`] exists, they are both removed. No further storage
    /// is updated.
    fn try_do_election() -> Option<ElectionResult<T::AccountId, BalanceOf<T>>> {
        // an election result from either a stored submission or locally executed one.
        let next_result = <QueuedElected<T>>::take().or_else(|| {
            Self::do_phragmen_with_post_processing::<ChainAccuracy>(ElectionCompute::OnChain)
        });

        // either way, kill this. We remove it here to make sure it always has the exact same
        // lifetime as `QueuedElected`.
        QueuedScore::kill();

        next_result
    }

    /// Execute election and return the new results. The edge weights are processed into support
    /// values.
    ///
    /// This is basically a wrapper around [`do_phragmen`] which translates
    /// `PrimitiveElectionResult` into `ElectionResult`.
    ///
    /// No storage item is updated.
    fn do_phragmen_with_post_processing<Accuracy: PerThing>(
        compute: ElectionCompute,
    ) -> Option<ElectionResult<T::AccountId, BalanceOf<T>>>
    where
        Accuracy: sp_std::ops::Mul<ExtendedBalance, Output = ExtendedBalance>,
        ExtendedBalance: From<<Accuracy as PerThing>::Inner>,
    {
        if let Some(phragmen_result) = Self::do_phragmen::<Accuracy>() {
            let elected_stashes = phragmen_result
                .winners
                .iter()
                .map(|(s, _)| s.clone())
                .collect::<Vec<T::AccountId>>();
            let assignments = phragmen_result.assignments;

            let staked_assignments = sp_npos_elections::assignment_ratio_to_staked(
                assignments,
                Self::slashable_balance_of_vote_weight,
            );

            let (supports, _) =
                build_support_map::<T::AccountId>(&elected_stashes, &staked_assignments);

            // collect exposures
            let exposures = Self::collect_exposure(supports);

            // In order to keep the property required by `on_session_ending` that we must return the
            // new validator set even if it's the same as the old, as long as any underlying
            // economic conditions have changed, we don't attempt to do any optimization where we
            // compare against the prior set.
            Some(ElectionResult::<T::AccountId, BalanceOf<T>> {
                elected_stashes,
                exposures,
                compute,
            })
        } else {
            // There were not enough candidates for even our minimal level of functionality. This is
            // bad. We should probably disable all functionality except for block production and let
            // the chain keep producing blocks until we can decide on a sufficiently substantial
            // set. TODO: #2494
            None
        }
    }

    /// Execute phragmen election and return the new results. No post-processing is applied and the
    /// raw edge weights are returned.
    ///
    /// Self votes are added and nominations before the most recent slashing span are reaped.
    ///
    /// No storage item is updated.
    pub fn do_phragmen<Accuracy: PerThing>(
    ) -> Option<PrimitiveElectionResult<T::AccountId, Accuracy>> {
        let mut all_nominators: Vec<(T::AccountId, VoteWeight, Vec<T::AccountId>)> = Vec::new();
        let mut all_validators = Vec::new();
        for (validator, _) in <Validators<T>>::iter() {
            if Self::is_active_balance_above_min_bond(&validator)
                && Self::is_validator_compliant(&validator)
            {
                // append self vote
                let self_vote = (
                    validator.clone(),
                    Self::slashable_balance_of_vote_weight(&validator),
                    vec![validator.clone()],
                );
                all_nominators.push(self_vote);
                all_validators.push(validator);
            }
        }

        let nominator_votes = <Nominators<T>>::iter()
            .filter(|(nominator, _)| Self::is_nominator_compliant(&nominator))
            .map(|(nominator, nominations)| {
                let Nominations {
                    submitted_in,
                    mut targets,
                    suppressed: _,
                } = nominations;

                // Filter out nomination targets which were nominated before the most recent
                // slashing span.
                targets.retain(|stash| {
                    <Self as Store>::SlashingSpans::get(&stash)
                        .map_or(true, |spans| submitted_in >= spans.last_nonzero_slash())
                });

                (nominator, targets)
            });
        all_nominators.extend(nominator_votes.map(|(n, ns)| {
            let s = Self::slashable_balance_of_vote_weight(&n);
            (n, s, ns)
        }));

        seq_phragmen::<_, Accuracy>(
            Self::validator_count() as usize,
            Self::minimum_validator_count().max(1) as usize,
            all_validators,
            all_nominators,
        )
    }

    /// Consume a set of [`Supports`] from [`sp_npos_elections`] and collect them into a [`Exposure`]
    fn collect_exposure(
        supports: SupportMap<T::AccountId>,
    ) -> Vec<(T::AccountId, Exposure<T::AccountId, BalanceOf<T>>)> {
        let to_balance = |e: ExtendedBalance| {
            <T::CurrencyToVote as Convert<ExtendedBalance, BalanceOf<T>>>::convert(e)
        };

        supports
            .into_iter()
            .map(|(validator, support)| {
                // build `struct exposure` from `support`
                let mut others = Vec::with_capacity(support.voters.len());
                let mut own: BalanceOf<T> = Zero::zero();
                let mut total: BalanceOf<T> = Zero::zero();
                support
                    .voters
                    .into_iter()
                    .map(|(nominator, weight)| (nominator, to_balance(weight)))
                    .for_each(|(nominator, stake)| {
                        if nominator == validator {
                            own = own.saturating_add(stake);
                        } else {
                            others.push(IndividualExposure {
                                who: nominator,
                                value: stake,
                            });
                        }
                        total = total.saturating_add(stake);
                    });

                let exposure = Exposure { own, others, total };

                (validator, exposure)
            })
            .collect::<Vec<(T::AccountId, Exposure<_, _>)>>()
    }

    /// Remove all associated data of a stash account from the staking system.
    ///
    /// Assumes storage is upgraded before calling.
    ///
    /// This is called:
    /// - after a `withdraw_unbond()` call that frees all of a stash's bonded balance.
    /// - through `reap_stash()` if the balance has fallen to zero (through slashing).
    pub fn kill_stash(stash: &T::AccountId, num_slashing_spans: u32) -> DispatchResult {
        let controller = <Bonded<T>>::get(stash).ok_or(Error::<T>::NotStash)?;

        slashing::clear_stash_metadata::<T>(stash, num_slashing_spans)?;

        <Bonded<T>>::remove(stash);
        <Ledger<T>>::remove(&controller);

        <Payee<T>>::remove(stash);
        <Validators<T>>::remove(stash);
        <Nominators<T>>::remove(stash);

        system::Module::<T>::dec_ref(stash);

        Ok(())
    }

    /// Clear all era information for given era.
    fn clear_era_information(era_index: EraIndex) {
        <ErasStakers<T>>::remove_prefix(era_index);
        <ErasStakersClipped<T>>::remove_prefix(era_index);
        <ErasValidatorPrefs<T>>::remove_prefix(era_index);
        <ErasValidatorReward<T>>::remove(era_index);
        <ErasRewardPoints<T>>::remove(era_index);
        <ErasTotalStake<T>>::remove(era_index);
        ErasStartSessionIndex::remove(era_index);
    }

    /// Apply previously-unapplied slashes on the beginning of a new era, after a delay.
    fn apply_unapplied_slashes(active_era: EraIndex) {
        let slash_defer_duration = T::SlashDeferDuration::get();
        <Self as Store>::EarliestUnappliedSlash::mutate(|earliest| {
            if let Some(ref mut earliest) = earliest {
                let keep_from = active_era.saturating_sub(slash_defer_duration);
                for era in (*earliest)..keep_from {
                    let era_slashes = <Self as Store>::UnappliedSlashes::take(&era);
                    for slash in era_slashes {
                        slashing::apply_slash::<T>(slash);
                    }
                }

                *earliest = (*earliest).max(keep_from)
            }
        })
    }

    /// Add reward points to validators using their stash account ID.
    ///
    /// Validators are keyed by stash account ID and must be in the current elected set.
    ///
    /// For each element in the iterator the given number of points in u32 is added to the
    /// validator, thus duplicates are handled.
    ///
    /// At the end of the era each the total payout will be distributed among validator
    /// relatively to their points.
    ///
    /// COMPLEXITY: Complexity is `number_of_validator_to_reward x current_elected_len`.
    /// If you need to reward lots of validator consider using `reward_by_indices`.
    pub fn reward_by_ids(validators_points: impl IntoIterator<Item = (T::AccountId, u32)>) {
        if let Some(active_era) = Self::active_era() {
            <ErasRewardPoints<T>>::mutate(active_era.index, |era_rewards| {
                for (validator, points) in validators_points.into_iter() {
                    *era_rewards.individual.entry(validator).or_default() += points;
                    era_rewards.total += points;
                }
            });
        }
    }

    /// Ensures that at the end of the current session there will be a new era.
    fn ensure_new_era() {
        match ForceEra::get() {
            Forcing::ForceAlways | Forcing::ForceNew => (),
            _ => ForceEra::put(Forcing::ForceNew),
        }
    }

    fn will_era_be_forced() -> bool {
        match ForceEra::get() {
            Forcing::ForceAlways | Forcing::ForceNew => true,
            Forcing::ForceNone | Forcing::NotForcing => false,
        }
    }

    /// Checks if active balance is above min bond requirement
    pub fn is_active_balance_above_min_bond(who: &T::AccountId) -> bool {
        if let Some(controller) = Self::bonded(&who) {
            if let Some(ledger) = Self::ledger(&controller) {
                return ledger.active >= <MinimumBondThreshold<T>>::get();
            }
        }
        false
    }

    /// Is nominator's `stash` account compliant?
    pub fn is_nominator_compliant(stash: &T::AccountId) -> bool {
        <Identity<T>>::get_identity(&stash).map_or(false, <Identity<T>>::has_valid_cdd)
    }

    /// Is validator's `stash` account compliant?
    pub fn is_validator_compliant(stash: &T::AccountId) -> bool {
        <Identity<T>>::get_identity(&stash).map_or(false, |id| {
            <Identity<T>>::has_valid_cdd(id) && Self::permissioned_identity(id)
        })
    }

    /// Return reward curve points
    pub fn get_curve() -> Vec<(Perbill, Perbill)> {
        let curve = &T::RewardCurve::get();
        let mut points: Vec<(Perbill, Perbill)> = Vec::new();
        for pair in curve.points {
            points.push(*pair)
        }
        points
    }

    fn unbond_balance(
        controller: T::AccountId,
        ledger: &mut StakingLedger<T::AccountId, BalanceOf<T>>,
        value: BalanceOf<T>,
    ) {
        let mut value = value.min(ledger.active);

        if !value.is_zero() {
            ledger.active -= value;

            // Avoid there being a dust balance left in the staking system.
            if ledger.active < <T as Trait>::Currency::minimum_balance() {
                value += ledger.active;
                ledger.active = Zero::zero();
            }

            // Note: in case there is no current era it is fine to bond one era more.
            let era = Self::current_era().unwrap_or(0) + T::BondingDuration::get();
            ledger.unlocking.push(UnlockChunk { value, era });
            Self::update_ledger(&controller, &ledger);
            let did = Context::current_identity::<T::Identity>().unwrap_or_default();
            Self::deposit_event(RawEvent::Unbonded(did, ledger.stash.clone(), value));
        }
    }

    pub fn get_bonding_duration_period() -> u64 {
        let total_session = (T::SessionsPerEra::get() as u32) * (T::BondingDuration::get() as u32);
        let session_length = <T as pallet_babe::Trait>::EpochDuration::get();
        total_session as u64
            * session_length
            * (<T as pallet_babe::Trait>::ExpectedBlockTime::get()).saturated_into::<u64>()
    }

    /// Update commision in ValidatorPrefs to given value
    fn update_validator_prefs(commission: Perbill) {
        let validators = <Validators<T>>::iter()
            .map(|(who, _)| who)
            .collect::<Vec<T::AccountId>>();

        for v in validators {
            <Validators<T>>::mutate(v, |prefs| {
                if prefs.commission > commission {
                    prefs.commission = commission
                }
            });
        }
    }

    #[cfg(feature = "runtime-benchmarks")]
    pub fn add_era_stakers(
        current_era: EraIndex,
        controller: T::AccountId,
        exposure: Exposure<T::AccountId, BalanceOf<T>>,
    ) {
        <ErasStakers<T>>::insert(&current_era, &controller, &exposure);
    }

    #[cfg(feature = "runtime-benchmarks")]
    pub fn put_election_status(status: ElectionStatus<T::BlockNumber>) {
        <EraElectionStatus<T>>::put(status);
    }

    #[cfg(feature = "runtime-benchmarks")]
    pub fn set_slash_reward_fraction(fraction: Perbill) {
        SlashRewardFraction::put(fraction);
    }

    #[cfg(debug_assertions)]
    pub fn get_span_slash(
        idx: &(T::AccountId, slashing::SpanIndex),
    ) -> slashing::SpanRecord<BalanceOf<T>> {
        <SpanSlash<T>>::get(idx)
    }

    #[cfg(debug_assertions)]
    pub fn get_slashing_spans(acc: &T::AccountId) -> Option<slashing::SlashingSpans> {
        <SlashingSpans<T>>::get(acc)
    }

    #[cfg(debug_assertions)]
    pub fn get_validator_slash_in_era(
        era_idx: &EraIndex,
        acc: &T::AccountId,
    ) -> Option<(Perbill, BalanceOf<T>)> {
        <ValidatorSlashInEra<T>>::get(era_idx, acc)
    }

    #[cfg(debug_assertions)]
    pub fn get_nominators_slash_in_era(
        era_idx: &EraIndex,
        acc: &T::AccountId,
    ) -> Option<BalanceOf<T>> {
        <NominatorSlashInEra<T>>::get(era_idx, acc)
    }

    #[cfg(debug_assertions)]
    pub fn get_unapplied_slashed(
        era_idx: &EraIndex,
    ) -> Vec<UnappliedSlash<T::AccountId, BalanceOf<T>>> {
        <UnappliedSlashes<T>>::get(era_idx)
    }

    #[cfg(debug_assertions)]
    pub fn get_all_validators() -> Vec<(T::AccountId, ValidatorPrefs)> {
        <Validators<T>>::iter().collect::<Vec<_>>()
    }

    #[cfg(debug_assertions)]
    pub fn insert_validators(acc: T::AccountId, v: ValidatorPrefs) {
        <Validators<T>>::insert(acc, v)
    }

    #[cfg(debug_assertions)]
    pub fn set_minimum_validator_count(m: u32) {
        MinimumValidatorCount::put(m)
    }
}

/// In this implementation `new_session(session)` must be called before `end_session(session-1)`
/// i.e. the new session must be planned before the ending of the previous session.
///
/// Once the first new_session is planned, all session must start and then end in order, though
/// some session can lag in between the newest session planned and the latest session started.
impl<T: Trait> pallet_session::SessionManager<T::AccountId> for Module<T> {
    fn new_session(new_index: SessionIndex) -> Option<Vec<T::AccountId>> {
        Self::new_session(new_index)
    }
    fn start_session(start_index: SessionIndex) {
        Self::start_session(start_index)
    }
    fn end_session(end_index: SessionIndex) {
        Self::end_session(end_index)
    }
}

impl<T: Trait> historical::SessionManager<T::AccountId, Exposure<T::AccountId, BalanceOf<T>>>
    for Module<T>
{
    fn new_session(
        new_index: SessionIndex,
    ) -> Option<Vec<(T::AccountId, Exposure<T::AccountId, BalanceOf<T>>)>> {
        <Self as pallet_session::SessionManager<_>>::new_session(new_index).map(|validators| {
            let current_era = Self::current_era()
                // Must be some as a new era has been created.
                .unwrap_or(0);

            validators
                .into_iter()
                .map(|v| {
                    let exposure = Self::eras_stakers(current_era, &v);
                    (v, exposure)
                })
                .collect()
        })
    }
    fn start_session(start_index: SessionIndex) {
        <Self as pallet_session::SessionManager<_>>::start_session(start_index)
    }
    fn end_session(end_index: SessionIndex) {
        <Self as pallet_session::SessionManager<_>>::end_session(end_index)
    }
}

/// Add reward points to block authors:
/// * 20 points to the block producer for producing a (non-uncle) block in the relay chain,
/// * 2 points to the block producer for each reference to a previously unreferenced uncle, and
/// * 1 point to the producer of each referenced uncle block.
impl<T> pallet_authorship::EventHandler<T::AccountId, T::BlockNumber> for Module<T>
where
    T: Trait + pallet_authorship::Trait + pallet_session::Trait,
{
    fn note_author(author: T::AccountId) {
        Self::reward_by_ids(vec![(author, 20)])
    }
    fn note_uncle(author: T::AccountId, _age: T::BlockNumber) {
        Self::reward_by_ids(vec![
            (<pallet_authorship::Module<T>>::author(), 2),
            (author, 1),
        ])
    }
}

/// A `Convert` implementation that finds the stash of the given controller account,
/// if any.
pub struct StashOf<T>(sp_std::marker::PhantomData<T>);

impl<T: Trait> Convert<T::AccountId, Option<T::AccountId>> for StashOf<T> {
    fn convert(controller: T::AccountId) -> Option<T::AccountId> {
        <Module<T>>::ledger(&controller).map(|l| l.stash)
    }
}

/// A typed conversion from stash account ID to the active exposure of nominators
/// on that account.
///
/// Active exposure is the exposure of the validator set currently validating, i.e. in
/// `active_era`. It can differ from the latest planned exposure in `current_era`.
pub struct ExposureOf<T>(sp_std::marker::PhantomData<T>);

impl<T: Trait> Convert<T::AccountId, Option<Exposure<T::AccountId, BalanceOf<T>>>>
    for ExposureOf<T>
{
    fn convert(validator: T::AccountId) -> Option<Exposure<T::AccountId, BalanceOf<T>>> {
        if let Some(active_era) = <Module<T>>::active_era() {
            Some(<Module<T>>::eras_stakers(active_era.index, &validator))
        } else {
            None
        }
    }
}

/// This is intended to be used with `FilterHistoricalOffences`.
impl<T: Trait>
    OnOffenceHandler<T::AccountId, pallet_session::historical::IdentificationTuple<T>, Weight>
    for Module<T>
where
    T: pallet_session::Trait<ValidatorId = <T as frame_system::Trait>::AccountId>,
    T: pallet_session::historical::Trait<
        FullIdentification = Exposure<<T as frame_system::Trait>::AccountId, BalanceOf<T>>,
        FullIdentificationOf = ExposureOf<T>,
    >,
    T::SessionHandler: pallet_session::SessionHandler<<T as frame_system::Trait>::AccountId>,
    T::SessionManager: pallet_session::SessionManager<<T as frame_system::Trait>::AccountId>,
    T::ValidatorIdOf: Convert<
        <T as frame_system::Trait>::AccountId,
        Option<<T as frame_system::Trait>::AccountId>,
    >,
{
    fn on_offence(
        offenders: &[OffenceDetails<
            T::AccountId,
            pallet_session::historical::IdentificationTuple<T>,
        >],
        slash_fraction: &[Perbill],
        slash_session: SessionIndex,
    ) -> Result<Weight, ()> {
        if !Self::can_report() {
            return Err(());
        }

        let reward_proportion = SlashRewardFraction::get();
        let mut consumed_weight: Weight = 0;
        let mut add_db_reads_writes = |reads, writes| {
            consumed_weight += T::DbWeight::get().reads_writes(reads, writes);
        };

        let active_era = {
            let active_era = Self::active_era();
            add_db_reads_writes(1, 0);
            if active_era.is_none() {
                // this offence need not be re-submitted.
                return Ok(consumed_weight);
            }
            active_era
                .expect("value checked not to be `None`; qed")
                .index
        };
        let active_era_start_session_index = Self::eras_start_session_index(active_era)
            .unwrap_or_else(|| {
                frame_support::print("Error: start_session_index must be set for current_era");
                0
            });
        add_db_reads_writes(1, 0);

        let window_start = active_era.saturating_sub(T::BondingDuration::get());

        // fast path for active-era report - most likely.
        // `slash_session` cannot be in a future active era. It must be in `active_era` or before.
        let slash_era = if slash_session >= active_era_start_session_index {
            active_era
        } else {
            let eras = BondedEras::get();
            add_db_reads_writes(1, 0);

            // reverse because it's more likely to find reports from recent eras.
            match eras
                .iter()
                .rev()
                .find(|&&(_, ref sesh)| sesh <= &slash_session)
            {
                Some(&(ref slash_era, _)) => *slash_era,
                // before bonding period. defensive - should be filtered out.
                None => return Ok(consumed_weight),
            }
        };

        <Self as Store>::EarliestUnappliedSlash::mutate(|earliest| {
            if earliest.is_none() {
                *earliest = Some(active_era)
            }
        });
        add_db_reads_writes(1, 1);

        let slash_defer_duration = T::SlashDeferDuration::get();

        let invulnerables = Self::invulnerables();
        add_db_reads_writes(1, 0);

        for (details, slash_fraction) in offenders.iter().zip(slash_fraction) {
            let (stash, exposure) = &details.offender;

            // Skip if the validator is invulnerable.
            if invulnerables.contains(stash) {
                continue;
            }

            let unapplied = slashing::compute_slash::<T>(slashing::SlashParams {
                stash,
                slash: *slash_fraction,
                exposure,
                slash_era,
                window_start,
                now: active_era,
                reward_proportion,
            });

            if let Some(mut unapplied) = unapplied {
                // `unapplied.others` will always be an empty vector. So skipping consideration of
                // nominators length (i.e nominators_len).
                let reporters_len = details.reporters.len() as u64;

                {
                    let rw = 1 /* Validator/NominatorSlashInEra */ + 2 /* fetch_spans */;
                    add_db_reads_writes(rw, rw);
                }
                unapplied.reporters = details.reporters.clone();
                if slash_defer_duration == 0 {
                    // apply right away.
                    slashing::apply_slash::<T>(unapplied);
                    {
                        let slash_cost = (6, 5);
                        let reward_cost = (2, 2);
                        add_db_reads_writes(
                            slash_cost.0 + reward_cost.0 * reporters_len,
                            slash_cost.1 + reward_cost.1 * reporters_len,
                        );
                    }
                } else {
                    // defer to end of some `slash_defer_duration` from now.
                    <Self as Store>::UnappliedSlashes::mutate(active_era, move |for_later| {
                        for_later.push(unapplied)
                    });
                    add_db_reads_writes(1, 1);
                }
            } else {
                add_db_reads_writes(4 /* fetch_spans */, 5 /* kick_out_if_recent */)
            }
        }

        Ok(consumed_weight)
    }

    fn can_report() -> bool {
        Self::era_election_status().is_closed()
    }
}

/// Filter historical offences out and only allow those from the bonding period.
pub struct FilterHistoricalOffences<T, R> {
    _inner: sp_std::marker::PhantomData<(T, R)>,
}

impl<T, Reporter, Offender, R, O> ReportOffence<Reporter, Offender, O>
    for FilterHistoricalOffences<Module<T>, R>
where
    T: Trait,
    R: ReportOffence<Reporter, Offender, O>,
    O: Offence<Offender>,
{
    fn report_offence(reporters: Vec<Reporter>, offence: O) -> Result<(), OffenceError> {
        // disallow any slashing from before the current bonding period.
        let offence_session = offence.session_index();
        let bonded_eras = BondedEras::get();

        if bonded_eras
            .first()
            .filter(|(_, start)| offence_session >= *start)
            .is_some()
        {
            R::report_offence(reporters, offence)
        } else {
            <Module<T>>::deposit_event(RawEvent::OldSlashingReportDiscarded(offence_session));
            Ok(())
        }
    }

    fn is_known_offence(offenders: &[Offender], time_slot: &O::TimeSlot) -> bool {
        R::is_known_offence(offenders, time_slot)
    }
}

#[allow(deprecated)]
impl<T: Trait> frame_support::unsigned::ValidateUnsigned for Module<T> {
    type Call = Call<T>;
    fn validate_unsigned(source: TransactionSource, call: &Self::Call) -> TransactionValidity {
        if let Call::submit_election_solution_unsigned(_, _, score, era, _) = call {
            use offchain_election::DEFAULT_LONGEVITY;

            // discard solution not coming from the local OCW.
            match source {
                TransactionSource::Local | TransactionSource::InBlock => { /* allowed */ }
                _ => {
                    log!(
                        debug,
                        "rejecting unsigned transaction because it is not local/in-block."
                    );
                    return InvalidTransaction::Call.into();
                }
            }

            if let Err(error_with_post_info) = Self::pre_dispatch_checks(*score, *era) {
                let invalid = to_invalid(error_with_post_info);
                log!(
                    debug,
                    "validate unsigned pre dispatch checks failed due to error #{:?}.",
                    invalid,
                );
                return invalid.into();
            }

            log!(
                debug,
                "validateUnsigned succeeded for a solution at era {}.",
                era
            );

            ValidTransaction::with_tag_prefix("StakingOffchain")
                // The higher the score[0], the better a solution is.
                .priority(T::UnsignedPriority::get().saturating_add(score[0].saturated_into()))
                // Defensive only. A single solution can exist in the pool per era. Each validator
                // will run OCW at most once per era, hence there should never exist more than one
                // transaction anyhow.
                .and_provides(era)
                // Note: this can be more accurate in the future. We do something like
                // `era_end_block - current_block` but that is not needed now as we eagerly run
                // offchain workers now and the above should be same as `T::ElectionLookahead`
                // without the need to query more storage in the validation phase. If we randomize
                // offchain worker, then we might re-consider this.
                .longevity(
                    TryInto::<u64>::try_into(T::ElectionLookahead::get())
                        .unwrap_or(DEFAULT_LONGEVITY),
                )
                // We don't propagate this. This can never the validated at a remote node.
                .propagate(false)
                .build()
        } else {
            InvalidTransaction::Call.into()
        }
    }

    fn pre_dispatch(call: &Self::Call) -> Result<(), TransactionValidityError> {
        if let Call::submit_election_solution_unsigned(_, _, score, era, _) = call {
            // IMPORTANT NOTE: These checks are performed in the dispatch call itself, yet we need
            // to duplicate them here to prevent a block producer from putting a previously
            // validated, yet no longer valid solution on chain.
            // OPTIMISATION NOTE: we could skip this in the `submit_election_solution_unsigned`
            // since we already do it here. The signed version needs it though. Yer for now we keep
            // this duplicate check here so both signed and unsigned can use a singular
            // `check_and_replace_solution`.
            Self::pre_dispatch_checks(*score, *era)
                .map(|_| ())
                .map_err(to_invalid)
                .map_err(Into::into)
        } else {
            Err(InvalidTransaction::Call.into())
        }
    }
}

/// Check that list is sorted and has no duplicates.
fn is_sorted_and_unique(list: &[u32]) -> bool {
    list.windows(2).all(|w| w[0] < w[1])
}

/// convert a DispatchErrorWithPostInfo to a custom InvalidTransaction with the inner code being the
/// error number.
fn to_invalid(error_with_post_info: DispatchErrorWithPostInfo) -> InvalidTransaction {
    let error = error_with_post_info.error;
    let error_number = match error {
        DispatchError::Module { error, .. } => error,
        _ => 0,
    };
    InvalidTransaction::Custom(error_number)
}<|MERGE_RESOLUTION|>--- conflicted
+++ resolved
@@ -1327,11 +1327,6 @@
         // Polymesh-Note: Polymesh specific changes to allow flexibility in commission.
         /// Every validator has commission that should be in the range [0, Cap].
         pub ValidatorCommissionCap get(fn validator_commission_cap) config(): Perbill;
-
-        // TODO: Need to be removed before mainnet launch.
-        // Keeping this to support the `on_runtime_upgrade`.
-        /// Commission rate to be used by all validators.
-        pub ValidatorCommission get(fn validator_commission) config(): Commission;
 
         /// The minimum amount with which a validator can bond.
         pub MinimumBondThreshold get(fn min_bond_threshold) config(): BalanceOf<T>;
@@ -1506,19 +1501,14 @@
         NotExists,
         /// Updates with same value.
         NoChange,
-<<<<<<< HEAD
-        /// Updates with same value.
-        InvalidCommission,
         /// Given potential validator identity is invalid.
         InvalidValidatorIdentity,
         /// Stash is not a part of any allowed identities.
         StashNotAllowed,
         /// Stash doesn't have a DID.
-        InvalidStashKey
-=======
+        InvalidStashKey,
         /// Validator prefs are not in valid range.
         InvalidValidatorCommission
->>>>>>> 77be4d04
     }
 }
 
@@ -1564,26 +1554,21 @@
 
         fn deposit_event() = default;
 
-<<<<<<< HEAD
         fn on_runtime_upgrade() -> Weight {
             use polymesh_primitives::migrate::migrate_map_keys_and_value;
+            use frame_support::storage::migration::take_storage_value;
 
             if StorageVersion::get() == Releases::V4_0_0 {
                 migrate_map_keys_and_value::<_,_,Twox64Concat,T::AccountId,IdentityId,_>(b"Staking", b"PermissionedValidators", b"PermissionedIdentity", |k: T::AccountId, v: bool| {
                     (<Identity<T>>::get_identity(&k).unwrap_or_default(), v)
                 });
-=======
-        /// Sets the value for `ValidatorCommissionCap` from the old storage variant i.e `ValidatorCommission`.
-        fn on_runtime_upgrade() -> Weight {
-            use frame_support::migration::take_storage_value;
-
-            if StorageVersion::get() == Releases::V4_0_0 {
+
+                // Sets the value for `ValidatorCommissionCap` from the old storage variant i.e `ValidatorCommission`.
                 if let Some(Commission::Global(commision)) = take_storage_value(b"Staking", b"ValidatorCommission", &[]) {
                     ValidatorCommissionCap::put(commision);
                 } else {
                     ValidatorCommissionCap::put(Perbill::from_percent(100));
                 }
->>>>>>> 77be4d04
                 StorageVersion::put(Releases::V5_0_0);
             }
             1_000

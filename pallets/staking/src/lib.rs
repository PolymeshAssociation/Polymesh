// Copyright 2017-2019 Parity Technologies (UK) Ltd.
// This file is part of Substrate.

// Substrate is free software: you can redistribute it and/or modify
// it under the terms of the GNU General Public License as published by
// the Free Software Foundation, either version 3 of the License, or
// (at your option) any later version.

// Substrate is distributed in the hope that it will be useful,
// but WITHOUT ANY WARRANTY; without even the implied warranty of
// MERCHANTABILITY or FITNESS FOR A PARTICULAR PURPOSE.  See the
// GNU General Public License for more details.

// You should have received a copy of the GNU General Public License
// along with Substrate.  If not, see <http://www.gnu.org/licenses/>.

//! # Staking Module
//!
//! The Staking module is used to manage funds at stake by network maintainers.
//!
//! - [`staking::Trait`](./trait.Trait.html)
//! - [`Call`](./enum.Call.html)
//! - [`Module`](./struct.Module.html)
//!
//! ## Overview
//!
//! The Staking module is the means by which a set of network maintainers (known as _authorities_
//! in some contexts and _validators_ in others) are chosen based upon those who voluntarily place
//! funds under deposit. Under deposit, those funds are rewarded under normal operation but are
//! held at pain of _slash_ (expropriation) should the staked maintainer be found not to be
//! discharging its duties properly.
//!
//! ### Terminology
//! <!-- Original author of paragraph: @gavofyork -->
//!
//! - Staking: The process of locking up funds for some time, placing them at risk of slashing
//! (loss) in order to become a rewarded maintainer of the network.
//! - Validating: The process of running a node to actively maintain the network, either by
//! producing blocks or guaranteeing finality of the chain.
//! - Nominating: The process of placing staked funds behind one or more validators in order to
//! share in any reward, and punishment, they take.
//! - Stash account: The account holding an owner's funds used for staking.
//! - Controller account: The account that controls an owner's funds for staking.
//! - Era: A (whole) number of sessions, which is the period that the validator set (and each
//! validator's active nominator set) is recalculated and where rewards are paid out.
//! - Slash: The punishment of a staker by reducing its funds.
//!
//! ### Goals
//! <!-- Original author of paragraph: @gavofyork -->
//!
//! The staking system in Substrate NPoS is designed to make the following possible:
//!
//! - Stake funds that are controlled by a cold wallet.
//! - Withdraw some, or deposit more, funds without interrupting the role of an entity.
//! - Switch between roles (nominator, validator, idle) with minimal overhead.
//!
//! ### Scenarios
//!
//! #### Staking
//!
//! Almost any interaction with the Staking module requires a process of _**bonding**_ (also known
//! as being a _staker_). To become *bonded*, a fund-holding account known as the _stash account_,
//! which holds some or all of the funds that become frozen in place as part of the staking process,
//! is paired with an active **controller** account, which issues instructions on how they shall be
//! used.
//!
//! An account pair can become bonded using the [`bond`](./enum.Call.html#variant.bond) call.
//!
//! Stash accounts can change their associated controller using the
//! [`set_controller`](./enum.Call.html#variant.set_controller) call.
//!
//! There are three possible roles that any staked account pair can be in: `Validator`, `Nominator`
//! and `Idle` (defined in [`StakerStatus`](./enum.StakerStatus.html)). There are three
//! corresponding instructions to change between roles, namely:
//! [`validate`](./enum.Call.html#variant.validate), [`nominate`](./enum.Call.html#variant.nominate),
//! and [`chill`](./enum.Call.html#variant.chill).
//!
//! #### Validating
//!
//! A **validator** takes the role of either validating blocks or ensuring their finality,
//! maintaining the veracity of the network. A validator should avoid both any sort of malicious
//! misbehavior and going offline. Bonded accounts that state interest in being a validator do NOT
//! get immediately chosen as a validator. Instead, they are declared as a _candidate_ and they
//! _might_ get elected at the _next era_ as a validator. The result of the election is determined
//! by nominators and their votes.
//!
//! An account can become a validator candidate via the
//! [`validate`](./enum.Call.html#variant.validate) call.
//!
//! #### Nomination
//!
//! A **nominator** does not take any _direct_ role in maintaining the network, instead, it votes on
//! a set of validators  to be elected. Once interest in nomination is stated by an account, it
//! takes effect at the next election round. The funds in the nominator's stash account indicate the
//! _weight_ of its vote. Both the rewards and any punishment that a validator earns are shared
//! between the validator and its nominators. This rule incentivizes the nominators to NOT vote for
//! the misbehaving/offline validators as much as possible, simply because the nominators will also
//! lose funds if they vote poorly.
//!
//! An account can become a nominator via the [`nominate`](enum.Call.html#variant.nominate) call.
//!
//! #### Rewards and Slash
//!
//! The **reward and slashing** procedure is the core of the Staking module, attempting to _embrace
//! valid behavior_ while _punishing any misbehavior or lack of availability_.
//!
//! Slashing can occur at any point in time, once misbehavior is reported. Once slashing is
//! determined, a value is deducted from the balance of the validator and all the nominators who
//! voted for this validator (values are deducted from the _stash_ account of the slashed entity).
//!
//! Slashing logic is further described in the documentation of the `slashing` module.
//!
//! Similar to slashing, rewards are also shared among a validator and its associated nominators.
//! Yet, the reward funds are not always transferred to the stash account and can be configured.
//! See [Reward Calculation](#reward-calculation) for more details.
//!
//! #### Chilling
//!
//! Finally, any of the roles above can choose to step back temporarily and just chill for a while.
//! This means that if they are a nominator, they will not be considered as voters anymore and if
//! they are validators, they will no longer be a candidate for the next election.
//!
//! An account can step back via the [`chill`](enum.Call.html#variant.chill) call.
//!
//! ## Interface
//!
//! ### Dispatchable Functions
//!
//! The dispatchable functions of the Staking module enable the steps needed for entities to accept
//! and change their role, alongside some helper functions to get/set the metadata of the module.
//!
//! ### Public Functions
//!
//! The Staking module contains many public storage items and (im)mutable functions.
//!
//! ## Usage
//!
//! ### Example: Rewarding a validator by id.
//!
//! ```
//! use frame_support::{decl_module, dispatch};
//! use frame_system::{self as system, ensure_signed};
//! use pallet_staking::{self as staking};
//!
//! pub trait Trait: staking::Trait {}
//!
//! decl_module! {
//! 	pub struct Module<T: Trait> for enum Call where origin: T::Origin {
//!			/// Reward a validator.
//! 		pub fn reward_myself(origin) -> dispatch::DispatchResult {
//! 			let reported = ensure_signed(origin)?;
//! 			<staking::Module<T>>::reward_by_ids(vec![(reported, 10)]);
//! 			Ok(())
//! 		}
//! 	}
//! }
//! # fn main() { }
//! ```
//!
//! ## Implementation Details
//!
//! ### Slot Stake
//!
//! The term [`SlotStake`](./struct.Module.html#method.slot_stake) will be used throughout this
//! section. It refers to a value calculated at the end of each era, containing the _minimum value
//! at stake among all validators._ Note that a validator's value at stake might be a combination
//! of the validator's own stake and the votes it received. See [`Exposure`](./struct.Exposure.html)
//! for more details.
//!
//! ### Reward Calculation
//!
//! Validators and nominators are rewarded at the end of each era. The total reward of an era is
//! calculated using the era duration and the staking rate (the total amount of tokens staked by
//! nominators and validators, divided by the total token supply). It aims to incentivise toward a
//! defined staking rate. The full specification can be found
//! [here](https://research.web3.foundation/en/latest/polkadot/Token%20Economics.html#inflation-model).
//!
//! Total reward is split among validators and their nominators depending on the number of points
//! they received during the era. Points are added to a validator using
//! [`reward_by_ids`](./enum.Call.html#variant.reward_by_ids) or
//! [`reward_by_indices`](./enum.Call.html#variant.reward_by_indices).
//!
//! [`Module`](./struct.Module.html) implements
//! [`pallet_authorship::EventHandler`](../pallet_authorship/trait.EventHandler.html) to add reward points
//! to block producer and block producer of referenced uncles.
//!
//! The validator and its nominator split their reward as following:
//!
//! The validator can declare an amount, named
//! [`commission`](./struct.ValidatorPrefs.html#structfield.commission), that does not
//! get shared with the nominators at each reward payout through its
//! [`ValidatorPrefs`](./struct.ValidatorPrefs.html). This value gets deducted from the total reward
//! that is paid to the validator and its nominators. The remaining portion is split among the
//! validator and all of the nominators that nominated the validator, proportional to the value
//! staked behind this validator (_i.e._ dividing the
//! [`own`](./struct.Exposure.html#structfield.own) or
//! [`others`](./struct.Exposure.html#structfield.others) by
//! [`total`](./struct.Exposure.html#structfield.total) in [`Exposure`](./struct.Exposure.html)).
//!
//! All entities who receive a reward have the option to choose their reward destination
//! through the [`Payee`](./struct.Payee.html) storage item (see
//! [`set_payee`](enum.Call.html#variant.set_payee)), to be one of the following:
//!
//! - Controller account, (obviously) not increasing the staked value.
//! - Stash account, not increasing the staked value.
//! - Stash account, also increasing the staked value.
//!
//! ### Additional Fund Management Operations
//!
//! Any funds already placed into stash can be the target of the following operations:
//!
//! The controller account can free a portion (or all) of the funds using the
//! [`unbond`](enum.Call.html#variant.unbond) call. Note that the funds are not immediately
//! accessible. Instead, a duration denoted by [`BondingDuration`](./struct.BondingDuration.html)
//! (in number of eras) must pass until the funds can actually be removed. Once the
//! `BondingDuration` is over, the [`withdraw_unbonded`](./enum.Call.html#variant.withdraw_unbonded)
//! call can be used to actually withdraw the funds.
//!
//! Note that there is a limitation to the number of fund-chunks that can be scheduled to be
//! unlocked in the future via [`unbond`](enum.Call.html#variant.unbond). In case this maximum
//! (`MAX_UNLOCKING_CHUNKS`) is reached, the bonded account _must_ first wait until a successful
//! call to `withdraw_unbonded` to remove some of the chunks.
//!
//! ### Election Algorithm
//!
//! The current election algorithm is implemented based on Phragmén.
//! The reference implementation can be found
//! [here](https://github.com/w3f/consensus/tree/master/NPoS).
//!
//! The election algorithm, aside from electing the validators with the most stake value and votes,
//! tries to divide the nominator votes among candidates in an equal manner. To further assure this,
//! an optional post-processing can be applied that iteratively normalizes the nominator staked
//! values until the total difference among votes of a particular nominator are less than a
//! threshold.
//!
//! ## GenesisConfig
//!
//! The Staking module depends on the [`GenesisConfig`](./struct.GenesisConfig.html).
//!
//! ## Related Modules
//!
//! - [Balances](../pallet_balances/index.html): Used to manage values at stake.
//! - [Session](../pallet_session/index.html): Used to manage sessions. Also, a list of new validators
//! is stored in the Session module's `Validators` at the end of each era.

#![recursion_limit = "128"]
#![cfg_attr(not(feature = "std"), no_std)]

mod migration;
#[cfg(test)]
mod mock;
mod slashing;
#[cfg(test)]
mod tests;

pub mod inflation;

use codec::{Decode, Encode, HasCompact};
use frame_support::{
    decl_error, decl_event, decl_module, decl_storage, ensure,
    traits::{
        Currency, Get, Imbalance, LockIdentifier, LockableCurrency, OnFreeBalanceZero,
        OnUnbalanced, Time, WithdrawReasons,
    },
    weights::SimpleDispatchInfo,
};
use frame_system::{self as system, ensure_root, ensure_signed};
use pallet_session::{historical::OnSessionEnding, SelectInitialValidators};
use polymesh_runtime_common::identity::Trait as IdentityTrait;
use polymesh_runtime_identity as identity;
use primitives::traits::BlockRewardsReserveCurrency;
use primitives::AccountKey;
use sp_phragmen::{ExtendedBalance, PhragmenStakedAssignment};
use sp_runtime::{
    curve::PiecewiseLinear,
    traits::{
        Bounded, CheckedSub, Convert, EnsureOrigin, One, SaturatedConversion, Saturating,
        SimpleArithmetic, StaticLookup, Zero,
    },
    Perbill, RuntimeDebug,
};
#[cfg(feature = "std")]
use sp_runtime::{Deserialize, Serialize};
use sp_staking::{
    offence::{Offence, OffenceDetails, OnOffenceHandler, ReportOffence},
    SessionIndex,
};
use sp_std::{convert::TryFrom, prelude::*, result, vec};

use pallet_babe;

const DEFAULT_MINIMUM_VALIDATOR_COUNT: u32 = 4;
const MAX_NOMINATIONS: usize = 16;
const MAX_UNLOCKING_CHUNKS: usize = 32;
const STAKING_ID: LockIdentifier = *b"staking ";

/// Counter for the number of eras that have passed.
pub type EraIndex = u32;

/// Counter for the number of "reward" points earned by a given validator.
pub type Points = u32;

/// Reward points of an era. Used to split era total payout between validators.
#[derive(Encode, Decode, Default)]
pub struct EraPoints {
    /// Total number of points. Equals the sum of reward points for each validator.
    total: Points,
    /// The reward points earned by a given validator. The index of this vec corresponds to the
    /// index into the current validator set.
    individual: Vec<Points>,
}

impl EraPoints {
    /// Add the reward to the validator at the given index. Index must be valid
    /// (i.e. `index < current_elected.len()`).
    fn add_points_to_index(&mut self, index: u32, points: u32) {
        if let Some(new_total) = self.total.checked_add(points) {
            self.total = new_total;
            self.individual
                .resize((index as usize + 1).max(self.individual.len()), 0);
            self.individual[index as usize] += points; // Addition is less than total
        }
    }
}

/// Indicates the initial status of the staker.
#[derive(RuntimeDebug)]
#[cfg_attr(feature = "std", derive(Serialize, Deserialize))]
pub enum StakerStatus<AccountId> {
    /// Chilling.
    Idle,
    /// Declared desire in validating or already participating in it.
    Validator,
    /// Nominating for a group of other stakers.
    Nominator(Vec<AccountId>),
}

/// A destination account for payment.
#[derive(PartialEq, Eq, Copy, Clone, Encode, Decode, RuntimeDebug)]
pub enum RewardDestination {
    /// Pay into the stash account, increasing the amount at stake accordingly.
    Staked,
    /// Pay into the stash account, not increasing the amount at stake.
    Stash,
    /// Pay into the controller account.
    Controller,
}

impl Default for RewardDestination {
    fn default() -> Self {
        RewardDestination::Staked
    }
}

/// Preference of what happens regarding validation.
#[derive(PartialEq, Eq, Clone, Encode, Decode, RuntimeDebug)]
pub struct ValidatorPrefs {
    /// Reward that validator takes up-front; only the rest is split between themselves and
    /// nominators.
    #[codec(compact)]
    pub commission: Perbill,
}

impl Default for ValidatorPrefs {
    fn default() -> Self {
        ValidatorPrefs {
            commission: Default::default(),
        }
    }
}

/// Commission can be set globally or by validator
#[derive(PartialEq, Eq, Clone, Encode, Decode, RuntimeDebug)]
#[cfg_attr(feature = "std", derive(Serialize, Deserialize))]
pub enum Commission {
    Individual,
    Global(Perbill),
}

impl Default for Commission {
    fn default() -> Self {
        Commission::Individual
    }
}

/// Just a Balance/BlockNumber tuple to encode when a chunk of funds will be unlocked.
#[derive(PartialEq, Eq, Clone, Encode, Decode, RuntimeDebug)]
pub struct UnlockChunk<Balance: HasCompact> {
    /// Amount of funds to be unlocked.
    #[codec(compact)]
    value: Balance,
    /// Era number at which point it'll be unlocked.
    #[codec(compact)]
    era: EraIndex,
}

/// The ledger of a (bonded) stash.
#[derive(PartialEq, Eq, Clone, Encode, Decode, RuntimeDebug)]
pub struct StakingLedger<AccountId, Balance: HasCompact> {
    /// The stash account whose balance is actually locked and at stake.
    pub stash: AccountId,
    /// The total amount of the stash's balance that we are currently accounting for.
    /// It's just `active` plus all the `unlocking` balances.
    #[codec(compact)]
    pub total: Balance,
    /// The total amount of the stash's balance that will be at stake in any forthcoming
    /// rounds.
    #[codec(compact)]
    pub active: Balance,
    /// Any balance that is becoming free, which may eventually be transferred out
    /// of the stash (assuming it doesn't get slashed first).
    pub unlocking: Vec<UnlockChunk<Balance>>,
}

impl<AccountId, Balance: HasCompact + Copy + Saturating> StakingLedger<AccountId, Balance> {
    /// Remove entries from `unlocking` that are sufficiently old and reduce the
    /// total by the sum of their balances.
    fn consolidate_unlocked(self, current_era: EraIndex) -> Self {
        let mut total = self.total;
        let unlocking = self
            .unlocking
            .into_iter()
            .filter(|chunk| {
                if chunk.era > current_era {
                    true
                } else {
                    total = total.saturating_sub(chunk.value);
                    false
                }
            })
            .collect();
        Self {
            total,
            active: self.active,
            stash: self.stash,
            unlocking,
        }
    }
}

impl<AccountId, Balance> StakingLedger<AccountId, Balance>
where
    Balance: SimpleArithmetic + Saturating + Copy,
{
    /// Slash the validator for a given amount of balance. This can grow the value
    /// of the slash in the case that the validator has less than `minimum_balance`
    /// active funds. Returns the amount of funds actually slashed.
    ///
    /// Slashes from `active` funds first, and then `unlocking`, starting with the
    /// chunks that are closest to unlocking.
    fn slash(&mut self, mut value: Balance, minimum_balance: Balance) -> Balance {
        let pre_total = self.total;
        let total = &mut self.total;
        let active = &mut self.active;

        let slash_out_of =
            |total_remaining: &mut Balance, target: &mut Balance, value: &mut Balance| {
                let mut slash_from_target = (*value).min(*target);

                if !slash_from_target.is_zero() {
                    *target -= slash_from_target;

                    // don't leave a dust balance in the staking system.
                    if *target <= minimum_balance {
                        slash_from_target += *target;
                        *value += sp_std::mem::replace(target, Zero::zero());
                    }

                    *total_remaining = total_remaining.saturating_sub(slash_from_target);
                    *value -= slash_from_target;
                }
            };

        slash_out_of(total, active, &mut value);

        let i = self
            .unlocking
            .iter_mut()
            .map(|chunk| {
                slash_out_of(total, &mut chunk.value, &mut value);
                chunk.value
            })
            .take_while(|value| value.is_zero()) // take all fully-consumed chunks out.
            .count();

        // kill all drained chunks.
        let _ = self.unlocking.drain(..i);

        pre_total.saturating_sub(*total)
    }
}

/// A record of the nominations made by a specific account.
#[derive(PartialEq, Eq, Clone, Encode, Decode, RuntimeDebug)]
pub struct Nominations<AccountId> {
    /// The targets of nomination.
    pub targets: Vec<AccountId>,
    /// The era the nominations were submitted.
    pub submitted_in: EraIndex,
    /// Whether the nominations have been suppressed.
    pub suppressed: bool,
}

/// The amount of exposure (to slashing) than an individual nominator has.
#[derive(PartialEq, Eq, PartialOrd, Ord, Clone, Encode, Decode, RuntimeDebug)]
pub struct IndividualExposure<AccountId, Balance: HasCompact> {
    /// The stash account of the nominator in question.
    who: AccountId,
    /// Amount of funds exposed.
    #[codec(compact)]
    value: Balance,
}

/// A snapshot of the stake backing a single validator in the system.
#[derive(PartialEq, Eq, PartialOrd, Ord, Clone, Encode, Decode, Default, RuntimeDebug)]
pub struct Exposure<AccountId, Balance: HasCompact> {
    /// The total balance backing this validator.
    #[codec(compact)]
    pub total: Balance,
    /// The validator's own stash that is exposed.
    #[codec(compact)]
    pub own: Balance,
    /// The portions of nominators stashes that are exposed.
    pub others: Vec<IndividualExposure<AccountId, Balance>>,
}

/// A pending slash record. The value of the slash has been computed but not applied yet,
/// rather deferred for several eras.
#[derive(Encode, Decode, Default, RuntimeDebug)]
pub struct UnappliedSlash<AccountId, Balance: HasCompact> {
    /// The stash ID of the offending validator.
    validator: AccountId,
    /// The validator's own slash.
    own: Balance,
    /// All other slashed stakers and amounts.
    others: Vec<(AccountId, Balance)>,
    /// Reporters of the offence; bounty payout recipients.
    reporters: Vec<AccountId>,
    /// The amount of payout.
    payout: Balance,
}

pub type BalanceOf<T> =
    <<T as Trait>::Currency as Currency<<T as frame_system::Trait>::AccountId>>::Balance;
type PositiveImbalanceOf<T> =
    <<T as Trait>::Currency as Currency<<T as frame_system::Trait>::AccountId>>::PositiveImbalance;
type NegativeImbalanceOf<T> =
    <<T as Trait>::Currency as Currency<<T as frame_system::Trait>::AccountId>>::NegativeImbalance;
type MomentOf<T> = <<T as Trait>::Time as Time>::Moment;

#[derive(Encode, Decode, Clone, PartialOrd, Ord, Eq, PartialEq, Debug)]
pub enum Compliance {
    /// Compliance requirements not met.
    Pending,
    /// CDD compliant. Eligible to participate in validation.
    Active,
}

impl Default for Compliance {
    fn default() -> Self {
        Compliance::Pending
    }
}

/// Represents a requirement that must be met to be eligible to become a validator
#[derive(PartialEq, Eq, PartialOrd, Ord, Clone, Encode, Decode, RuntimeDebug)]
pub struct PermissionedValidator {
    /// Indicates the status of CDD compliance
    pub compliance: Compliance,
}

impl Default for PermissionedValidator {
    fn default() -> Self {
        Self {
            compliance: Compliance::default(),
        }
    }
}

/// Means for interacting with a specialized version of the `session` trait.
///
/// This is needed because `Staking` sets the `ValidatorIdOf` of the `pallet_session::Trait`
pub trait SessionInterface<AccountId>: frame_system::Trait {
    /// Disable a given validator by stash ID.
    ///
    /// Returns `true` if new era should be forced at the end of this session.
    /// This allows preventing a situation where there is too many validators
    /// disabled and block production stalls.
    fn disable_validator(validator: &AccountId) -> Result<bool, ()>;
    /// Get the validators from session.
    fn validators() -> Vec<AccountId>;
    /// Prune historical session tries up to but not including the given index.
    fn prune_historical_up_to(up_to: SessionIndex);
}

impl<T: Trait> SessionInterface<<T as frame_system::Trait>::AccountId> for T
where
    T: pallet_session::Trait<ValidatorId = <T as frame_system::Trait>::AccountId>,
    T: pallet_session::historical::Trait<
        FullIdentification = Exposure<<T as frame_system::Trait>::AccountId, BalanceOf<T>>,
        FullIdentificationOf = ExposureOf<T>,
    >,
    T::SessionHandler: pallet_session::SessionHandler<<T as frame_system::Trait>::AccountId>,
    T::OnSessionEnding: pallet_session::OnSessionEnding<<T as frame_system::Trait>::AccountId>,
    T::SelectInitialValidators:
        pallet_session::SelectInitialValidators<<T as frame_system::Trait>::AccountId>,
    T::ValidatorIdOf: Convert<
        <T as frame_system::Trait>::AccountId,
        Option<<T as frame_system::Trait>::AccountId>,
    >,
{
    fn disable_validator(validator: &<T as frame_system::Trait>::AccountId) -> Result<bool, ()> {
        <pallet_session::Module<T>>::disable(validator)
    }

    fn validators() -> Vec<<T as frame_system::Trait>::AccountId> {
        <pallet_session::Module<T>>::validators()
    }

    fn prune_historical_up_to(up_to: SessionIndex) {
        <pallet_session::historical::Module<T>>::prune_up_to(up_to);
    }
}

pub trait Trait: frame_system::Trait + pallet_babe::Trait + IdentityTrait {
    /// The staking balance.
    type Currency: LockableCurrency<Self::AccountId, Moment = Self::BlockNumber>
        + BlockRewardsReserveCurrency<BalanceOf<Self>, NegativeImbalanceOf<Self>>;

    /// Time used for computing era duration.
    type Time: Time;

    /// Convert a balance into a number used for election calculation.
    /// This must fit into a `u64` but is allowed to be sensibly lossy.
    /// TODO: #1377
    /// The backward convert should be removed as the new Phragmen API returns ratio.
    /// The post-processing needs it but will be moved to off-chain. TODO: #2908
    type CurrencyToVote: Convert<BalanceOf<Self>, u64> + Convert<u128, BalanceOf<Self>>;

    /// Tokens have been minted and are unused for validator-reward.
    type RewardRemainder: OnUnbalanced<NegativeImbalanceOf<Self>>;

    /// The overarching event type.
    type Event: From<Event<Self>> + Into<<Self as frame_system::Trait>::Event>;

    /// Handler for the unbalanced reduction when slashing a staker.
    type Slash: OnUnbalanced<NegativeImbalanceOf<Self>>;

    /// Handler for the unbalanced increment when rewarding a staker.
    type Reward: OnUnbalanced<PositiveImbalanceOf<Self>>;

    /// Number of sessions per era.
    type SessionsPerEra: Get<SessionIndex>;

    /// Number of eras that staked funds must remain bonded for.
    type BondingDuration: Get<EraIndex>;

    /// Number of eras that slashes are deferred by, after computation. This
    /// should be less than the bonding duration. Set to 0 if slashes should be
    /// applied immediately, without opportunity for intervention.
    type SlashDeferDuration: Get<EraIndex>;

    /// The origin which can cancel a deferred slash. Root can always do this.
    type SlashCancelOrigin: EnsureOrigin<Self::Origin>;

    /// Interface for interacting with a session module.
    type SessionInterface: self::SessionInterface<Self::AccountId>;

    /// The NPoS reward curve to use.
    type RewardCurve: Get<&'static PiecewiseLinear<'static>>;

    /// Required origin for adding a potential validator (can always be Root).
    type RequiredAddOrigin: EnsureOrigin<Self::Origin>;

    /// Required origin for removing a validator (can always be Root).
    type RequiredRemoveOrigin: EnsureOrigin<Self::Origin>;

    /// Required origin for changing compliance status (can always be Root).
    type RequiredComplianceOrigin: EnsureOrigin<Self::Origin>;

    /// Required origin for changing validator commission.
    type RequiredCommissionOrigin: EnsureOrigin<Self::Origin>;
}

/// Mode of era-forcing.
#[derive(Copy, Clone, PartialEq, Eq, Encode, Decode, RuntimeDebug)]
#[cfg_attr(feature = "std", derive(Serialize, Deserialize))]
pub enum Forcing {
    /// Not forcing anything - just let whatever happen.
    NotForcing,
    /// Force a new era, then reset to `NotForcing` as soon as it is done.
    ForceNew,
    /// Avoid a new era indefinitely.
    ForceNone,
    /// Force a new era at the end of all sessions indefinitely.
    ForceAlways,
}

impl Default for Forcing {
    fn default() -> Self {
        Forcing::NotForcing
    }
}

decl_storage! {
    trait Store for Module<T: Trait> as Staking {

        /// The ideal number of staking participants.
        pub ValidatorCount get(fn validator_count) config(): u32;
        /// Minimum number of staking participants before emergency conditions are imposed.
        pub MinimumValidatorCount get(fn minimum_validator_count) config():
            u32 = DEFAULT_MINIMUM_VALIDATOR_COUNT;

        /// Any validators that may never be slashed or forcibly kicked. It's a Vec since they're
        /// easy to initialize and the performance hit is minimal (we expect no more than four
        /// invulnerables) and restricted to testnets.
        pub Invulnerables get(fn invulnerables) config(): Vec<T::AccountId>;

        /// Map from all locked "stash" accounts to the controller account.
        pub Bonded get(fn bonded): map T::AccountId => Option<T::AccountId>;
        /// Map from all (unlocked) "controller" accounts to the info regarding the staking.
        pub Ledger get(fn ledger):
            map T::AccountId => Option<StakingLedger<T::AccountId, BalanceOf<T>>>;

        /// Where the reward payment should be made. Keyed by stash.
        pub Payee get(fn payee): map T::AccountId => RewardDestination;

        /// The map from (wannabe) validator stash key to the preferences of that validator.
        pub Validators get(fn validators): linked_map T::AccountId => ValidatorPrefs;

        /// The map from nominator stash key to the set of stash keys of all validators to nominate.
        ///
        /// NOTE: is private so that we can ensure upgraded before all typical accesses.
        /// Direct storage APIs can still bypass this protection.
        Nominators get(fn nominators): linked_map T::AccountId => Option<Nominations<T::AccountId>>;

        /// Nominators for a particular account that is in action right now. You can't iterate
        /// through validators here, but you can find them in the Session module.
        ///
        /// This is keyed by the stash account.
        pub Stakers get(fn stakers): map T::AccountId => Exposure<T::AccountId, BalanceOf<T>>;

        /// The currently elected validator set keyed by stash account ID.
        pub CurrentElected get(fn current_elected): Vec<T::AccountId>;

        /// The current era index.
        pub CurrentEra get(fn current_era) config(): EraIndex;

        /// The start of the current era.
        pub CurrentEraStart get(fn current_era_start): MomentOf<T>;

        /// The session index at which the current era started.
        pub CurrentEraStartSessionIndex get(fn current_era_start_session_index): SessionIndex;

        /// Rewards for the current era. Using indices of current elected set.
        CurrentEraPointsEarned get(fn current_era_reward): EraPoints;

        /// The amount of balance actively at stake for each validator slot, currently.
        ///
        /// This is used to derive rewards and punishments.
        pub SlotStake get(fn slot_stake) build(|config: &GenesisConfig<T>| {
            config.stakers.iter().map(|&(_, _, value, _)| value).min().unwrap_or_default()
        }): BalanceOf<T>;

        /// True if the next session change will be a new era regardless of index.
        pub ForceEra get(fn force_era) config(): Forcing;

        /// The percentage of the slash that is distributed to reporters.
        ///
        /// The rest of the slashed value is handled by the `Slash`.
        pub SlashRewardFraction get(fn slash_reward_fraction) config(): Perbill;

        /// The amount of currency given to reporters of a slash event which was
        /// canceled by extraordinary circumstances (e.g. governance).
        pub CanceledSlashPayout get(fn canceled_payout) config(): BalanceOf<T>;

        /// All unapplied slashes that are queued for later.
        pub UnappliedSlashes: map EraIndex => Vec<UnappliedSlash<T::AccountId, BalanceOf<T>>>;

        /// A mapping from still-bonded eras to the first session index of that era.
        BondedEras: Vec<(EraIndex, SessionIndex)>;

        /// All slashing events on validators, mapped by era to the highest slash proportion
        /// and slash value of the era.
        ValidatorSlashInEra:
            double_map EraIndex, twox_128(T::AccountId) => Option<(Perbill, BalanceOf<T>)>;

        /// All slashing events on nominators, mapped by era to the highest slash value of the era.
        NominatorSlashInEra:
            double_map EraIndex, twox_128(T::AccountId) => Option<BalanceOf<T>>;

        /// Slashing spans for stash accounts.
        SlashingSpans: map T::AccountId => Option<slashing::SlashingSpans>;

        /// Records information about the maximum slash of a stash within a slashing span,
        /// as well as how much reward has been paid out.
        SpanSlash:
            map (T::AccountId, slashing::SpanIndex) => slashing::SpanRecord<BalanceOf<T>>;

        /// The earliest era for which we have a pending, unapplied slash.
        EarliestUnappliedSlash: Option<EraIndex>;

        /// The version of storage for upgrade.
        StorageVersion: u32;

        /// The map from (wannabe) validators to the status of compliance
        pub PermissionedValidators get(permissioned_validators):
            linked_map T::AccountId => Option<PermissionedValidator>;

        /// Commision rate to be used by all validators.
        pub ValidatorCommission get(fn validator_commission) config(): Commission;

        /// The minimum amount with which a validator can bond.
        pub MinimumBondThreshold get(fn min_bond_threshold) config(): BalanceOf<T>;
    }
    add_extra_genesis {
        config(stakers):
            Vec<(T::AccountId, T::AccountId, BalanceOf<T>, StakerStatus<T::AccountId>)>;
        build(|config: &GenesisConfig<T>| {
            for &(ref stash, ref controller, balance, ref status) in &config.stakers {
                assert!(
                    T::Currency::free_balance(&stash) >= balance,
                    "Stash does not have enough balance to bond."
                );
                let _ = <Module<T>>::bond(
                    T::Origin::from(Some(stash.clone()).into()),
                    T::Lookup::unlookup(controller.clone()),
                    balance,
                    RewardDestination::Staked,
                );
                let _ = match status {
                    StakerStatus::Validator => {
                        <Module<T>>::validate(
                            T::Origin::from(Some(controller.clone()).into()),
                            Default::default(),
                        ).ok();
                        <Module<T>>::add_potential_validator(
                            // TODO: change origin to committee
                            frame_system::RawOrigin::Root.into(),
                            stash.clone()
                        ).ok();
                        <Module<T>>::compliance_passed(
                            // TODO: change origin to committee
                            frame_system::RawOrigin::Root.into(),
                            stash.clone()
                        )
                    },
                    StakerStatus::Nominator(votes) => {
                        <Module<T>>::nominate(
                            T::Origin::from(Some(controller.clone()).into()),
                            votes.iter().map(|l| T::Lookup::unlookup(l.clone())).collect(),
                        )
                    }, _ => Ok(())
                };
            }

            StorageVersion::put(migration::CURRENT_VERSION);
        });
    }
}

decl_event!(
    pub enum Event<T> where Balance = BalanceOf<T>, <T as frame_system::Trait>::AccountId {
        /// All validators have been rewarded by the first balance; the second is the remainder
        /// from the maximum amount of reward.
        Reward(Balance, Balance),
        /// One validator (and its nominators) has been slashed by the given amount.
        Slash(AccountId, Balance),
        /// An old slashing report from a prior era was discarded because it could
        /// not be processed.
        OldSlashingReportDiscarded(SessionIndex),
        /// An entity has issued a candidacy. See the transaction for who.
        PermissionedValidatorAdded(AccountId),
        /// The given member was removed. See the transaction for who.
        PermissionedValidatorRemoved(AccountId),
        /// The given member was removed. See the transaction for who.
        PermissionedValidatorStatusChanged(AccountId),
        /// Remove the nominators from the valid nominators when there CDD expired
        /// Caller, Stash accountId of nominators
        InvalidatedNominators(AccountId, Vec<AccountId>),
        /// Individual commisions are enabled.
        IndividualCommissionInEffect,
        /// When changes to commision are made and global commission is in effect
        /// (old value, new value)
        GlobalCommissionInEffect(Perbill, Perbill),
        /// Min bond threshold was updated (new value)
        MinimumBondThreshold(Balance),
    }
);

decl_error! {
    /// Error for the staking module.
    pub enum Error for Module<T: Trait> {
        /// Not a controller account.
        NotController,
        /// Not a stash account.
        NotStash,
        /// Stash is already bonded.
        AlreadyBonded,
        /// Controller is already paired.
        AlreadyPaired,
        /// Targets cannot be empty.
        EmptyTargets,
        /// Duplicate index.
        DuplicateIndex,
        /// Slash record index out of bounds.
        InvalidSlashIndex,
        /// Can not bond with value less than minimum balance.
        InsufficientValue,
        /// Can not schedule more unlock chunks.
        NoMoreChunks,
        /// Not complaint with the compliance rules
        NotCompliant,
        /// Permissioned validator already exists
        AlreadyExists,
        /// Bad origin
        NotAuthorised,
        /// Permissioned validator not exists
        NotExists,
        /// Individual commissions already enabled
        AlreadyEnabled,
        /// Updates with same value
        NoChange,
        /// Updates with same value
        InvalidCommission,
    }
}

decl_module! {
    pub struct Module<T: Trait> for enum Call where origin: T::Origin {
        /// Number of sessions per era.
        const SessionsPerEra: SessionIndex = T::SessionsPerEra::get();

        /// Number of eras that staked funds must remain bonded for.
        const BondingDuration: EraIndex = T::BondingDuration::get();

        type Error = Error<T>;

        fn deposit_event() = default;

        fn on_initialize() {
            Self::ensure_storage_upgraded();
        }

        fn on_finalize() {
            // Set the start of the first era.
            if !<CurrentEraStart<T>>::exists() {
                <CurrentEraStart<T>>::put(T::Time::now());
            }
        }

        /// Take the origin account as a stash and lock up `value` of its balance. `controller` will
        /// be the account that controls it.
        ///
        /// `value` must be more than the `minimum_balance` specified by `T::Currency`.
        ///
        /// The dispatch origin for this call must be _Signed_ by the stash account.
        ///
        /// # <weight>
        /// - Independent of the arguments. Moderate complexity.
        /// - O(1).
        /// - Three extra DB entries.
        ///
        /// NOTE: Two of the storage writes (`Self::bonded`, `Self::payee`) are _never_ cleaned unless
        /// the `origin` falls below _existential deposit_ and gets removed as dust.
        /// # </weight>
        #[weight = SimpleDispatchInfo::FixedNormal(500_000)]
        fn bond(origin,
            controller: <T::Lookup as StaticLookup>::Source,
            #[compact] value: BalanceOf<T>,
            payee: RewardDestination
        ) {
            let stash = ensure_signed(origin)?;

            if <Bonded<T>>::exists(&stash) {
                Err(Error::<T>::AlreadyBonded)?
            }

            let controller = T::Lookup::lookup(controller)?;

            if <Ledger<T>>::exists(&controller) {
                Err(Error::<T>::AlreadyPaired)?
            }

            // reject a bond which is considered to be _dust_.
            // Not needed this check as we removes the Exestential deposit concept
            if value < T::Currency::minimum_balance() {
                Err(Error::<T>::InsufficientValue)?
            }

            // You're auto-bonded forever, here. We might improve this by only bonding when
            // you actually validate/nominate and remove once you unbond __everything__.
            <Bonded<T>>::insert(&stash, &controller);
            <Payee<T>>::insert(&stash, payee);

            let stash_balance = T::Currency::free_balance(&stash);
            let value = value.min(stash_balance);
            let item = StakingLedger { stash, total: value, active: value, unlocking: vec![] };
            Self::update_ledger(&controller, &item);
        }

        /// Add some extra amount that have appeared in the stash `free_balance` into the balance up
        /// for staking.
        ///
        /// Use this if there are additional funds in your stash account that you wish to bond.
        /// Unlike [`bond`] or [`unbond`] this function does not impose any limitation on the amount
        /// that can be added.
        ///
        /// The dispatch origin for this call must be _Signed_ by the stash, not the controller.
        ///
        /// # <weight>
        /// - Independent of the arguments. Insignificant complexity.
        /// - O(1).
        /// - One DB entry.
        /// # </weight>
        #[weight = SimpleDispatchInfo::FixedNormal(500_000)]
        fn bond_extra(origin, #[compact] max_additional: BalanceOf<T>) {
            let stash = ensure_signed(origin)?;

            let controller = Self::bonded(&stash).ok_or(Error::<T>::NotStash)?;
            let mut ledger = Self::ledger(&controller).ok_or(Error::<T>::NotController)?;

            let stash_balance = T::Currency::free_balance(&stash);

            if let Some(extra) = stash_balance.checked_sub(&ledger.total) {
                let extra = extra.min(max_additional);
                ledger.total += extra;
                ledger.active += extra;
                Self::update_ledger(&controller, &ledger);
            }
        }

        /// Schedule a portion of the stash to be unlocked ready for transfer out after the bond
        /// period ends. If this leaves an amount actively bonded less than
        /// T::Currency::minimum_balance(), then it is increased to the full amount.
        ///
        /// Once the unlock period is done, you can call `withdraw_unbonded` to actually move
        /// the funds out of management ready for transfer.
        ///
        /// No more than a limited number of unlocking chunks (see `MAX_UNLOCKING_CHUNKS`)
        /// can co-exists at the same time. In that case, [`Call::withdraw_unbonded`] need
        /// to be called first to remove some of the chunks (if possible).
        ///
        /// The dispatch origin for this call must be _Signed_ by the controller, not the stash.
        ///
        /// See also [`Call::withdraw_unbonded`].
        ///
        /// # <weight>
        /// - Independent of the arguments. Limited but potentially exploitable complexity.
        /// - Contains a limited number of reads.
        /// - Each call (requires the remainder of the bonded balance to be above `minimum_balance`)
        ///   will cause a new entry to be inserted into a vector (`Ledger.unlocking`) kept in storage.
        ///   The only way to clean the aforementioned storage item is also user-controlled via `withdraw_unbonded`.
        /// - One DB entry.
        /// </weight>
        #[weight = SimpleDispatchInfo::FixedNormal(400_000)]
        fn unbond(origin, #[compact] value: BalanceOf<T>) {
            let controller = ensure_signed(origin)?;
            let mut ledger = Self::ledger(&controller).ok_or(Error::<T>::NotController)?;
            ensure!(
                ledger.unlocking.len() < MAX_UNLOCKING_CHUNKS,
                Error::<T>::NoMoreChunks,
            );
            Self::unbond_balance(controller, &mut ledger, value);
        }

        /// Remove any unlocked chunks from the `unlocking` queue from our management.
        ///
        /// This essentially frees up that balance to be used by the stash account to do
        /// whatever it wants.
        ///
        /// The dispatch origin for this call must be _Signed_ by the controller, not the stash.
        ///
        /// See also [`Call::unbond`].
        ///
        /// # <weight>
        /// - Could be dependent on the `origin` argument and how much `unlocking` chunks exist.
        ///  It implies `consolidate_unlocked` which loops over `Ledger.unlocking`, which is
        ///  indirectly user-controlled. See [`unbond`] for more detail.
        /// - Contains a limited number of reads, yet the size of which could be large based on `ledger`.
        /// - Writes are limited to the `origin` account key.
        /// # </weight>
        #[weight = SimpleDispatchInfo::FixedNormal(400_000)]
        fn withdraw_unbonded(origin) {
            let controller = ensure_signed(origin)?;
            let ledger = Self::ledger(&controller).ok_or(Error::<T>::NotController)?;
            let ledger = ledger.consolidate_unlocked(Self::current_era());

            if ledger.unlocking.is_empty() && ledger.active.is_zero() {
                // This account must have called `unbond()` with some value that caused the active
                // portion to fall below existential deposit + will have no more unlocking chunks
                // left. We can now safely remove this.
                let stash = ledger.stash;
                // remove the lock.
                T::Currency::remove_lock(STAKING_ID, &stash);
                // remove all staking-related information.
                Self::kill_stash(&stash);
            } else {
                // This was the consequence of a partial unbond. just update the ledger and move on.
                Self::update_ledger(&controller, &ledger);
            }
        }

        /// Declare the desire to validate for the origin controller.
        ///
        /// Effects will be felt at the beginning of the next era.
        ///
        /// The dispatch origin for this call must be _Signed_ by the controller, not the stash.
        ///
        /// # <weight>
        /// - Independent of the arguments. Insignificant complexity.
        /// - Contains a limited number of reads.
        /// - Writes are limited to the `origin` account key.
        /// # </weight>
        #[weight = SimpleDispatchInfo::FixedNormal(750_000)]
        fn validate(origin, prefs: ValidatorPrefs) {
            Self::ensure_storage_upgraded();

            let controller = ensure_signed(origin)?;
            let ledger = Self::ledger(&controller).ok_or(Error::<T>::NotController)?;
            let stash = &ledger.stash;

            ensure!(ledger.active >= <MinimumBondThreshold<T>>::get(), Error::<T>::InsufficientValue);

            if let Commission::Global(commission) = <ValidatorCommission>::get() {
                ensure!(prefs.commission == commission, Error::<T>::InvalidCommission);
            }

            <Nominators<T>>::remove(stash);
            <Validators<T>>::insert(stash, prefs);
        }

        /// Declare the desire to nominate `targets` for the origin controller.
        ///
        /// Effects will be felt at the beginning of the next era.
        ///
        /// The dispatch origin for this call must be _Signed_ by the controller, not the stash.
        ///
        /// # <weight>
        /// - The transaction's complexity is proportional to the size of `targets`,
        /// which is capped at `MAX_NOMINATIONS`.
        /// - It also depends upon the no. of claim issuers for a given stash account.
        /// - Both the reads and writes follow a similar pattern.
        /// # </weight>
        #[weight = SimpleDispatchInfo::FixedNormal(950_000)]
        fn nominate(origin, targets: Vec<<T::Lookup as StaticLookup>::Source>) {
            Self::ensure_storage_upgraded();

            let controller = ensure_signed(origin)?;
            let ledger = Self::ledger(&controller).ok_or(Error::<T>::NotController)?;
            let stash = &ledger.stash;
            ensure!(!targets.is_empty(), Error::<T>::EmptyTargets);
            // A Claim_key can have multiple claim value provided by different claim issuers.
            // So here we iterate every claim value of the "CDDExpiryTimestamp" claim key. If
            // any key value will be greater than the threshold value of timestamp i.e current_timestamp + Bonding duration
            // then it break the loop and the given nominator in the nominator pool.

            if let Some(nominate_identity) = <identity::Module<T>>::get_identity(&(AccountKey::try_from(stash.encode())?)) {
<<<<<<< HEAD
                let is_kyced = <identity::Module<T>>::is_identity_has_valid_kyc(nominate_identity, Self::get_bonding_duration_period()).is_some();
                if is_kyced {
=======
                let (is_cdded, _) = <identity::Module<T>>::is_identity_has_valid_kyc(nominate_identity, Self::get_bonding_duration_period());
                if is_cdded {
>>>>>>> 10c27d21
                    let targets = targets.into_iter()
                    .take(MAX_NOMINATIONS)
                    .map(|t| T::Lookup::lookup(t))
                    .collect::<result::Result<Vec<T::AccountId>, _>>()?;

                    let nominations = Nominations {
                        targets,
                        submitted_in: Self::current_era(),
                        suppressed: false,
                    };

                    <Validators<T>>::remove(stash);
                    <Nominators<T>>::insert(stash, &nominations);
                }
            }
        }

        /// Declare no desire to either validate or nominate.
        ///
        /// Effects will be felt at the beginning of the next era.
        ///
        /// The dispatch origin for this call must be _Signed_ by the controller, not the stash.
        ///
        /// # <weight>
        /// - Independent of the arguments. Insignificant complexity.
        /// - Contains one read.
        /// - Writes are limited to the `origin` account key.
        /// # </weight>
        #[weight = SimpleDispatchInfo::FixedNormal(500_000)]
        fn chill(origin) {
            let controller = ensure_signed(origin)?;
            let ledger = Self::ledger(&controller).ok_or(Error::<T>::NotController)?;
            Self::chill_stash(&ledger.stash);
        }

        /// (Re-)set the payment target for a controller.
        ///
        /// Effects will be felt at the beginning of the next era.
        ///
        /// The dispatch origin for this call must be _Signed_ by the controller, not the stash.
        ///
        /// # <weight>
        /// - Independent of the arguments. Insignificant complexity.
        /// - Contains a limited number of reads.
        /// - Writes are limited to the `origin` account key.
        /// # </weight>
        #[weight = SimpleDispatchInfo::FixedNormal(500_000)]
        fn set_payee(origin, payee: RewardDestination) {
            let controller = ensure_signed(origin)?;
            let ledger = Self::ledger(&controller).ok_or(Error::<T>::NotController)?;
            let stash = &ledger.stash;
            <Payee<T>>::insert(stash, payee);
        }

        /// (Re-)set the controller of a stash.
        ///
        /// Effects will be felt at the beginning of the next era.
        ///
        /// The dispatch origin for this call must be _Signed_ by the stash, not the controller.
        ///
        /// # <weight>
        /// - Independent of the arguments. Insignificant complexity.
        /// - Contains a limited number of reads.
        /// - Writes are limited to the `origin` account key.
        /// # </weight>
        #[weight = SimpleDispatchInfo::FixedNormal(750_000)]
        fn set_controller(origin, controller: <T::Lookup as StaticLookup>::Source) {
            let stash = ensure_signed(origin)?;
            let old_controller = Self::bonded(&stash).ok_or(Error::<T>::NotStash)?;
            let controller = T::Lookup::lookup(controller)?;
            if <Ledger<T>>::exists(&controller) {
                Err(Error::<T>::AlreadyPaired)?
            }
            if controller != old_controller {
                <Bonded<T>>::insert(&stash, &controller);
                if let Some(l) = <Ledger<T>>::take(&old_controller) {
                    <Ledger<T>>::insert(&controller, l);
                }
            }
        }

        /// The ideal number of validators.
        #[weight = SimpleDispatchInfo::FreeOperational]
        fn set_validator_count(origin, #[compact] new: u32) {
            ensure_root(origin)?;
            ValidatorCount::put(new);
        }

        /// Governance committee on 2/3 rds majority can introduce a new potential validator
        /// to the pool of validators. Staking module uses `PermissionedValidators` to ensure
        /// validators have completed KYB compliance and considers them for validation.
        #[weight = SimpleDispatchInfo::FixedNormal(50_000)]
        fn add_potential_validator(origin, validator: T::AccountId) {
            T::RequiredAddOrigin::try_origin(origin)
                .map(|_| ())
                .or_else(ensure_root)
                .map_err(|_| Error::<T>::NotAuthorised)?;

            ensure!(!<PermissionedValidators<T>>::exists(&validator), Error::<T>::AlreadyExists);

            <PermissionedValidators<T>>::insert(&validator, PermissionedValidator {
                compliance: Compliance::Active
            });

            Self::deposit_event(RawEvent::PermissionedValidatorAdded(validator));
        }

        /// Remove a validator from the pool of validators. Effects are known in the next session.
        /// Staking module checks `PermissionedValidators` to ensure validators have
        /// completed KYB compliance
        #[weight = SimpleDispatchInfo::FixedNormal(50_000)]
        fn remove_validator(origin, validator: T::AccountId) {
            T::RequiredRemoveOrigin::try_origin(origin)
                .map(|_| ())
                .or_else(ensure_root)
                .map_err(|_| Error::<T>::NotAuthorised)?;

            ensure!(<PermissionedValidators<T>>::exists(&validator), Error::<T>::NotExists);

            <PermissionedValidators<T>>::remove(&validator);

            Self::deposit_event(RawEvent::PermissionedValidatorAdded(validator));
        }

        /// Governance committee on 2/3 rds majority can update the compliance status of a validator
        /// as `Pending`.
        #[weight = SimpleDispatchInfo::FixedNormal(50_000)]
        fn compliance_failed(origin, validator: T::AccountId) {
            T::RequiredComplianceOrigin::try_origin(origin)
                .map(|_| ())
                .or_else(ensure_root)
                .map_err(|_| Error::<T>::NotAuthorised)?;

            ensure!(<PermissionedValidators<T>>::exists(&validator), Error::<T>::NotExists);

            <PermissionedValidators<T>>::mutate(&validator, |entry| {
                if let Some(validator) = entry {
                    validator.compliance = Compliance::Pending
                }
            });
            Self::deposit_event(RawEvent::PermissionedValidatorStatusChanged(validator));
        }

        /// Governance committee on 2/3 rds majority can update the compliance status of a validator
        /// as `Active`.
        #[weight = SimpleDispatchInfo::FixedNormal(50_000)]
        fn compliance_passed(origin, validator: T::AccountId) {
            T::RequiredComplianceOrigin::try_origin(origin)
                .map(|_| ())
                .or_else(ensure_root)
                .map_err(|_| Error::<T>::NotAuthorised)?;

            ensure!(<PermissionedValidators<T>>::exists(&validator), Error::<T>::NotExists);

            <PermissionedValidators<T>>::mutate(&validator, |entry| {
                if let Some(validator) = entry {
                    validator.compliance = Compliance::Active
                }
            });
            Self::deposit_event(RawEvent::PermissionedValidatorStatusChanged(validator));
        }

        /// Validate the nominators CDD expiry time
        ///
        /// If an account from a given set of address is nominating then
        /// check the CDD expiry time of it and if it is expired
        /// then the account should be unbonded and removed from the nominating process.
        ///
        /// #<weight>
        /// - Depends on passed list of AccountId
        /// - Depends on the no. of claim issuers an accountId has for the CDD expiry
        /// #</weight>
        #[weight = SimpleDispatchInfo::FixedNormal(950_000)]
        fn validate_cdd_expiry_nominators(origin, targets: Vec<T::AccountId>) {
            let caller = ensure_signed(origin)?;
            let mut expired_nominators = Vec::new();
            ensure!(!targets.is_empty(), "targets cannot be empty");
            // Iterate provided list of accountIds (These accountIds should be stash type account)
            for target in targets.iter() {
                // Check whether given nominator is vouching for someone or not

                if let Some(_) = Self::nominators(target) {
                    // Access the identity of the nominator
                    if let Some(nominate_identity) = <identity::Module<T>>::get_identity(&(AccountKey::try_from(target.encode())?)) {
                        // Fetch all the claim values provided by the trusted service providers
                        // There is a possibility that nominator will have more than one claim for the same key,
                        // So we iterate all of them and if any one of the claim value doesn't expire then nominator posses
<<<<<<< HEAD
                        // valid KYC otherwise it will be removed from the pool of the nominators.
                        let is_kyced = <identity::Module<T>>::has_valid_cdd(nominate_identity);
                        if !is_kyced {
=======
                        // valid CDD otherwise it will be removed from the pool of the nominators.
                        let (is_cdded, _) = <identity::Module<T>>::is_identity_has_valid_kyc(nominate_identity, 0_u64);
                        if !is_cdded {
>>>>>>> 10c27d21
                            // Unbonding the balance that bonded with the controller account of a Stash account
                            // This unbonded amount only be accessible after completion of the BondingDuration
                            // Controller account need to call the dispatchable function `withdraw_unbond` to use fund

                            let controller = Self::bonded(target).ok_or("not a stash")?;
                            let mut ledger = Self::ledger(&controller).ok_or("not a controller")?;
                            let active_balance = ledger.active;
                            if ledger.unlocking.len() < MAX_UNLOCKING_CHUNKS {
                                Self::unbond_balance(controller, &mut ledger, active_balance);

                                expired_nominators.push(target.clone());
                                // Free the nominator from the valid nominator list
                                <Nominators<T>>::remove(target);
                            }
                        }

                    }
                }
            }
            Self::deposit_event(RawEvent::InvalidatedNominators(caller, expired_nominators));
        }

        /// Enables individual commisions. This can be set only once. Once individual commission
        /// rates are enabled, there's no going back.  Only Governance committee is allowed to
        /// change this value.
        #[weight = SimpleDispatchInfo::FixedOperational(100_000)]
        fn enable_individual_commissions(origin) {
            T::RequiredCommissionOrigin::try_origin(origin)
                .map(|_| ())
                .or_else(ensure_root)
                .map_err(|_| Error::<T>::NotAuthorised)?;

            // Ensure individual commissions are not already enabled
            if let Commission::Global(_) = <ValidatorCommission>::get() {
                <ValidatorCommission>::put(Commission::Individual);
                Self::deposit_event(RawEvent::IndividualCommissionInEffect);
            } else {
                Err(Error::<T>::AlreadyEnabled)?
            }
        }

        /// Changes commission rate which applies to all validators. Only Governance
        /// committee is allowed to change this value.
        ///
        /// # Arguments
        /// * `new_value` the new commission to be used for reward calculations
        #[weight = SimpleDispatchInfo::FixedOperational(100_000)]
        fn set_global_comission(origin, new_value: Perbill) {
            T::RequiredCommissionOrigin::try_origin(origin)
                .map(|_| ())
                .or_else(ensure_root)
                .map_err(|_| Error::<T>::NotAuthorised)?;

            // Ensure individual commissions are not already enabled
            if let Commission::Global(old_value) = <ValidatorCommission>::get() {
                ensure!(old_value != new_value, Error::<T>::NoChange);
                <ValidatorCommission>::put(Commission::Global(new_value));
                Self::update_validator_prefs(new_value);
                Self::deposit_event(RawEvent::GlobalCommissionInEffect(old_value, new_value));
            } else {
                Err(Error::<T>::AlreadyEnabled)?
            }
        }

        /// Changes min bond value to be used in bond(). Only Governance
        /// committee is allowed to change this value.
        ///
        /// # Arguments
        /// * `new_value` the new minimum
        #[weight = SimpleDispatchInfo::FixedOperational(100_000)]
        fn set_min_bond_threshold(origin, new_value: BalanceOf<T>) {
            T::RequiredCommissionOrigin::try_origin(origin)
                .map(|_| ())
                .or_else(ensure_root)
                .map_err(|_| Error::<T>::NotAuthorised)?;

            <MinimumBondThreshold<T>>::put(new_value);
            Self::deposit_event(RawEvent::MinimumBondThreshold(new_value));
        }

        // ----- Root calls.

        /// Force there to be no new eras indefinitely.
        ///
        /// # <weight>
        /// - No arguments.
        /// # </weight>
        #[weight = SimpleDispatchInfo::FreeOperational]
        fn force_no_eras(origin) {
            ensure_root(origin)?;
            ForceEra::put(Forcing::ForceNone);
        }

        /// Force there to be a new era at the end of the next session. After this, it will be
        /// reset to normal (non-forced) behaviour.
        ///
        /// # <weight>
        /// - No arguments.
        /// # </weight>
        #[weight = SimpleDispatchInfo::FreeOperational]
        fn force_new_era(origin) {
            ensure_root(origin)?;
            ForceEra::put(Forcing::ForceNew);
        }

        /// Set the validators who cannot be slashed (if any).
        #[weight = SimpleDispatchInfo::FreeOperational]
        fn set_invulnerables(origin, validators: Vec<T::AccountId>) {
            ensure_root(origin)?;
            <Invulnerables<T>>::put(validators);
        }

        /// Force a current staker to become completely unstaked, immediately.
        #[weight = SimpleDispatchInfo::FreeOperational]
        fn force_unstake(origin, stash: T::AccountId) {
            ensure_root(origin)?;

            // remove the lock.
            T::Currency::remove_lock(STAKING_ID, &stash);
            // remove all staking-related information.
            Self::kill_stash(&stash);
        }

        /// Force there to be a new era at the end of sessions indefinitely.
        ///
        /// # <weight>
        /// - One storage write
        /// # </weight>
        #[weight = SimpleDispatchInfo::FreeOperational]
        fn force_new_era_always(origin) {
            ensure_root(origin)?;
            ForceEra::put(Forcing::ForceAlways);
        }

        /// Cancel enactment of a deferred slash. Can be called by either the root origin or
        /// the `T::SlashCancelOrigin`.
        /// passing the era and indices of the slashes for that era to kill.
        ///
        /// # <weight>
        /// - One storage write.
        /// # </weight>
        #[weight = SimpleDispatchInfo::FreeOperational]
        fn cancel_deferred_slash(origin, era: EraIndex, slash_indices: Vec<u32>) {
            T::SlashCancelOrigin::try_origin(origin)
                .map(|_| ())
                .or_else(ensure_root)?;

            let mut slash_indices = slash_indices;
            slash_indices.sort_unstable();
            let mut unapplied = <Self as Store>::UnappliedSlashes::get(&era);

            for (removed, index) in slash_indices.into_iter().enumerate() {
                let index = index as usize;

                // if `index` is not duplicate, `removed` must be <= index.
                ensure!(removed <= index, Error::<T>::DuplicateIndex);

                // all prior removals were from before this index, since the
                // list is sorted.
                let index = index - removed;
                ensure!(index < unapplied.len(), Error::<T>::InvalidSlashIndex);

                unapplied.remove(index);
            }

            <Self as Store>::UnappliedSlashes::insert(&era, &unapplied);
        }
    }
}

impl<T: Trait> Module<T> {
    // PUBLIC IMMUTABLES

    /// The total balance that can be slashed from a stash account as of right now.
    pub fn slashable_balance_of(stash: &T::AccountId) -> BalanceOf<T> {
        Self::bonded(stash)
            .and_then(Self::ledger)
            .map(|l| l.active)
            .unwrap_or_default()
    }

    // MUTABLES (DANGEROUS)

    /// Update the ledger for a controller. This will also update the stash lock. The lock will
    /// will lock the entire funds except paying for further transactions.
    fn update_ledger(
        controller: &T::AccountId,
        ledger: &StakingLedger<T::AccountId, BalanceOf<T>>,
    ) {
        T::Currency::set_lock(
            STAKING_ID,
            &ledger.stash,
            ledger.total,
            T::BlockNumber::max_value(),
            WithdrawReasons::all(),
        );
        <Ledger<T>>::insert(controller, ledger);
    }

    /// Chill a stash account.
    fn chill_stash(stash: &T::AccountId) {
        <Validators<T>>::remove(stash);
        <Nominators<T>>::remove(stash);
    }

    /// Ensures storage is upgraded to most recent necessary state.
    fn ensure_storage_upgraded() {
        migration::perform_migrations::<T>();
    }

    /// Actually make a payment to a staker. This uses the currency's reward function
    /// to pay the right payee for the given staker account.
    fn make_payout(stash: &T::AccountId, amount: BalanceOf<T>) -> Option<PositiveImbalanceOf<T>> {
        let dest = Self::payee(stash);
        match dest {
            RewardDestination::Controller => Self::bonded(stash).and_then(|controller| {
                T::Currency::deposit_into_existing(&controller, amount).ok()
            }),
            RewardDestination::Stash => T::Currency::deposit_into_existing(stash, amount).ok(),
            RewardDestination::Staked => Self::bonded(stash)
                .and_then(|c| Self::ledger(&c).map(|l| (c, l)))
                .and_then(|(controller, mut l)| {
                    l.active += amount;
                    l.total += amount;
                    let r = T::Currency::deposit_into_existing(stash, amount).ok();
                    Self::update_ledger(&controller, &l);
                    r
                }),
        }
    }

    /// Reward a given validator by a specific amount. Add the reward to the validator's, and its
    /// nominators' balance, pro-rata based on their exposure, after having removed the validator's
    /// pre-payout cut.
    fn reward_validator(stash: &T::AccountId, reward: BalanceOf<T>) -> PositiveImbalanceOf<T> {
        let off_the_table = Self::validators(stash).commission * reward;
        let reward = reward.saturating_sub(off_the_table);
        let mut imbalance = <PositiveImbalanceOf<T>>::zero();
        let validator_cut = if reward.is_zero() {
            Zero::zero()
        } else {
            let exposure = Self::stakers(stash);
            let total = exposure.total.max(One::one());

            for i in &exposure.others {
                let per_u64 = Perbill::from_rational_approximation(i.value, total);
                imbalance.maybe_subsume(Self::make_payout(&i.who, per_u64 * reward));
            }

            let per_u64 = Perbill::from_rational_approximation(exposure.own, total);
            per_u64 * reward
        };

        imbalance.maybe_subsume(Self::make_payout(stash, validator_cut + off_the_table));

        imbalance
    }

    /// Session has just ended. Provide the validator set for the next session if it's an era-end, along
    /// with the exposure of the prior validator set.
    fn new_session(
        session_index: SessionIndex,
    ) -> Option<(
        Vec<T::AccountId>,
        Vec<(T::AccountId, Exposure<T::AccountId, BalanceOf<T>>)>,
    )> {
        let era_length = session_index
            .checked_sub(Self::current_era_start_session_index())
            .unwrap_or(0);
        match ForceEra::get() {
            Forcing::ForceNew => ForceEra::kill(),
            Forcing::ForceAlways => (),
            Forcing::NotForcing if era_length >= T::SessionsPerEra::get() => (),
            _ => return None,
        }
        let validators = T::SessionInterface::validators();
        let prior = validators
            .into_iter()
            .map(|v| {
                let e = Self::stakers(&v);
                (v, e)
            })
            .collect();

        Self::new_era(session_index).map(move |new| (new, prior))
    }

    /// The era has changed - enact new staking set.
    ///
    /// NOTE: This always happens immediately before a session change to ensure that new validators
    /// get a chance to set their session keys.
    fn new_era(start_session_index: SessionIndex) -> Option<Vec<T::AccountId>> {
        // Payout
        let points = CurrentEraPointsEarned::take();
        let now = T::Time::now();
        let previous_era_start = <CurrentEraStart<T>>::mutate(|v| sp_std::mem::replace(v, now));
        let era_duration = now - previous_era_start;
        if !era_duration.is_zero() {
            let validators = Self::current_elected();

            let validator_len: BalanceOf<T> = (validators.len() as u32).into();
            let total_rewarded_stake = Self::slot_stake() * validator_len;
            let (total_payout, max_payout) = inflation::compute_total_payout(
                &T::RewardCurve::get(),
                total_rewarded_stake.clone(),
                // Total available issuance which is the total issuance less the block rewards
                // reserve balance.
                T::Currency::total_issuance()
                    .saturating_sub(T::Currency::block_rewards_reserve_balance()),
                // Duration of era; more than u64::MAX is rewarded as u64::MAX.
                era_duration.saturated_into::<u64>(),
            );

            let mut total_imbalance = <PositiveImbalanceOf<T>>::zero();

            for (v, p) in validators.iter().zip(points.individual.into_iter()) {
                if p != 0 {
                    let reward =
                        Perbill::from_rational_approximation(p, points.total) * total_payout;
                    total_imbalance.subsume(Self::reward_validator(v, reward));
                }
            }

            // assert!(total_imbalance.peek() == total_payout)
            let total_payout = total_imbalance.peek();

            let rest = max_payout.saturating_sub(total_payout);
            Self::deposit_event(RawEvent::Reward(total_payout, rest));

            T::Reward::on_unbalanced(total_imbalance);
            T::RewardRemainder::on_unbalanced(T::Currency::issue_using_block_rewards_reserve(rest));
        }

        // Increment current era.
        let current_era = CurrentEra::mutate(|s| {
            *s += 1;
            *s
        });

        CurrentEraStartSessionIndex::mutate(|v| {
            *v = start_session_index;
        });
        let bonding_duration = T::BondingDuration::get();

        BondedEras::mutate(|bonded| {
            bonded.push((current_era, start_session_index));

            if current_era > bonding_duration {
                let first_kept = current_era - bonding_duration;

                // prune out everything that's from before the first-kept index.
                let n_to_prune = bonded
                    .iter()
                    .take_while(|&&(era_idx, _)| era_idx < first_kept)
                    .count();

                // kill slashing metadata.
                for (pruned_era, _) in bonded.drain(..n_to_prune) {
                    slashing::clear_era_metadata::<T>(pruned_era);
                }

                if let Some(&(_, first_session)) = bonded.first() {
                    T::SessionInterface::prune_historical_up_to(first_session);
                }
            }
        });

        // Reassign all Stakers.
        let (_slot_stake, maybe_new_validators) = Self::select_validators();
        Self::apply_unapplied_slashes(current_era);

        maybe_new_validators
    }

    /// Apply previously-unapplied slashes on the beginning of a new era, after a delay.
    fn apply_unapplied_slashes(current_era: EraIndex) {
        let slash_defer_duration = T::SlashDeferDuration::get();
        <Self as Store>::EarliestUnappliedSlash::mutate(|earliest| {
            if let Some(ref mut earliest) = earliest {
                let keep_from = current_era.saturating_sub(slash_defer_duration);
                for era in (*earliest)..keep_from {
                    let era_slashes = <Self as Store>::UnappliedSlashes::take(&era);
                    for slash in era_slashes {
                        slashing::apply_slash::<T>(slash);
                    }
                }

                *earliest = (*earliest).max(keep_from)
            }
        })
    }

    /// Select a new validator set from the assembled stakers and their role preferences. Validator
    /// accounts are selected if they meet the following conditions:
    ///  - active balance is at least `MinimumBondThreshold`
    ///
    /// Returns the new `SlotStake` value and a set of newly selected _stash_ IDs.
    ///
    /// Assumes storage is coherent with the declaration.
    fn select_validators() -> (BalanceOf<T>, Option<Vec<T::AccountId>>) {
        let mut all_nominators: Vec<(T::AccountId, Vec<T::AccountId>)> = Vec::new();
        let all_validator_candidates = <Validators<T>>::enumerate()
            .filter(|(who, _prefs)| {
                Self::is_active_balance_above_min_bond(who) && Self::is_validator_cdd_compliant(who)
            })
            .collect::<Vec<(T::AccountId, ValidatorPrefs)>>();
        let all_validators = all_validator_candidates
            .into_iter()
            .map(|(who, _pref)| {
                let self_vote = (who.clone(), vec![who.clone()]);
                all_nominators.push(self_vote);
                who
            })
            .collect::<Vec<T::AccountId>>();

        let nominator_votes = <Nominators<T>>::enumerate().map(|(nominator, nominations)| {
            let Nominations {
                submitted_in,
                mut targets,
                suppressed: _,
            } = nominations;

            // Filter out nomination targets which were nominated before the most recent
            // slashing span.
            targets.retain(|stash| {
                <Self as Store>::SlashingSpans::get(&stash)
                    .map_or(true, |spans| submitted_in >= spans.last_start())
            });

            (nominator, targets)
        });
        all_nominators.extend(nominator_votes);

        let maybe_phragmen_result = sp_phragmen::elect::<_, _, _, T::CurrencyToVote>(
            Self::validator_count() as usize,
            Self::minimum_validator_count().max(1) as usize,
            all_validators,
            all_nominators,
            Self::slashable_balance_of,
        );

        if let Some(phragmen_result) = maybe_phragmen_result {
            let elected_stashes = phragmen_result
                .winners
                .iter()
                .map(|(s, _)| s.clone())
                .collect::<Vec<T::AccountId>>();
            let assignments = phragmen_result.assignments;

            let to_votes = |b: BalanceOf<T>| {
                <T::CurrencyToVote as Convert<BalanceOf<T>, u64>>::convert(b) as ExtendedBalance
            };
            let to_balance = |e: ExtendedBalance| {
                <T::CurrencyToVote as Convert<ExtendedBalance, BalanceOf<T>>>::convert(e)
            };

            let mut supports = sp_phragmen::build_support_map::<_, _, _, T::CurrencyToVote>(
                &elected_stashes,
                &assignments,
                Self::slashable_balance_of,
            );

            if cfg!(feature = "equalize") {
                let mut staked_assignments: Vec<(
                    T::AccountId,
                    Vec<PhragmenStakedAssignment<T::AccountId>>,
                )> = Vec::with_capacity(assignments.len());
                for (n, assignment) in assignments.iter() {
                    let mut staked_assignment: Vec<PhragmenStakedAssignment<T::AccountId>> =
                        Vec::with_capacity(assignment.len());

                    // If this is a self vote, then we don't need to equalise it at all. While the
                    // staking system does not allow nomination and validation at the same time,
                    // this must always be 100% support.
                    if assignment.len() == 1 && assignment[0].0 == *n {
                        continue;
                    }
                    for (c, per_thing) in assignment.iter() {
                        let nominator_stake = to_votes(Self::slashable_balance_of(n));
                        let other_stake = *per_thing * nominator_stake;
                        staked_assignment.push((c.clone(), other_stake));
                    }
                    staked_assignments.push((n.clone(), staked_assignment));
                }

                let tolerance = 0_u128;
                let iterations = 2_usize;
                sp_phragmen::equalize::<_, _, T::CurrencyToVote, _>(
                    staked_assignments,
                    &mut supports,
                    tolerance,
                    iterations,
                    Self::slashable_balance_of,
                );
            }

            // Clear Stakers.
            for v in Self::current_elected().iter() {
                <Stakers<T>>::remove(v);
            }

            // Populate Stakers and figure out the minimum stake behind a slot.
            let mut slot_stake = BalanceOf::<T>::max_value();
            for (c, s) in supports.into_iter() {
                // build `struct exposure` from `support`
                let exposure = Exposure {
                    own: to_balance(s.own),
                    // This might reasonably saturate and we cannot do much about it. The sum of
                    // someone's stake might exceed the balance type if they have the maximum amount
                    // of balance and receive some support. This is super unlikely to happen, yet
                    // we simulate it in some tests.
                    total: to_balance(s.total),
                    others: s
                        .others
                        .into_iter()
                        .map(|(who, value)| IndividualExposure {
                            who,
                            value: to_balance(value),
                        })
                        .collect::<Vec<IndividualExposure<_, _>>>(),
                };
                if exposure.total < slot_stake {
                    slot_stake = exposure.total;
                }
                <Stakers<T>>::insert(&c, exposure.clone());
            }

            // Update slot stake.
            <SlotStake<T>>::put(&slot_stake);

            // Set the new validator set in sessions.
            <CurrentElected<T>>::put(&elected_stashes);

            // In order to keep the property required by `n_session_ending`
            // that we must return the new validator set even if it's the same as the old,
            // as long as any underlying economic conditions have changed, we don't attempt
            // to do any optimization where we compare against the prior set.
            (slot_stake, Some(elected_stashes))
        } else {
            // There were not enough candidates for even our minimal level of functionality.
            // This is bad.
            // We should probably disable all functionality except for block production
            // and let the chain keep producing blocks until we can decide on a sufficiently
            // substantial set.
            // TODO: #2494
            (Self::slot_stake(), None)
        }
    }

    /// Remove all associated data of a stash account from the staking system.
    ///
    /// Assumes storage is upgraded before calling.
    ///
    /// This is called :
    /// - Immediately when an account's balance falls below existential deposit.
    /// - after a `withdraw_unbond()` call that frees all of a stash's bonded balance.
    fn kill_stash(stash: &T::AccountId) {
        if let Some(controller) = <Bonded<T>>::take(stash) {
            <Ledger<T>>::remove(&controller);
        }
        <Payee<T>>::remove(stash);
        <Validators<T>>::remove(stash);
        <Nominators<T>>::remove(stash);

        slashing::clear_stash_metadata::<T>(stash);
    }

    /// Add reward points to validators using their stash account ID.
    ///
    /// Validators are keyed by stash account ID and must be in the current elected set.
    ///
    /// For each element in the iterator the given number of points in u32 is added to the
    /// validator, thus duplicates are handled.
    ///
    /// At the end of the era each the total payout will be distributed among validator
    /// relatively to their points.
    ///
    /// COMPLEXITY: Complexity is `number_of_validator_to_reward x current_elected_len`.
    /// If you need to reward lots of validator consider using `reward_by_indices`.
    pub fn reward_by_ids(validators_points: impl IntoIterator<Item = (T::AccountId, u32)>) {
        CurrentEraPointsEarned::mutate(|rewards| {
            let current_elected = <Module<T>>::current_elected();
            for (validator, points) in validators_points.into_iter() {
                if let Some(index) = current_elected
                    .iter()
                    .position(|elected| *elected == validator)
                {
                    rewards.add_points_to_index(index as u32, points);
                }
            }
        });
    }

    /// Add reward points to validators using their validator index.
    ///
    /// For each element in the iterator the given number of points in u32 is added to the
    /// validator, thus duplicates are handled.
    pub fn reward_by_indices(validators_points: impl IntoIterator<Item = (u32, u32)>) {
        // TODO: This can be optimised once #3302 is implemented.
        let current_elected_len = <Module<T>>::current_elected().len() as u32;

        CurrentEraPointsEarned::mutate(|rewards| {
            for (validator_index, points) in validators_points.into_iter() {
                if validator_index < current_elected_len {
                    rewards.add_points_to_index(validator_index, points);
                }
            }
        });
    }

    /// Checks if active balance is above min bond requirement
    pub fn is_active_balance_above_min_bond(who: &T::AccountId) -> bool {
        if let Some(controller) = Self::bonded(&who) {
            if let Some(ledger) = Self::ledger(&controller) {
                return ledger.active >= <MinimumBondThreshold<T>>::get();
            }
        }
        false
    }

    /// Does the given account id have compliance status `Active`
    pub fn is_validator_cdd_compliant(who: &T::AccountId) -> bool {
        if let Some(validator) = Self::permissioned_validators(who) {
            validator.compliance == Compliance::Active
        } else {
            false
        }
    }

    /// Non-deterministic method that checks CDD status of each validator and persists
    /// any changes to compliance status.
    pub fn refresh_compliance_statuses() {
        let accounts = <PermissionedValidators<T>>::enumerate()
            .map(|(who, _)| who)
            .collect::<Vec<T::AccountId>>();

        for account in accounts {
            <PermissionedValidators<T>>::mutate(account.clone(), |v| {
                if let Some(validator) = v {
                    validator.compliance = if Self::is_validator_compliant(&account) {
                        Compliance::Active
                    } else {
                        Compliance::Pending
                    };
                }
            });
        }
    }

    /// Is the stash account one of the permissioned validators?
    pub fn is_validator_compliant(stash: &T::AccountId) -> bool {
        if let Some(account_key) = AccountKey::try_from(stash.encode()).ok() {
            if let Some(validator_identity) = <identity::Module<T>>::get_identity(&(account_key)) {
                return <identity::Module<T>>::has_valid_cdd(validator_identity);
            }
        }
        false
    }

    /// Return reward curve points
    pub fn get_curve() -> Vec<(Perbill, Perbill)> {
        let curve = &T::RewardCurve::get();
        let mut points: Vec<(Perbill, Perbill)> = Vec::new();
        for pair in curve.points {
            points.push(*pair)
        }
        points
    }

    /// Ensures that at the end of the current session there will be a new era.
    fn ensure_new_era() {
        match ForceEra::get() {
            Forcing::ForceAlways | Forcing::ForceNew => (),
            _ => ForceEra::put(Forcing::ForceNew),
        }
    }

    fn unbond_balance(
        controller: T::AccountId,
        ledger: &mut StakingLedger<T::AccountId, BalanceOf<T>>,
        value: BalanceOf<T>,
    ) {
        let mut value = value.min(ledger.active);

        if !value.is_zero() {
            ledger.active -= value;

            // Avoid there being a dust balance left in the staking system.
            if ledger.active < T::Currency::minimum_balance() {
                value += ledger.active;
                ledger.active = Zero::zero();
            }

            let era = Self::current_era() + T::BondingDuration::get();
            ledger.unlocking.push(UnlockChunk { value, era });
            Self::update_ledger(&controller, &ledger);
        }
    }

    fn get_bonding_duration_period() -> u64 {
        let total_session = (T::SessionsPerEra::get() as u32) * (T::BondingDuration::get() as u32);
        let session_length = <T as pallet_babe::Trait>::EpochDuration::get();
        total_session as u64 * session_length
    }

    /// Update commision in ValidatorPrefs to given value
    fn update_validator_prefs(commission: Perbill) {
        let validators = <Validators<T>>::enumerate()
            .map(|(who, _)| who)
            .collect::<Vec<T::AccountId>>();

        for v in validators {
            <Validators<T>>::mutate(v, |prefs| prefs.commission = commission);
        }
    }
}

impl<T: Trait> pallet_session::OnSessionEnding<T::AccountId> for Module<T> {
    fn on_session_ending(
        _ending: SessionIndex,
        start_session: SessionIndex,
    ) -> Option<Vec<T::AccountId>> {
        Self::ensure_storage_upgraded();
        Self::new_session(start_session - 1).map(|(new, _old)| new)
    }
}

impl<T: Trait> OnSessionEnding<T::AccountId, Exposure<T::AccountId, BalanceOf<T>>> for Module<T> {
    fn on_session_ending(
        _ending: SessionIndex,
        start_session: SessionIndex,
    ) -> Option<(
        Vec<T::AccountId>,
        Vec<(T::AccountId, Exposure<T::AccountId, BalanceOf<T>>)>,
    )> {
        Self::ensure_storage_upgraded();
        Self::new_session(start_session - 1)
    }
}

impl<T: Trait> OnFreeBalanceZero<T::AccountId> for Module<T> {
    fn on_free_balance_zero(stash: &T::AccountId) {
        Self::ensure_storage_upgraded();
        Self::kill_stash(stash);
    }
}

/// Add reward points to block authors:
/// * 20 points to the block producer for producing a (non-uncle) block in the relay chain,
/// * 2 points to the block producer for each reference to a previously unreferenced uncle, and
/// * 1 point to the producer of each referenced uncle block.
impl<T: Trait + pallet_authorship::Trait>
    pallet_authorship::EventHandler<T::AccountId, T::BlockNumber> for Module<T>
{
    fn note_author(author: T::AccountId) {
        Self::reward_by_ids(vec![(author, 20)]);
    }
    fn note_uncle(author: T::AccountId, _age: T::BlockNumber) {
        Self::reward_by_ids(vec![
            (<pallet_authorship::Module<T>>::author(), 2),
            (author, 1),
        ])
    }
}

/// A `Convert` implementation that finds the stash of the given controller account,
/// if any.
pub struct StashOf<T>(sp_std::marker::PhantomData<T>);

impl<T: Trait> Convert<T::AccountId, Option<T::AccountId>> for StashOf<T> {
    fn convert(controller: T::AccountId) -> Option<T::AccountId> {
        <Module<T>>::ledger(&controller).map(|l| l.stash)
    }
}

/// A typed conversion from stash account ID to the current exposure of nominators
/// on that account.
pub struct ExposureOf<T>(sp_std::marker::PhantomData<T>);

impl<T: Trait> Convert<T::AccountId, Option<Exposure<T::AccountId, BalanceOf<T>>>>
    for ExposureOf<T>
{
    fn convert(validator: T::AccountId) -> Option<Exposure<T::AccountId, BalanceOf<T>>> {
        Some(<Module<T>>::stakers(&validator))
    }
}

impl<T: Trait> SelectInitialValidators<T::AccountId> for Module<T> {
    fn select_initial_validators() -> Option<Vec<T::AccountId>> {
        <Module<T>>::select_validators().1
    }
}

/// This is intended to be used with `FilterHistoricalOffences`.
impl<T: Trait> OnOffenceHandler<T::AccountId, pallet_session::historical::IdentificationTuple<T>>
    for Module<T>
where
    T: pallet_session::Trait<ValidatorId = <T as frame_system::Trait>::AccountId>,
    T: pallet_session::historical::Trait<
        FullIdentification = Exposure<<T as frame_system::Trait>::AccountId, BalanceOf<T>>,
        FullIdentificationOf = ExposureOf<T>,
    >,
    T::SessionHandler: pallet_session::SessionHandler<<T as frame_system::Trait>::AccountId>,
    T::OnSessionEnding: pallet_session::OnSessionEnding<<T as frame_system::Trait>::AccountId>,
    T::SelectInitialValidators:
        pallet_session::SelectInitialValidators<<T as frame_system::Trait>::AccountId>,
    T::ValidatorIdOf: Convert<
        <T as frame_system::Trait>::AccountId,
        Option<<T as frame_system::Trait>::AccountId>,
    >,
{
    fn on_offence(
        offenders: &[OffenceDetails<
            T::AccountId,
            pallet_session::historical::IdentificationTuple<T>,
        >],
        slash_fraction: &[Perbill],
        slash_session: SessionIndex,
    ) {
        <Module<T>>::ensure_storage_upgraded();

        let reward_proportion = SlashRewardFraction::get();

        let era_now = Self::current_era();
        let window_start = era_now.saturating_sub(T::BondingDuration::get());
        let current_era_start_session = CurrentEraStartSessionIndex::get();

        // fast path for current-era report - most likely.
        let slash_era = if slash_session >= current_era_start_session {
            era_now
        } else {
            let eras = BondedEras::get();

            // reverse because it's more likely to find reports from recent eras.
            match eras
                .iter()
                .rev()
                .filter(|&&(_, ref sesh)| sesh <= &slash_session)
                .next()
            {
                None => return, // before bonding period. defensive - should be filtered out.
                Some(&(ref slash_era, _)) => *slash_era,
            }
        };

        <Self as Store>::EarliestUnappliedSlash::mutate(|earliest| {
            if earliest.is_none() {
                *earliest = Some(era_now)
            }
        });

        let slash_defer_duration = T::SlashDeferDuration::get();

        for (details, slash_fraction) in offenders.iter().zip(slash_fraction) {
            let stash = &details.offender.0;
            let exposure = &details.offender.1;

            // Skip if the validator is invulnerable.
            if Self::invulnerables().contains(stash) {
                continue;
            }

            let unapplied = slashing::compute_slash::<T>(slashing::SlashParams {
                stash,
                slash: *slash_fraction,
                exposure,
                slash_era,
                window_start,
                now: era_now,
                reward_proportion,
            });

            if let Some(mut unapplied) = unapplied {
                unapplied.reporters = details.reporters.clone();
                if slash_defer_duration == 0 {
                    // apply right away.
                    slashing::apply_slash::<T>(unapplied);
                } else {
                    // defer to end of some `slash_defer_duration` from now.
                    <Self as Store>::UnappliedSlashes::mutate(era_now, move |for_later| {
                        for_later.push(unapplied)
                    });
                }
            }
        }
    }
}

/// Filter historical offences out and only allow those from the bonding period.
pub struct FilterHistoricalOffences<T, R> {
    _inner: sp_std::marker::PhantomData<(T, R)>,
}

impl<T, Reporter, Offender, R, O> ReportOffence<Reporter, Offender, O>
    for FilterHistoricalOffences<Module<T>, R>
where
    T: Trait,
    R: ReportOffence<Reporter, Offender, O>,
    O: Offence<Offender>,
{
    fn report_offence(reporters: Vec<Reporter>, offence: O) {
        <Module<T>>::ensure_storage_upgraded();

        // disallow any slashing from before the current bonding period.
        let offence_session = offence.session_index();
        let bonded_eras = BondedEras::get();

        if bonded_eras
            .first()
            .filter(|(_, start)| offence_session >= *start)
            .is_some()
        {
            R::report_offence(reporters, offence)
        } else {
            <Module<T>>::deposit_event(RawEvent::OldSlashingReportDiscarded(offence_session))
        }
    }
}<|MERGE_RESOLUTION|>--- conflicted
+++ resolved
@@ -1156,13 +1156,11 @@
             // then it break the loop and the given nominator in the nominator pool.
 
             if let Some(nominate_identity) = <identity::Module<T>>::get_identity(&(AccountKey::try_from(stash.encode())?)) {
-<<<<<<< HEAD
-                let is_kyced = <identity::Module<T>>::is_identity_has_valid_kyc(nominate_identity, Self::get_bonding_duration_period()).is_some();
-                if is_kyced {
-=======
-                let (is_cdded, _) = <identity::Module<T>>::is_identity_has_valid_kyc(nominate_identity, Self::get_bonding_duration_period());
+                let is_cdded = <identity::Module<T>>::is_identity_has_valid_cdd(
+                        nominate_identity,
+                        Self::get_bonding_duration_period()).is_some();
+
                 if is_cdded {
->>>>>>> 10c27d21
                     let targets = targets.into_iter()
                     .take(MAX_NOMINATIONS)
                     .map(|t| T::Lookup::lookup(t))
@@ -1350,15 +1348,9 @@
                         // Fetch all the claim values provided by the trusted service providers
                         // There is a possibility that nominator will have more than one claim for the same key,
                         // So we iterate all of them and if any one of the claim value doesn't expire then nominator posses
-<<<<<<< HEAD
-                        // valid KYC otherwise it will be removed from the pool of the nominators.
-                        let is_kyced = <identity::Module<T>>::has_valid_cdd(nominate_identity);
-                        if !is_kyced {
-=======
                         // valid CDD otherwise it will be removed from the pool of the nominators.
-                        let (is_cdded, _) = <identity::Module<T>>::is_identity_has_valid_kyc(nominate_identity, 0_u64);
+                        let is_cdded = <identity::Module<T>>::has_valid_cdd(nominate_identity);
                         if !is_cdded {
->>>>>>> 10c27d21
                             // Unbonding the balance that bonded with the controller account of a Stash account
                             // This unbonded amount only be accessible after completion of the BondingDuration
                             // Controller account need to call the dispatchable function `withdraw_unbond` to use fund

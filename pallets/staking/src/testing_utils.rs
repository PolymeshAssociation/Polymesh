--- conflicted
+++ resolved
@@ -255,16 +255,8 @@
     };
 
     // convert back to ratio assignment. This takes less space.
-<<<<<<< HEAD
-    let low_accuracy_assignment: Vec<Assignment<T::AccountId, OffchainAccuracy>> =
-        staked_assignments
-            .into_iter()
-            .map(|sa| sa.into_assignment())
-            .collect();
-=======
     let low_accuracy_assignment =
         assignment_staked_to_ratio_normalized(staked_assignments).expect("Failed to normalize");
->>>>>>> 8500cbb4
 
     // re-calculate score based on what the chain will decode.
     let score = {

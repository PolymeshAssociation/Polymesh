--- conflicted
+++ resolved
@@ -3940,11 +3940,7 @@
             let claim_issuer_2 = AccountId::from(AccountKeyring::Charlie);
             let (claim_issuer_2_signed, claim_issuer_2_did) =
                 make_account(claim_issuer_2.clone()).unwrap();
-<<<<<<< HEAD
-            add_trusted_kyc_provider(claim_issuer_2_did);
-=======
             add_trusted_cdd_provider(claim_issuer_2_did);
->>>>>>> 10c27d21
 
             // add claim by claim issuer
             add_nominator_claim(claim_issuer_2_did, alice_did, claim_issuer_2.clone());

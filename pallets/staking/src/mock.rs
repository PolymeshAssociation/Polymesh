// Copyright 2018-2019 Parity Technologies (UK) Ltd.
// This file is part of Substrate.

// Substrate is free software: you can redistribute it and/or modify
// it under the terms of the GNU General Public License as published by
// the Free Software Foundation, either version 3 of the License, or
// (at your option) any later version.

// Substrate is distributed in the hope that it will be useful,
// but WITHOUT ANY WARRANTY; without even the implied warranty of
// MERCHANTABILITY or FITNESS FOR A PARTICULAR PURPOSE.  See the
// GNU General Public License for more details.

// You should have received a copy of the GNU General Public License
// along with Substrate.  If not, see <http://www.gnu.org/licenses/>.

//! Test utilities

use crate::{
    inflation, EraIndex, ErasRewardPoints, ErasStakers, Exposure, GenesisConfig, Module,
    Nominators, RewardDestination, SessionInterface, StakerStatus, Trait, ValidatorPrefs,
};
use chrono::prelude::Utc;
use codec::Encode;
use frame_support::{
    assert_ok,
    dispatch::DispatchResult,
    impl_outer_dispatch, impl_outer_origin, ord_parameter_types, parameter_types,
    traits::{Currency, FindAuthor, Get},
    weights::{DispatchInfo, Weight},
    StorageDoubleMap, StorageLinkedMap, StorageMap, StorageValue,
};
use frame_system::{self as system, EnsureSignedBy};
use polymesh_protocol_fee as protocol_fee;
use polymesh_runtime_balances as balances;
use polymesh_runtime_common::traits::{
<<<<<<< HEAD
    asset::AcceptTransfer, balances::AccountData, group::GroupTrait, multisig::AddSignerMultiSig,
=======
    asset::AcceptTransfer,
    group::{GroupTrait, InactiveMember},
    multisig::AddSignerMultiSig,
>>>>>>> 6ab2234e
    CommonTrait,
};
use polymesh_runtime_group as group;
use polymesh_runtime_identity::{self as identity};
use primitives::traits::BlockRewardsReserveCurrency;
use primitives::{AccountKey, Claim, IdentityId, Signatory};
use sp_core::{
    crypto::{key_types, Pair as PairTrait},
    sr25519::Pair,
    H256,
};
use sp_io;
use sp_runtime::curve::PiecewiseLinear;
use sp_runtime::testing::{sr25519::Public, Header, UintAuthorityId};
use sp_runtime::traits::{
    Convert, IdentityLookup, OnFinalize, OnInitialize, OpaqueKeys, SaturatedConversion, Verify,
};
use sp_runtime::transaction_validity::{InvalidTransaction, TransactionValidity, ValidTransaction};
use sp_runtime::{AnySignature, KeyTypeId, Perbill};
use sp_staking::{
    offence::{OffenceDetails, OnOffenceHandler},
    SessionIndex,
};
use std::{
    cell::RefCell,
    collections::{BTreeMap, HashSet},
    convert::TryFrom,
};
use test_client::AccountKeyring;

/// The AccountId alias in this test module.
pub type AccountId = <AnySignature as Verify>::Signer;
pub type BlockNumber = u64;
pub type Balance = u128;
type OffChainSignature = AnySignature;
type Moment = <Test as pallet_timestamp::Trait>::Moment;

/// Simple structure that exposes how u64 currency can be represented as... u64.
pub struct CurrencyToVoteHandler;
impl Convert<u64, u64> for CurrencyToVoteHandler {
    fn convert(x: u64) -> u64 {
        x
    }
}
impl Convert<u128, u64> for CurrencyToVoteHandler {
    fn convert(x: u128) -> u64 {
        x.saturated_into()
    }
}
impl Convert<u128, u128> for CurrencyToVoteHandler {
    fn convert(x: u128) -> u128 {
        x.saturated_into()
    }
}

thread_local! {
    static SESSION: RefCell<(Vec<AccountId>, HashSet<AccountId>)> = RefCell::new(Default::default());
    static EXISTENTIAL_DEPOSIT: RefCell<u128> = RefCell::new(0);
    static SLASH_DEFER_DURATION: RefCell<EraIndex> = RefCell::new(0);
}

pub struct TestSessionHandler;
impl pallet_session::SessionHandler<AccountId> for TestSessionHandler {
    const KEY_TYPE_IDS: &'static [KeyTypeId] = &[key_types::DUMMY];

    fn on_genesis_session<Ks: OpaqueKeys>(_validators: &[(AccountId, Ks)]) {}

    fn on_new_session<Ks: OpaqueKeys>(
        _changed: bool,
        validators: &[(AccountId, Ks)],
        _queued_validators: &[(AccountId, Ks)],
    ) {
        SESSION.with(|x| {
            *x.borrow_mut() = (
                validators.iter().map(|x| x.0.clone()).collect(),
                HashSet::new(),
            )
        });
    }

    fn on_disabled(validator_index: usize) {
        SESSION.with(|d| {
            let mut d = d.borrow_mut();
            let value = d.0[validator_index];
            d.1.insert(value);
        })
    }
}

pub fn is_disabled(controller: AccountId) -> bool {
    let stash = Staking::ledger(&controller).unwrap().stash;
    SESSION.with(|d| d.borrow().1.contains(&stash))
}

pub struct ExistentialDeposit;
impl Get<u128> for ExistentialDeposit {
    fn get() -> u128 {
        EXISTENTIAL_DEPOSIT.with(|v| *v.borrow())
    }
}

pub struct SlashDeferDuration;
impl Get<EraIndex> for SlashDeferDuration {
    fn get() -> EraIndex {
        SLASH_DEFER_DURATION.with(|v| *v.borrow())
    }
}

impl_outer_origin! {
    pub enum Origin for Test {}
}

impl_outer_dispatch! {
    pub enum Call for Test where origin: Origin {
        identity::Identity,
    }
}

/// Author of block is always 11
pub struct Author11;
impl FindAuthor<AccountId> for Author11 {
    fn find_author<'a, I>(_digests: I) -> Option<AccountId>
    where
        I: 'a + IntoIterator<Item = (frame_support::ConsensusEngineId, &'a [u8])>,
    {
        //Some(11)
        Some(account_from(11))
    }
}

// Workaround for https://github.com/rust-lang/rust/issues/26925 . Remove when sorted.
#[derive(Clone, PartialEq, Eq, Debug)]
pub struct Test;
parameter_types! {
    pub const BlockHashCount: u64 = 250;
    pub const MaximumBlockWeight: Weight = 1024;
    pub const MaximumBlockLength: u32 = 2 * 1024;
    pub const AvailableBlockRatio: Perbill = Perbill::one();
}
impl frame_system::Trait for Test {
    type Origin = Origin;
    type Index = u64;
    type BlockNumber = BlockNumber;
    type Call = Call;
    type Hash = H256;
    type Hashing = ::sp_runtime::traits::BlakeTwo256;
    type AccountId = AccountId;
    type Lookup = IdentityLookup<Self::AccountId>;
    type Header = Header;
    type Event = ();
    type BlockHashCount = BlockHashCount;
    type MaximumBlockWeight = MaximumBlockWeight;
    type AvailableBlockRatio = AvailableBlockRatio;
    type MaximumBlockLength = MaximumBlockLength;
    type Version = ();
    type ModuleToIndex = ();
    type AccountData = AccountData<Balance>;
    type OnNewAccount = ();
    type OnKilledAccount = ();
}

impl CommonTrait for Test {
    type Balance = Balance;
    type AcceptTransferTarget = Test;
    type BlockRewardsReserve = balances::Module<Test>;
}

parameter_types! {
    pub const TransactionBaseFee: Balance = 0;
    pub const TransactionByteFee: Balance = 0;
}

impl balances::Trait for Test {
    type DustRemoval = ();
    type Event = ();
    type ExistentialDeposit = ExistentialDeposit;
    type AccountStore = frame_system::Module<Test>;
    type Identity = identity::Module<Test>;
}

ord_parameter_types! {
    pub const One: AccountId = AccountId::from(AccountKeyring::Dave);
    pub const Two: AccountId = AccountId::from(AccountKeyring::Dave);
    pub const Three: AccountId = AccountId::from(AccountKeyring::Dave);
    pub const Four: AccountId = AccountId::from(AccountKeyring::Dave);
    pub const Five: AccountId = AccountId::from(AccountKeyring::Dave);
}

impl group::Trait<group::Instance2> for Test {
    type Event = ();
    type AddOrigin = EnsureSignedBy<One, AccountId>;
    type RemoveOrigin = EnsureSignedBy<Two, AccountId>;
    type SwapOrigin = EnsureSignedBy<Three, AccountId>;
    type ResetOrigin = EnsureSignedBy<Four, AccountId>;
    type MembershipInitialized = ();
    type MembershipChanged = ();
}

impl protocol_fee::Trait for Test {
    type Event = ();
    type Currency = Balances;
    type OnProtocolFeePayment = ();
}

impl identity::Trait for Test {
    type Event = ();
    type Proposal = Call;
    type AddSignerMultiSigTarget = Test;
    type CddServiceProviders = group::Module<Test, group::Instance2>;
    type Balances = balances::Module<Test>;
    type ChargeTxFeeTarget = Test;
    type CddHandler = Test;
    type Public = AccountId;
    type OffChainSignature = OffChainSignature;
    type ProtocolFee = protocol_fee::Module<Test>;
}

impl pallet_transaction_payment::CddAndFeeDetails<Call> for Test {
    fn get_valid_payer(_: &Call, _: &Signatory) -> Result<Option<Signatory>, InvalidTransaction> {
        Ok(None)
    }
    fn clear_context() {}
    fn set_payer_context(_: Option<Signatory>) {}
    fn get_payer_from_context() -> Option<Signatory> {
        None
    }
    fn set_current_identity(_: &IdentityId) {}
}

impl pallet_transaction_payment::ChargeTxFee for Test {
    fn charge_fee(_len: u32, _info: DispatchInfo) -> TransactionValidity {
        Ok(ValidTransaction::default())
    }
}

impl GroupTrait<Moment> for Test {
    fn get_members() -> Vec<IdentityId> {
        return Group::get_members();
    }

    fn get_inactive_members() -> Vec<InactiveMember<Moment>> {
        vec![]
    }

    fn disable_member(
        _who: IdentityId,
        _expiry: Option<Moment>,
        _at: Option<Moment>,
    ) -> DispatchResult {
        unimplemented!();
    }
}

impl AcceptTransfer for Test {
    fn accept_ticker_transfer(_: IdentityId, _: u64) -> DispatchResult {
        Ok(())
    }
    fn accept_token_ownership_transfer(_: IdentityId, _: u64) -> DispatchResult {
        Ok(())
    }
}

impl AddSignerMultiSig for Test {
    fn accept_multisig_signer(_: Signatory, _: u64) -> DispatchResult {
        unimplemented!()
    }
}

parameter_types! {
    pub const Period: BlockNumber = 1;
    pub const Offset: BlockNumber = 0;
    pub const UncleGenerations: u64 = 0;
    pub const DisabledValidatorsThreshold: Perbill = Perbill::from_percent(25);
}
impl pallet_session::Trait for Test {
    type Event = ();
    type ValidatorId = AccountId;
    type ValidatorIdOf = crate::StashOf<Test>;
    type ShouldEndSession = pallet_session::PeriodicSessions<Period, Offset>;
    type SessionManager = pallet_session::historical::NoteHistoricalRoot<Test, Staking>;
    type SessionHandler = TestSessionHandler;
    type Keys = UintAuthorityId;
    type DisabledValidatorsThreshold = DisabledValidatorsThreshold;
}

impl pallet_session::historical::Trait for Test {
    type FullIdentification = crate::Exposure<AccountId, Balance>;
    type FullIdentificationOf = crate::ExposureOf<Test>;
}
impl pallet_authorship::Trait for Test {
    type FindAuthor = Author11;
    type UncleGenerations = UncleGenerations;
    type FilterUncle = ();
    type EventHandler = Module<Test>;
}

parameter_types! {
    pub const MinimumPeriod: u64 = 5;
}

impl pallet_timestamp::Trait for Test {
    type Moment = u64;
    type OnTimestampSet = ();
    type MinimumPeriod = MinimumPeriod;
}

parameter_types! {
    pub const EpochDuration: u64 = 10;
    pub const ExpectedBlockTime: u64 = 1;
}

impl pallet_babe::Trait for Test {
    type EpochDuration = EpochDuration;
    type ExpectedBlockTime = ExpectedBlockTime;
    type EpochChangeTrigger = pallet_babe::ExternalTrigger;
}

pallet_staking_reward_curve::build! {
    const I_NPOS: PiecewiseLinear<'static> = curve!(
        min_inflation: 0_025_000,
        max_inflation: 0_100_000,
        ideal_stake: 0_500_000,
        falloff: 0_050_000,
        max_piece_count: 40,
        test_precision: 0_005_000,
    );
}

parameter_types! {
    pub const SessionsPerEra: SessionIndex = 3;
    pub const BondingDuration: EraIndex = 3;
    pub const RewardCurve: &'static PiecewiseLinear<'static> = &I_NPOS;
    pub const MaxNominatorRewardedPerValidator: u32 = 64;
}

ord_parameter_types! {
    pub const OneThousand: Public = account_from(1000);
    pub const TwoThousand: Public = account_from(2000);
    pub const ThreeThousand: Public = account_from(3000);
    pub const FourThousand: Public = account_from(4000);
    pub const FiveThousand: Public = account_from(5000);
}

impl Trait for Test {
    type Currency = balances::Module<Self>;
    type Time = pallet_timestamp::Module<Self>;
    type CurrencyToVote = CurrencyToVoteHandler;
    type RewardRemainder = ();
    type Event = ();
    type Slash = ();
    type Reward = ();
    type SessionsPerEra = SessionsPerEra;
    type BondingDuration = BondingDuration;
    type SlashDeferDuration = SlashDeferDuration;
    type SlashCancelOrigin = frame_system::EnsureRoot<Self::AccountId>;
    type SessionInterface = Self;
    type RewardCurve = RewardCurve;
    type MaxNominatorRewardedPerValidator = MaxNominatorRewardedPerValidator;
    type RequiredAddOrigin = frame_system::EnsureRoot<AccountId>;
    type RequiredRemoveOrigin = EnsureSignedBy<TwoThousand, Self::AccountId>;
    type RequiredComplianceOrigin = EnsureSignedBy<ThreeThousand, Self::AccountId>;
    type RequiredCommissionOrigin = EnsureSignedBy<FourThousand, Self::AccountId>;
    type RequiredChangeHistoryDepthOrigin = EnsureSignedBy<FiveThousand, Self::AccountId>;
}

pub struct ExtBuilder {
    existential_deposit: u128,
    validator_pool: bool,
    nominate: bool,
    validator_count: u32,
    minimum_validator_count: u32,
    slash_defer_duration: EraIndex,
    fair: bool,
    num_validators: Option<u32>,
    invulnerables: Vec<AccountId>,
}

impl Default for ExtBuilder {
    fn default() -> Self {
        Self {
            existential_deposit: 0,
            validator_pool: false,
            nominate: true,
            validator_count: 2,
            minimum_validator_count: 0,
            slash_defer_duration: 0,
            fair: true,
            num_validators: None,
            invulnerables: vec![],
        }
    }
}

impl ExtBuilder {
    pub fn existential_deposit(mut self, existential_deposit: u128) -> Self {
        self.existential_deposit = existential_deposit;
        self
    }
    pub fn validator_pool(mut self, validator_pool: bool) -> Self {
        self.validator_pool = validator_pool;
        self
    }
    pub fn nominate(mut self, nominate: bool) -> Self {
        self.nominate = nominate;
        self
    }
    pub fn validator_count(mut self, count: u32) -> Self {
        self.validator_count = count;
        self
    }
    pub fn minimum_validator_count(mut self, count: u32) -> Self {
        self.minimum_validator_count = count;
        self
    }
    pub fn slash_defer_duration(mut self, eras: EraIndex) -> Self {
        self.slash_defer_duration = eras;
        self
    }
    pub fn fair(mut self, is_fair: bool) -> Self {
        self.fair = is_fair;
        self
    }
    pub fn num_validators(mut self, num_validators: u32) -> Self {
        self.num_validators = Some(num_validators);
        self
    }
    pub fn invulnerables(mut self, invulnerables: Vec<AccountId>) -> Self {
        self.invulnerables = invulnerables;
        self
    }
    pub fn set_associated_consts(&self) {
        EXISTENTIAL_DEPOSIT.with(|v| *v.borrow_mut() = self.existential_deposit);
        SLASH_DEFER_DURATION.with(|v| *v.borrow_mut() = self.slash_defer_duration);
    }
    pub fn build(self) -> sp_io::TestExternalities {
        self.set_associated_consts();
        let mut storage = frame_system::GenesisConfig::default()
            .build_storage::<Test>()
            .unwrap();
        let balance_factor = if self.existential_deposit > 0 { 256 } else { 1 };

        let num_validators = self.num_validators.unwrap_or(self.validator_count);
        let validators = (0..num_validators)
            .map(|x| ((x + 1) * 10 + 1) as u64)
            .collect::<Vec<_>>();

        let account_key_ring: BTreeMap<u64, Public> = [
            1, 2, 3, 4, 10, 11, 20, 21, 30, 31, 40, 41, 100, 101, 999, 1005,
        ]
        .iter()
        .map(|id| (*id, account_from(*id)))
        .collect();

        let _ = balances::GenesisConfig::<Test> {
            balances: vec![
                (AccountKeyring::Alice.public(), 10 * balance_factor),
                (AccountKeyring::Bob.public(), 20 * balance_factor),
                (AccountKeyring::Charlie.public(), 300 * balance_factor),
                (AccountKeyring::Dave.public(), 400 * balance_factor),
                (
                    account_key_ring.get(&1).unwrap().clone(),
                    10 * balance_factor,
                ),
                (
                    account_key_ring.get(&2).unwrap().clone(),
                    20 * balance_factor,
                ),
                (
                    account_key_ring.get(&3).unwrap().clone(),
                    300 * balance_factor,
                ),
                (
                    account_key_ring.get(&4).unwrap().clone(),
                    400 * balance_factor,
                ),
                (account_key_ring.get(&10).unwrap().clone(), balance_factor),
                (
                    account_key_ring.get(&11).unwrap().clone(),
                    balance_factor * 1000,
                ),
                (account_key_ring.get(&20).unwrap().clone(), balance_factor),
                (
                    account_key_ring.get(&21).unwrap().clone(),
                    balance_factor * 2000,
                ),
                (account_key_ring.get(&30).unwrap().clone(), balance_factor),
                (
                    account_key_ring.get(&31).unwrap().clone(),
                    balance_factor * 2000,
                ),
                (account_key_ring.get(&40).unwrap().clone(), balance_factor),
                (
                    account_key_ring.get(&41).unwrap().clone(),
                    balance_factor * 2000,
                ),
                (
                    account_key_ring.get(&100).unwrap().clone(),
                    2000 * balance_factor,
                ),
                (
                    account_key_ring.get(&101).unwrap().clone(),
                    2000 * balance_factor,
                ),
                // This allow us to have a total_payout different from 0.
                (
                    account_key_ring.get(&999).unwrap().clone(),
                    1_000_000_000_000,
                ),
            ],
        }
        .assimilate_storage(&mut storage);

        group::GenesisConfig::<Test, group::Instance2> {
            members: vec![IdentityId::from(1), IdentityId::from(2)],
            phantom: Default::default(),
        }
        .assimilate_storage(&mut storage);

        let _ = identity::GenesisConfig::<Test> {
            owner: AccountKeyring::Alice.public().into(),
            did_creation_fee: 250,
            identities: vec![
                /// (master_account_id, service provider did, target did, expiry time of CustomerDueDiligence claim i.e 10 days is ms)
                /// Provide Identity
                (
                    account_key_ring.get(&1005).unwrap().clone(),
                    IdentityId::from(1),
                    IdentityId::from(1),
                    None,
                ),
                (
                    account_key_ring.get(&11).unwrap().clone(),
                    IdentityId::from(1),
                    IdentityId::from(11),
                    None,
                ),
                (
                    account_key_ring.get(&21).unwrap().clone(),
                    IdentityId::from(1),
                    IdentityId::from(21),
                    None,
                ),
                (
                    account_key_ring.get(&31).unwrap().clone(),
                    IdentityId::from(1),
                    IdentityId::from(31),
                    None,
                ),
                (
                    account_key_ring.get(&41).unwrap().clone(),
                    IdentityId::from(1),
                    IdentityId::from(41),
                    None,
                ),
                (
                    account_key_ring.get(&101).unwrap().clone(),
                    IdentityId::from(1),
                    IdentityId::from(101),
                    None,
                ),
            ],
            ..Default::default()
        }
        .assimilate_storage(&mut storage);

        let stake_21 = if self.fair { 1000 } else { 2000 };
        let stake_31 = if self.validator_pool {
            balance_factor * 1000
        } else {
            1
        };
        let status_41 = if self.validator_pool {
            StakerStatus::<AccountId>::Validator
        } else {
            StakerStatus::<AccountId>::Idle
        };
        let nominated = if self.nominate {
            vec![
                account_key_ring.get(&11).unwrap().clone(),
                account_key_ring.get(&21).unwrap().clone(),
            ]
        } else {
            vec![]
        };
        let _ = GenesisConfig::<Test> {
            stakers: vec![
                // (stash, controller, staked_amount, status)
                (
                    account_key_ring.get(&11).unwrap().clone(),
                    account_key_ring.get(&10).unwrap().clone(),
                    balance_factor * 1000,
                    StakerStatus::<AccountId>::Validator,
                ),
                (
                    account_key_ring.get(&21).unwrap().clone(),
                    account_key_ring.get(&20).unwrap().clone(),
                    stake_21,
                    StakerStatus::<AccountId>::Validator,
                ),
                (
                    account_key_ring.get(&31).unwrap().clone(),
                    account_key_ring.get(&30).unwrap().clone(),
                    stake_31,
                    StakerStatus::<AccountId>::Validator,
                ),
                (
                    account_key_ring.get(&41).unwrap().clone(),
                    account_key_ring.get(&40).unwrap().clone(),
                    balance_factor * 1000,
                    status_41,
                ),
                // nominator
                (
                    account_key_ring.get(&101).unwrap().clone(),
                    account_key_ring.get(&100).unwrap().clone(),
                    balance_factor * 500,
                    StakerStatus::<AccountId>::Nominator(nominated),
                ),
            ],
            validator_count: self.validator_count,
            minimum_validator_count: self.minimum_validator_count,
            invulnerables: self.invulnerables,
            slash_reward_fraction: Perbill::from_percent(10),
            ..Default::default()
        }
        .assimilate_storage(&mut storage);

        let _ = pallet_session::GenesisConfig::<Test> {
            keys: validators
                .iter()
                .map(|x| {
                    let uint_auth_id = UintAuthorityId(*x);
                    (account_from(*x), account_from(*x), uint_auth_id)
                })
                .collect(),
        }
        .assimilate_storage(&mut storage);

<<<<<<< HEAD
=======
        let _ = identity::GenesisConfig::<Test> {
            owner: AccountKeyring::Alice.public().into(),
            ..Default::default()
        }
        .assimilate_storage(&mut storage);

>>>>>>> 6ab2234e
        let mut ext = sp_io::TestExternalities::from(storage);
        ext.execute_with(|| {
            let validators = Session::validators();
            SESSION.with(|x| *x.borrow_mut() = (validators.clone(), HashSet::new()));
        });
        ext
    }
}

pub type System = frame_system::Module<Test>;
pub type Session = pallet_session::Module<Test>;
pub type Timestamp = pallet_timestamp::Module<Test>;
pub type Identity = identity::Module<Test>;
pub type Balances = balances::Module<Test>;
pub type Group = group::Module<Test, group::Instance2>;
pub type Staking = Module<Test>;

pub fn account_from(id: u64) -> AccountId {
    let mut enc_id_vec = id.encode();
    enc_id_vec.resize_with(32, Default::default);

    let mut enc_id = [0u8; 32];
    enc_id.copy_from_slice(enc_id_vec.as_slice());

    Pair::from_seed(&enc_id).public()
}

pub fn check_exposure_all(era: EraIndex) {
    ErasStakers::<Test>::iter_prefix(era).for_each(check_exposure)
}

pub fn check_nominator_all(era: EraIndex) {
    <Nominators<Test>>::enumerate().for_each(|(acc, _)| check_nominator_exposure(era, acc));
}

/// Check for each selected validator: expo.total = Sum(expo.other) + expo.own
pub fn check_exposure(expo: Exposure<AccountId, Balance>) {
    assert_eq!(
        expo.total as u128,
        expo.own as u128 + expo.others.iter().map(|e| e.value as u128).sum::<u128>(),
        "wrong total exposure {:?}",
        expo,
    );
}

/// Check that for each nominator: slashable_balance > sum(used_balance)
/// Note: we might not consume all of a nominator's balance, but we MUST NOT over spend it.
pub fn check_nominator_exposure(era: EraIndex, stash: AccountId) {
    assert_is_stash(stash);
    let mut sum = 0;
    ErasStakers::<Test>::iter_prefix(era).for_each(|exposure| {
        exposure
            .others
            .iter()
            .filter(|i| i.who == stash)
            .for_each(|i| sum += i.value)
    });
    let nominator_stake = Staking::slashable_balance_of(&stash);
    // a nominator cannot over-spend.
    assert!(
        nominator_stake >= sum,
        "failed: Nominator({}) stake({}) >= sum divided({})",
        stash,
        nominator_stake,
        sum,
    );
}

pub fn assert_is_stash(acc: AccountId) {
    assert!(Staking::bonded(&acc).is_some(), "Not a stash.");
}

pub fn assert_ledger_consistent(stash_acc: u64) {
    let stash = account_from(stash_acc);
    assert_is_stash(stash);
    let ledger = Staking::ledger(account_from(stash_acc - 1)).unwrap();

    let real_total: Balance = ledger
        .unlocking
        .iter()
        .fold(ledger.active, |a, c| a + c.value);
    assert_eq!(real_total, ledger.total);
}

pub fn get_account_key_ring(acc: u64) -> Public {
    let account_key_ring: BTreeMap<u64, Public> = [10, 11, 20, 21, 30, 31, 40, 41, 100, 101, 999]
        .iter()
        .map(|id| (*id, account_from(*id)))
        .collect();
    account_key_ring.get(&(acc)).unwrap().clone()
}

pub fn bond_validator(acc: u64, val: u128) {
    // a = controller
    // a + 1 = stash
    let controller = account_from(acc);
    let stash = account_from(acc + 1);
    let _ = Balances::make_free_balance_be(&(stash), val);
    assert_ok!(Staking::bond(
        Origin::signed(stash),
        controller,
        val,
        RewardDestination::Controller
    ));
    create_did_and_add_claim(stash);
    assert_ok!(Staking::add_potential_validator(
        Origin::system(frame_system::RawOrigin::Root),
        stash
    ));
    assert_ok!(Staking::validate(
        Origin::signed(controller),
        ValidatorPrefs::default()
    ));
}

pub fn bond_nominator(acc: u64, val: u128, target: Vec<AccountId>) {
    // a = controller
    // a + 1 = stash
    let controller = account_from(acc);
    let stash = account_from(acc + 1);
    let _ = Balances::make_free_balance_be(&(stash), val);
    assert_ok!(Staking::bond(
        Origin::signed(controller),
        controller,
        val,
        RewardDestination::Controller
    ));
    create_did_and_add_claim(stash);
    assert_ok!(Staking::nominate(Origin::signed(controller), target));
}

pub fn add_nominator_claim(
    claim_issuer: IdentityId,
    idendity_id: IdentityId,
    claim_issuer_account_id: AccountId,
) {
    let signed_claim_issuer_id = Origin::signed(claim_issuer_account_id.clone());
    let now = Utc::now();
    assert_ok!(Identity::add_claim(
        signed_claim_issuer_id,
        idendity_id,
        Claim::CustomerDueDiligence,
        Some((now.timestamp() as u64 + 10000_u64).into()),
    ));
}

pub fn add_nominator_claim_with_expiry(
    claim_issuer: IdentityId,
    idendity_id: IdentityId,
    claim_issuer_account_id: AccountId,
    expiry: u64,
) {
    let signed_claim_issuer_id = Origin::signed(claim_issuer_account_id.clone());
    let now = Utc::now();
    assert_ok!(Identity::add_claim(
        signed_claim_issuer_id,
        idendity_id,
        Claim::CustomerDueDiligence,
        Some(expiry.into()),
    ));
}

pub fn add_trusted_cdd_provider(cdd_sp: IdentityId) {
    let signed_id = Origin::signed(AccountId::from(AccountKeyring::Dave));
    assert_ok!(Group::add_member(signed_id, cdd_sp));
}

pub fn fix_nominator_genesis(cdd_sp: IdentityId, did: IdentityId, acc: u64) {
    let controller = account_from(acc);
    let stash = account_from(acc + 1);
    let signed_id = Origin::signed(AccountId::from(AccountKeyring::Dave));
    let now = Utc::now();
    add_nominator_claim(cdd_sp, did, AccountId::from(AccountKeyring::Dave));
    assert_ok!(Staking::nominate(
        Origin::signed(controller),
        vec![account_from(11), account_from(21)]
    ));
    assert_eq!(
        Staking::nominators(stash).unwrap().targets,
        vec![account_from(11), account_from(21)]
    );
}

pub fn create_did_and_add_claim(stash: AccountId) {
    Balances::make_free_balance_be(&account_from(1005), 1_000_000);
    assert_ok!(Identity::cdd_register_did(
        Origin::signed(account_from(1005)),
        stash,
        None,
        vec![]
    ));
}

pub fn make_account(
    id: AccountId,
) -> Result<(<Test as frame_system::Trait>::Origin, IdentityId), &'static str> {
    make_account_with_balance(id, 1_000_000)
}

/// It creates an Account and registers its DID.
pub fn make_account_with_balance(
    id: AccountId,
    balance: <Test as CommonTrait>::Balance,
) -> Result<(<Test as frame_system::Trait>::Origin, IdentityId), &'static str> {
    let signed_id = Origin::signed(id.clone());
    Balances::make_free_balance_be(&id, balance);

    Identity::register_did(signed_id.clone(), vec![]).map_err(|_| "Register DID failed")?;
    let did = Identity::get_identity(&AccountKey::try_from(id.encode())?).unwrap();

    Ok((signed_id, did))
}

pub fn advance_session() {
    let current_index = Session::current_index();
    start_session(current_index + 1);
}

pub fn start_session(session_index: SessionIndex) {
    for i in Session::current_index()..session_index {
        Staking::on_finalize(System::block_number());
        System::set_block_number((i + 1).into());
        Timestamp::set_timestamp(System::block_number() * 1000);
        Session::on_initialize(System::block_number());
    }

    assert_eq!(Session::current_index(), session_index);
}

pub fn start_era(era_index: EraIndex) {
    start_session((era_index * 3).into());
    assert_eq!(Staking::active_era().unwrap().index, era_index);
}

pub fn current_total_payout_for_duration(duration: u64) -> u128 {
    inflation::compute_total_payout(
        <Test as Trait>::RewardCurve::get(),
        Staking::eras_total_stake(Staking::active_era().unwrap().index),
        Balances::total_issuance().saturating_sub(Balances::block_rewards_reserve_balance()),
        duration,
    )
    .0
}

pub fn reward_all_elected() {
    let rewards = <Test as Trait>::SessionInterface::validators()
        .into_iter()
        .map(|v| (v, 1));
    <Module<Test>>::reward_by_ids(rewards)
}

pub fn validator_controllers() -> Vec<AccountId> {
    Session::validators()
        .into_iter()
        .map(|s| Staking::bonded(&s).expect("no controller for validator"))
        .collect()
}

pub fn on_offence_in_era(
    offenders: &[OffenceDetails<
        AccountId,
        pallet_session::historical::IdentificationTuple<Test>,
    >],
    slash_fraction: &[Perbill],
    era: EraIndex,
) {
    let bonded_eras = crate::BondedEras::get();
    for &(bonded_era, start_session) in bonded_eras.iter() {
        if bonded_era == era {
            Staking::on_offence(offenders, slash_fraction, start_session);
            return;
        } else if bonded_era > era {
            break;
        }
    }

    if Staking::active_era().unwrap().index == era {
        Staking::on_offence(
            offenders,
            slash_fraction,
            Staking::eras_start_session_index(era).unwrap(),
        );
    } else {
        panic!("cannot slash in era {}", era);
    }
}

pub fn on_offence_now(
    offenders: &[OffenceDetails<
        AccountId,
        pallet_session::historical::IdentificationTuple<Test>,
    >],
    slash_fraction: &[Perbill],
) {
    let now = Staking::active_era().unwrap().index;
    on_offence_in_era(offenders, slash_fraction, now)
}

/// Make all validator and nominator request their payment
pub fn make_all_reward_payment(era: EraIndex) {
    let validators_with_reward = ErasRewardPoints::<Test>::get(era)
        .individual
        .keys()
        .cloned()
        .collect::<Vec<_>>();

    // reward nominators
    let mut nominator_controllers = HashMap::new();
    for validator in Staking::eras_reward_points(era).individual.keys() {
        let validator_exposure = Staking::eras_stakers_clipped(era, validator);
        for (nom_index, nom) in validator_exposure.others.iter().enumerate() {
            if let Some(nom_ctrl) = Staking::bonded(nom.who) {
                nominator_controllers
                    .entry(nom_ctrl)
                    .or_insert(vec![])
                    .push((validator.clone(), nom_index as u32));
            }
        }
    }
    for (nominator_controller, validators_with_nom_index) in nominator_controllers {
        assert_ok!(Staking::payout_nominator(
            Origin::signed(nominator_controller),
            era,
            validators_with_nom_index,
        ));
    }

    // reward validators
    for validator_controller in validators_with_reward.iter().filter_map(Staking::bonded) {
        assert_ok!(Staking::payout_validator(
            Origin::signed(validator_controller),
            era
        ));
    }
}

pub fn fix_nominator_genesis_problem(value: u128) {
    let nominator_controller_account = 100;
    let nominator_stash_account = 101;
    let (_nominator_signed, nominator_did) =
        make_account_with_balance(account_from(nominator_stash_account), value).unwrap();

    let service_provider_account = AccountId::from(AccountKeyring::Dave);
    let (service_provider_signed, service_provider_did) =
        make_account(service_provider_account.clone()).unwrap();
    add_trusted_cdd_provider(service_provider_did);

    fix_nominator_genesis(
        service_provider_did,
        nominator_did,
        nominator_controller_account,
    );
}

pub fn add_claim_for_nominator(
    stash: AccountId,
    service_provider_account: AccountId,
    balance: u128,
) {
    let (nominator_signed, nominator_did) = make_account_with_balance(stash, 1_000_000).unwrap();

    let (service_provider_signed, service_provider_did) =
        make_account(service_provider_account.clone()).unwrap();
    add_trusted_cdd_provider(service_provider_did);

    let now = Utc::now();
    add_nominator_claim(
        service_provider_did,
        nominator_did,
        service_provider_account,
    );
}<|MERGE_RESOLUTION|>--- conflicted
+++ resolved
@@ -34,13 +34,10 @@
 use polymesh_protocol_fee as protocol_fee;
 use polymesh_runtime_balances as balances;
 use polymesh_runtime_common::traits::{
-<<<<<<< HEAD
-    asset::AcceptTransfer, balances::AccountData, group::GroupTrait, multisig::AddSignerMultiSig,
-=======
     asset::AcceptTransfer,
+    balances::AccountData,
     group::{GroupTrait, InactiveMember},
     multisig::AddSignerMultiSig,
->>>>>>> 6ab2234e
     CommonTrait,
 };
 use polymesh_runtime_group as group;
@@ -57,6 +54,7 @@
 use sp_runtime::testing::{sr25519::Public, Header, UintAuthorityId};
 use sp_runtime::traits::{
     Convert, IdentityLookup, OnFinalize, OnInitialize, OpaqueKeys, SaturatedConversion, Verify,
+    Zero,
 };
 use sp_runtime::transaction_validity::{InvalidTransaction, TransactionValidity, ValidTransaction};
 use sp_runtime::{AnySignature, KeyTypeId, Perbill};
@@ -66,7 +64,7 @@
 };
 use std::{
     cell::RefCell,
-    collections::{BTreeMap, HashSet},
+    collections::{BTreeMap, HashMap, HashSet},
     convert::TryFrom,
 };
 use test_client::AccountKeyring;
@@ -278,7 +276,7 @@
 
 impl GroupTrait<Moment> for Test {
     fn get_members() -> Vec<IdentityId> {
-        return Group::get_members();
+        return Group::active_members();
     }
 
     fn get_inactive_members() -> Vec<InactiveMember<Moment>> {
@@ -291,6 +289,37 @@
         _at: Option<Moment>,
     ) -> DispatchResult {
         unimplemented!();
+    }
+
+    fn get_active_members() -> Vec<IdentityId> {
+        Self::get_members()
+    }
+
+    /// Current set size
+    fn member_count() -> usize {
+        Self::get_members().len()
+    }
+
+    fn is_member(member_id: &IdentityId) -> bool {
+        Self::get_members().contains(member_id)
+    }
+
+    /// It returns the current "active members" and any "inactive member" which its
+    /// expiration time-stamp is greater than `moment`.
+    fn get_valid_members_at(moment: Moment) -> Vec<IdentityId> {
+        Self::get_active_members()
+            .into_iter()
+            .chain(
+                Self::get_inactive_members()
+                    .into_iter()
+                    .filter(|m| !Self::is_member_expired(&m, moment))
+                    .map(|m| m.id),
+            )
+            .collect::<Vec<_>>()
+    }
+
+    fn is_member_expired(member: &InactiveMember<Moment>, now: Moment) -> bool {
+        false
     }
 }
 
@@ -554,14 +583,13 @@
         .assimilate_storage(&mut storage);
 
         group::GenesisConfig::<Test, group::Instance2> {
-            members: vec![IdentityId::from(1), IdentityId::from(2)],
+            active_members: vec![IdentityId::from(1), IdentityId::from(2)],
             phantom: Default::default(),
         }
         .assimilate_storage(&mut storage);
 
         let _ = identity::GenesisConfig::<Test> {
             owner: AccountKeyring::Alice.public().into(),
-            did_creation_fee: 250,
             identities: vec![
                 /// (master_account_id, service provider did, target did, expiry time of CustomerDueDiligence claim i.e 10 days is ms)
                 /// Provide Identity
@@ -679,15 +707,6 @@
         }
         .assimilate_storage(&mut storage);
 
-<<<<<<< HEAD
-=======
-        let _ = identity::GenesisConfig::<Test> {
-            owner: AccountKeyring::Alice.public().into(),
-            ..Default::default()
-        }
-        .assimilate_storage(&mut storage);
-
->>>>>>> 6ab2234e
         let mut ext = sp_io::TestExternalities::from(storage);
         ext.execute_with(|| {
             let validators = Session::validators();
@@ -841,7 +860,6 @@
     expiry: u64,
 ) {
     let signed_claim_issuer_id = Origin::signed(claim_issuer_account_id.clone());
-    let now = Utc::now();
     assert_ok!(Identity::add_claim(
         signed_claim_issuer_id,
         idendity_id,
@@ -899,6 +917,12 @@
     let did = Identity::get_identity(&AccountKey::try_from(id.encode())?).unwrap();
 
     Ok((signed_id, did))
+}
+
+pub fn check_cdd(id: AccountId) -> Result<bool, &'static str> {
+    let did = Identity::get_identity(&AccountKey::try_from(id.encode())?).unwrap();
+    let is_cdd = Identity::fetch_cdd(did, Zero::zero()).is_some();
+    Ok(is_cdd)
 }
 
 pub fn advance_session() {

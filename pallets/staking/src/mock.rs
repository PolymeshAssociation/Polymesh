// Copyright 2018-2019 Parity Technologies (UK) Ltd.
// This file is part of Substrate.

// Substrate is free software: you can redistribute it and/or modify
// it under the terms of the GNU General Public License as published by
// the Free Software Foundation, either version 3 of the License, or
// (at your option) any later version.

// Substrate is distributed in the hope that it will be useful,
// but WITHOUT ANY WARRANTY; without even the implied warranty of
// MERCHANTABILITY or FITNESS FOR A PARTICULAR PURPOSE.  See the
// GNU General Public License for more details.

// You should have received a copy of the GNU General Public License
// along with Substrate.  If not, see <http://www.gnu.org/licenses/>.

//! Test utilities

use crate::{
    inflation, EraIndex, GenesisConfig, Module, Nominators, RewardDestination, StakerStatus, Trait,
    ValidatorPrefs,
};
use chrono::prelude::Utc;
use codec::{Decode, Encode};
use frame_support::{
    assert_ok,
    dispatch::DispatchResult,
    impl_outer_dispatch, impl_outer_origin, parameter_types,
    traits::{Currency, FindAuthor, Get},
    weights::Weight,
    StorageLinkedMap, StorageValue,
};
use frame_system::{self as system, EnsureSignedBy};
use polymesh_runtime_balances as balances;
use polymesh_runtime_common::traits::{
    asset::AcceptTransfer, group::GroupTrait, multisig::AddSignerMultiSig, CommonTrait,
};
use polymesh_runtime_group as group;
use polymesh_runtime_identity::{self as identity};
use primitives::traits::BlockRewardsReserveCurrency;
use primitives::{AccountKey, IdentityClaimData, IdentityId, Signatory};
use sp_core::{
    crypto::{key_types, Pair as PairTrait},
    sr25519::Pair,
    H256,
};
use sp_io;
use sp_runtime::curve::PiecewiseLinear;
use sp_runtime::testing::{sr25519::Public, Header, UintAuthorityId};
use sp_runtime::traits::{
    Convert, IdentityLookup, OnInitialize, OpaqueKeys, SaturatedConversion, Verify,
};
use sp_runtime::{AnySignature, KeyTypeId, Perbill};
use sp_staking::{
    offence::{OffenceDetails, OnOffenceHandler},
    SessionIndex,
};
use std::{
    cell::RefCell,
    collections::{BTreeMap, HashMap, HashSet},
    convert::TryFrom,
};
use test_client::AccountKeyring;

/// The AccountId alias in this test module.
pub type AccountId = <AnySignature as Verify>::Signer;
pub type BlockNumber = u64;
pub type Balance = u128;

/// Simple structure that exposes how u64 currency can be represented as... u64.
pub struct CurrencyToVoteHandler;
impl Convert<u64, u64> for CurrencyToVoteHandler {
    fn convert(x: u64) -> u64 {
        x
    }
}
impl Convert<u128, u64> for CurrencyToVoteHandler {
    fn convert(x: u128) -> u64 {
        x.saturated_into()
    }
}
impl Convert<u128, u128> for CurrencyToVoteHandler {
    fn convert(x: u128) -> u128 {
        x.saturated_into()
    }
}

thread_local! {
    static SESSION: RefCell<(Vec<AccountId>, HashSet<AccountId>)> = RefCell::new(Default::default());
    static EXISTENTIAL_DEPOSIT: RefCell<u128> = RefCell::new(0);
    static SLASH_DEFER_DURATION: RefCell<EraIndex> = RefCell::new(0);
}

pub struct TestSessionHandler;
impl pallet_session::SessionHandler<AccountId> for TestSessionHandler {
    const KEY_TYPE_IDS: &'static [KeyTypeId] = &[key_types::DUMMY];

    fn on_genesis_session<Ks: OpaqueKeys>(_validators: &[(AccountId, Ks)]) {}

    fn on_new_session<Ks: OpaqueKeys>(
        _changed: bool,
        validators: &[(AccountId, Ks)],
        _queued_validators: &[(AccountId, Ks)],
    ) {
        SESSION.with(|x| {
            *x.borrow_mut() = (
                validators.iter().map(|x| x.0.clone()).collect(),
                HashSet::new(),
            )
        });
    }

    fn on_disabled(validator_index: usize) {
        SESSION.with(|d| {
            let mut d = d.borrow_mut();
            let value = d.0[validator_index];
            d.1.insert(value);
        })
    }
}

pub fn is_disabled(controller: AccountId) -> bool {
    let stash = Staking::ledger(&controller).unwrap().stash;
    SESSION.with(|d| d.borrow().1.contains(&stash))
}

pub struct ExistentialDeposit;
impl Get<u128> for ExistentialDeposit {
    fn get() -> u128 {
        EXISTENTIAL_DEPOSIT.with(|v| *v.borrow())
    }
}

pub struct SlashDeferDuration;
impl Get<EraIndex> for SlashDeferDuration {
    fn get() -> EraIndex {
        SLASH_DEFER_DURATION.with(|v| *v.borrow())
    }
}

impl_outer_origin! {
    pub enum Origin for Test {}
}

impl_outer_dispatch! {
    pub enum Call for Test where origin: Origin {
        identity::Identity,
    }
}

/// Author of block is always 11
pub struct Author11;
impl FindAuthor<AccountId> for Author11 {
    fn find_author<'a, I>(_digests: I) -> Option<AccountId>
    where
        I: 'a + IntoIterator<Item = (frame_support::ConsensusEngineId, &'a [u8])>,
    {
        //Some(11)
        Some(account_from(11))
    }
}

// Workaround for https://github.com/rust-lang/rust/issues/26925 . Remove when sorted.
#[derive(Clone, PartialEq, Eq, Debug)]
pub struct Test;
parameter_types! {
    pub const BlockHashCount: u64 = 250;
    pub const MaximumBlockWeight: Weight = 1024;
    pub const MaximumBlockLength: u32 = 2 * 1024;
    pub const AvailableBlockRatio: Perbill = Perbill::one();
}
impl frame_system::Trait for Test {
    type Origin = Origin;
    type Index = u64;
    type BlockNumber = BlockNumber;
    type Call = ();
    type Hash = H256;
    type Hashing = ::sp_runtime::traits::BlakeTwo256;
    type AccountId = AccountId;
    type Lookup = IdentityLookup<Self::AccountId>;
    type Header = Header;
    type Event = ();
    type BlockHashCount = BlockHashCount;
    type MaximumBlockWeight = MaximumBlockWeight;
    type AvailableBlockRatio = AvailableBlockRatio;
    type MaximumBlockLength = MaximumBlockLength;
    type Version = ();
    type ModuleToIndex = ();
}

impl CommonTrait for Test {
    type Balance = Balance;
    type CreationFee = CreationFee;
    type AcceptTransferTarget = Test;
    type BlockRewardsReserve = balances::Module<Test>;
}

parameter_types! {
    pub const TransferFee: Balance = 0;
    pub const CreationFee: Balance = 0;
    pub const TransactionBaseFee: Balance = 0;
    pub const TransactionByteFee: Balance = 0;
}

impl balances::Trait for Test {
    type OnFreeBalanceZero = Staking;
    type OnNewAccount = ();
    type Event = ();
    type DustRemoval = ();
    type TransferPayment = ();
    type ExistentialDeposit = ExistentialDeposit;
    type TransferFee = TransferFee;
    type Identity = identity::Module<Test>;
}

parameter_types! {
    pub const One: AccountId = AccountId::from(AccountKeyring::Dave);
    pub const Two: AccountId = AccountId::from(AccountKeyring::Dave);
    pub const Three: AccountId = AccountId::from(AccountKeyring::Dave);
    pub const Four: AccountId = AccountId::from(AccountKeyring::Dave);
    pub const Five: AccountId = AccountId::from(AccountKeyring::Dave);
}

impl group::Trait<group::Instance2> for Test {
    type Event = ();
    type AddOrigin = EnsureSignedBy<One, AccountId>;
    type RemoveOrigin = EnsureSignedBy<Two, AccountId>;
    type SwapOrigin = EnsureSignedBy<Three, AccountId>;
    type ResetOrigin = EnsureSignedBy<Four, AccountId>;
    type MembershipInitialized = ();
    type MembershipChanged = ();
}

impl identity::Trait for Test {
    type Event = ();
    type Proposal = Call;
    type AddSignerMultiSigTarget = Test;
    type CddServiceProviders = Test;
    type Balances = balances::Module<Test>;
}

impl GroupTrait for Test {
    fn get_members() -> Vec<IdentityId> {
        return Group::members();
    }

    fn is_member(_did: &IdentityId) -> bool {
        true
    }
}

impl AcceptTransfer for Test {
    fn accept_ticker_transfer(_: IdentityId, _: u64) -> DispatchResult {
        Ok(())
    }
    fn accept_token_ownership_transfer(_: IdentityId, _: u64) -> DispatchResult {
        Ok(())
    }
}

impl AddSignerMultiSig for Test {
    fn accept_multisig_signer(_: Signatory, _: u64) -> DispatchResult {
        unimplemented!()
    }
}

parameter_types! {
    pub const Period: BlockNumber = 1;
    pub const Offset: BlockNumber = 0;
    pub const UncleGenerations: u64 = 0;
    pub const DisabledValidatorsThreshold: Perbill = Perbill::from_percent(25);
}
impl pallet_session::Trait for Test {
    type OnSessionEnding = pallet_session::historical::NoteHistoricalRoot<Test, Staking>;
    type Keys = UintAuthorityId;
    type ShouldEndSession = pallet_session::PeriodicSessions<Period, Offset>;
    type SessionHandler = TestSessionHandler;
    type Event = ();
    type ValidatorId = AccountId;
    type ValidatorIdOf = crate::StashOf<Test>;
    type SelectInitialValidators = Staking;
    type DisabledValidatorsThreshold = DisabledValidatorsThreshold;
}

impl pallet_session::historical::Trait for Test {
    type FullIdentification = crate::Exposure<AccountId, Balance>;
    type FullIdentificationOf = crate::ExposureOf<Test>;
}
impl pallet_authorship::Trait for Test {
    type FindAuthor = Author11;
    type UncleGenerations = UncleGenerations;
    type FilterUncle = ();
    type EventHandler = Module<Test>;
}
parameter_types! {
    pub const MinimumPeriod: u64 = 5;
}
impl pallet_timestamp::Trait for Test {
    type Moment = u64;
    type OnTimestampSet = ();
    type MinimumPeriod = MinimumPeriod;
}
parameter_types! {
    pub const EpochDuration: u64 = 10;
    pub const ExpectedBlockTime: u64 = 1;
}
impl pallet_babe::Trait for Test {
    type EpochDuration = EpochDuration;
    type ExpectedBlockTime = ExpectedBlockTime;
    type EpochChangeTrigger = pallet_babe::ExternalTrigger;
}
pallet_staking_reward_curve::build! {
    const I_NPOS: PiecewiseLinear<'static> = curve!(
        min_inflation: 0_025_000,
        max_inflation: 0_100_000,
        ideal_stake: 0_500_000,
        falloff: 0_050_000,
        max_piece_count: 40,
        test_precision: 0_005_000,
    );
}
parameter_types! {
    pub const SessionsPerEra: SessionIndex = 3;
    pub const BondingDuration: EraIndex = 3;
    pub const RewardCurve: &'static PiecewiseLinear<'static> = &I_NPOS;
    pub const OneThousand: Public = account_from(1000);
    pub const TwoThousand: Public = account_from(2000);
    pub const ThreeThousand: Public = account_from(3000);
    pub const FourThousand: Public = account_from(4000);
}
impl Trait for Test {
    type Currency = balances::Module<Self>;
    type Time = pallet_timestamp::Module<Self>;
    type CurrencyToVote = CurrencyToVoteHandler;
    type RewardRemainder = ();
    type Event = ();
    type Slash = ();
    type Reward = ();
    type SessionsPerEra = SessionsPerEra;
    type BondingDuration = BondingDuration;
    type SlashDeferDuration = SlashDeferDuration;
    type SlashCancelOrigin = frame_system::EnsureRoot<Self::AccountId>;
    type SessionInterface = Self;
    type RewardCurve = RewardCurve;
    type RequiredAddOrigin = EnsureSignedBy<OneThousand, Self::AccountId>;
    type RequiredRemoveOrigin = EnsureSignedBy<TwoThousand, Self::AccountId>;
    type RequiredComplianceOrigin = EnsureSignedBy<ThreeThousand, Self::AccountId>;
    type RequiredCommissionOrigin = EnsureSignedBy<FourThousand, Self::AccountId>;
}

pub struct ExtBuilder {
    existential_deposit: u128,
    validator_pool: bool,
    nominate: bool,
    validator_count: u32,
    minimum_validator_count: u32,
    slash_defer_duration: EraIndex,
    fair: bool,
    num_validators: Option<u32>,
    invulnerables: Vec<AccountId>,
}

impl Default for ExtBuilder {
    fn default() -> Self {
        Self {
            existential_deposit: 0,
            validator_pool: false,
            nominate: true,
            validator_count: 2,
            minimum_validator_count: 0,
            slash_defer_duration: 0,
            fair: true,
            num_validators: None,
            invulnerables: vec![],
        }
    }
}

impl ExtBuilder {
    pub fn existential_deposit(mut self, existential_deposit: u128) -> Self {
        self.existential_deposit = existential_deposit;
        self
    }
    pub fn validator_pool(mut self, validator_pool: bool) -> Self {
        self.validator_pool = validator_pool;
        self
    }
    pub fn nominate(mut self, nominate: bool) -> Self {
        self.nominate = nominate;
        self
    }
    pub fn validator_count(mut self, count: u32) -> Self {
        self.validator_count = count;
        self
    }
    pub fn minimum_validator_count(mut self, count: u32) -> Self {
        self.minimum_validator_count = count;
        self
    }
    pub fn slash_defer_duration(mut self, eras: EraIndex) -> Self {
        self.slash_defer_duration = eras;
        self
    }
    pub fn fair(mut self, is_fair: bool) -> Self {
        self.fair = is_fair;
        self
    }
    pub fn num_validators(mut self, num_validators: u32) -> Self {
        self.num_validators = Some(num_validators);
        self
    }
    pub fn invulnerables(mut self, invulnerables: Vec<AccountId>) -> Self {
        self.invulnerables = invulnerables;
        self
    }
    pub fn set_associated_consts(&self) {
        EXISTENTIAL_DEPOSIT.with(|v| *v.borrow_mut() = self.existential_deposit);
        SLASH_DEFER_DURATION.with(|v| *v.borrow_mut() = self.slash_defer_duration);
    }
    pub fn build(self) -> sp_io::TestExternalities {
        self.set_associated_consts();
        let mut storage = frame_system::GenesisConfig::default()
            .build_storage::<Test>()
            .unwrap();
        let balance_factor = if self.existential_deposit > 0 { 256 } else { 1 };

        let num_validators = self.num_validators.unwrap_or(self.validator_count);
        let validators = (0..num_validators)
            .map(|x| ((x + 1) * 10 + 1) as u64)
            .collect::<Vec<_>>();

        let account_key_ring: BTreeMap<u64, Public> =
            [10, 11, 20, 21, 30, 31, 40, 41, 100, 101, 999]
                .iter()
                .map(|id| (*id, account_from(*id)))
                .collect();

        let _ = balances::GenesisConfig::<Test> {
            balances: vec![
                (AccountKeyring::Alice.public(), 10 * balance_factor),
                (AccountKeyring::Bob.public(), 20 * balance_factor),
                (AccountKeyring::Charlie.public(), 300 * balance_factor),
                (AccountKeyring::Dave.public(), 400 * balance_factor),
                (account_key_ring.get(&10).unwrap().clone(), balance_factor),
                (
                    account_key_ring.get(&11).unwrap().clone(),
                    balance_factor * 1000,
                ),
                (account_key_ring.get(&20).unwrap().clone(), balance_factor),
                (
                    account_key_ring.get(&21).unwrap().clone(),
                    balance_factor * 2000,
                ),
                (account_key_ring.get(&30).unwrap().clone(), balance_factor),
                (
                    account_key_ring.get(&31).unwrap().clone(),
                    balance_factor * 2000,
                ),
                (account_key_ring.get(&40).unwrap().clone(), balance_factor),
                (
                    account_key_ring.get(&41).unwrap().clone(),
                    balance_factor * 2000,
                ),
                (
                    account_key_ring.get(&100).unwrap().clone(),
                    2000 * balance_factor,
                ),
                (
                    account_key_ring.get(&101).unwrap().clone(),
                    2000 * balance_factor,
                ),
                // This allow us to have a total_payout different from 0.
                (
                    account_key_ring.get(&999).unwrap().clone(),
                    1_000_000_000_000,
                ),
            ],
            vesting: vec![],
        }
        .assimilate_storage(&mut storage);

        let stake_21 = if self.fair { 1000 } else { 2000 };
        let stake_31 = if self.validator_pool {
            balance_factor * 1000
        } else {
            1
        };
        let status_41 = if self.validator_pool {
            StakerStatus::<AccountId>::Validator
        } else {
            StakerStatus::<AccountId>::Idle
        };
        let nominated = if self.nominate {
            vec![
                account_key_ring.get(&11).unwrap().clone(),
                account_key_ring.get(&21).unwrap().clone(),
            ]
        } else {
            vec![]
        };
        let _ = GenesisConfig::<Test> {
            current_era: 0,
            stakers: vec![
                // (stash, controller, staked_amount, status)
                (
                    account_key_ring.get(&11).unwrap().clone(),
                    account_key_ring.get(&10).unwrap().clone(),
                    balance_factor * 1000,
                    StakerStatus::<AccountId>::Validator,
                ),
                (
                    account_key_ring.get(&21).unwrap().clone(),
                    account_key_ring.get(&20).unwrap().clone(),
                    stake_21,
                    StakerStatus::<AccountId>::Validator,
                ),
                (
                    account_key_ring.get(&31).unwrap().clone(),
                    account_key_ring.get(&30).unwrap().clone(),
                    stake_31,
                    StakerStatus::<AccountId>::Validator,
                ),
                (
                    account_key_ring.get(&41).unwrap().clone(),
                    account_key_ring.get(&40).unwrap().clone(),
                    balance_factor * 1000,
                    status_41,
                ),
                // nominator
                (
                    account_key_ring.get(&101).unwrap().clone(),
                    account_key_ring.get(&100).unwrap().clone(),
                    balance_factor * 500,
                    StakerStatus::<AccountId>::Nominator(nominated),
                ),
            ],
            validator_count: self.validator_count,
            minimum_validator_count: self.minimum_validator_count,
            invulnerables: self.invulnerables,
            slash_reward_fraction: Perbill::from_percent(10),
            ..Default::default()
        }
        .assimilate_storage(&mut storage);

        let _ = pallet_session::GenesisConfig::<Test> {
            keys: validators
                .iter()
                .map(|x| {
                    let acc_pub = account_key_ring.get(x).unwrap().clone();
                    let uint_auth_id = UintAuthorityId(*x);
                    (acc_pub, uint_auth_id)
                })
                .collect(),
        }
        .assimilate_storage(&mut storage);

        let _ = identity::GenesisConfig::<Test> {
            owner: AccountKeyring::Alice.public().into(),
            did_creation_fee: 250,
            ..Default::default()
        }
        .assimilate_storage(&mut storage);

        let mut ext = sp_io::TestExternalities::from(storage);
        ext.execute_with(|| {
            let validators = Session::validators();
            SESSION.with(|x| *x.borrow_mut() = (validators.clone(), HashSet::new()));
        });
        ext
    }
}

pub type System = frame_system::Module<Test>;
pub type Session = pallet_session::Module<Test>;
pub type Timestamp = pallet_timestamp::Module<Test>;
pub type Identity = identity::Module<Test>;
pub type Balances = balances::Module<Test>;
pub type Group = group::Module<Test, group::Instance2>;
pub type Staking = Module<Test>;

pub fn account_from(id: u64) -> AccountId {
    let mut enc_id_vec = id.encode();
    enc_id_vec.resize_with(32, Default::default);

    let mut enc_id = [0u8; 32];
    enc_id.copy_from_slice(enc_id_vec.as_slice());

    Pair::from_seed(&enc_id).public()
}

pub fn check_exposure_all() {
    Staking::current_elected()
        .into_iter()
        .for_each(|acc| check_exposure(acc));
}

pub fn check_nominator_all() {
    <Nominators<Test>>::enumerate().for_each(|(acc, _)| check_nominator_exposure(acc));
}

/// Check for each selected validator: expo.total = Sum(expo.other) + expo.own
pub fn check_exposure(stash: AccountId) {
    assert_is_stash(stash);
    let expo = Staking::stakers(&stash);
    assert_eq!(
        expo.total as u128,
        expo.own as u128 + expo.others.iter().map(|e| e.value as u128).sum::<u128>(),
        "wrong total exposure for {:?}: {:?}",
        stash,
        expo,
    );
}

/// Check that for each nominator: slashable_balance > sum(used_balance)
/// Note: we might not consume all of a nominator's balance, but we MUST NOT over spend it.
pub fn check_nominator_exposure(stash: AccountId) {
    assert_is_stash(stash);
    let mut sum = 0;
    Staking::current_elected()
        .iter()
        .map(|v| Staking::stakers(v))
        .for_each(|e| {
            e.others
                .iter()
                .filter(|i| i.who == stash)
                .for_each(|i| sum += i.value)
        });
    let nominator_stake = Staking::slashable_balance_of(&stash);
    // a nominator cannot over-spend.
    assert!(
        nominator_stake >= sum,
        "failed: Nominator({}) stake({}) >= sum divided({})",
        stash,
        nominator_stake,
        sum,
    );
}

pub fn assert_is_stash(acc: AccountId) {
    assert!(Staking::bonded(&acc).is_some(), "Not a stash.");
}

pub fn assert_ledger_consistent(stash_acc: u64) {
    let stash = account_from(stash_acc);
    assert_is_stash(stash);
    let ledger = Staking::ledger(account_from(stash_acc - 1)).unwrap();

    let real_total: Balance = ledger
        .unlocking
        .iter()
        .fold(ledger.active, |a, c| a + c.value);
    assert_eq!(real_total, ledger.total);
}

pub fn get_account_key_ring(acc: u64) -> Public {
    let account_key_ring: BTreeMap<u64, Public> = [10, 11, 20, 21, 30, 31, 40, 41, 100, 101, 999]
        .iter()
        .map(|id| (*id, account_from(*id)))
        .collect();
    account_key_ring.get(&(acc)).unwrap().clone()
}

pub fn bond_validator(acc: u64, val: u128) {
    // a = controller
    // a + 1 = stash
    let controller = account_from(acc);
    let stash = account_from(acc + 1);
    let _ = Balances::make_free_balance_be(&(stash), val);
    assert_ok!(Staking::bond(
        Origin::signed(stash),
        controller,
        val,
        RewardDestination::Controller
    ));
    assert_ok!(Staking::validate(
        Origin::signed(controller),
        ValidatorPrefs::default()
    ));
}

pub fn bond_nominator(acc: u64, val: u128, target: Vec<AccountId>) {
    // a = controller
    // a + 1 = stash
    let controller = account_from(acc);
    let stash = account_from(acc + 1);
    let _ = Balances::make_free_balance_be(&(stash), val);
    assert_ok!(Staking::bond(
        Origin::signed(controller),
        controller,
        val,
        RewardDestination::Controller
    ));
    assert_ok!(Staking::nominate(Origin::signed(controller), target));
}

pub fn add_nominator_claim(
    claim_issuer: IdentityId,
    idendity_id: IdentityId,
    claim_issuer_account_id: AccountId,
) {
    let signed_claim_issuer_id = Origin::signed(claim_issuer_account_id.clone());
    let now = Utc::now();
    assert_ok!(Identity::add_claim(
        signed_claim_issuer_id,
        idendity_id,
        IdentityClaimData::CustomerDueDiligence,
<<<<<<< HEAD
        (now.timestamp() as u64 + 10000_u64).into(),
=======
        Some((now.timestamp() as u64 + 10000_u64).into()),
>>>>>>> 10c27d21
    ));
}

pub fn add_nominator_claim_with_expiry(
    claim_issuer: IdentityId,
    idendity_id: IdentityId,
    claim_issuer_account_id: AccountId,
    expiry: u64,
) {
    let signed_claim_issuer_id = Origin::signed(claim_issuer_account_id.clone());
    let now = Utc::now();
    assert_ok!(Identity::add_claim(
        signed_claim_issuer_id,
        idendity_id,
        IdentityClaimData::CustomerDueDiligence,
<<<<<<< HEAD
        expiry.into(),
=======
        Some(expiry.into()),
>>>>>>> 10c27d21
    ));
}

pub fn add_trusted_cdd_provider(cdd_sp: IdentityId) {
    let signed_id = Origin::signed(AccountId::from(AccountKeyring::Dave));
    assert_ok!(Group::add_member(signed_id, cdd_sp));
}

pub fn fix_nominator_genesis(cdd_sp: IdentityId, did: IdentityId, acc: u64) {
    let controller = account_from(acc);
    let stash = account_from(acc + 1);
    let signed_id = Origin::signed(AccountId::from(AccountKeyring::Dave));
    let now = Utc::now();
<<<<<<< HEAD
    add_nominator_claim(kyc_sp, did, AccountId::from(AccountKeyring::Dave));
=======
    add_nominator_claim(cdd_sp, did, AccountId::from(AccountKeyring::Dave));
>>>>>>> 10c27d21
    assert_ok!(Staking::nominate(
        Origin::signed(controller),
        vec![account_from(11), account_from(21)]
    ));
    assert_eq!(
        Staking::nominators(stash).unwrap().targets,
        vec![account_from(11), account_from(21)]
    );
}

pub fn make_account(
    id: AccountId,
) -> Result<(<Test as frame_system::Trait>::Origin, IdentityId), &'static str> {
    make_account_with_balance(id, 1_000_000)
}

/// It creates an Account and registers its DID.
pub fn make_account_with_balance(
    id: AccountId,
    balance: <Test as CommonTrait>::Balance,
) -> Result<(<Test as frame_system::Trait>::Origin, IdentityId), &'static str> {
    let signed_id = Origin::signed(id.clone());
    Balances::make_free_balance_be(&id, balance);

    Identity::register_did(signed_id.clone(), vec![]).map_err(|_| "Register DID failed")?;
    let did = Identity::get_identity(&AccountKey::try_from(id.encode())?).unwrap();

    Ok((signed_id, did))
}

pub fn advance_session() {
    let current_index = Session::current_index();
    start_session(current_index + 1);
}

pub fn start_session(session_index: SessionIndex) {
    // Compensate for session delay
    let session_index = session_index + 1;
    for i in Session::current_index()..session_index {
        System::set_block_number((i + 1).into());
        Timestamp::set_timestamp(System::block_number() * 1000);
        Session::on_initialize(System::block_number());
    }

    assert_eq!(Session::current_index(), session_index);
}

pub fn start_era(era_index: EraIndex) {
    start_session((era_index * 3).into());
    assert_eq!(Staking::current_era(), era_index);
}

pub fn current_total_payout_for_duration(duration: u64) -> u128 {
    inflation::compute_total_payout(
        <Test as Trait>::RewardCurve::get(),
        <Module<Test>>::slot_stake() * 2,
        Balances::total_issuance().saturating_sub(Balances::block_rewards_reserve_balance()),
        duration,
    )
    .0
}

pub fn reward_all_elected() {
    let rewards = <Module<Test>>::current_elected()
        .iter()
        .map(|v| (*v, 1))
        .collect::<Vec<_>>();

    <Module<Test>>::reward_by_ids(rewards)
}

pub fn validator_controllers() -> Vec<AccountId> {
    Session::validators()
        .into_iter()
        .map(|s| Staking::bonded(&s).expect("no controller for validator"))
        .collect()
}

pub fn on_offence_in_era(
    offenders: &[OffenceDetails<
        AccountId,
        pallet_session::historical::IdentificationTuple<Test>,
    >],
    slash_fraction: &[Perbill],
    era: EraIndex,
) {
    let bonded_eras = crate::BondedEras::get();
    for &(bonded_era, start_session) in bonded_eras.iter() {
        if bonded_era == era {
            Staking::on_offence(offenders, slash_fraction, start_session);
            return;
        } else if bonded_era > era {
            break;
        }
    }

    if Staking::current_era() == era {
        Staking::on_offence(
            offenders,
            slash_fraction,
            Staking::current_era_start_session_index(),
        );
    } else {
        panic!("cannot slash in era {}", era);
    }
}

pub fn on_offence_now(
    offenders: &[OffenceDetails<
        AccountId,
        pallet_session::historical::IdentificationTuple<Test>,
    >],
    slash_fraction: &[Perbill],
) {
    let now = Staking::current_era();
    on_offence_in_era(offenders, slash_fraction, now)
}

pub fn fix_nominator_genesis_problem(value: u128) {
    let nominator_controller_account = 100;
    let nominator_stash_account = 101;
    let (nominator_signed, nominator_did) =
        make_account_with_balance(account_from(nominator_stash_account), value).unwrap();

    let service_provider_account = AccountId::from(AccountKeyring::Dave);
    let (service_provider_signed, service_provider_did) =
        make_account(service_provider_account.clone()).unwrap();
    add_trusted_cdd_provider(service_provider_did);

    fix_nominator_genesis(
        service_provider_did,
        nominator_did,
        nominator_controller_account,
    );
}

pub fn add_claim_for_nominator(
    stash: AccountId,
    service_provider_account: AccountId,
    balance: u128,
) {
    let (nominator_signed, nominator_did) = make_account_with_balance(stash, 1_000_000).unwrap();

    let (service_provider_signed, service_provider_did) =
        make_account(service_provider_account.clone()).unwrap();
    add_trusted_cdd_provider(service_provider_did);

    let now = Utc::now();
    add_nominator_claim(
        service_provider_did,
        nominator_did,
        service_provider_account,
    );
}<|MERGE_RESOLUTION|>--- conflicted
+++ resolved
@@ -38,7 +38,7 @@
 use polymesh_runtime_group as group;
 use polymesh_runtime_identity::{self as identity};
 use primitives::traits::BlockRewardsReserveCurrency;
-use primitives::{AccountKey, IdentityClaimData, IdentityId, Signatory};
+use primitives::{AccountKey, Claim, IdentityId, Signatory};
 use sp_core::{
     crypto::{key_types, Pair as PairTrait},
     sr25519::Pair,
@@ -703,12 +703,8 @@
     assert_ok!(Identity::add_claim(
         signed_claim_issuer_id,
         idendity_id,
-        IdentityClaimData::CustomerDueDiligence,
-<<<<<<< HEAD
-        (now.timestamp() as u64 + 10000_u64).into(),
-=======
+        Claim::CustomerDueDiligence,
         Some((now.timestamp() as u64 + 10000_u64).into()),
->>>>>>> 10c27d21
     ));
 }
 
@@ -723,12 +719,8 @@
     assert_ok!(Identity::add_claim(
         signed_claim_issuer_id,
         idendity_id,
-        IdentityClaimData::CustomerDueDiligence,
-<<<<<<< HEAD
-        expiry.into(),
-=======
+        Claim::CustomerDueDiligence,
         Some(expiry.into()),
->>>>>>> 10c27d21
     ));
 }
 
@@ -742,11 +734,7 @@
     let stash = account_from(acc + 1);
     let signed_id = Origin::signed(AccountId::from(AccountKeyring::Dave));
     let now = Utc::now();
-<<<<<<< HEAD
-    add_nominator_claim(kyc_sp, did, AccountId::from(AccountKeyring::Dave));
-=======
     add_nominator_claim(cdd_sp, did, AccountId::from(AccountKeyring::Dave));
->>>>>>> 10c27d21
     assert_ok!(Staking::nominate(
         Origin::signed(controller),
         vec![account_from(11), account_from(21)]

--- conflicted
+++ resolved
@@ -1173,7 +1173,8 @@
 
             // Polymesh change
             // -----------------------------------------------------------------
-            let controller_did = Context::current_identity::<T::IdentityFn>().unwrap_or_default();
+            let controller_did =
+                T::IdentityFn::get_identity(&controller_account).unwrap_or_default();
             Self::deposit_event(Event::<T>::Unbonded {
                 identity: controller_did,
                 stash: ledger.stash.clone(),
@@ -1590,15 +1591,7 @@
 
         add_db_reads_writes(1, 1);
 
-<<<<<<< HEAD
         let slash_defer_duration = T::SlashDeferDuration::get();
-=======
-            let did = T::IdentityFn::get_identity(&controller).unwrap_or_default();
-            Self::deposit_event(Event::<T>::Unbonded(did, ledger.stash.clone(), value));
-        }
-        Ok(())
-    }
->>>>>>> e568106c
 
         let invulnerables = Self::invulnerables();
         add_db_reads_writes(1, 0);

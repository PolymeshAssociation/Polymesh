[package]
name = "pallet-staking-fuzz"
version = "0.0.0"
authors = ["Automatically generated"]
publish = false
edition = "2018"
license = "Apache-2.0"
homepage = "https://substrate.dev"
repository = "https://github.com/paritytech/substrate/"
description = "FRAME pallet staking fuzzing"

[package.metadata.docs.rs]
targets = ["x86_64-unknown-linux-gnu"]

[dependencies]
honggfuzz = "0.5"
codec = { package = "parity-scale-codec", version = "1.3.1", default-features = false, features = ["derive"] }
pallet-staking = { version = "2.0.0-rc6", path = "..", features = ["runtime-benchmarks"] }
<<<<<<< HEAD
pallet-staking-reward-curve = { version = "2.0.0-rc6",  path = "../reward-curve" }
=======
pallet-staking-reward-curve = { git = "https://github.com/paritytech/substrate", tag = "v2.0.0-rc6" }
>>>>>>> 144126ff
pallet-session = { git = "https://github.com/paritytech/substrate", tag = "v2.0.0-rc6" }
pallet-indices = { git = "https://github.com/paritytech/substrate", tag = "v2.0.0-rc6" }
pallet-balances = { path = "../../balances" }
pallet-timestamp = { git = "https://github.com/paritytech/substrate", tag = "v2.0.0-rc6" }
frame-system = { git = "https://github.com/paritytech/substrate", tag = "v2.0.0-rc6" }
frame-support = { git = "https://github.com/paritytech/substrate", tag = "v2.0.0-rc6" }
sp-std = { git = "https://github.com/paritytech/substrate", tag = "v2.0.0-rc6" }
sp-io ={ git = "https://github.com/paritytech/substrate", tag = "v2.0.0-rc6" }
sp-core = { git = "https://github.com/paritytech/substrate", tag = "v2.0.0-rc6" }
sp-npos-elections = { git = "https://github.com/paritytech/substrate", tag = "v2.0.0-rc6" }
sp-runtime = { git = "https://github.com/paritytech/substrate", tag = "v2.0.0-rc6" }
<<<<<<< HEAD

=======
>>>>>>> 144126ff

[[bin]]
name = "submit_solution"
path = "src/submit_solution.rs"

[workspace]
exclude = ["fuzzer"]<|MERGE_RESOLUTION|>--- conflicted
+++ resolved
@@ -16,11 +16,7 @@
 honggfuzz = "0.5"
 codec = { package = "parity-scale-codec", version = "1.3.1", default-features = false, features = ["derive"] }
 pallet-staking = { version = "2.0.0-rc6", path = "..", features = ["runtime-benchmarks"] }
-<<<<<<< HEAD
-pallet-staking-reward-curve = { version = "2.0.0-rc6",  path = "../reward-curve" }
-=======
 pallet-staking-reward-curve = { git = "https://github.com/paritytech/substrate", tag = "v2.0.0-rc6" }
->>>>>>> 144126ff
 pallet-session = { git = "https://github.com/paritytech/substrate", tag = "v2.0.0-rc6" }
 pallet-indices = { git = "https://github.com/paritytech/substrate", tag = "v2.0.0-rc6" }
 pallet-balances = { path = "../../balances" }
@@ -32,10 +28,6 @@
 sp-core = { git = "https://github.com/paritytech/substrate", tag = "v2.0.0-rc6" }
 sp-npos-elections = { git = "https://github.com/paritytech/substrate", tag = "v2.0.0-rc6" }
 sp-runtime = { git = "https://github.com/paritytech/substrate", tag = "v2.0.0-rc6" }
-<<<<<<< HEAD
-
-=======
->>>>>>> 144126ff
 
 [[bin]]
 name = "submit_solution"

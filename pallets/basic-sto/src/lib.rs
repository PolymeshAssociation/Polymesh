--- conflicted
+++ resolved
@@ -163,11 +163,8 @@
             let pia_portfolios = iter::once(PortfolioId::default_portfolio(primary_issuance_agent)).collect::<BTreeSet<_>>();
             Settlement::<T>::unsafe_authorize_instruction(primary_issuance_agent, instruction_id, pia_portfolios)?;
 
-<<<<<<< HEAD
-            let sender_portfolios = iter::once(PortfolioId::default_portfolio(did)).collect::<BTreeSet<_>>();
-=======
             let sender_portfolios = vec![PortfolioId::default_portfolio(did)];
->>>>>>> 144126ff
+
             Settlement::<T>::authorize_instruction(origin, instruction_id, sender_portfolios).map_err(|err| err.error)?;
 
             Self::deposit_event(

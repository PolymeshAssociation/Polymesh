--- conflicted
+++ resolved
@@ -76,23 +76,13 @@
 use polymesh_common_utilities::with_transaction;
 use polymesh_common_utilities::SystematicIssuers::Settlement as SettlementDID;
 use polymesh_primitives::settlement::{
-<<<<<<< HEAD
     AffirmationStatus, AssetCount, ExecuteInstructionInfo, FilteredLegs, Instruction,
-    InstructionId, InstructionInfo, InstructionMemo, InstructionStatus, Leg, LegAsset, LegId,
-    LegStatus, Receipt, ReceiptDetails, SettlementType, Venue, VenueDetails, VenueId, VenueType,
+    InstructionId, InstructionInfo, InstructionStatus, Leg, LegAsset, LegId, LegStatus, Receipt,
+    ReceiptDetails, SettlementType, Venue, VenueDetails, VenueId, VenueType,
 };
 use polymesh_primitives::{
-    storage_migrate_on, storage_migration_ver, Balance, IdentityId, NFTs, PortfolioId,
+    storage_migrate_on, storage_migration_ver, Balance, IdentityId, Memo, NFTs, PortfolioId,
     SecondaryKey, Ticker, WeightMeter,
-=======
-    AffirmationStatus, ExecuteInstructionInfo, Instruction, InstructionId, InstructionInfo,
-    InstructionStatus, Leg, LegAsset, LegId, LegStatus, LegV2, Receipt, ReceiptDetails,
-    SettlementType, TransferData, Venue, VenueDetails, VenueId, VenueType,
-};
-use polymesh_primitives::{
-    storage_migrate_on, storage_migration_ver, IdentityId, Memo, PortfolioId, SecondaryKey, Ticker,
-    WeightMeter,
->>>>>>> 5e90eb89
 };
 
 type Identity<T> = pallet_identity::Module<T>;
@@ -534,7 +524,6 @@
             Self::base_update_venue_signers(did, id, signers, add_signers)?;
         }
 
-<<<<<<< HEAD
         /// Placeholder for removed `add_instruction_with_memo`
         #[weight = 1_000]
         pub fn placeholder_add_instruction_with_memo(_origin) {}
@@ -542,76 +531,6 @@
        /// Placeholder for removed `add_and_affirm_instruction_with_memo`
        #[weight = 1_000]
         pub fn placeholder_add_and_affirm_instruction_with_memo(_origin)  {}
-=======
-        /// Adds a new instruction with memo.
-        ///
-        /// # Arguments
-        /// * `venue_id` - ID of the venue this instruction belongs to.
-        /// * `settlement_type` - Defines if the instruction should be settled
-        ///    in the next block after receiving all affirmations or waiting till a specific block.
-        /// * `trade_date` - Optional date from which people can interact with this instruction.
-        /// * `value_date` - Optional date after which the instruction should be settled (not enforced)
-        /// * `legs` - Legs included in this instruction.
-        /// * `memo` - Memo field for this instruction.
-        ///
-        /// # Weight
-        /// `950_000_000 + 1_000_000 * legs.len()`
-        #[weight = <T as Config>::WeightInfo::add_instruction_with_memo_and_settle_on_block_type(legs.len() as u32)
-        .saturating_add(
-            <T as Config>::WeightInfo::execute_scheduled_instruction(legs.len() as u32, 0)
-        )]
-        pub fn add_instruction_with_memo(
-            origin,
-            venue_id: VenueId,
-            settlement_type: SettlementType<T::BlockNumber>,
-            trade_date: Option<T::Moment>,
-            value_date: Option<T::Moment>,
-            legs: Vec<Leg>,
-            instruction_memo: Option<Memo>,
-        ) {
-            let did = Identity::<T>::ensure_perms(origin)?;
-            let legs: Vec<LegV2> = legs.into_iter().map(|leg| leg.into()).collect();
-            Self::base_add_instruction(did, venue_id, settlement_type, trade_date, value_date, legs, instruction_memo, true)?;
-        }
-
-        /// Adds and affirms a new instruction.
-        ///
-        /// # Arguments
-        /// * `venue_id` - ID of the venue this instruction belongs to.
-        /// * `settlement_type` - Defines if the instruction should be settled
-        ///    in the next block after receiving all affirmations or waiting till a specific block.
-        /// * `trade_date` - Optional date from which people can interact with this instruction.
-        /// * `value_date` - Optional date after which the instruction should be settled (not enforced)
-        /// * `legs` - Legs included in this instruction.
-        /// * `portfolios` - Portfolios that the sender controls and wants to use in this affirmations.
-        /// * `memo` - Memo field for this instruction.
-        ///
-        /// # Permissions
-        /// * Portfolio
-        #[weight = <T as Config>::WeightInfo::add_and_affirm_instruction_with_memo_and_settle_on_block_type(legs.len() as u32)
-        .saturating_add(
-            <T as Config>::WeightInfo::execute_scheduled_instruction(legs.len() as u32, 0)
-        )]
-        pub fn add_and_affirm_instruction_with_memo(
-            origin,
-            venue_id: VenueId,
-            settlement_type: SettlementType<T::BlockNumber>,
-            trade_date: Option<T::Moment>,
-            value_date: Option<T::Moment>,
-            legs: Vec<Leg>,
-            portfolios: Vec<PortfolioId>,
-            instruction_memo: Option<Memo>,
-        ) -> DispatchResult {
-            let did = Identity::<T>::ensure_perms(origin.clone())?;
-            let legs: Vec<LegV2> = legs.into_iter().map(|leg| leg.into()).collect();
-            with_transaction(|| {
-                let portfolios_set = portfolios.into_iter().collect::<BTreeSet<_>>();
-                let legs_count = legs.iter().filter(|l| portfolios_set.contains(&l.from)).count() as u32;
-                let instruction_id = Self::base_add_instruction(did, venue_id, settlement_type, trade_date, value_date, legs, instruction_memo, true)?;
-                Self::affirm_and_maybe_schedule_instruction(origin, instruction_id, portfolios_set.into_iter(), legs_count, None)
-            })
-        }
->>>>>>> 5e90eb89
 
         /// Manually execute settlement
         ///
@@ -670,13 +589,8 @@
             settlement_type: SettlementType<T::BlockNumber>,
             trade_date: Option<T::Moment>,
             value_date: Option<T::Moment>,
-<<<<<<< HEAD
             legs: Vec<Leg>,
-            instruction_memo: Option<InstructionMemo>,
-=======
-            legs: Vec<LegV2>,
             instruction_memo: Option<Memo>,
->>>>>>> 5e90eb89
         ) {
             let did = Identity::<T>::ensure_perms(origin)?;
             Self::base_add_instruction(did, venue_id, settlement_type, trade_date, value_date, legs, instruction_memo)?;
@@ -708,13 +622,8 @@
             value_date: Option<T::Moment>,
             legs: Vec<Leg>,
             portfolios: Vec<PortfolioId>,
-<<<<<<< HEAD
-            instruction_memo: Option<InstructionMemo>,
+            instruction_memo: Option<Memo>,
         ) {
-=======
-            instruction_memo: Option<Memo>,
-        ) -> DispatchResult {
->>>>>>> 5e90eb89
             let did = Identity::<T>::ensure_perms(origin.clone())?;
             let portfolios_set = portfolios.into_iter().collect::<BTreeSet<_>>();
             let instruction_id = Self::base_add_instruction(did, venue_id, settlement_type, trade_date, value_date, legs, instruction_memo)?;
@@ -877,14 +786,8 @@
         settlement_type: SettlementType<T::BlockNumber>,
         trade_date: Option<T::Moment>,
         value_date: Option<T::Moment>,
-<<<<<<< HEAD
         legs: Vec<Leg>,
-        memo: Option<InstructionMemo>,
-=======
-        legs: Vec<LegV2>,
         memo: Option<Memo>,
-        emit_deprecated_event: bool,
->>>>>>> 5e90eb89
     ) -> Result<InstructionId, DispatchError> {
         // Verifies if the block number is in the future so that `T::Scheduler::schedule_named` doesn't fail.
         if let SettlementType::SettleOnBlock(block_number) = &settlement_type {

--- conflicted
+++ resolved
@@ -476,21 +476,14 @@
         }
 
         /// Root callable extrinsic, used as an internal call to execute a scheduled settlement instruction.
-<<<<<<< HEAD
         #[weight = <T as Config>::WeightInfo::execute_scheduled_instruction(*_legs_count, 0, 0)]
-        fn execute_scheduled_instruction(origin, id: InstructionId, _legs_count: u32) {
-            ensure_root(origin)?;
-            Self::base_execute_scheduled_instruction(id, &mut WeightMeter::max_limit());
-=======
-        #[weight = <T as Config>::WeightInfo::execute_scheduled_instruction(*_legs_count, 0)]
         fn execute_scheduled_instruction(origin, id: InstructionId, _legs_count: u32) -> DispatchResultWithPostInfo {
             ensure_root(origin)?;
             let mut weight_meter = WeightMeter::from_limit(
                 Self::execute_scheduled_instruction_minimum_weight(),
-                Self::execute_scheduled_instruction_weight_limit(_legs_count, 0)
+                Self::execute_scheduled_instruction_weight_limit(_legs_count, 0, 0)
             );
-            Self::base_execute_scheduled_instruction(id, &mut weight_meter)
->>>>>>> 356e292f
+            Ok(Self::base_execute_scheduled_instruction(id, &mut weight_meter))
         }
 
         /// Reschedules a failed instruction.
@@ -553,15 +546,10 @@
         ///
         /// # Errors
         /// * `InstructionNotFailed` - Instruction not in a failed state or does not exist.
-<<<<<<< HEAD
-
-        #[weight = <T as Config>::WeightInfo::execute_manual_instruction_weight(weight_limit, fungible_transfers, nfts_transfers, offchain_transfers)]
-=======
         #[weight =
-            <T as Config>::WeightInfo::execute_manual_instruction_weight(weight_limit, legs_count)
-            .max(<T as Config>::WeightInfo::execute_manual_instruction(0))
+            <T as Config>::WeightInfo::execute_manual_instruction_weight(weight_limit, fungible_transfers, nfts_transfers, offchain_transfers)
+            .max(<T as Config>::WeightInfo::execute_manual_instruction(0, 0, 0))
         ]
->>>>>>> 356e292f
         pub fn execute_manual_instruction(
             origin,
             id: InstructionId,
@@ -571,42 +559,15 @@
             offchain_transfers: u32,
             weight_limit: Option<Weight>
         ) -> DispatchResultWithPostInfo {
-<<<<<<< HEAD
-            let weight_limit = Self::ensure_manual_weight_limit(weight_limit, fungible_transfers, nfts_transfers, offchain_transfers)?;
-            // check origin has the permissions required and valid instruction
-            let (did, sk, instruction_details) = Self::ensure_origin_perm_and_instruction_validity(origin, id, true)?;
-
-            // Check for portfolio
-            let instruction_legs: Vec<(LegId, Leg)> = InstructionLegs::iter_prefix(&id).collect();
-            match portfolio {
-                Some(portfolio) => {
-                    // Ensure that the caller is a party of this instruction.
-                    T::Portfolio::ensure_portfolio_custody_and_permission(portfolio, did, sk.as_ref())?;
-                    ensure!(
-                        instruction_legs.iter().any(|(_, leg)| leg.from == portfolio || leg.to == portfolio),
-                        Error::<T>::CallerIsNotAParty
-                    );
-                }
-                None => {
-                    // Ensure venue exists & sender is its creator.
-                    Self::venue_for_management(instruction_details.venue_id, did)?;
-                }
-            }
-
-            let transfer_data = Self::get_transfer_data(&instruction_legs);
-            let input_cost = TransferData::new(fungible_transfers, nfts_transfers, offchain_transfers);
-            Self::ensure_valid_input_cost(&transfer_data, &input_cost)?;
-
-            let mut weight_meter = WeightMeter::from_limit(weight_limit);
-            // Executes the instruction
-            Self::execute_instruction_retryable(id, &mut weight_meter)?;
-            Self::ensure_minum_weight_is_charged(&mut weight_meter, Self::execute_manual_instruction_minimum_weight())?;
-
-            Self::deposit_event(RawEvent::SettlementManuallyExecuted(did, id));
-            Ok(PostDispatchInfo::from(Some(weight_meter.consumed())))
-=======
-            Self::base_execute_manual_instruction(origin, id, legs_count, portfolio, weight_limit)
->>>>>>> 356e292f
+            Self::base_execute_manual_instruction(
+                origin,
+                id,
+                portfolio,
+                fungible_transfers,
+                nfts_transfers,
+                offchain_transfers,
+                weight_limit,
+            )
         }
 
         /// Adds a new instruction.
@@ -769,46 +730,34 @@
         }
 
         /// Root callable extrinsic, used as an internal call to execute a scheduled settlement instruction.
-<<<<<<< HEAD
         #[weight = <T as Config>::WeightInfo::execute_scheduled_instruction(*_fungible_transfers, *_nfts_transfers, 0)]
-        fn execute_scheduled_instruction_v2(origin, id: InstructionId, _fungible_transfers: u32, _nfts_transfers: u32) {
-            ensure_root(origin)?;
-            Self::base_execute_scheduled_instruction(id, &mut WeightMeter::max_limit());
-=======
-        #[weight = <T as Config>::WeightInfo::execute_scheduled_instruction(*_fungible_transfers, *_nfts_transfers)]
         fn execute_scheduled_instruction_v2(
             origin,
             id: InstructionId,
             _fungible_transfers: u32,
             _nfts_transfers: u32
-        ) -> DispatchResultWithPostInfo {
+        ) -> DispatchResultWithPostInfo{
             ensure_root(origin)?;
             let mut weight_meter = WeightMeter::from_limit(
                 Self::execute_scheduled_instruction_minimum_weight(),
-                Self::execute_scheduled_instruction_weight_limit(_fungible_transfers, _nfts_transfers)
+                Self::execute_scheduled_instruction_weight_limit(_fungible_transfers, _nfts_transfers, 0)
             );
-            Self::base_execute_scheduled_instruction(id, &mut weight_meter)
->>>>>>> 356e292f
+            Ok(Self::base_execute_scheduled_instruction(id, &mut weight_meter))
         }
 
         /// Root callable extrinsic, used as an internal call to execute a scheduled settlement instruction.
-        #[weight = (*weight_limit).max(<T as Config>::WeightInfo::execute_scheduled_instruction(0, 0))]
+        #[weight = (*weight_limit).max(<T as Config>::WeightInfo::execute_scheduled_instruction(0, 0, 0))]
         fn execute_scheduled_instruction_v3(
             origin,
             id: InstructionId,
             weight_limit: Weight
         ) -> DispatchResultWithPostInfo {
             ensure_root(origin)?;
-<<<<<<< HEAD
-            let mut weight_meter = WeightMeter::from_limit(weight_limit);
-            Ok(Self::base_execute_scheduled_instruction(id, &mut weight_meter))
-=======
             let mut weight_meter = WeightMeter::from_limit(
                 Self::execute_scheduled_instruction_minimum_weight(),
                 weight_limit
             );
-            Self::base_execute_scheduled_instruction(id, &mut weight_meter)
->>>>>>> 356e292f
+            Ok(Self::base_execute_scheduled_instruction(id, &mut weight_meter))
         }
     }
 }
@@ -1146,14 +1095,9 @@
         let instruction_data = Self::get_transfer_data(&instruction_legs);
         weight_meter
             .check_accrue(<T as Config>::WeightInfo::execute_instruction_paused(
-<<<<<<< HEAD
-                transfer_data.fungible(),
-                transfer_data.non_fungible(),
-                transfer_data.off_chain(),
-=======
                 instruction_data.fungible(),
                 instruction_data.non_fungible(),
->>>>>>> 356e292f
+                instruction_data.off_chain(),
             ))
             .map_err(|_| Error::<T>::WeightLimitExceeded)?;
 
@@ -1614,7 +1558,7 @@
         Ok(())
     }
 
-    /// Returns the total number of fungible and non-fungible assets in the instruction, and a vector of legs
+    /// Returns the total number of fungible, non-fungible and offchain assets in the instruction, and a vector of legs
     /// where the sender is in the `portfolio_set`. Ensures that the number of assets being transferred is under
     /// the given limit.
     fn filtered_legs(
@@ -1780,11 +1724,6 @@
         if let Err(e) = Self::execute_instruction_retryable(id, weight_meter) {
             Self::deposit_event(RawEvent::FailedToExecuteInstruction(id, e));
         }
-<<<<<<< HEAD
-        let _ = Self::ensure_minum_weight_is_charged(
-            weight_meter,
-            Self::execute_scheduled_instruction_minimum_weight(),
-        );
         PostDispatchInfo::from(Some(weight_meter.consumed()))
     }
 
@@ -1843,25 +1782,29 @@
     /// Returns true if the ticker is on-chain and false otherwise.
     fn is_on_chain_asset(ticker: &Ticker) -> bool {
         pallet_asset::Tokens::contains_key(ticker)
-=======
-        Ok(PostDispatchInfo::from(Some(weight_meter.consumed())))
->>>>>>> 356e292f
     }
 
     fn base_execute_manual_instruction(
         origin: T::RuntimeOrigin,
         id: InstructionId,
-        legs_count: u32,
         portfolio: Option<PortfolioId>,
+        fungible_transfers: u32,
+        nfts_transfers: u32,
+        offchain_transfers: u32,
         weight_limit: Option<Weight>,
     ) -> DispatchResultWithPostInfo {
-        let weight_limit = Self::ensure_manual_weight_limit(weight_limit, legs_count)?;
+        let weight_limit = Self::ensure_manual_weight_limit(
+            weight_limit,
+            fungible_transfers,
+            nfts_transfers,
+            offchain_transfers,
+        )?;
         // check origin has the permissions required and valid instruction
         let (did, sk, instruction_details) =
             Self::ensure_origin_perm_and_instruction_validity(origin, id, true)?;
 
         // Check for portfolio
-        let instruction_legs: Vec<(LegId, LegV2)> = Self::get_instruction_legs(&id);
+        let instruction_legs: Vec<(LegId, Leg)> = InstructionLegs::iter_prefix(&id).collect();
         match portfolio {
             Some(portfolio) => {
                 // Ensure that the caller is a party of this instruction.
@@ -1879,11 +1822,9 @@
             }
         }
 
-        // check that the instruction leg count matches
-        ensure!(
-            instruction_legs.len() as u32 <= legs_count,
-            Error::<T>::LegCountTooSmall
-        );
+        let transfer_data = Self::get_transfer_data(&instruction_legs);
+        let input_cost = TransferData::new(fungible_transfers, nfts_transfers, offchain_transfers);
+        Self::ensure_valid_input_cost(&transfer_data, &input_cost)?;
 
         let mut weight_meter = WeightMeter::from_limit(
             Self::execute_manual_instruction_minimum_weight(),
@@ -1891,8 +1832,8 @@
         );
         // Executes the instruction
         Self::execute_instruction_retryable(id, &mut weight_meter)?;
-
         Self::deposit_event(RawEvent::SettlementManuallyExecuted(did, id));
+
         Ok(PostDispatchInfo::from(Some(weight_meter.consumed())))
     }
 

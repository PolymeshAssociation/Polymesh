--- conflicted
+++ resolved
@@ -1786,59 +1786,26 @@
     /// in the instruction, and the weight consumed for executing the instruction. If the instruction would fail its
     /// execution, it also contains the error.
     pub fn execute_instruction_info(instruction_id: &InstructionId) -> ExecuteInstructionInfo {
-        let instruction_legs: Vec<(LegId, LegV2)> = Self::get_instruction_legs(&instruction_id);
+        let instruction_legs: Vec<(LegId, LegV2)> =
+            InstructionLegsV2::iter_prefix(&instruction_id).collect();
         let transfer_data = Self::get_transfer_data(&instruction_legs);
         let mut weight_meter = WeightMeter::max_limit();
 
-<<<<<<< HEAD
-        let mut instruction_legs: Vec<(LegId, LegV2)> =
-            InstructionLegsV2::iter_prefix(instruction_id).collect();
-        instruction_legs.sort_by_key(|leg_id_leg| leg_id_leg.0);
-
-        let transfer_data = Self::get_transfer_data(&instruction_legs);
-        weight_meter
-            .check_accrue(<T as Config>::WeightInfo::execute_instruction_paused(
-                transfer_data.fungible(),
-                transfer_data.non_fungible(),
-            ))
-            .map_err(|_| Error::<T>::WeightLimitExceeded)?;
-
-        for (_, leg_v2) in instruction_legs {
-            match leg_v2.asset {
-                LegAsset::Fungible { ticker, amount } => {
-                    Asset::<T>::_is_valid_transfer(
-                        &ticker,
-                        leg_v2.from,
-                        leg_v2.to,
-                        amount,
-                        &mut weight_meter,
-                    )?;
-                }
-                LegAsset::NonFungible(nfts) => {
-                    <Nft<T>>::validate_nft_transfer(
-                        &leg_v2.from,
-                        &leg_v2.to,
-                        &nfts,
-                        &mut weight_meter,
-                    )?;
-                }
-                LegAsset::OffChain { .. } => unimplemented!(),
-            }
-=======
         match Self::execute_instruction_retryable(*instruction_id, &mut weight_meter) {
             Ok(_) => ExecuteInstructionInfo::new(
                 transfer_data.fungible(),
                 transfer_data.non_fungible(),
+                transfer_data.off_chain(),
                 weight_meter.consumed(),
                 None,
             ),
             Err(e) => ExecuteInstructionInfo::new(
                 transfer_data.fungible(),
                 transfer_data.non_fungible(),
+                transfer_data.off_chain(),
                 weight_meter.consumed(),
                 Some(e.into()),
             ),
->>>>>>> b6e76859
         }
     }
 }

// This file is part of the Polymesh distribution (https://github.com/PolymathNetwork/Polymesh).
// Copyright (c) 2020 Polymath

// This program is free software: you can redistribute it and/or modify
// it under the terms of the GNU General Public License as published by
// the Free Software Foundation, version 3.

// This program is distributed in the hope that it will be useful, but
// WITHOUT ANY WARRANTY; without even the implied warranty of
// MERCHANTABILITY or FITNESS FOR A PARTICULAR PURPOSE. See the GNU
// General Public License for more details.

// You should have received a copy of the GNU General Public License
// along with this program. If not, see <http://www.gnu.org/licenses/>.

//! # Settlement Module
//!
//! Settlement module manages all kinds of transfers and settlements of assets
//!
//! ## Overview
//!
//! The settlement module provides functionality to settle onchain as well as offchain trades between multiple parties.
//! All trades are settled under venues. A token issuer can allow/block certain venues from settling trades that involve their tokens.
//! An atomic settlement is called an Instruction. An instruction can contain multiple legs. Legs are essentially simple one to one transfers.
//! When an instruction is settled, either all legs are executed successfully or none are. In other words, if one of the leg fails due to
//! compliance failure, all other legs will also fail.
//!
//! An instruction must be authorized by all the counter parties involved for it to be executed.
//! An instruction can be set to automatically execute when all authorizations are received or at a particular block number.
//!
//! Offchain settlements are represented via receipts. If a leg has a receipt attached to it, it will not be executed onchain.
//! All other legs will be executed onchain during settlement.
//!
//! ## Dispatchable Functions
//!
//! - `create_venue` - Registers a new venue.
//! - `add_instruction` - Adds a new instruction.
//! - `affirm_instruction` - Provides affirmation to an existing instruction.
//! - `withdraw_affirmation` - Withdraw an existing affirmation to given instruction.
//! - `reject_instruction` - Rejects an existing instruction.
//! - `claim_receipt` - Claims a signed receipt.
//! - `unclaim_receipt` - Unclaims a previously claimed receipt.
//! - `set_venue_filtering` - Enables or disabled venue filtering for a token.
//! - `allow_venues` - Allows additional venues to create instructions involving an asset.
//! - `disallow_venues` - Revokes permission given to venues for creating instructions involving a particular asset.
//!
#![cfg_attr(not(feature = "std"), no_std)]
#![recursion_limit = "256"]

#[cfg(feature = "runtime-benchmarks")]
pub mod benchmarking;

use codec::{Decode, Encode};
use frame_support::{
    decl_error, decl_event, decl_module, decl_storage,
    dispatch::{DispatchError, DispatchResult, DispatchResultWithPostInfo},
    ensure, storage,
    traits::{
        schedule::{Anon as ScheduleAnon, DispatchTime, LOWEST_PRIORITY},
        Get,
    },
    weights::{PostDispatchInfo, Weight},
    IterableStorageDoubleMap, Parameter, StorageHasher, Twox128,
};
use frame_system::{self as system, ensure_root, RawOrigin};
use pallet_asset as asset;
use pallet_identity::{self as identity, PermissionedCallOriginData};
use polymesh_common_utilities::{
    traits::{
        asset::GAS_LIMIT, identity::Trait as IdentityTrait, portfolio::PortfolioSubTrait,
        CommonTrait,
    },
    with_transaction,
    SystematicIssuers::Settlement as SettlementDID,
};
use polymesh_primitives::{IdentityId, PortfolioId, SecondaryKey, Ticker};
use polymesh_primitives_derive::VecU8StrongTyped;
use sp_runtime::{
    traits::{Dispatchable, Verify, Zero},
    DispatchErrorWithPostInfo,
};
use sp_std::{collections::btree_set::BTreeSet, convert::TryFrom, prelude::*};

type Identity<T> = identity::Module<T>;
type System<T> = frame_system::Module<T>;
type Asset<T> = asset::Module<T>;

pub trait Trait:
    frame_system::Trait + CommonTrait + IdentityTrait + pallet_timestamp::Trait + asset::Trait
{
    /// The overarching event type.
    type Event: From<Event<Self>> + Into<<Self as frame_system::Trait>::Event>;
    /// The maximum number of total legs allowed for a instruction can have.
    type MaxLegsInInstruction: Get<u32>;
    /// Scheduler of settlement instructions.
    type Scheduler: ScheduleAnon<Self::BlockNumber, Self::SchedulerCall, Self::SchedulerOrigin>;
    /// A type for identity-mapping the `Origin` type. Used by the scheduler.
    type SchedulerOrigin: From<RawOrigin<Self::AccountId>>;
    /// A call type for identity-mapping the `Call` enum type. Used by the scheduler.
    type SchedulerCall: Parameter
        + Dispatchable<Origin = <Self as frame_system::Trait>::Origin>
        + From<Call<Self>>;
    /// Weight information for extrinsics in the identity pallet.
    type WeightInfo: WeightInfo;
}

/// A wrapper for VenueDetails
#[derive(
    Decode, Encode, Clone, Debug, Default, PartialEq, Eq, PartialOrd, Ord, VecU8StrongTyped,
)]
pub struct VenueDetails(Vec<u8>);

/// Status of an instruction
#[derive(Encode, Decode, Clone, Debug, PartialEq, Eq, PartialOrd, Ord)]
pub enum InstructionStatus {
    /// Invalid instruction or details pruned
    Unknown,
    /// Instruction is pending execution
    Pending,
}

impl Default for InstructionStatus {
    fn default() -> Self {
        Self::Unknown
    }
}

/// Type of the venue. Used for offchain filtering.
#[derive(Encode, Decode, Clone, Debug, PartialEq, Eq, PartialOrd, Ord)]
pub enum VenueType {
    /// Default type - used for mixed and unknown types
    Other,
    /// Represents a primary distribution
    Distribution,
    /// Represents an offering/fund raiser
    Sto,
    /// Represents a match making service
    Exchange,
}

impl Default for VenueType {
    fn default() -> Self {
        Self::Other
    }
}

/// Status of a leg
#[derive(Encode, Decode, Clone, Debug, PartialEq, Eq, PartialOrd, Ord)]
pub enum LegStatus<AccountId> {
    /// It is waiting for affirmation
    PendingTokenLock,
    /// It is waiting execution (tokens currently locked)
    ExecutionPending,
    /// receipt used, (receipt signer, receipt uid)
    ExecutionToBeSkipped(AccountId, u64),
}

impl<AccountId> Default for LegStatus<AccountId> {
    fn default() -> Self {
        Self::PendingTokenLock
    }
}

/// Status of an affirmation
#[derive(Encode, Decode, Clone, Debug, PartialEq, Eq, PartialOrd, Ord)]
pub enum AffirmationStatus {
    /// Invalid affirmation
    Unknown,
    /// Pending user's consent
    Pending,
    /// Affirmed by the user
    Affirmed,
    /// Rejected by the user
    Rejected,
}

impl Default for AffirmationStatus {
    fn default() -> Self {
        Self::Unknown
    }
}

/// Type of settlement
#[derive(Encode, Decode, Clone, Copy, Debug, PartialEq, Eq, PartialOrd, Ord)]
pub enum SettlementType<BlockNumber> {
    /// Instruction should be settled as soon as all affirmations are received
    SettleOnAffirmation,
    /// Instruction should be settled on a particular block
    SettleOnBlock(BlockNumber),
}

impl<BlockNumber> Default for SettlementType<BlockNumber> {
    fn default() -> Self {
        Self::SettleOnAffirmation
    }
}

/// Details about an instruction
#[derive(Encode, Decode, Default, Clone, PartialEq, Eq, Debug, PartialOrd, Ord)]
pub struct Instruction<Moment, BlockNumber> {
    /// Unique instruction id. It is an auto incrementing number
    pub instruction_id: u64,
    /// Id of the venue this instruction belongs to
    pub venue_id: u64,
    /// Status of the instruction
    pub status: InstructionStatus,
    /// Type of settlement used for this instruction
    pub settlement_type: SettlementType<BlockNumber>,
    /// Date at which this instruction was created
    pub created_at: Option<Moment>,
    /// Date from which this instruction is valid
    pub valid_from: Option<Moment>,
}

/// Details of a leg including the leg id in the instruction
#[derive(Encode, Decode, Default, Clone, PartialEq, Eq, Debug, PartialOrd, Ord)]
pub struct Leg<Balance> {
    /// Portfolio of the sender
    pub from: PortfolioId,
    /// Portfolio of the receiver
    pub to: PortfolioId,
    /// Ticker of the asset being transferred
    pub asset: Ticker,
    /// Amount being transferred
    pub amount: Balance,
}

/// Details about a venue
#[derive(Encode, Decode, Clone, Default, PartialEq, Eq, Debug, PartialOrd, Ord)]
pub struct Venue {
    /// Identity of the venue's creator
    pub creator: IdentityId,
    /// instructions under this venue (Only needed for the UI)
    pub instructions: Vec<u64>,
    /// Additional details about this venue (Only needed for the UI)
    pub details: VenueDetails,
    /// Specifies type of the venue (Only needed for the UI)
    pub venue_type: VenueType,
}

/// Old venue details format. Used only for storage migration.
#[derive(Encode, Decode, Clone, Default, PartialEq, Eq, Debug, PartialOrd, Ord)]
pub struct OldVenue {
    /// Identity of the venue's creator
    pub creator: IdentityId,
    /// instructions under this venue (Only needed for the UI)
    pub instructions: Vec<u64>,
    /// Additional details about this venue (Only needed for the UI)
    pub details: VenueDetails,
}

impl Venue {
    pub fn new(creator: IdentityId, details: VenueDetails, venue_type: VenueType) -> Self {
        Self {
            creator,
            instructions: Vec::new(),
            details,
            venue_type,
        }
    }
}

/// Details about an offchain transaction receipt
#[derive(Encode, Decode, Clone, PartialEq, Eq, Debug, PartialOrd, Ord)]
pub struct Receipt<Balance> {
    /// Unique receipt number set by the signer for their receipts
    pub receipt_uid: u64,
    /// Identity of the sender
    pub from: PortfolioId,
    /// Identity of the receiver
    pub to: PortfolioId,
    /// Ticker of the asset being transferred
    pub asset: Ticker,
    /// Amount being transferred
    pub amount: Balance,
}

/// Details about an offchain transaction receipt that a user must input
#[derive(Encode, Decode, Clone, PartialEq, Eq, Debug, PartialOrd, Ord)]
pub struct ReceiptDetails<AccountId, OffChainSignature> {
    /// Unique receipt number set by the signer for their receipts
    pub receipt_uid: u64,
    /// Target leg id
    pub leg_id: u64,
    /// Signer for this receipt
    pub signer: AccountId,
    /// signature confirming the receipt details
    pub signature: OffChainSignature,
}

pub trait WeightInfo {
    fn create_venue(u: u32) -> Weight;
    fn update_venue() -> Weight;
    fn add_instruction(u: u32) -> Weight;
    fn add_and_affirm_instruction(u: u32) -> Weight;
    fn affirm_instruction() -> Weight;
    fn withdraw_affirmation(u: u32) -> Weight;
    fn reject_instruction() -> Weight;
    fn affirm_with_receipts() -> Weight;
    fn claim_receipt() -> Weight;
    fn unclaim_receipt() -> Weight;
    fn set_venue_filtering() -> Weight;
    fn allow_venues(u: u32) -> Weight;
    fn disallow_venues(u: u32) -> Weight;

    // Some multiple paths based extrinsic.
    // TODO: Will be removed once we get the worst case weight.
    fn set_venue_filtering_disallow() -> Weight;
    fn withdraw_affirmation_with_receipt(u: u32) -> Weight;
    fn withdraw_affirmation_with_both_receipt_and_onchain_affirmation(l: u32) -> Weight;
}

impl WeightInfo for () {
    fn create_venue(_u: u32) -> Weight {
        1_000_000_000
    }
    fn update_venue() -> Weight {
        1_000_000_000
    }
    fn add_instruction(_u: u32) -> Weight {
        1_000_000_000
    }
    fn add_and_affirm_instruction(_u: u32) -> Weight {
        1_000_000_000
    }
    fn affirm_instruction() -> Weight {
        1_000_000_000
    }
    fn withdraw_affirmation(_u: u32) -> Weight {
        1_000_000_000
    }
    fn reject_instruction() -> Weight {
        1_000_000_000
    }
    fn affirm_with_receipts() -> Weight {
        1_000_000_000
    }
    fn claim_receipt() -> Weight {
        1_000_000_000
    }
    fn unclaim_receipt() -> Weight {
        1_000_000_000
    }
    fn set_venue_filtering() -> Weight {
        1_000_000_000
    }
    fn allow_venues(_u: u32) -> Weight {
        1_000_000_000
    }
    fn disallow_venues(_u: u32) -> Weight {
        1_000_000_000
    }
    fn set_venue_filtering_disallow() -> Weight {
        1_000_000_000
    }
    fn withdraw_affirmation_with_receipt(_u: u32) -> Weight {
        1_000_000_000
    }
    fn withdraw_affirmation_with_both_receipt_and_onchain_affirmation(_l: u32) -> Weight {
        1_000_000_000
    }
}

pub mod weight_for {
    use super::*;

    pub fn weight_for_execute_instruction_if_no_pending_affirm<T: Trait>(
        weight_for_custodian_transfer: Weight,
    ) -> Weight {
        T::DbWeight::get()
            .reads(4) // Weight for read
            .saturating_add(150_000_000) // General weight
            .saturating_add(weight_for_custodian_transfer) // Weight for custodian transfer
    }

    pub fn weight_for_execute_instruction_if_pending_affirm<T: Trait>() -> Weight {
        T::DbWeight::get()
            .reads_writes(2, 1) // For read and write
            .saturating_add(900_000_000) // Mocking unchecked_release_locks() function weight.
    }

    pub fn weight_for_affirmation_with_receipts<T: Trait>(no_of_receipts: u32) -> Weight {
        T::DbWeight::get()
            .reads_writes(6, 3) // weight for read and write
            .saturating_add((no_of_receipts * 80_000_000).into()) // Weight for receipts.
            .saturating_add(
                T::DbWeight::get()
                    .reads_writes(3, 1)
                    .saturating_mul(no_of_receipts.into()),
            ) // weight for read and write related to receipts.
    }

    pub fn weight_for_affirmation_instruction<T: Trait>() -> Weight {
        T::DbWeight::get()
            .reads_writes(5, 3) // weight for read and writes
            .saturating_add(600_000_000)
    }

    pub fn weight_for_reject_instruction<T: Trait>() -> Weight {
        T::DbWeight::get()
            .reads_writes(3, 2) // weight for read and writes
            .saturating_add(500_000_000) // Lump-sum weight for `unsafe_withdraw_instruction_affirmation()`
    }

    pub fn weight_for_transfer<T: Trait>() -> Weight {
        GAS_LIMIT
            .saturating_mul(
<<<<<<< HEAD
                (T::Asset::max_number_of_tm_extension() * T::MaxLegsInInstruction::get()).into(),
=======
                (<Asset<T>>::max_number_of_tm_extension() * T::MaxLegsInAInstruction::get()).into(),
>>>>>>> af2f56bf
            )
            .saturating_add(70_000_000) // Weight for compliance manager
            .saturating_add(T::DbWeight::get().reads_writes(4, 5)) // Weight for read
            .saturating_add(150_000_000)
    }

    pub fn weight_for_instruction_creation<T: Trait>(no_of_legs: usize) -> Weight {
        T::DbWeight::get()
            .reads_writes(2, 5)
            .saturating_add(u64::try_from(no_of_legs * 50_000_000).unwrap_or_default())
    }
}

decl_event!(
    pub enum Event<T>
    where
        Balance = <T as CommonTrait>::Balance,
        Moment = <T as pallet_timestamp::Trait>::Moment,
        BlockNumber = <T as frame_system::Trait>::BlockNumber,
        AccountId = <T as frame_system::Trait>::AccountId,
    {
        /// A new venue has been created (did, venue_id, details, type)
        VenueCreated(IdentityId, u64, VenueDetails, VenueType),
        /// An existing venue has been updated (did, venue_id, details, type)
        VenueUpdated(IdentityId, u64, VenueDetails, VenueType),
        /// A new instruction has been created
        /// (did, venue_id, instruction_id, settlement_type, valid_from, legs)
        InstructionCreated(
            IdentityId,
            u64,
            u64,
            SettlementType<BlockNumber>,
            Option<Moment>,
            Vec<Leg<Balance>>,
        ),
        /// An instruction has been affirmed (did, portfolio, instruction_id)
        InstructionAffirmed(IdentityId, PortfolioId, u64),
        /// An affirmation has been withdrawn (did, portfolio, instruction_id)
        AffirmationWithdrawn(IdentityId, PortfolioId, u64),
        /// An instruction has been rejected (did, instruction_id)
        InstructionRejected(IdentityId, u64),
        /// A receipt has been claimed (did, instruction_id, leg_id, receipt_uid, signer)
        ReceiptClaimed(IdentityId, u64, u64, u64, AccountId),
        /// A receipt has been unclaimed (did, instruction_id, leg_id, receipt_uid, signer)
        ReceiptUnclaimed(IdentityId, u64, u64, u64, AccountId),
        /// Venue filtering has been enabled or disabled for a ticker (did, ticker, filtering_enabled)
        VenueFiltering(IdentityId, Ticker, bool),
        /// Venues added to allow list (did, ticker, vec<venue_id>)
        VenuesAllowed(IdentityId, Ticker, Vec<u64>),
        /// Venues added to block list (did, ticker, vec<venue_id>)
        VenuesBlocked(IdentityId, Ticker, Vec<u64>),
        /// Execution of a leg failed (did, instruction_id, leg_id)
        LegFailedExecution(IdentityId, u64, u64),
        /// Instruction failed execution (did, instruction_id)
        InstructionFailed(IdentityId, u64),
        /// Instruction executed successfully(did, instruction_id)
        InstructionExecuted(IdentityId, u64),
        /// Venue unauthorized by ticker owner (did, Ticker, venue_id)
        VenueUnauthorized(IdentityId, Ticker, u64),
    }
);

decl_error! {
    /// Errors for the Settlement module.
    pub enum Error for Module<T: Trait> {
        /// Venue does not exist.
        InvalidVenue,
        /// Sender does not have required permissions.
        Unauthorized,
        /// No pending affirmation for the provided instruction.
        NoPendingAffirm,
        /// Instruction has not been affirmed.
        InstructionNotAffirmed,
        /// Provided instruction is not pending execution.
        InstructionNotPending,
        /// Provided leg is not pending execution.
        LegNotPending,
        /// Signer is not authorized by the venue.
        UnauthorizedSigner,
        /// Receipt already used.
        ReceiptAlreadyClaimed,
        /// Receipt not used yet.
        ReceiptNotClaimed,
        /// Venue does not have required permissions.
        UnauthorizedVenue,
        /// While affirming the transfer, system failed to lock the assets involved.
        FailedToLockTokens,
        /// Instruction failed to execute.
        InstructionFailed,
        /// Instruction validity has not started yet.
        InstructionWaitingValidity,
        /// Instruction's target settle block reached.
        InstructionSettleBlockPassed,
        /// Instruction waiting for settle block.
        InstructionWaitingSettleBlock,
        /// Offchain signature is invalid.
        InvalidSignature,
        /// Sender and receiver are the same.
        SameSenderReceiver,
        /// Maximum numbers of legs in a instruction > `MaxLegsInInstruction`.
        LegsCountExceededMaxLimit,
        /// Portfolio in receipt does not match with portfolios provided by the user.
        PortfolioMismatch,
        /// The provided settlement block number is in the past and cannot be used by the scheduler.
        SettleOnPastBlock,
        /// Portfolio based actions require at least one portfolio to be provided as input.
        NoPortfolioProvided,
        /// The current instruction affirmation status does not support the requested action.
        UnexpectedAffirmationStatus
    }
}

decl_storage! {
    trait Store for Module<T: Trait> as Settlement {
        /// Info about a venue. venue_id -> venue_details
        pub VenueInfo get(fn venue_info): map hasher(twox_64_concat) u64 => Option<Venue>;
        /// Signers allowed by the venue. (venue_id, signer) -> bool
        VenueSigners get(fn venue_signers): double_map hasher(twox_64_concat) u64, hasher(twox_64_concat) T::AccountId => bool;
        /// Array of venues created by an identity. Only needed for the UI. IdentityId -> Vec<venue_id>
        UserVenues get(fn user_venues): map hasher(twox_64_concat) IdentityId => Vec<u64>;
        /// Details about an instruction. instruction_id -> instruction_details
        InstructionDetails get(fn instruction_details): map hasher(twox_64_concat) u64 => Instruction<T::Moment, T::BlockNumber>;
        /// Legs under an instruction. (instruction_id, leg_id) -> Leg
        InstructionLegs get(fn instruction_legs): double_map hasher(twox_64_concat) u64, hasher(twox_64_concat) u64 => Leg<T::Balance>;
        /// Status of a leg under an instruction. (instruction_id, leg_id) -> LegStatus
        InstructionLegStatus get(fn instruction_leg_status): double_map hasher(twox_64_concat) u64, hasher(twox_64_concat) u64 => LegStatus<T::AccountId>;
        /// Number of affirmations pending before instruction is executed. instruction_id -> affirm_pending
        InstructionAffirmsPending get(fn instruction_affirms_pending): map hasher(twox_64_concat) u64 => u64;
        /// Tracks affirmations received for an instruction. (instruction_id, counter_party) -> AffirmationStatus
        AffirmsReceived get(fn affirms_received): double_map hasher(twox_64_concat) u64, hasher(twox_64_concat) PortfolioId => AffirmationStatus;
        /// Helps a user track their pending instructions and affirmations (only needed for UI).
        /// (counter_party, instruction_id) -> AffirmationStatus
        UserAffirmations get(fn user_affirmations): double_map hasher(twox_64_concat) PortfolioId, hasher(twox_64_concat) u64 => AffirmationStatus;
        /// Tracks redemption of receipts. (signer, receipt_uid) -> receipt_used
        ReceiptsUsed get(fn receipts_used): double_map hasher(twox_64_concat) T::AccountId, hasher(blake2_128_concat) u64 => bool;
        /// Tracks if a token has enabled filtering venues that can create instructions involving their token. Ticker -> filtering_enabled
        VenueFiltering get(fn venue_filtering): map hasher(blake2_128_concat) Ticker => bool;
        /// Venues that are allowed to create instructions involving a particular ticker. Oly used if filtering is enabled.
        /// (ticker, venue_id) -> allowed
        VenueAllowList get(fn venue_allow_list): double_map hasher(blake2_128_concat) Ticker, hasher(twox_64_concat) u64 => bool;
        /// Number of venues in the system (It's one more than the actual number)
        VenueCounter get(fn venue_counter) build(|_| 1u64): u64;
        /// Number of instructions in the system (It's one more than the actual number)
        InstructionCounter get(fn instruction_counter) build(|_| 1u64): u64;
    }
}

decl_module! {
    pub struct Module<T: Trait> for enum Call where origin: <T as frame_system::Trait>::Origin {
        type Error = Error<T>;

        fn deposit_event() = default;

        const MaxLegsInInstruction: u32 = T::MaxLegsInInstruction::get();

        fn on_runtime_upgrade() -> Weight {
            // Delete all settlement data that were stored at a wrong prefix.
            let prefix = Twox128::hash(b"StoCapped");
            storage::unhashed::kill_prefix(&prefix);

            // Set venue counter and instruction counter to 1 so that the id(s) start from 1 instead of 0
            <VenueCounter>::put(1);
            <InstructionCounter>::put(1);

            1_000
        }

        /// Registers a new venue.
        ///
        /// * `details` - Extra details about a venue
        /// * `signers` - Array of signers that are allowed to sign receipts for this venue
        /// * `venue_type` - Type of venue being created
        ///
        /// # Weight
        /// `200_000_000 + 5_000_000 * signers.len()`
        #[weight = 200_000_000 + 5_000_000 * u64::try_from(signers.len()).unwrap_or_default()]
        pub fn create_venue(origin, details: VenueDetails, signers: Vec<T::AccountId>, venue_type: VenueType) -> DispatchResult {
            let did = Identity::<T>::ensure_origin_call_permissions(origin)?.primary_did;
            let venue = Venue::new(did, details, venue_type);
            // NB: Venue counter starts with 1.
            let venue_counter = Self::venue_counter();
            <VenueInfo>::insert(venue_counter, venue.clone());
            for signer in signers {
                <VenueSigners<T>>::insert(venue_counter, signer, true);
            }
            <VenueCounter>::put(venue_counter + 1);
            <UserVenues>::append(did, venue_counter);
            Self::deposit_event(RawEvent::VenueCreated(did, venue_counter, venue.details, venue.venue_type));
            Ok(())
        }

        /// Edit venue details and types.
        /// Both parameters are optional, they will be updated only if Some(value) is provided
        ///
        /// * `venue_id` - ID of the venue to edit
        /// * `details` - Extra details about a venue
        /// * `type` - Type of venue being created
        ///
        /// # Weight
        /// `200_000_000
        #[weight = 200_000_000]
        pub fn update_venue(origin, venue_id: u64, details: Option<VenueDetails>, venue_type: Option<VenueType>) -> DispatchResult {
            let did = Identity::<T>::ensure_origin_call_permissions(origin)?.primary_did;
            // Check if a venue exists and the sender is the creator of the venue
            let mut venue = Self::venue_info(venue_id).ok_or(Error::<T>::InvalidVenue)?;
            ensure!(venue.creator == did, Error::<T>::Unauthorized);
            if let Some(venue_details) = details {
                venue.details = venue_details;
            }
            if let Some(v_type) = venue_type {
                venue.venue_type = v_type;
            }
            <VenueInfo>::insert(&venue_id, venue.clone());
            Self::deposit_event(RawEvent::VenueUpdated(did, venue_id, venue.details, venue.venue_type));
            Ok(())
        }

        /// Adds a new instruction.
        ///
        /// # Arguments
        /// * `venue_id` - ID of the venue this instruction belongs to.
        /// * `settlement_type` - Defines if the instruction should be settled
        ///    immediately after receiving all affirmations or waiting till a specific block.
        /// * `valid_from` - Optional date from which people can interact with this instruction.
        /// * `legs` - Legs included in this instruction.
        ///
        /// # Weight
        /// `950_000_000 + 1_000_000 * legs.len()`
        #[weight = weight_for::weight_for_instruction_creation::<T>(legs.len())]
        pub fn add_instruction(
            origin,
            venue_id: u64,
            settlement_type: SettlementType<T::BlockNumber>,
            valid_from: Option<T::Moment>,
            legs: Vec<Leg<T::Balance>>
        ) -> DispatchResult {
            let did = Identity::<T>::ensure_origin_call_permissions(origin)?.primary_did;
            Self::base_add_instruction(did, venue_id, settlement_type, valid_from, legs)?;
            Ok(())
        }

        /// Adds and affirms a new instruction.
        ///
        /// # Arguments
        /// * `venue_id` - ID of the venue this instruction belongs to.
        /// * `settlement_type` - Defines if the instruction should be settled
        ///    immediately after receiving all affirmations or waiting till a specific block.
        /// * `valid_from` - Optional date from which people can interact with this instruction.
        /// * `legs` - Legs included in this instruction.
        /// * `portfolios` - Portfolios that the sender controls and wants to use in this affirmations.
        #[weight = weight_for::weight_for_instruction_creation::<T>(legs.len())
            + weight_for::weight_for_affirmation_instruction::<T>()
            + weight_for::weight_for_transfer::<T>()
        ]
        pub fn add_and_affirm_instruction(
            origin,
            venue_id: u64,
            settlement_type: SettlementType<T::BlockNumber>,
            valid_from: Option<T::Moment>,
            legs: Vec<Leg<T::Balance>>,
            portfolios: Vec<PortfolioId>
        ) -> DispatchResultWithPostInfo {
            let did = Identity::<T>::ensure_origin_call_permissions(origin.clone())?.primary_did;
            let portfolios_set = portfolios.into_iter().collect::<BTreeSet<_>>();
            let legs_count = legs.len();
            let instruction_id = Self::base_add_instruction(did, venue_id, settlement_type, valid_from, legs)?;
            let affirm_instruction_weight = Self::affirm_instruction(origin, instruction_id, portfolios_set.into_iter().collect::<Vec<_>>())?;
            Ok(
                Some(
                    weight_for::weight_for_instruction_creation::<T>(legs_count)
                        .saturating_add(affirm_instruction_weight.actual_weight.unwrap_or_default())
                ).into()
            )
        }

        /// Provide affirmation to an existing instruction.
        ///
        /// # Arguments
        /// * `instruction_id` - Instruction id to affirm.
        /// * `portfolios` - Portfolios that the sender controls and wants to affirm this instruction
        #[weight = weight_for::weight_for_affirmation_instruction::<T>()
            + weight_for::weight_for_transfer::<T>() // Maximum weight for `execute_instruction()`
        ]
        pub fn affirm_instruction(origin, instruction_id: u64, portfolios: Vec<PortfolioId>) -> DispatchResultWithPostInfo {
            match Self::base_affirm_instruction(origin, instruction_id, portfolios) {
                Ok(post_info) => Ok(post_info),
                Err(e) => if e.error == Error::<T>::InstructionFailed.into() || e.error == Error::<T>::UnauthorizedVenue.into() {
                    Ok(e.post_info)
                } else {
                    Err(e)
                }
            }
        }

        /// Withdraw an affirmation for a given instruction.
        ///
        /// # Arguments
        /// * `instruction_id` - Instruction id for that affirmation get withdrawn.
        /// * `portfolios` - Portfolios that the sender controls and wants to withdraw affirmation.
        #[weight = 25_000_000_000]
        pub fn withdraw_affirmation(origin, instruction_id: u64, portfolios: Vec<PortfolioId>) -> DispatchResult {
            let (did, secondary_key) = Self::ensure_origin_perm_and_instruction_validity(origin, instruction_id)?;
            let portfolios_set = portfolios.into_iter().collect::<BTreeSet<_>>();

            // Withdraw an affirmation.
            Self::unsafe_withdraw_instruction_affirmation(did, instruction_id, portfolios_set, secondary_key.as_ref())
        }

        /// Rejects an existing instruction.
        ///
        /// # Arguments
        /// * `instruction_id` - Instruction id to reject.
        /// * `portfolios` - Portfolios that the sender controls and wants them to reject this instruction
        #[weight = weight_for::weight_for_reject_instruction::<T>()
            + weight_for::weight_for_transfer::<T>() // Maximum weight for `execute_instruction()`
        ]
        pub fn reject_instruction(origin, instruction_id: u64, portfolios: Vec<PortfolioId>) -> DispatchResultWithPostInfo {
            let (did, secondary_key) = Self::ensure_origin_perm_and_instruction_validity(origin, instruction_id)?;
            let portfolios_set = portfolios.into_iter().collect::<BTreeSet<_>>();
            ensure!(portfolios_set.len() > 0, Error::<T>::NoPortfolioProvided);

            // If the instruction was affirmed by the portfolio, the affirmation must be withdrawn.
            // The sender must have custodian permission over the portfolio.
            let mut affirmed_portfolios = BTreeSet::new();
            for portfolio in &portfolios_set {
                let user_affirmation_status = Self::user_affirmations(portfolio, instruction_id);
                match user_affirmation_status {
                    AffirmationStatus::Affirmed => { affirmed_portfolios.insert(*portfolio); },
                    AffirmationStatus::Pending => T::Portfolio::ensure_portfolio_custody_and_permission(*portfolio, did, secondary_key.as_ref())?,
                    _ => return Err(Error::<T>::NoPendingAffirm.into())
                };
            }
            Self::unsafe_withdraw_instruction_affirmation(did, instruction_id, affirmed_portfolios, secondary_key.as_ref())?;

            // Updates storage to mark the instruction as rejected.
            for portfolio in portfolios_set {
                <UserAffirmations>::insert(portfolio, instruction_id, AffirmationStatus::Rejected);
                <AffirmsReceived>::insert(instruction_id, portfolio, AffirmationStatus::Rejected);
            }

            // Execute the instruction if it was meant to be executed on affirmation
            let weight_for_instruction_execution = Self::is_instruction_executed(
                Zero::zero(),
                Self::instruction_details(instruction_id).settlement_type,
                instruction_id
            );

            Self::deposit_event(RawEvent::InstructionRejected(did, instruction_id));
            match weight_for_instruction_execution {
                Ok(post_info) => Ok(post_info.actual_weight.map(|w| w.saturating_add(weight_for::weight_for_reject_instruction::<T>())).into()),
                Err(e) => Ok(e.post_info)
            }
        }

        /// Accepts an instruction and claims a signed receipt.
        ///
        /// # Arguments
        /// * `instruction_id` - Target instruction id.
        /// * `leg_id` - Target leg id for the receipt
        /// * `receipt_uid` - Receipt ID generated by the signer.
        /// * `signer` - Signer of the receipt.
        /// * `signed_data` - Signed receipt.
        /// * `portfolios` - Portfolios that the sender controls and wants to accept this instruction with
        #[weight = weight_for::weight_for_affirmation_with_receipts::<T>(u32::try_from(receipt_details.len()).unwrap_or_default())
            + weight_for::weight_for_transfer::<T>() // Maximum weight for `execute_instruction()`
            ]
        pub fn affirm_with_receipts(origin, instruction_id: u64, receipt_details: Vec<ReceiptDetails<T::AccountId, T::OffChainSignature>>, portfolios: Vec<PortfolioId>) -> DispatchResultWithPostInfo {
            match Self::base_affirm_with_receipts(origin, instruction_id, receipt_details, portfolios) {
                Ok(post_info) => Ok(post_info),
                Err(e) => if e == Error::<T>::InstructionFailed.into() || e == Error::<T>::UnauthorizedVenue.into() {
                    Ok(e.post_info)
                }else {
                    Err(e)
                }
            }
        }

        /// Claims a signed receipt.
        ///
        /// # Arguments
        /// * `instruction_id` - Target instruction id for the receipt.
        /// * `leg_id` - Target leg id for the receipt
        /// * `receipt_uid` - Receipt ID generated by the signer.
        /// * `signer` - Signer of the receipt.
        /// * `signed_data` - Signed receipt.
        #[weight = 10_000_000_000]
        pub fn claim_receipt(origin, instruction_id: u64, receipt_details: ReceiptDetails<T::AccountId, T::OffChainSignature>) -> DispatchResult {
            let (primary_did, secondary_key) = Self::ensure_origin_perm_and_instruction_validity(origin, instruction_id)?;
            Self::unsafe_claim_receipt(
                primary_did,
                instruction_id,
                receipt_details.leg_id,
                receipt_details.receipt_uid,
                receipt_details.signer,
                receipt_details.signature,
                secondary_key.as_ref()
            )
        }

        /// Unclaims a previously claimed receipt.
        ///
        /// # Arguments
        /// * `instruction_id` - Target instruction id for the receipt.
        /// * `leg_id` - Target leg id for the receipt
        #[weight = 5_000_000_000]
        pub fn unclaim_receipt(origin, instruction_id: u64, leg_id: u64) -> DispatchResult {
            let (did, secondary_key) = Self::ensure_origin_perm_and_instruction_validity(origin, instruction_id)?;

            if let LegStatus::ExecutionToBeSkipped(signer, receipt_uid) = Self::instruction_leg_status(instruction_id, leg_id) {
                let leg = Self::instruction_legs(instruction_id, leg_id);
                T::Portfolio::ensure_portfolio_custody_and_permission(leg.from, did, secondary_key.as_ref())?;
                // Lock tokens that are part of the leg
                T::Portfolio::lock_tokens(&leg.from, &leg.asset, &leg.amount)?;
                <ReceiptsUsed<T>>::insert(&signer, receipt_uid, false);
                <InstructionLegStatus<T>>::insert(instruction_id, leg_id, LegStatus::ExecutionPending);
                Self::deposit_event(RawEvent::ReceiptUnclaimed(did, instruction_id, leg_id, receipt_uid, signer));
                Ok(())
            } else {
                Err(Error::<T>::ReceiptNotClaimed.into())
            }
        }

        /// Enables or disabled venue filtering for a token.
        ///
        /// # Arguments
        /// * `ticker` - Ticker of the token in question.
        /// * `enabled` - Boolean that decides if the filtering should be enabled.
        #[weight = 200_000_000]
        pub fn set_venue_filtering(origin, ticker: Ticker, enabled: bool) -> DispatchResult {
            let did = <Asset<T>>::ensure_perms_owner_asset(origin, &ticker)?;
            if enabled {
                <VenueFiltering>::insert(ticker, enabled);
            } else {
                <VenueFiltering>::remove(ticker);
            }
            Self::deposit_event(RawEvent::VenueFiltering(did, ticker, enabled));
            Ok(())
        }

        /// Allows additional venues to create instructions involving an asset.
        ///
        /// * `ticker` - Ticker of the token in question.
        /// * `venues` - Array of venues that are allowed to create instructions for the token in question.
        ///
        /// # Weight
        /// `200_000_000 + 500_000 * venues.len()`
        #[weight = 200_000_000 + 500_000 * u64::try_from(venues.len()).unwrap_or_default()]
        pub fn allow_venues(origin, ticker: Ticker, venues: Vec<u64>) -> DispatchResult {
            let did = <Asset<T>>::ensure_perms_owner_asset(origin, &ticker)?;
            for venue in &venues {
                <VenueAllowList>::insert(&ticker, venue, true);
            }
            Self::deposit_event(RawEvent::VenuesAllowed(did, ticker, venues));
            Ok(())
        }

        /// Revokes permission given to venues for creating instructions involving a particular asset.
        ///
        /// * `ticker` - Ticker of the token in question.
        /// * `venues` - Array of venues that are no longer allowed to create instructions for the token in question.
        ///
        /// # Weight
        /// `200_000_000 + 500_000 * venues.len()`
        #[weight = 200_000_000 + 500_000 * u64::try_from(venues.len()).unwrap_or_default()]
        pub fn disallow_venues(origin, ticker: Ticker, venues: Vec<u64>) -> DispatchResult {
            let did = <Asset<T>>::ensure_perms_owner_asset(origin, &ticker)?;
            for venue in &venues {
                <VenueAllowList>::remove(&ticker, venue);
            }
            Self::deposit_event(RawEvent::VenuesBlocked(did, ticker, venues));
            Ok(())
        }

        /// An internal call to execute a scheduled settlement instruction.
        #[weight = 500_000_000]
        fn execute_scheduled_instruction(origin, instruction_id: u64) -> DispatchResultWithPostInfo {
            ensure_root(origin)?;
            Self::execute_instruction(instruction_id).1
        }
    }
}

impl<T: Trait> Module<T> {
    /// Ensure origin call permission and the given instruction validity.
    fn ensure_origin_perm_and_instruction_validity(
        origin: <T as frame_system::Trait>::Origin,
        instruction_id: u64,
    ) -> Result<(IdentityId, Option<SecondaryKey<T::AccountId>>), DispatchError> {
        let PermissionedCallOriginData {
            primary_did,
            secondary_key,
            ..
        } = Identity::<T>::ensure_origin_call_permissions(origin)?;
        Self::ensure_instruction_validity(instruction_id)?;
        Ok((primary_did, secondary_key))
    }

    pub fn base_add_instruction(
        did: IdentityId,
        venue_id: u64,
        settlement_type: SettlementType<T::BlockNumber>,
        valid_from: Option<T::Moment>,
        legs: Vec<Leg<T::Balance>>,
    ) -> Result<u64, DispatchError> {
        // Check whether the no. of legs within the limit or not.
        ensure!(
            u32::try_from(legs.len()).unwrap_or_default() <= T::MaxLegsInInstruction::get(),
            Error::<T>::LegsCountExceededMaxLimit
        );

        // Ensure that the scheduled block number is in the future so that T::Scheduler::schedule
        // doesn't fail.
        if let SettlementType::SettleOnBlock(block_number) = &settlement_type {
            ensure!(
                *block_number > System::<T>::block_number(),
                Error::<T>::SettleOnPastBlock
            );
        }

        // Check if a venue exists and the sender is the creator of the venue
        let mut venue = Self::venue_info(venue_id).ok_or(Error::<T>::InvalidVenue)?;
        ensure!(venue.creator == did, Error::<T>::Unauthorized);

        // Prepare data to store in storage
        // NB Instruction counter starts from 1
        let instruction_counter = Self::instruction_counter();
        let mut counter_parties = BTreeSet::new();
        let mut tickers = BTreeSet::new();
        // This is done to create a list of unique CP and tickers involved in the instruction.
        for leg in &legs {
            ensure!(leg.from != leg.to, Error::<T>::SameSenderReceiver);
            counter_parties.insert(leg.from);
            counter_parties.insert(leg.to);
            tickers.insert(leg.asset);
        }

        // Check if the venue has required permissions from token owners
        for ticker in &tickers {
            if Self::venue_filtering(ticker) {
                ensure!(
                    Self::venue_allow_list(ticker, venue_id),
                    Error::<T>::UnauthorizedVenue
                );
            }
        }

        let instruction = Instruction {
            instruction_id: instruction_counter,
            venue_id,
            status: InstructionStatus::Pending,
            settlement_type,
            created_at: Some(<pallet_timestamp::Module<T>>::get()),
            valid_from,
        };

        // write data to storage
        for counter_party in &counter_parties {
            <UserAffirmations>::insert(
                counter_party,
                instruction_counter,
                AffirmationStatus::Pending,
            );
        }

        for (i, leg) in legs.iter().enumerate() {
            <InstructionLegs<T>>::insert(
                instruction_counter,
                u64::try_from(i).unwrap_or_default(),
                leg.clone(),
            );
        }

        if let SettlementType::SettleOnBlock(block_number) = settlement_type {
            let call = Call::<T>::execute_scheduled_instruction(instruction_counter).into();
            T::Scheduler::schedule(
                DispatchTime::At(block_number),
                None,
                LOWEST_PRIORITY,
                RawOrigin::Root.into(),
                call,
            )?;
        }

        <InstructionDetails<T>>::insert(instruction_counter, instruction);
        <InstructionAffirmsPending>::insert(
            instruction_counter,
            u64::try_from(counter_parties.len()).unwrap_or_default(),
        );
        venue.instructions.push(instruction_counter);
        <VenueInfo>::insert(venue_id, venue);
        <InstructionCounter>::put(instruction_counter + 1);
        Self::deposit_event(RawEvent::InstructionCreated(
            did,
            venue_id,
            instruction_counter,
            settlement_type,
            valid_from,
            legs,
        ));
        Ok(instruction_counter)
    }

    fn unsafe_withdraw_instruction_affirmation(
        did: IdentityId,
        instruction_id: u64,
        portfolios: BTreeSet<PortfolioId>,
        secondary_key: Option<&SecondaryKey<T::AccountId>>,
    ) -> DispatchResult {
        // checks custodianship of portfolios and affirmation status
        Self::ensure_portfolios_and_affirmation_status(
            instruction_id,
            &portfolios,
            did,
            secondary_key,
            &[AffirmationStatus::Affirmed],
        )?;
        // Unlock tokens that were previously locked during the affirmation
        let legs = <InstructionLegs<T>>::iter_prefix(instruction_id);
        for (leg_id, leg_details) in
            legs.filter(|(_leg_id, leg_details)| portfolios.contains(&leg_details.from))
        {
            match Self::instruction_leg_status(instruction_id, leg_id) {
                LegStatus::ExecutionToBeSkipped(signer, receipt_uid) => {
                    // Receipt was claimed for this instruction. Therefore, no token unlocking is required, we just unclaim the receipt.
                    <ReceiptsUsed<T>>::insert(&signer, receipt_uid, false);
                    Self::deposit_event(RawEvent::ReceiptUnclaimed(
                        did,
                        instruction_id,
                        leg_id,
                        receipt_uid,
                        signer,
                    ));
                }
                LegStatus::ExecutionPending => {
                    // Tokens are unlocked, need to be unlocked
                    T::Portfolio::unlock_tokens(
                        &leg_details.from,
                        &leg_details.asset,
                        &leg_details.amount,
                    )?;
                }
                LegStatus::PendingTokenLock => {
                    return Err(Error::<T>::InstructionNotAffirmed.into())
                }
            };
            <InstructionLegStatus<T>>::insert(instruction_id, leg_id, LegStatus::PendingTokenLock);
        }

        // Updates storage
        for portfolio in &portfolios {
            <UserAffirmations>::insert(portfolio, instruction_id, AffirmationStatus::Pending);
            <AffirmsReceived>::remove(instruction_id, portfolio);
            Self::deposit_event(RawEvent::AffirmationWithdrawn(
                did,
                *portfolio,
                instruction_id,
            ));
        }

        <InstructionAffirmsPending>::mutate(instruction_id, |affirms_pending| {
            *affirms_pending += u64::try_from(portfolios.len()).unwrap_or_default()
        });

        Ok(())
    }

    fn ensure_instruction_validity(instruction_id: u64) -> DispatchResult {
        let instruction_details = Self::instruction_details(instruction_id);
        ensure!(
            instruction_details.status == InstructionStatus::Pending,
            Error::<T>::InstructionNotPending
        );
        if let Some(valid_from) = instruction_details.valid_from {
            ensure!(
                <pallet_timestamp::Module<T>>::get() >= valid_from,
                Error::<T>::InstructionWaitingValidity
            );
        }
        if let SettlementType::SettleOnBlock(block_number) = instruction_details.settlement_type {
            ensure!(
                block_number > system::Module::<T>::block_number(),
                Error::<T>::InstructionSettleBlockPassed
            );
        }
        Ok(())
    }

    fn execute_instruction(instruction_id: u64) -> (u32, DispatchResultWithPostInfo) {
        let legs = <InstructionLegs<T>>::iter_prefix(instruction_id).collect::<Vec<_>>();
        let instructions_processed: u32 = u32::try_from(legs.len()).unwrap_or_default();
        Self::unchecked_release_locks(instruction_id, &legs);
        let mut result = DispatchResult::Ok(());
        let weight_for_execution = if Self::instruction_affirms_pending(instruction_id) > 0 {
            // Instruction rejected. Unlock any locked tokens and mark receipts as unused.
            // NB: Leg status is not updated because Instruction related details are deleted after settlement in any case.
            Self::deposit_event(RawEvent::InstructionRejected(
                SettlementDID.as_id(),
                instruction_id,
            ));
            result = DispatchResult::Err(Error::<T>::InstructionFailed.into());
            weight_for::weight_for_execute_instruction_if_pending_affirm::<T>()
        } else {
            let mut transaction_weight = 0;
            // Verify that the venue still has the required permissions for the tokens involved.
            let tickers: BTreeSet<Ticker> = legs.iter().map(|leg| leg.1.asset).collect();
            let venue_id = Self::instruction_details(instruction_id).venue_id;
            for ticker in &tickers {
                if Self::venue_filtering(ticker) && !Self::venue_allow_list(ticker, venue_id) {
                    Self::deposit_event(RawEvent::VenueUnauthorized(
                        SettlementDID.as_id(),
                        *ticker,
                        venue_id,
                    ));
                    result = DispatchResult::Err(Error::<T>::UnauthorizedVenue.into());
                }
            }

            if result.is_ok() {
                match with_transaction(|| {
                    for (leg_id, leg_details) in legs.iter().filter(|(leg_id, _)| {
                        let status = Self::instruction_leg_status(instruction_id, leg_id);
                        status == LegStatus::ExecutionPending
                    }) {
                        let result = <Asset<T>>::base_transfer(
                            leg_details.from,
                            leg_details.to,
                            &leg_details.asset,
                            leg_details.amount,
                        );
                        if let Ok(post_info) = result {
                            transaction_weight += post_info.actual_weight.unwrap_or_default();
                        } else {
                            return Err(leg_id);
                        }
                    }
                    Ok(())
                }) {
                    Ok(_) => {
                        Self::deposit_event(RawEvent::InstructionExecuted(
                            SettlementDID.as_id(),
                            instruction_id,
                        ));
                    }
                    Err(leg_id) => {
                        Self::deposit_event(RawEvent::LegFailedExecution(
                            SettlementDID.as_id(),
                            instruction_id,
                            leg_id.clone(),
                        ));
                        Self::deposit_event(RawEvent::InstructionFailed(
                            SettlementDID.as_id(),
                            instruction_id,
                        ));
                        result = DispatchResult::Err(Error::<T>::InstructionFailed.into());
                    }
                }
            }
            weight_for::weight_for_execute_instruction_if_no_pending_affirm::<T>(transaction_weight)
        };

        // Clean up instruction details to reduce chain bloat
        <InstructionLegs<T>>::remove_prefix(instruction_id);
        <InstructionDetails<T>>::remove(instruction_id);
        <InstructionLegStatus<T>>::remove_prefix(instruction_id);
        InstructionAffirmsPending::remove(instruction_id);
        AffirmsReceived::remove_prefix(instruction_id);
        Self::prune_user_affirmations(&legs, instruction_id);

        let post_info = PostDispatchInfo {
            actual_weight: Some(weight_for_execution.saturating_add(T::DbWeight::get().writes(5))),
            pays_fee: Default::default(),
        };
        (
            instructions_processed,
            result
                .map(|_| post_info)
                .map_err(|error| DispatchErrorWithPostInfo { post_info, error }),
        )
    }

    fn prune_user_affirmations(legs: &Vec<(u64, Leg<T::Balance>)>, instruction_id: u64) {
        // We remove duplicates in memory before triggering storage actions
        let mut counter_parties = Vec::with_capacity(legs.len() * 2);
        for (_, leg) in legs {
            counter_parties.push(leg.from);
            counter_parties.push(leg.to);
        }
        counter_parties.sort();
        counter_parties.dedup();
        for counter_party in counter_parties {
            UserAffirmations::remove(counter_party, instruction_id);
        }
    }

    pub fn unsafe_affirm_instruction(
        did: IdentityId,
        instruction_id: u64,
        portfolios: BTreeSet<PortfolioId>,
        secondary_key: Option<&SecondaryKey<T::AccountId>>,
    ) -> DispatchResult {
        // checks portfolio's custodian and if it is a counter party with a pending or rejected affirmation
<<<<<<< HEAD
        for portfolio in &portfolios {
            let user_affirmation = Self::user_affirmations(portfolio, instruction_id);
            ensure!(
                user_affirmation == AffirmationStatus::Pending
                    || user_affirmation == AffirmationStatus::Rejected,
                Error::<T>::NoPendingAffirm
            );
            T::Portfolio::ensure_portfolio_custody(*portfolio, did)?;
        }
=======
        Self::ensure_portfolios_and_affirmation_status(
            instruction_id,
            &portfolios,
            did,
            secondary_key,
            &[AffirmationStatus::Pending, AffirmationStatus::Rejected],
        )?;
>>>>>>> af2f56bf

        with_transaction(|| {
            let legs = <InstructionLegs<T>>::iter_prefix(instruction_id);
            for (leg_id, leg_details) in
                legs.filter(|(_leg_id, leg_details)| portfolios.contains(&leg_details.from))
            {
                if T::Portfolio::lock_tokens(
                    &leg_details.from,
                    &leg_details.asset,
                    &leg_details.amount,
                )
                .is_err()
                {
                    // rustc fails to infer return type of `with_transaction` if you use ?/map_err here
                    return Err(DispatchError::from(Error::<T>::FailedToLockTokens));
                }
                <InstructionLegStatus<T>>::insert(
                    instruction_id,
                    leg_id,
                    LegStatus::ExecutionPending,
                );
            }
            Ok(())
        })?;

        let affirms_pending = Self::instruction_affirms_pending(instruction_id);

        // Updates storage
        for portfolio in &portfolios {
            <UserAffirmations>::insert(portfolio, instruction_id, AffirmationStatus::Affirmed);
            <AffirmsReceived>::insert(instruction_id, portfolio, AffirmationStatus::Affirmed);
            Self::deposit_event(RawEvent::InstructionAffirmed(
                did,
                *portfolio,
                instruction_id,
            ));
        }
        <InstructionAffirmsPending>::insert(
            instruction_id,
            affirms_pending.saturating_sub(u64::try_from(portfolios.len()).unwrap_or_default()),
        );

        Ok(())
    }

    fn unsafe_claim_receipt(
        did: IdentityId,
        instruction_id: u64,
        leg_id: u64,
        receipt_uid: u64,
        signer: T::AccountId,
        signature: T::OffChainSignature,
        secondary_key: Option<&SecondaryKey<T::AccountId>>,
    ) -> DispatchResult {
        Self::ensure_instruction_validity(instruction_id)?;

        ensure!(
            Self::instruction_leg_status(instruction_id, leg_id) == LegStatus::ExecutionPending,
            Error::<T>::LegNotPending
        );
        let venue_id = Self::instruction_details(instruction_id).venue_id;
        ensure!(
            Self::venue_signers(venue_id, &signer),
            Error::<T>::UnauthorizedSigner
        );
        ensure!(
            !Self::receipts_used(&signer, receipt_uid),
            Error::<T>::ReceiptAlreadyClaimed
        );

        let leg = Self::instruction_legs(instruction_id, leg_id);

        T::Portfolio::ensure_portfolio_custody_and_permission(leg.from, did, secondary_key)?;

        let msg = Receipt {
            receipt_uid,
            from: leg.from,
            to: leg.to,
            asset: leg.asset,
            amount: leg.amount,
        };

        ensure!(
            signature.verify(&msg.encode()[..], &signer),
            Error::<T>::InvalidSignature
        );

        T::Portfolio::unlock_tokens(&leg.from, &leg.asset, &leg.amount)?;

        <ReceiptsUsed<T>>::insert(&signer, receipt_uid, true);

        <InstructionLegStatus<T>>::insert(
            instruction_id,
            leg_id,
            LegStatus::ExecutionToBeSkipped(signer.clone(), receipt_uid),
        );
        Self::deposit_event(RawEvent::ReceiptClaimed(
            did,
            instruction_id,
            leg_id,
            receipt_uid,
            signer,
        ));
        Ok(())
    }

    fn unchecked_release_locks(instruction_id: u64, legs: &Vec<(u64, Leg<T::Balance>)>) {
        for (leg_id, leg_details) in legs.iter() {
            match Self::instruction_leg_status(instruction_id, leg_id) {
                LegStatus::ExecutionToBeSkipped(signer, receipt_uid) => {
                    <ReceiptsUsed<T>>::insert(&signer, receipt_uid, false);
                    Self::deposit_event(RawEvent::ReceiptUnclaimed(
                        SettlementDID.as_id(),
                        instruction_id,
                        *leg_id,
                        receipt_uid,
                        signer,
                    ));
                }
                LegStatus::ExecutionPending => {
                    // This can never return an error since the settlement module
                    // must've locked these tokens when instruction was affirmed
                    T::Portfolio::unlock_tokens(
                        &leg_details.from,
                        &leg_details.asset,
                        &leg_details.amount,
                    )
                    .ok();
                }
                LegStatus::PendingTokenLock => {}
            }
        }
    }

    fn is_instruction_executed(
        affirms_pending: u64,
        settlement_type: SettlementType<T::BlockNumber>,
        id: u64,
    ) -> DispatchResultWithPostInfo {
        let execute_instruction_result =
            if affirms_pending == 0 && settlement_type == SettlementType::SettleOnAffirmation {
                Self::execute_instruction(id).1
            } else {
                Ok(PostDispatchInfo {
                    actual_weight: Some(Zero::zero()),
                    pays_fee: Default::default(),
                })
            };
        execute_instruction_result
    }

    pub fn base_affirm_with_receipts(
        origin: <T as frame_system::Trait>::Origin,
        instruction_id: u64,
        receipt_details: Vec<ReceiptDetails<T::AccountId, T::OffChainSignature>>,
        portfolios: Vec<PortfolioId>,
    ) -> DispatchResultWithPostInfo {
        let (did, secondary_key) =
            Self::ensure_origin_perm_and_instruction_validity(origin, instruction_id)?;
        let portfolios_set = portfolios.into_iter().collect::<BTreeSet<_>>();

        // Verify that the receipts provided are unique
        let receipt_ids = receipt_details
            .iter()
            .map(|receipt| (receipt.signer.clone(), receipt.receipt_uid))
            .collect::<BTreeSet<_>>();

        ensure!(
            receipt_ids.len() == receipt_details.len(),
            Error::<T>::ReceiptAlreadyClaimed
        );

        let instruction_details = Self::instruction_details(instruction_id);

        // verify portfolio custodianship and check if it is a counter party with a pending or rejected affirmation
        Self::ensure_portfolios_and_affirmation_status(
            instruction_id,
            &portfolios_set,
            did,
            secondary_key.as_ref(),
            &[AffirmationStatus::Pending, AffirmationStatus::Rejected],
        )?;

        // Verify that the receipts are valid
        for receipt in &receipt_details {
            ensure!(
                Self::venue_signers(&instruction_details.venue_id, &receipt.signer),
                Error::<T>::UnauthorizedSigner
            );
            ensure!(
                !Self::receipts_used(&receipt.signer, &receipt.receipt_uid),
                Error::<T>::ReceiptAlreadyClaimed
            );

            let leg = Self::instruction_legs(&instruction_id, &receipt.leg_id);
            ensure!(
                portfolios_set.contains(&leg.from),
                Error::<T>::PortfolioMismatch
            );

            let msg = Receipt {
                receipt_uid: receipt.receipt_uid,
                from: leg.from,
                to: leg.to,
                asset: leg.asset,
                amount: leg.amount,
            };

            ensure!(
                receipt.signature.verify(&msg.encode()[..], &receipt.signer),
                Error::<T>::InvalidSignature
            );
        }

        // Lock tokens that do not have a receipt attached to their leg.
        with_transaction(|| {
            let legs = <InstructionLegs<T>>::iter_prefix(instruction_id);
            for (leg_id, leg_details) in
                legs.filter(|(_leg_id, leg_details)| portfolios_set.contains(&leg_details.from))
            {
                // Receipt for the leg was provided
                if let Some(receipt) = receipt_details
                    .iter()
                    .find(|receipt| receipt.leg_id == leg_id)
                {
                    <InstructionLegStatus<T>>::insert(
                        instruction_id,
                        leg_id,
                        LegStatus::ExecutionToBeSkipped(
                            receipt.signer.clone(),
                            receipt.receipt_uid,
                        ),
                    );
                } else {
                    if T::Portfolio::lock_tokens(
                        &leg_details.from,
                        &leg_details.asset,
                        &leg_details.amount,
                    )
                    .is_err()
                    {
                        // rustc fails to infer return type of `with_transaction` if you use ?/map_err here
                        return Err(DispatchError::from(Error::<T>::FailedToLockTokens));
                    }
                    <InstructionLegStatus<T>>::insert(
                        instruction_id,
                        leg_id,
                        LegStatus::ExecutionPending,
                    );
                }
            }
            Ok(())
        })?;

        // Update storage
        let affirms_pending = Self::instruction_affirms_pending(instruction_id)
            .saturating_sub(u64::try_from(portfolios_set.len()).unwrap_or_default());
        for portfolio in portfolios_set {
            <UserAffirmations>::insert(portfolio, instruction_id, AffirmationStatus::Affirmed);
            <AffirmsReceived>::insert(instruction_id, portfolio, AffirmationStatus::Affirmed);
            Self::deposit_event(RawEvent::InstructionAffirmed(
                did,
                portfolio,
                instruction_id,
            ));
        }

        <InstructionAffirmsPending>::insert(instruction_id, affirms_pending);
        for receipt in &receipt_details {
            <ReceiptsUsed<T>>::insert(&receipt.signer, receipt.receipt_uid, true);
            Self::deposit_event(RawEvent::ReceiptClaimed(
                did,
                instruction_id,
                receipt.leg_id,
                receipt.receipt_uid,
                receipt.signer.clone(),
            ));
        }

        // Execute instruction if conditions are met.
        let execute_instruction_weight = Self::is_instruction_executed(
            affirms_pending,
            instruction_details.settlement_type,
            instruction_id,
        );

        execute_instruction_weight.map(|info| {
            info.actual_weight
                .map(|w| {
                    w.saturating_add(weight_for::weight_for_affirmation_with_receipts::<T>(
                        u32::try_from(receipt_details.len()).unwrap_or_default(),
                    ))
                })
                .into()
        })
    }

    pub fn base_affirm_instruction(
        origin: <T as frame_system::Trait>::Origin,
        instruction_id: u64,
        portfolios: Vec<PortfolioId>,
    ) -> DispatchResultWithPostInfo {
        let (did, secondary_key) =
            Self::ensure_origin_perm_and_instruction_validity(origin, instruction_id)?;
        let portfolios_set = portfolios.into_iter().collect::<BTreeSet<_>>();

        // Provide affirmation to the instruction
        Self::unsafe_affirm_instruction(
            did,
            instruction_id,
            portfolios_set,
            secondary_key.as_ref(),
        )?;

        // Execute the instruction if conditions are met
        let affirms_pending = Self::instruction_affirms_pending(instruction_id);
        let weight_for_instruction_execution = Self::is_instruction_executed(
            affirms_pending,
            Self::instruction_details(instruction_id).settlement_type,
            instruction_id,
        );

        weight_for_instruction_execution.map(|info| {
            info.actual_weight
                .map(|w| w.saturating_add(weight_for::weight_for_affirmation_instruction::<T>()))
                .into()
        })
    }

    fn ensure_portfolios_and_affirmation_status(
        instruction_id: u64,
        portfolios: &BTreeSet<PortfolioId>,
        custodian: IdentityId,
        secondary_key: Option<&SecondaryKey<T::AccountId>>,
        expected_statuses: &[AffirmationStatus],
    ) -> DispatchResult {
        for portfolio in portfolios {
            T::Portfolio::ensure_portfolio_custody_and_permission(
                *portfolio,
                custodian,
                secondary_key,
            )?;
            let user_affirmation = Self::user_affirmations(portfolio, instruction_id);
            ensure!(
                expected_statuses.contains(&user_affirmation),
                Error::<T>::UnexpectedAffirmationStatus
            );
        }
        Ok(())
    }
}<|MERGE_RESOLUTION|>--- conflicted
+++ resolved
@@ -405,11 +405,7 @@
     pub fn weight_for_transfer<T: Trait>() -> Weight {
         GAS_LIMIT
             .saturating_mul(
-<<<<<<< HEAD
-                (T::Asset::max_number_of_tm_extension() * T::MaxLegsInInstruction::get()).into(),
-=======
-                (<Asset<T>>::max_number_of_tm_extension() * T::MaxLegsInAInstruction::get()).into(),
->>>>>>> af2f56bf
+                (<Asset<T>>::max_number_of_tm_extension() * T::MaxLegsInInstruction::get()).into(),
             )
             .saturating_add(70_000_000) // Weight for compliance manager
             .saturating_add(T::DbWeight::get().reads_writes(4, 5)) // Weight for read
@@ -1211,17 +1207,6 @@
         secondary_key: Option<&SecondaryKey<T::AccountId>>,
     ) -> DispatchResult {
         // checks portfolio's custodian and if it is a counter party with a pending or rejected affirmation
-<<<<<<< HEAD
-        for portfolio in &portfolios {
-            let user_affirmation = Self::user_affirmations(portfolio, instruction_id);
-            ensure!(
-                user_affirmation == AffirmationStatus::Pending
-                    || user_affirmation == AffirmationStatus::Rejected,
-                Error::<T>::NoPendingAffirm
-            );
-            T::Portfolio::ensure_portfolio_custody(*portfolio, did)?;
-        }
-=======
         Self::ensure_portfolios_and_affirmation_status(
             instruction_id,
             &portfolios,
@@ -1229,7 +1214,6 @@
             secondary_key,
             &[AffirmationStatus::Pending, AffirmationStatus::Rejected],
         )?;
->>>>>>> af2f56bf
 
         with_transaction(|| {
             let legs = <InstructionLegs<T>>::iter_prefix(instruction_id);

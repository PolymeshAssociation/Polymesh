--- conflicted
+++ resolved
@@ -149,13 +149,6 @@
         ReceiptAlreadyClaimed,
         /// Venue does not have required permissions.
         UnauthorizedVenue,
-<<<<<<< HEAD
-        /// While affirming the transfer, system failed to lock the assets involved.
-        FailedToLockTokens,
-=======
-        /// Instruction failed to execute.
-        InstructionFailed,
->>>>>>> 41733faf
         /// Instruction has invalid dates
         InstructionDatesInvalid,
         /// Instruction's target settle block reached.
@@ -208,14 +201,12 @@
         InputWeightIsLessThanMinimum,
         /// The maximum number of receipts was exceeded.
         MaxNumberOfReceiptsExceeded,
-<<<<<<< HEAD
         /// There are parties who have not affirmed the instruction.
         NotAllAffirmationsHaveBeenReceived,
         /// Only [`InstructionStatus::Pending`] or [`InstructionStatus::Failed`] instructions can be executed.
         InvalidInstructionStatusForExecution,
         /// The instruction failed to release asset locks or transfer the assets.
         FailedToReleaseLockOrTransferAssets,
-=======
         /// No duplicate uid are allowed for different receipts.
         DuplicateReceiptUid,
         /// The instruction id in all receipts must match the extrinsic parameter.
@@ -224,7 +215,6 @@
         MultipleReceiptsForOneLeg,
         /// An invalid has been reached.
         UnexpectedLegStatus,
->>>>>>> 41733faf
     }
 }
 
@@ -506,10 +496,6 @@
         /// Manually executes an instruction.
         ///
         /// # Arguments
-<<<<<<< HEAD
-        /// * `id` - Target instruction id to reschedule.
-        /// * `_legs_count` - Legs included in this instruction.
-=======
         /// * `id`: The [`InstructionId`] of the instruction to be executed.
         /// * `portfolio`:  One of the caller's [`PortfolioId`] which is also a counter patry in the instruction.
         /// If None, the caller must be the venue creator or a counter party in a [`Leg::OffChain`].
@@ -520,7 +506,6 @@
         /// If the `weight_limit` is less than the required amount, the instruction will fail execution.
         ///
         /// Note: calling the rpc method `get_execute_instruction_info` returns an instance of [`ExecuteInstructionInfo`], which contains the count parameters.
->>>>>>> 41733faf
         #[weight = <T as Config>::WeightInfo::execute_manual_weight_limit(weight_limit, fungible_transfers, nfts_transfers, offchain_transfers)]
         pub fn execute_manual_instruction(
             origin,
@@ -1067,13 +1052,7 @@
                 leg_id,
             ));
             Self::deposit_event(RawEvent::InstructionFailed(caller_did, instruction_id));
-<<<<<<< HEAD
-            // Unclaim receipts for the failed transaction so that they can be reused
-            Self::unsafe_unclaim_receipts(instruction_id, &instruction_legs);
             return Err(Error::<T>::FailedToReleaseLockOrTransferAssets.into());
-=======
-            return Err(Error::<T>::InstructionFailed.into());
->>>>>>> 41733faf
         }
 
         Self::deposit_event(RawEvent::InstructionExecuted(caller_did, instruction_id));
@@ -1757,10 +1736,6 @@
                 );
             }
             None => {
-<<<<<<< HEAD
-                // Ensure the venue exists and the is caller is its creator
-                Self::venue_for_management(instruction_details.venue_id, caller_did)?;
-=======
                 // If the caller is not the venue creator, they should be a counter party in an offchain leg
                 if Self::venue_for_management(instruction_details.venue_id, caller_did).is_err() {
                     ensure!(
@@ -1768,7 +1743,6 @@
                         Error::<T>::Unauthorized
                     );
                 };
->>>>>>> 41733faf
             }
         }
 

// This file is part of the Polymesh distribution (https://github.com/PolymeshAssociation/Polymesh).
// Copyright (c) 2020 Polymath

// This program is free software: you can redistribute it and/or modify
// it under the terms of the GNU General Public License as published by
// the Free Software Foundation, version 3.

// This program is distributed in the hope that it will be useful, but
// WITHOUT ANY WARRANTY; without even the implied warranty of
// MERCHANTABILITY or FITNESS FOR A PARTICULAR PURPOSE. See the GNU
// General Public License for more details.

// You should have received a copy of the GNU General Public License
// along with this program. If not, see <http://www.gnu.org/licenses/>.

//! # Settlement Module
//!
//! Settlement module manages all kinds of transfers and settlements of assets
//!
//! ## Overview
//!
//! The settlement module provides functionality to settle onchain as well as offchain trades between multiple parties.
//! All trades are settled under venues. An appropriately permissioned external agent
//! can allow/block certain venues from settling trades that involve their tokens.
//! An atomic settlement is called an Instruction. An instruction can contain multiple legs. Legs are essentially simple one to one transfers.
//! When an instruction is settled, either all legs are executed successfully or none are. In other words, if one of the leg fails due to
//! compliance failure, all other legs will also fail.
//!
//! An instruction must be authorized by all the counter parties involved for it to be executed.
//! An instruction can be set to automatically execute in the next block when all authorizations are received or at a particular block number.
//!
//! Offchain settlements are represented via receipts. If a leg has a receipt attached to it, it will not be executed onchain.
//! All other legs will be executed onchain during settlement.
//!
//! ## Dispatchable Functions
//!
//! - `create_venue` - Registers a new venue.
//! - `add_instruction` - Adds a new instruction.
//! - `affirm_instruction` - Provides affirmation to an existing instruction.
//! - `withdraw_affirmation` - Withdraw an existing affirmation to given instruction.
//! - `reject_instruction` - Rejects an existing instruction.
//! - `set_venue_filtering` - Enables or disabled venue filtering for a token.
//! - `allow_venues` - Allows additional venues to create instructions involving an asset.
//! - `disallow_venues` - Revokes permission given to venues for creating instructions involving a particular asset.

#![cfg_attr(not(feature = "std"), no_std)]
#![recursion_limit = "256"]

#[cfg(feature = "runtime-benchmarks")]
pub mod benchmarking;

use codec::{Decode, Encode};
use frame_support::dispatch::{
    DispatchError, DispatchErrorWithPostInfo, DispatchResult, DispatchResultWithPostInfo,
    PostDispatchInfo,
};
use frame_support::storage::{
    with_transaction as frame_storage_with_transaction, TransactionOutcome,
};
use frame_support::traits::schedule::{DispatchTime, Named};
use frame_support::traits::Get;
use frame_support::weights::Weight;
use frame_support::{decl_error, decl_module, decl_storage, ensure, IterableStorageDoubleMap};
use frame_system::{ensure_root, RawOrigin};
use sp_runtime::traits::{One, Verify};
use sp_std::collections::btree_set::BTreeSet;
use sp_std::convert::TryFrom;
use sp_std::prelude::*;
use sp_std::vec;

use pallet_base::{ensure_string_limited, try_next_post};
use pallet_identity::PermissionedCallOriginData;
use polymesh_common_utilities::constants::queue_priority::SETTLEMENT_INSTRUCTION_EXECUTION_PRIORITY;
use polymesh_common_utilities::traits::portfolio::PortfolioSubTrait;
pub use polymesh_common_utilities::traits::settlement::{Event, RawEvent, WeightInfo};
use polymesh_common_utilities::traits::{asset, compliance_manager, identity, nft, CommonConfig};
use polymesh_common_utilities::with_transaction;
use polymesh_common_utilities::SystematicIssuers::Settlement as SettlementDID;
use polymesh_primitives::settlement::{
    AffirmationStatus, ExecuteInstructionInfo, Instruction, InstructionId, InstructionInfo,
    InstructionMemo, InstructionStatus, Leg, LegAsset, LegId, LegStatus, LegV2, Receipt,
    ReceiptDetails, SettlementType, TransferData, Venue, VenueDetails, VenueId, VenueType,
};
use polymesh_primitives::{
    storage_migrate_on, storage_migration_ver, IdentityId, PortfolioId, SecondaryKey, Ticker,
    WeightMeter,
};

type Identity<T> = pallet_identity::Module<T>;
type System<T> = frame_system::Pallet<T>;
type Asset<T> = pallet_asset::Module<T>;
type ExternalAgents<T> = pallet_external_agents::Module<T>;
type Nft<T> = pallet_nft::Module<T>;
type EnsureValidInstructionResult<AccountId, Moment, BlockNumber> = Result<
    (
        IdentityId,
        Option<SecondaryKey<AccountId>>,
        Instruction<Moment, BlockNumber>,
    ),
    DispatchError,
>;

pub trait Config:
    asset::Config
    + CommonConfig
    + compliance_manager::Config
    + frame_system::Config
    + identity::Config
    + nft::Config
    + pallet_timestamp::Config
{
    /// The overarching event type.
    type RuntimeEvent: From<Event<Self>> + Into<<Self as frame_system::Config>::RuntimeEvent>;

    /// A call type used by the scheduler.
    type Proposal: From<Call<Self>> + Into<<Self as identity::Config>::Proposal>;

    /// Scheduler of settlement instructions.
    type Scheduler: Named<Self::BlockNumber, <Self as Config>::Proposal, Self::SchedulerOrigin>;

    /// Maximum number of fungible assets that can be in a single instruction.
    type MaxNumberOfFungibleAssets: Get<u32>;

    /// Weight information for extrinsic of the settlement pallet.
    type WeightInfo: WeightInfo;

    /// Maximum number of NFTs that can be transferred in a leg.
    type MaxNumberOfNFTsPerLeg: Get<u32>;

    /// Maximum number of NFTs that can be transferred in a instruction.
    type MaxNumberOfNFTs: Get<u32>;
}

<<<<<<< HEAD
=======
/// A global and unique venue ID.
#[derive(Encode, Decode, TypeInfo)]
#[derive(Copy, Clone, PartialEq, Eq, PartialOrd, Ord, Default, Debug)]
pub struct VenueId(pub u64);
impl_checked_inc!(VenueId);

/// A wrapper for VenueDetails
#[derive(Encode, Decode, TypeInfo, VecU8StrongTyped)]
#[derive(Clone, Debug, Default, PartialEq, Eq, PartialOrd, Ord)]
pub struct VenueDetails(Vec<u8>);

/// Status of an instruction
#[derive(Encode, Decode, TypeInfo, Clone, Debug, PartialEq, Eq, PartialOrd, Ord)]
pub enum InstructionStatus<BlockNumber> {
    /// Invalid instruction or details pruned
    Unknown,
    /// Instruction is pending execution
    Pending,
    /// Instruction has failed execution
    Failed,
    /// Instruction has been executed successfully
    Success(BlockNumber),
    /// Instruction has been rejected.
    Rejected(BlockNumber),
}

impl<BlockNumber> Default for InstructionStatus<BlockNumber> {
    fn default() -> Self {
        Self::Unknown
    }
}

/// Type of the venue. Used for offchain filtering.
#[derive(Encode, Decode, TypeInfo)]
#[derive(Copy, Clone, Debug, PartialEq, Eq, PartialOrd, Ord)]
pub enum VenueType {
    /// Default type - used for mixed and unknown types
    Other,
    /// Represents a primary distribution
    Distribution,
    /// Represents an offering/fund raiser
    Sto,
    /// Represents a match making service
    Exchange,
}

impl Default for VenueType {
    fn default() -> Self {
        Self::Other
    }
}

/// Status of a leg
#[derive(Encode, Decode, TypeInfo, Clone, Debug, PartialEq, Eq, PartialOrd, Ord)]
pub enum LegStatus<AccountId> {
    /// It is waiting for affirmation
    PendingTokenLock,
    /// It is waiting execution (tokens currently locked)
    ExecutionPending,
    /// receipt used, (receipt signer, receipt uid)
    ExecutionToBeSkipped(AccountId, u64),
}

impl<AccountId> Default for LegStatus<AccountId> {
    fn default() -> Self {
        Self::PendingTokenLock
    }
}

/// Status of an affirmation
#[derive(Encode, Decode, TypeInfo, Clone, Debug, PartialEq, Eq, PartialOrd, Ord)]
pub enum AffirmationStatus {
    /// Invalid affirmation
    Unknown,
    /// Pending user's consent
    Pending,
    /// Affirmed by the user
    Affirmed,
}

impl Default for AffirmationStatus {
    fn default() -> Self {
        Self::Unknown
    }
}

/// Type of settlement
#[derive(Encode, Decode, TypeInfo)]
#[derive(Clone, Copy, Debug, PartialEq, Eq, PartialOrd, Ord)]
pub enum SettlementType<BlockNumber> {
    /// Instruction should be settled in the next block as soon as all affirmations are received.
    SettleOnAffirmation,
    /// Instruction should be settled on a particular block.
    SettleOnBlock(BlockNumber),
    /// Instruction must be settled manually on or after BlockNumber.
    SettleManual(BlockNumber),
}

impl<BlockNumber> Default for SettlementType<BlockNumber> {
    fn default() -> Self {
        Self::SettleOnAffirmation
    }
}

/// A per-Instruction leg ID.
#[derive(Encode, Decode, TypeInfo)]
#[derive(Copy, Clone, PartialEq, Eq, PartialOrd, Ord, Default, Debug)]
pub struct LegId(pub u64);
impl_checked_inc!(LegId);

/// A global and unique instruction ID.
#[derive(Encode, Decode, TypeInfo)]
#[derive(Copy, Clone, PartialEq, Eq, PartialOrd, Ord, Default, Debug)]
#[cfg_attr(feature = "std", derive(Serialize, Deserialize))]
pub struct InstructionId(pub u64);
impl_checked_inc!(InstructionId);

impl InstructionId {
    /// Converts an instruction id into a scheduler name.
    pub fn execution_name(&self) -> Vec<u8> {
        (polymesh_common_utilities::constants::schedule_name_prefix::SETTLEMENT_INSTRUCTION_EXECUTION, self.0).encode()
    }
}

/// A wrapper for InstructionMemo
#[derive(Encode, Decode, TypeInfo)]
#[derive(Clone, Debug, Default, PartialEq, Eq, PartialOrd, Ord)]
pub struct InstructionMemo(pub [u8; 32]);

/// Details about an instruction.
#[derive(Encode, Decode, TypeInfo)]
#[derive(Default, Clone, PartialEq, Eq, Debug, PartialOrd, Ord)]
pub struct Instruction<Moment, BlockNumber> {
    /// Unique instruction id. It is an auto incrementing number
    pub instruction_id: InstructionId,
    /// Id of the venue this instruction belongs to
    pub venue_id: VenueId,
    /// Type of settlement used for this instruction
    pub settlement_type: SettlementType<BlockNumber>,
    /// Date at which this instruction was created
    pub created_at: Option<Moment>,
    /// Date from which this instruction is valid
    pub trade_date: Option<Moment>,
    /// Date after which the instruction should be settled (not enforced)
    pub value_date: Option<Moment>,
}

/// Details of a leg including the leg id in the instruction.
#[derive(Encode, Decode, TypeInfo)]
#[derive(Default, Clone, PartialEq, Eq, Debug, PartialOrd, Ord)]
pub struct Leg {
    /// Portfolio of the sender
    pub from: PortfolioId,
    /// Portfolio of the receiver
    pub to: PortfolioId,
    /// Ticker of the asset being transferred
    pub asset: Ticker,
    /// Amount being transferred
    pub amount: Balance,
}

impl TryFrom<LegV2> for Leg {
    type Error = &'static str;

    fn try_from(leg_v2: LegV2) -> Result<Self, Self::Error> {
        match leg_v2.asset {
            LegAsset::NonFungible(_nfts) => Err("InvalidLegAsset"),
            LegAsset::Fungible { ticker, amount } => Ok(Leg {
                from: leg_v2.from,
                to: leg_v2.to,
                asset: ticker,
                amount,
            }),
        }
    }
}

/// Type of assets that can be transferred in a `Leg`.
#[derive(Clone, Debug, Decode, Encode, Eq, PartialEq, TypeInfo)]
pub enum LegAsset {
    Fungible { ticker: Ticker, amount: Balance },
    NonFungible(NFTs),
}

impl LegAsset {
    /// Returns the ticker and amount being transferred.
    pub fn ticker_and_amount(&self) -> (Ticker, Balance) {
        match self {
            LegAsset::Fungible { ticker, amount } => (*ticker, *amount),
            LegAsset::NonFungible(nfts) => (*nfts.ticker(), nfts.len() as Balance),
        }
    }
}

impl Default for LegAsset {
    fn default() -> Self {
        LegAsset::Fungible {
            ticker: Ticker::default(),
            amount: Balance::default(),
        }
    }
}

/// Defines a leg (i.e the action of a settlement).
#[derive(Clone, Debug, Decode, Default, Encode, Eq, PartialEq, TypeInfo)]
pub struct LegV2 {
    /// Portfolio of the sender.
    pub from: PortfolioId,
    /// Portfolio of the receiver.
    pub to: PortfolioId,
    /// Assets being transferred.
    pub asset: LegAsset,
}

impl From<Leg> for LegV2 {
    fn from(leg: Leg) -> Self {
        LegV2 {
            from: leg.from,
            to: leg.to,
            asset: LegAsset::Fungible {
                ticker: leg.asset,
                amount: leg.amount,
            },
        }
    }
}

/// Stores the number of fungible and non fungible transfers in a set of legs.
pub struct TransferData {
    fungible: u32,
    non_fungible: u32,
}

impl TransferData {
    /// Creates an instance of `TransfersData`.
    fn new(fungible: u32, non_fungible: u32) -> Self {
        TransferData {
            fungible,
            non_fungible,
        }
    }

    /// Returns the number of fungible transfers.
    fn fungible(&self) -> u32 {
        self.fungible
    }

    /// Returns the number of non fungible transfers.
    fn non_fungible(&self) -> u32 {
        self.non_fungible
    }
}

/// Details about a venue.
#[derive(Encode, Decode, TypeInfo)]
#[derive(Clone, Default, PartialEq, Eq, Debug, PartialOrd, Ord)]
pub struct Venue {
    /// Identity of the venue's creator
    pub creator: IdentityId,
    /// Specifies type of the venue (Only needed for the UI)
    pub venue_type: VenueType,
}

/// Details about an offchain transaction receipt
#[derive(Encode, Decode, Clone, PartialEq, Eq, Debug, PartialOrd, Ord)]
pub struct Receipt<Balance> {
    /// Unique receipt number set by the signer for their receipts
    pub receipt_uid: u64,
    /// Identity of the sender
    pub from: PortfolioId,
    /// Identity of the receiver
    pub to: PortfolioId,
    /// Ticker of the asset being transferred
    pub asset: Ticker,
    /// Amount being transferred
    pub amount: Balance,
}

/// A wrapper for VenueDetails
#[derive(Encode, Decode, TypeInfo, VecU8StrongTyped)]
#[derive(Clone, Debug, Default, PartialEq, Eq, PartialOrd, Ord)]
pub struct ReceiptMetadata(Vec<u8>);

/// Details about an offchain transaction receipt that a user must input
#[derive(Encode, Decode, TypeInfo, Clone, PartialEq, Eq, Debug, PartialOrd, Ord)]
pub struct ReceiptDetails<AccountId, OffChainSignature> {
    /// Unique receipt number set by the signer for their receipts
    pub receipt_uid: u64,
    /// Target leg id
    pub leg_id: LegId,
    /// Signer for this receipt
    pub signer: AccountId,
    /// signature confirming the receipt details
    pub signature: OffChainSignature,
    /// Generic text that can be used to attach messages to receipts
    pub metadata: ReceiptMetadata,
}

/// Stores information about an Instruction.
struct InstructionInfo {
    /// Unique counter parties involved in the instruction.
    parties: BTreeSet<PortfolioId>,
    /// The number of fungible and non fungible transfers in the instruction.
    transfer_data: TransferData,
}

impl InstructionInfo {
    /// Creates an instance of `InstructionInfo`.
    fn new(parties: BTreeSet<PortfolioId>, transfer_data: TransferData) -> Self {
        Self {
            parties,
            transfer_data,
        }
    }

    /// Returns a slice of all unique parties in the instruction.
    fn parties(&self) -> &BTreeSet<PortfolioId> {
        &self.parties
    }

    /// Returns the number of fungible transfers.
    fn fungible_transfers(&self) -> u32 {
        self.transfer_data.fungible()
    }

    /// Returns the number of non fungible transfers.
    fn nfts_transferred(&self) -> u32 {
        self.transfer_data.non_fungible()
    }
}

pub trait WeightInfo {
    fn create_venue(d: u32, u: u32) -> Weight;
    fn update_venue_details(d: u32) -> Weight;
    fn update_venue_type() -> Weight;
    fn update_venue_signers(u: u32) -> Weight;
    fn add_instruction(u: u32) -> Weight;
    fn add_and_affirm_instruction(u: u32) -> Weight;
    fn affirm_instruction(l: u32) -> Weight;
    fn withdraw_affirmation(u: u32) -> Weight;
    fn affirm_with_receipts(r: u32) -> Weight;
    fn set_venue_filtering() -> Weight;
    fn allow_venues(u: u32) -> Weight;
    fn disallow_venues(u: u32) -> Weight;
    fn reject_instruction(u: u32) -> Weight;
    fn change_receipt_validity() -> Weight;
    fn reschedule_instruction() -> Weight;
    fn execute_manual_instruction(l: u32) -> Weight;

    // Some multiple paths based extrinsic.
    // TODO: Will be removed once we get the worst case weight.
    fn add_instruction_with_settle_on_block_type(u: u32) -> Weight;
    fn add_and_affirm_instruction_with_settle_on_block_type(u: u32) -> Weight;
    fn add_instruction_with_memo_and_settle_on_block_type(u: u32) -> Weight;
    fn add_and_affirm_instruction_with_memo_and_settle_on_block_type(u: u32) -> Weight;
    fn add_instruction_with_memo_v2(f: u32) -> Weight;
    fn add_and_affirm_instruction_with_memo_v2(f: u32, n: u32) -> Weight;
    fn affirm_instruction_v2(f: u32, n: u32) -> Weight;
    fn withdraw_affirmation_v2(f: u32, n: u32) -> Weight;
    fn reject_instruction_v2(f: u32, n: u32) -> Weight;
    fn add_and_affirm_instruction_with_memo_v2_legs(legs_v2: &[LegV2]) -> Weight {
        let (f, n) = get_transfer_by_asset(legs_v2);
        Self::add_and_affirm_instruction_with_memo_v2(f, n)
    }
    fn execute_scheduled_instruction_v2(legs_v2: &[LegV2]) -> Weight {
        let (f, n) = get_transfer_by_asset(legs_v2);
        Self::execute_scheduled_instruction(f, n)
    }
    fn execute_instruction_paused(f: u32, n: u32) -> Weight;
    fn execute_scheduled_instruction(f: u32, n: u32) -> Weight;
    fn execute_manual_weight_limit(weight_limit: &Option<Weight>, n_legs: &u32) -> Weight {
        if let Some(weight_limit) = weight_limit {
            return *weight_limit;
        }
        Self::execute_manual_instruction(*n_legs)
    }
    fn ensure_root_origin() -> Weight;
}

type EnsureValidInstructionResult<AccountId, Moment, BlockNumber> = Result<
    (
        IdentityId,
        Option<SecondaryKey<AccountId>>,
        Instruction<Moment, BlockNumber>,
    ),
    DispatchError,
>;

decl_event!(
    pub enum Event<T>
    where
        Moment = <T as pallet_timestamp::Config>::Moment,
        BlockNumber = <T as frame_system::Config>::BlockNumber,
        AccountId = <T as frame_system::Config>::AccountId,
    {
        /// A new venue has been created (did, venue_id, details, type)
        VenueCreated(IdentityId, VenueId, VenueDetails, VenueType),
        /// An existing venue's details has been updated (did, venue_id, details)
        VenueDetailsUpdated(IdentityId, VenueId, VenueDetails),
        /// An existing venue's type has been updated (did, venue_id, type)
        VenueTypeUpdated(IdentityId, VenueId, VenueType),
        /// A new instruction has been created
        /// (did, venue_id, instruction_id, settlement_type, trade_date, value_date, legs, memo)
        InstructionCreated(
            IdentityId,
            VenueId,
            InstructionId,
            SettlementType<BlockNumber>,
            Option<Moment>,
            Option<Moment>,
            Vec<Leg>,
            Option<InstructionMemo>,
        ),
        /// An instruction has been affirmed (did, portfolio, instruction_id)
        InstructionAffirmed(IdentityId, PortfolioId, InstructionId),
        /// An affirmation has been withdrawn (did, portfolio, instruction_id)
        AffirmationWithdrawn(IdentityId, PortfolioId, InstructionId),
        /// An instruction has been rejected (did, instruction_id)
        InstructionRejected(IdentityId, InstructionId),
        /// A receipt has been claimed (did, instruction_id, leg_id, receipt_uid, signer, receipt metadata)
        ReceiptClaimed(
            IdentityId,
            InstructionId,
            LegId,
            u64,
            AccountId,
            ReceiptMetadata,
        ),
        /// A receipt has been invalidated (did, signer, receipt_uid, validity)
        ReceiptValidityChanged(IdentityId, AccountId, u64, bool),
        /// A receipt has been unclaimed (did, instruction_id, leg_id, receipt_uid, signer)
        ReceiptUnclaimed(IdentityId, InstructionId, LegId, u64, AccountId),
        /// Venue filtering has been enabled or disabled for a ticker (did, ticker, filtering_enabled)
        VenueFiltering(IdentityId, Ticker, bool),
        /// Venues added to allow list (did, ticker, vec<venue_id>)
        VenuesAllowed(IdentityId, Ticker, Vec<VenueId>),
        /// Venues added to block list (did, ticker, vec<venue_id>)
        VenuesBlocked(IdentityId, Ticker, Vec<VenueId>),
        /// Execution of a leg failed (did, instruction_id, leg_id)
        LegFailedExecution(IdentityId, InstructionId, LegId),
        /// Instruction failed execution (did, instruction_id)
        InstructionFailed(IdentityId, InstructionId),
        /// Instruction executed successfully(did, instruction_id)
        InstructionExecuted(IdentityId, InstructionId),
        /// Venue not part of the token's allow list (did, Ticker, venue_id)
        VenueUnauthorized(IdentityId, Ticker, VenueId),
        /// Scheduling of instruction fails.
        SchedulingFailed(DispatchError),
        /// Instruction is rescheduled.
        /// (caller DID, instruction_id)
        InstructionRescheduled(IdentityId, InstructionId),
        /// An existing venue's signers has been updated (did, venue_id, signers, update_type)
        VenueSignersUpdated(IdentityId, VenueId, Vec<AccountId>, bool),
        /// Settlement manually executed (did, id)
        SettlementManuallyExecuted(IdentityId, InstructionId),
        /// A new instruction has been created
        /// (did, venue_id, instruction_id, settlement_type, trade_date, value_date, legs, memo)
        InstructionV2Created(
            IdentityId,
            VenueId,
            InstructionId,
            SettlementType<BlockNumber>,
            Option<Moment>,
            Option<Moment>,
            Vec<LegV2>,
            Option<InstructionMemo>,
        ),
        /// Failed to execute instruction.
        FailedToExecuteInstruction(InstructionId, DispatchError),
    }
);

>>>>>>> 6af375da
decl_error! {
    /// Errors for the Settlement module.
    pub enum Error for Module<T: Config> {
        /// Venue does not exist.
        InvalidVenue,
        /// Sender does not have required permissions.
        Unauthorized,
        /// No pending affirmation for the provided instruction.
        NoPendingAffirm,
        /// Instruction has not been affirmed.
        InstructionNotAffirmed,
        /// Provided instruction is not pending execution.
        InstructionNotPending,
        /// Provided instruction is not failing execution.
        InstructionNotFailed,
        /// Provided leg is not pending execution.
        LegNotPending,
        /// Signer is not authorized by the venue.
        UnauthorizedSigner,
        /// Receipt already used.
        ReceiptAlreadyClaimed,
        /// Receipt not used yet.
        ReceiptNotClaimed,
        /// Venue does not have required permissions.
        UnauthorizedVenue,
        /// While affirming the transfer, system failed to lock the assets involved.
        FailedToLockTokens,
        /// Instruction failed to execute.
        InstructionFailed,
        /// Instruction has invalid dates
        InstructionDatesInvalid,
        /// Instruction's target settle block reached.
        InstructionSettleBlockPassed,
        /// Offchain signature is invalid.
        InvalidSignature,
        /// Sender and receiver are the same.
        SameSenderReceiver,
        /// Portfolio in receipt does not match with portfolios provided by the user.
        PortfolioMismatch,
        /// The provided settlement block number is in the past and cannot be used by the scheduler.
        SettleOnPastBlock,
        /// Portfolio based actions require at least one portfolio to be provided as input.
        NoPortfolioProvided,
        /// The current instruction affirmation status does not support the requested action.
        UnexpectedAffirmationStatus,
        /// Scheduling of an instruction fails.
        FailedToSchedule,
        /// Legs count should matches with the total number of legs in which given portfolio act as `from_portfolio`.
        LegCountTooSmall,
        /// Instruction status is unknown
        UnknownInstruction,
        /// Maximum legs that can be in a single instruction.
        InstructionHasTooManyLegs,
        /// Signer is already added to venue.
        SignerAlreadyExists,
        /// Signer is not added to venue.
        SignerDoesNotExist,
        /// Instruction leg amount can't be zero.
        ZeroAmount,
        /// Instruction settlement block has not yet been reached.
        InstructionSettleBlockNotReached,
        /// The caller is not a party of this instruction.
        CallerIsNotAParty,
        /// Expected a different type of asset in a leg.
        InvalidLegAsset,
        /// The number of nfts being transferred in the instruction was exceeded.
        MaxNumberOfNFTsExceeded,
        /// The maximum number of nfts being transferred in one leg was exceeded.
        MaxNumberOfNFTsPerLegExceeded,
        /// The given number of nfts being transferred was underestimated.
        NumberOfTransferredNFTsUnderestimated,
        /// Deprecated function has been called on a v2 instruction.
        DeprecatedCallOnV2Instruction,
        /// Off-chain receipts are not accepted for non-fungible tokens.
        ReceiptForNonFungibleAsset,
        /// The maximum weight limit for executing the function was exceeded.
        WeightLimitExceeded,
        /// The input weight is less than the minimum required.
        InputWeightIsLessThanMinimum,
    }
}

storage_migration_ver!(1);

decl_storage! {
    trait Store for Module<T: Config> as Settlement {
        /// Info about a venue. venue_id -> venue
        pub VenueInfo get(fn venue_info): map hasher(twox_64_concat) VenueId => Option<Venue>;

        /// Free-form text about a venue. venue_id -> `VenueDetails`
        /// Only needed for the UI.
        pub Details get(fn details): map hasher(twox_64_concat) VenueId => VenueDetails;

        /// Instructions under a venue.
        /// Only needed for the UI.
        ///
        /// venue_id -> instruction_id -> ()
        pub VenueInstructions get(fn venue_instructions):
            double_map hasher(twox_64_concat) VenueId,
                       hasher(twox_64_concat) InstructionId
                    => ();

        /// Signers allowed by the venue. (venue_id, signer) -> bool
        VenueSigners get(fn venue_signers):
            double_map hasher(twox_64_concat) VenueId,
                       hasher(twox_64_concat) T::AccountId
                    => bool;
        /// Array of venues created by an identity. Only needed for the UI. IdentityId -> Vec<venue_id>
        UserVenues get(fn user_venues): map hasher(twox_64_concat) IdentityId => Vec<VenueId>;
        /// Details about an instruction. instruction_id -> instruction_details
        pub InstructionDetails get(fn instruction_details):
            map hasher(twox_64_concat) InstructionId => Instruction<T::Moment, T::BlockNumber>;
        /// Legs under an instruction. (instruction_id, leg_id) -> Leg
        pub InstructionLegs get(fn instruction_legs):
            double_map hasher(twox_64_concat) InstructionId, hasher(twox_64_concat) LegId => Leg;
        /// Status of a leg under an instruction. (instruction_id, leg_id) -> LegStatus
        InstructionLegStatus get(fn instruction_leg_status):
            double_map hasher(twox_64_concat) InstructionId, hasher(twox_64_concat) LegId => LegStatus<T::AccountId>;
        /// Number of affirmations pending before instruction is executed. instruction_id -> affirm_pending
        InstructionAffirmsPending get(fn instruction_affirms_pending): map hasher(twox_64_concat) InstructionId => u64;
        /// Tracks affirmations received for an instruction. (instruction_id, counter_party) -> AffirmationStatus
        AffirmsReceived get(fn affirms_received): double_map hasher(twox_64_concat) InstructionId, hasher(twox_64_concat) PortfolioId => AffirmationStatus;
        /// Helps a user track their pending instructions and affirmations (only needed for UI).
        /// (counter_party, instruction_id) -> AffirmationStatus
        UserAffirmations get(fn user_affirmations):
            double_map hasher(twox_64_concat) PortfolioId, hasher(twox_64_concat) InstructionId => AffirmationStatus;
        /// Tracks redemption of receipts. (signer, receipt_uid) -> receipt_used
        ReceiptsUsed get(fn receipts_used): double_map hasher(twox_64_concat) T::AccountId, hasher(blake2_128_concat) u64 => bool;
        /// Tracks if a token has enabled filtering venues that can create instructions involving their token. Ticker -> filtering_enabled
        VenueFiltering get(fn venue_filtering): map hasher(blake2_128_concat) Ticker => bool;
        /// Venues that are allowed to create instructions involving a particular ticker. Only used if filtering is enabled.
        /// (ticker, venue_id) -> allowed
        VenueAllowList get(fn venue_allow_list): double_map hasher(blake2_128_concat) Ticker, hasher(twox_64_concat) VenueId => bool;
        /// Number of venues in the system (It's one more than the actual number)
        VenueCounter get(fn venue_counter) build(|_| VenueId(1u64)): VenueId;
        /// Number of instructions in the system (It's one more than the actual number)
        InstructionCounter get(fn instruction_counter) build(|_| InstructionId(1u64)): InstructionId;
        /// Storage version.
        StorageVersion get(fn storage_version) build(|_| Version::new(1)): Version;
        /// Instruction memo
        InstructionMemos get(fn memo): map hasher(twox_64_concat) InstructionId => Option<InstructionMemo>;
        /// Instruction statuses. instruction_id -> InstructionStatus
        InstructionStatuses get(fn instruction_status):
            map hasher(twox_64_concat) InstructionId => InstructionStatus<T::BlockNumber>;
        /// Legs under an instruction. (instruction_id, leg_id) -> Leg
        pub InstructionLegsV2 get(fn instruction_legsv2):
            double_map hasher(twox_64_concat) InstructionId, hasher(twox_64_concat) LegId => LegV2;
    }
}

decl_module! {
    pub struct Module<T: Config> for enum Call where origin: <T as frame_system::Config>::RuntimeOrigin {
        type Error = Error<T>;

        fn deposit_event() = default;

        fn on_runtime_upgrade() -> Weight {
            storage_migrate_on!(StorageVersion, 1, {
                migration::migrate_v1::<T>();
            });

            Weight::zero()
        }

        /// Registers a new venue.
        ///
        /// * `details` - Extra details about a venue
        /// * `signers` - Array of signers that are allowed to sign receipts for this venue
        /// * `typ` - Type of venue being created
        #[weight = <T as Config>::WeightInfo::create_venue(details.len() as u32, signers.len() as u32)]
        pub fn create_venue(origin, details: VenueDetails, signers: Vec<T::AccountId>, typ: VenueType) {
            // Ensure permissions and details limit.
            let did = Identity::<T>::ensure_perms(origin)?;
            ensure_string_limited::<T>(&details)?;

            // Advance venue counter.
            // NB: Venue counter starts with 1.
            let id = VenueCounter::try_mutate(try_next_post::<T, _>)?;

            // Other commits to storage + emit event.
            let venue = Venue { creator: did, venue_type: typ };
            VenueInfo::insert(id, venue);
            Details::insert(id, details.clone());
            for signer in signers {
                <VenueSigners<T>>::insert(id, signer, true);
            }
            UserVenues::append(did, id);
            Self::deposit_event(RawEvent::VenueCreated(did, id, details, typ));
        }

        /// Edit a venue's details.
        ///
        /// * `id` specifies the ID of the venue to edit.
        /// * `details` specifies the updated venue details.
        #[weight = <T as Config>::WeightInfo::update_venue_details(details.len() as u32)]
        pub fn update_venue_details(origin, id: VenueId, details: VenueDetails) -> DispatchResult {
            ensure_string_limited::<T>(&details)?;
            let did = Identity::<T>::ensure_perms(origin)?;
            Self::venue_for_management(id, did)?;

            // Commit to storage.
            Details::insert(id, details.clone());
            Self::deposit_event(RawEvent::VenueDetailsUpdated(did, id, details));
            Ok(())
        }

        /// Edit a venue's type.
        ///
        /// * `id` specifies the ID of the venue to edit.
        /// * `type` specifies the new type of the venue.
        #[weight = <T as Config>::WeightInfo::update_venue_type()]
        pub fn update_venue_type(origin, id: VenueId, typ: VenueType) -> DispatchResult {
            let did = Identity::<T>::ensure_perms(origin)?;

            let mut venue = Self::venue_for_management(id, did)?;
            venue.venue_type = typ;
            VenueInfo::insert(id, venue);

            Self::deposit_event(RawEvent::VenueTypeUpdated(did, id, typ));
            Ok(())
        }

        /// Deprecated. Use `add_instruction_with_memo` instead.
        /// Adds a new instruction.
        ///
        /// # Arguments
        /// * `venue_id` - ID of the venue this instruction belongs to.
        /// * `settlement_type` - Defines if the instruction should be settled
        ///    in the next block after receiving all affirmations or waiting till a specific block.
        /// * `trade_date` - Optional date from which people can interact with this instruction.
        /// * `value_date` - Optional date after which the instruction should be settled (not enforced)
        /// * `legs` - Legs included in this instruction.
        ///
        /// # Weight
        /// `950_000_000 + 1_000_000 * legs.len()`
        #[weight = <T as Config>::WeightInfo::add_instruction_with_settle_on_block_type(legs.len() as u32)
        .saturating_add(
            <T as Config>::WeightInfo::execute_scheduled_instruction(legs.len() as u32, 0)
        )]
        pub fn add_instruction(
            origin,
            venue_id: VenueId,
            settlement_type: SettlementType<T::BlockNumber>,
            trade_date: Option<T::Moment>,
            value_date: Option<T::Moment>,
            legs: Vec<Leg>,
        ) {
            let did = Identity::<T>::ensure_perms(origin)?;
            let legs: Vec<LegV2> = legs.into_iter().map(|leg| leg.into()).collect();
            Self::base_add_instruction(did, venue_id, settlement_type, trade_date, value_date, legs, None, true)?;
        }

        /// Deprecated. Use `add_and_affirm_instruction_with_memo` instead.
        /// Adds and affirms a new instruction.
        ///
        /// # Arguments
        /// * `venue_id` - ID of the venue this instruction belongs to.
        /// * `settlement_type` - Defines if the instruction should be settled
        ///    in the next block after receiving all affirmations or waiting till a specific block.
        /// * `trade_date` - Optional date from which people can interact with this instruction.
        /// * `value_date` - Optional date after which the instruction should be settled (not enforced)
        /// * `legs` - Legs included in this instruction.
        /// * `portfolios` - Portfolios that the sender controls and wants to use in this affirmations.
        ///
        /// # Permissions
        /// * Portfolio
        #[weight = <T as Config>::WeightInfo::add_and_affirm_instruction_with_settle_on_block_type(legs.len() as u32)
        .saturating_add(
            <T as Config>::WeightInfo::execute_scheduled_instruction(legs.len() as u32, 0)
        )]
        pub fn add_and_affirm_instruction(
            origin,
            venue_id: VenueId,
            settlement_type: SettlementType<T::BlockNumber>,
            trade_date: Option<T::Moment>,
            value_date: Option<T::Moment>,
            legs: Vec<Leg>,
            portfolios: Vec<PortfolioId>,
        ) -> DispatchResult {
            let did = Identity::<T>::ensure_perms(origin.clone())?;
            let legs: Vec<LegV2> = legs.into_iter().map(|leg| leg.into()).collect();
            with_transaction(|| {
                let portfolios_set = portfolios.into_iter().collect::<BTreeSet<_>>();
                let legs_count = legs.iter().filter(|l| portfolios_set.contains(&l.from)).count() as u32;
                let instruction_id = Self::base_add_instruction(did, venue_id, settlement_type, trade_date, value_date, legs, None, true)?;
                Self::affirm_and_maybe_schedule_instruction(origin, instruction_id, portfolios_set.into_iter(), legs_count, None)
            })
        }

        /// Provide affirmation to an existing instruction.
        ///
        /// # Arguments
        /// * `id` - Instruction id to affirm.
        /// * `portfolios` - Portfolios that the sender controls and wants to affirm this instruction.
        /// * `max_legs_count` - Number of legs that need to be  affirmed.
        ///
        /// # Permissions
        /// * Portfolio
        #[weight = <T as Config>::WeightInfo::affirm_instruction(*max_legs_count as u32)]
        pub fn affirm_instruction(origin, id: InstructionId, portfolios: Vec<PortfolioId>, max_legs_count: u32,) -> DispatchResult {
            Self::affirm_and_maybe_schedule_instruction(origin, id, portfolios.into_iter(), max_legs_count, None)
        }

        /// Withdraw an affirmation for a given instruction.
        ///
        /// # Arguments
        /// * `id` - Instruction id for that affirmation get withdrawn.
        /// * `portfolios` - Portfolios that the sender controls and wants to withdraw affirmation.
        /// * `max_legs_count` - Number of legs that need to be un-affirmed.
        ///
        /// # Permissions
        /// * Portfolio
        #[weight = <T as Config>::WeightInfo::withdraw_affirmation(*max_legs_count as u32)]
        pub fn withdraw_affirmation(origin, id: InstructionId, portfolios: Vec<PortfolioId>, max_legs_count: u32) {
            let (did, secondary_key, details) = Self::ensure_origin_perm_and_instruction_validity(origin, id, false)?;
            let portfolios_set = portfolios.into_iter().collect::<BTreeSet<_>>();

            // Withdraw an affirmation.
            Self::unsafe_withdraw_instruction_affirmation(did, id, portfolios_set, secondary_key.as_ref(), max_legs_count, None)?;
            if details.settlement_type == SettlementType::SettleOnAffirmation {
                // Cancel the scheduled task for the execution of a given instruction.
                let _ = T::Scheduler::cancel_named(id.execution_name());
            }
        }

        /// Rejects an existing instruction.
        ///
        /// # Arguments
        /// * `id` - Instruction id to reject.
        /// * `portfolio` - Portfolio to reject the instruction.
        /// * `num_of_legs` - Number of legs in the instruction.
        ///
        /// # Permissions
        /// * Portfolio
        #[weight = <T as Config>::WeightInfo::reject_instruction(*num_of_legs)]
        pub fn reject_instruction(origin, id: InstructionId, portfolio: PortfolioId, num_of_legs: u32) -> DispatchResult {
            Self::base_reject_instruction(origin, id, portfolio, num_of_legs, None)
        }

        /// Accepts an instruction and claims a signed receipt.
        ///
        /// # Arguments
        /// * `id` - Target instruction id.
        /// * `leg_id` - Target leg id for the receipt
        /// * `receipt_uid` - Receipt ID generated by the signer.
        /// * `signer` - Signer of the receipt.
        /// * `signed_data` - Signed receipt.
        /// * `portfolios` - Portfolios that the sender controls and wants to accept this instruction with
        ///
        /// # Permissions
        /// * Portfolio
        #[weight = <T as Config>::WeightInfo::affirm_with_receipts(*max_legs_count as u32).max(<T as Config>::WeightInfo::affirm_instruction(*max_legs_count as u32))]
        pub fn affirm_with_receipts(origin, id: InstructionId, receipt_details: Vec<ReceiptDetails<T::AccountId, T::OffChainSignature>>, portfolios: Vec<PortfolioId>, max_legs_count: u32) -> DispatchResult {
            Self::affirm_with_receipts_and_maybe_schedule_instruction(origin, id, receipt_details, portfolios, max_legs_count)
        }

        /// Placeholder for removed `claim_receipt`
        #[weight = 1_000]
        pub fn placeholder_claim_receipt(_origin) {}

        /// Placeholder for removed `unclaim_receipt`
        #[weight = 1_000]
        pub fn placeholder_unclaim_receipt(_origin) {}

        /// Enables or disabled venue filtering for a token.
        ///
        /// # Arguments
        /// * `ticker` - Ticker of the token in question.
        /// * `enabled` - Boolean that decides if the filtering should be enabled.
        ///
        /// # Permissions
        /// * Asset
        #[weight = <T as Config>::WeightInfo::set_venue_filtering()]
        pub fn set_venue_filtering(origin, ticker: Ticker, enabled: bool) {
            let did = <ExternalAgents<T>>::ensure_perms(origin, ticker)?;
            if enabled {
                VenueFiltering::insert(ticker, enabled);
            } else {
                VenueFiltering::remove(ticker);
            }
            Self::deposit_event(RawEvent::VenueFiltering(did, ticker, enabled));
        }

        /// Allows additional venues to create instructions involving an asset.
        ///
        /// * `ticker` - Ticker of the token in question.
        /// * `venues` - Array of venues that are allowed to create instructions for the token in question.
        ///
        /// # Permissions
        /// * Asset
        #[weight = <T as Config>::WeightInfo::allow_venues(venues.len() as u32)]
        pub fn allow_venues(origin, ticker: Ticker, venues: Vec<VenueId>) {
            let did = <ExternalAgents<T>>::ensure_perms(origin, ticker)?;
            for venue in &venues {
                VenueAllowList::insert(&ticker, venue, true);
            }
            Self::deposit_event(RawEvent::VenuesAllowed(did, ticker, venues));
        }

        /// Revokes permission given to venues for creating instructions involving a particular asset.
        ///
        /// * `ticker` - Ticker of the token in question.
        /// * `venues` - Array of venues that are no longer allowed to create instructions for the token in question.
        ///
        /// # Permissions
        /// * Asset
        #[weight = <T as Config>::WeightInfo::disallow_venues(venues.len() as u32)]
        pub fn disallow_venues(origin, ticker: Ticker, venues: Vec<VenueId>) {
            let did = <ExternalAgents<T>>::ensure_perms(origin, ticker)?;
            for venue in &venues {
                VenueAllowList::remove(&ticker, venue);
            }
            Self::deposit_event(RawEvent::VenuesBlocked(did, ticker, venues));
        }

        /// Marks a receipt issued by the caller as claimed or not claimed.
        /// This allows the receipt issuer to invalidate an already issued receipt or revalidate an already claimed receipt.
        ///
        /// * `receipt_uid` - Unique ID of the receipt.
        /// * `validity` - New validity of the receipt.
        #[weight = <T as Config>::WeightInfo::change_receipt_validity()]
        pub fn change_receipt_validity(origin, receipt_uid: u64, validity: bool) {
            let PermissionedCallOriginData {
                primary_did,
                sender: signer,
                ..
            } = Identity::<T>::ensure_origin_call_permissions(origin)?;
            <ReceiptsUsed<T>>::insert(&signer, receipt_uid, !validity);
            Self::deposit_event(RawEvent::ReceiptValidityChanged(primary_did, signer, receipt_uid, validity));
        }

        /// Root callable extrinsic, used as an internal call to execute a scheduled settlement instruction.
        #[weight = <T as Config>::WeightInfo::execute_scheduled_instruction(*legs_count, 0)]
        fn execute_scheduled_instruction(origin, id: InstructionId, legs_count: u32) -> DispatchResultWithPostInfo {
            Self::ensure_root_origin(origin)?;
            let mut weight_meter = Self::ensure_valid_weight_meter(
                Self::execute_scheduled_instruction_minimum_weight(),
                Self::execute_scheduled_instruction_weight_limit(legs_count, 0),
            )?;
            Self::base_execute_scheduled_instruction(id, &mut weight_meter).map_err(|e| {
                DispatchErrorWithPostInfo {
                    post_info: Some(weight_meter.consumed()).into(),
                    error: e.error,
                }
            })
        }

        /// Reschedules a failed instruction.
        ///
        /// # Arguments
        /// * `id` - Target instruction id to reschedule.
        ///
        /// # Permissions
        /// * Portfolio
        ///
        /// # Errors
        /// * `InstructionNotFailed` - Instruction not in a failed state or does not exist.
        #[weight = <T as Config>::WeightInfo::reschedule_instruction()]
        pub fn reschedule_instruction(origin, id: InstructionId) {
            let did = Identity::<T>::ensure_perms(origin)?;

            <InstructionStatuses<T>>::try_mutate(id, |status| {
                ensure!(*status == InstructionStatus::Failed, Error::<T>::InstructionNotFailed);
                *status = InstructionStatus::Pending;
                Result::<_, Error<T>>::Ok(())
            })?;

            // Schedule instruction to be executed in the next block.
            let execution_at = System::<T>::block_number() + One::one();
            let instruction_legs = Self::get_instruction_legs(&id);
            let instruction_data = Self::get_transfer_data(&instruction_legs);
            let weight_limit = Self::execute_scheduled_instruction_weight_limit(
                instruction_data.non_fungible(),
                instruction_data.fungible(),
            );
            Self::schedule_instruction(id, execution_at, weight_limit);
            Self::deposit_event(RawEvent::InstructionRescheduled(did, id));
        }

        /// Edit a venue's signers.
        /// * `id` specifies the ID of the venue to edit.
        /// * `signers` specifies the signers to add/remove.
        /// * `add_signers` specifies the update type add/remove of venue where add is true and remove is false.
        #[weight = <T as Config>::WeightInfo::update_venue_signers(signers.len() as u32)]
        pub fn update_venue_signers(origin, id: VenueId, signers: Vec<T::AccountId>, add_signers: bool) {
            let did = Identity::<T>::ensure_perms(origin)?;

            Self::base_update_venue_signers(did, id, signers, add_signers)?;
        }

        /// Adds a new instruction with memo.
        ///
        /// # Arguments
        /// * `venue_id` - ID of the venue this instruction belongs to.
        /// * `settlement_type` - Defines if the instruction should be settled
        ///    in the next block after receiving all affirmations or waiting till a specific block.
        /// * `trade_date` - Optional date from which people can interact with this instruction.
        /// * `value_date` - Optional date after which the instruction should be settled (not enforced)
        /// * `legs` - Legs included in this instruction.
        /// * `memo` - Memo field for this instruction.
        ///
        /// # Weight
        /// `950_000_000 + 1_000_000 * legs.len()`
        #[weight = <T as Config>::WeightInfo::add_instruction_with_memo_and_settle_on_block_type(legs.len() as u32)
        .saturating_add(
            <T as Config>::WeightInfo::execute_scheduled_instruction(legs.len() as u32, 0)
        )]
        pub fn add_instruction_with_memo(
            origin,
            venue_id: VenueId,
            settlement_type: SettlementType<T::BlockNumber>,
            trade_date: Option<T::Moment>,
            value_date: Option<T::Moment>,
            legs: Vec<Leg>,
            instruction_memo: Option<InstructionMemo>,
        ) {
            let did = Identity::<T>::ensure_perms(origin)?;
            let legs: Vec<LegV2> = legs.into_iter().map(|leg| leg.into()).collect();
            Self::base_add_instruction(did, venue_id, settlement_type, trade_date, value_date, legs, instruction_memo, true)?;
        }

        /// Adds and affirms a new instruction.
        ///
        /// # Arguments
        /// * `venue_id` - ID of the venue this instruction belongs to.
        /// * `settlement_type` - Defines if the instruction should be settled
        ///    in the next block after receiving all affirmations or waiting till a specific block.
        /// * `trade_date` - Optional date from which people can interact with this instruction.
        /// * `value_date` - Optional date after which the instruction should be settled (not enforced)
        /// * `legs` - Legs included in this instruction.
        /// * `portfolios` - Portfolios that the sender controls and wants to use in this affirmations.
        /// * `memo` - Memo field for this instruction.
        ///
        /// # Permissions
        /// * Portfolio
        #[weight = <T as Config>::WeightInfo::add_and_affirm_instruction_with_memo_and_settle_on_block_type(legs.len() as u32)
        .saturating_add(
            <T as Config>::WeightInfo::execute_scheduled_instruction(legs.len() as u32, 0)
        )]
        pub fn add_and_affirm_instruction_with_memo(
            origin,
            venue_id: VenueId,
            settlement_type: SettlementType<T::BlockNumber>,
            trade_date: Option<T::Moment>,
            value_date: Option<T::Moment>,
            legs: Vec<Leg>,
            portfolios: Vec<PortfolioId>,
            instruction_memo: Option<InstructionMemo>,
        ) -> DispatchResult {
            let did = Identity::<T>::ensure_perms(origin.clone())?;
            let legs: Vec<LegV2> = legs.into_iter().map(|leg| leg.into()).collect();
            with_transaction(|| {
                let portfolios_set = portfolios.into_iter().collect::<BTreeSet<_>>();
                let legs_count = legs.iter().filter(|l| portfolios_set.contains(&l.from)).count() as u32;
                let instruction_id = Self::base_add_instruction(did, venue_id, settlement_type, trade_date, value_date, legs, instruction_memo, true)?;
                Self::affirm_and_maybe_schedule_instruction(origin, instruction_id, portfolios_set.into_iter(), legs_count, None)
            })
        }

        /// Manually execute settlement
        ///
        /// # Arguments
        /// * `id` - Target instruction id to reschedule.
        /// * `_legs_count` - Legs included in this instruction.
        ///
        /// # Errors
        /// * `InstructionNotFailed` - Instruction not in a failed state or does not exist.
        #[weight = <T as Config>::WeightInfo::execute_manual_weight_limit(weight_limit, legs_count)]
        pub fn execute_manual_instruction(
            origin,
            id: InstructionId,
            legs_count: u32,
            portfolio: Option<PortfolioId>,
            weight_limit: Option<Weight>
        ) -> DispatchResultWithPostInfo {
            let mut weight_meter = Self::ensure_valid_weight_meter(
                Self::execute_manual_instruction_minimum_weight(),
                weight_limit.unwrap_or(Self::execute_manual_instruction_weight_limit(legs_count)),
            )?;
            Self::base_execute_manual_instruction(origin, id, legs_count, portfolio, &mut weight_meter)
                .map_err(|e| DispatchErrorWithPostInfo {
                    post_info: Some(weight_meter.consumed()).into(),
                    error: e.error,
                })
        }

        /// Adds a new instruction with memo.
        ///
        /// # Arguments
        /// * `venue_id` - ID of the venue this instruction belongs to.
        /// * `settlement_type` - Defines if the instruction should be settled
        ///    in the next block after receiving all affirmations or waiting till a specific block.
        /// * `trade_date` - Optional date from which people can interact with this instruction.
        /// * `value_date` - Optional date after which the instruction should be settled (not enforced)
        /// * `legs` - Legs included in this instruction.
        /// * `memo` - Memo field for this instruction.
        ///
        /// # Weight
        /// `950_000_000 + 1_000_000 * legs.len()`
        #[weight =
            <T as Config>::WeightInfo::add_instruction_with_memo_v2(legs.len() as u32)
            .saturating_add( <T as Config>::WeightInfo::execute_scheduled_instruction_v2(legs))
        ]
        pub fn add_instruction_with_memo_v2(
            origin,
            venue_id: VenueId,
            settlement_type: SettlementType<T::BlockNumber>,
            trade_date: Option<T::Moment>,
            value_date: Option<T::Moment>,
            legs: Vec<LegV2>,
            instruction_memo: Option<InstructionMemo>,
        ) {
            let did = Identity::<T>::ensure_perms(origin)?;
            Self::base_add_instruction(did, venue_id, settlement_type, trade_date, value_date, legs, instruction_memo, false)?;
        }

        /// Adds and affirms a new instruction.
        ///
        /// # Arguments
        /// * `venue_id` - ID of the venue this instruction belongs to.
        /// * `settlement_type` - Defines if the instruction should be settled
        ///    in the next block after receiving all affirmations or waiting till a specific block.
        /// * `trade_date` - Optional date from which people can interact with this instruction.
        /// * `value_date` - Optional date after which the instruction should be settled (not enforced)
        /// * `legs` - Legs included in this instruction.
        /// * `portfolios` - Portfolios that the sender controls and wants to use in this affirmations.
        /// * `memo` - Memo field for this instruction.
        ///
        /// # Permissions
        /// * Portfolio
        #[weight =
            <T as Config>::WeightInfo::add_and_affirm_instruction_with_memo_v2_legs(legs)
            .saturating_add( <T as Config>::WeightInfo::execute_scheduled_instruction_v2(legs))
        ]
        pub fn add_and_affirm_instruction_with_memo_v2(
            origin,
            venue_id: VenueId,
            settlement_type: SettlementType<T::BlockNumber>,
            trade_date: Option<T::Moment>,
            value_date: Option<T::Moment>,
            legs: Vec<LegV2>,
            portfolios: Vec<PortfolioId>,
            instruction_memo: Option<InstructionMemo>,
        ) -> DispatchResult {
            let did = Identity::<T>::ensure_perms(origin.clone())?;
            with_transaction(|| {
                let portfolios_set = portfolios.into_iter().collect::<BTreeSet<_>>();
                let transfer_data = TransferData::from_legs(&legs).map_err(|_| Error::<T>::MaxNumberOfNFTsExceeded)?;
                let instruction_id = Self::base_add_instruction(did, venue_id, settlement_type, trade_date, value_date, legs, instruction_memo, false)?;
                Self::affirm_and_maybe_schedule_instruction(
                    origin,
                    instruction_id,
                    portfolios_set.into_iter(),
                    transfer_data.fungible(),
                    Some(transfer_data.non_fungible()),
                )
            })
        }

        /// Provide affirmation to an existing instruction.
        ///
        /// # Arguments
        /// * `id` - Instruction id to affirm.
        /// * `portfolios` - Portfolios that the sender controls and wants to affirm this instruction.
        /// * `fungible_transfers` - number of fungible transfers in the instruction.
        /// * `nfts_transfers` - total number of NFTs being transferred in the instruction.
        ///
        /// # Permissions
        /// * Portfolio
        #[weight = <T as Config>::WeightInfo::affirm_instruction_v2(*fungible_transfers, *nfts_transfers)]
        pub fn affirm_instruction_v2(origin, id: InstructionId, portfolios: Vec<PortfolioId>, fungible_transfers: u32, nfts_transfers: u32) -> DispatchResult {
            Self::affirm_and_maybe_schedule_instruction(
                origin,
                id,
                portfolios.into_iter(),
                fungible_transfers,
                Some(nfts_transfers),
            )
        }

        /// Withdraw an affirmation for a given instruction.
        ///
        /// # Arguments
        /// * `id` - Instruction id for that affirmation get withdrawn.
        /// * `portfolios` - Portfolios that the sender controls and wants to withdraw affirmation.
        /// * `fungible_transfers` - number of fungible transfers in the instruction.
        /// * `nfts_transfers` - total number of NFTs being transferred in the instruction.
        ///
        /// # Permissions
        /// * Portfolio
        #[weight = <T as Config>::WeightInfo::withdraw_affirmation_v2(*fungible_transfers, *nfts_transfers)]
        pub fn withdraw_affirmation_v2(origin, id: InstructionId, portfolios: Vec<PortfolioId>, fungible_transfers: u32, nfts_transfers: u32) -> DispatchResult {
            let (did, secondary_key, details) = Self::ensure_origin_perm_and_instruction_validity(origin, id, false)?;
            let portfolios_set = portfolios.into_iter().collect::<BTreeSet<_>>();

            // Withdraw an affirmation.
            Self::unsafe_withdraw_instruction_affirmation(did, id, portfolios_set, secondary_key.as_ref(), fungible_transfers, Some(nfts_transfers))?;
            if details.settlement_type == SettlementType::SettleOnAffirmation {
                // Cancel the scheduled task for the execution of a given instruction.
                let _fix_this = T::Scheduler::cancel_named(id.execution_name());
            }
            Ok(())
        }

        /// Rejects an existing instruction.
        ///
        /// # Arguments
        /// * `id` - Instruction id to reject.
        /// * `portfolio` - Portfolio to reject the instruction.
        /// * `fungible_transfers` - number of fungible transfers in the instruction.
        /// * `nfts_transfers` - total number of NFTs being transferred in the instruction.
        ///
        /// # Permissions
        /// * Portfolio
        #[weight = <T as Config>::WeightInfo::reject_instruction_v2(*fungible_transfers, *nfts_transfers)]
        pub fn reject_instruction_v2(origin, id: InstructionId, portfolio: PortfolioId, fungible_transfers: u32, nfts_transfers: u32) -> DispatchResult {
            Self::base_reject_instruction(origin, id, portfolio, fungible_transfers, Some(nfts_transfers))
        }

        /// Root callable extrinsic, used as an internal call to execute a scheduled settlement instruction.
        #[weight = <T as Config>::WeightInfo::execute_scheduled_instruction(*fungible_transfers, *nfts_transfers)]
        fn execute_scheduled_instruction_v2(
            origin,
            id: InstructionId,
            fungible_transfers: u32,
            nfts_transfers: u32
        ) -> DispatchResultWithPostInfo {
            Self::ensure_root_origin(origin)?;
            let mut weight_meter = Self::ensure_valid_weight_meter(
                Self::execute_scheduled_instruction_minimum_weight(),
                Self::execute_scheduled_instruction_weight_limit(fungible_transfers, nfts_transfers),
            )?;
            Self::base_execute_scheduled_instruction(id, &mut weight_meter).map_err(|e| {
                DispatchErrorWithPostInfo {
                    post_info: Some(weight_meter.consumed()).into(),
                    error: e.error,
                }
            })
        }

        /// Root callable extrinsic, used as an internal call to execute a scheduled settlement instruction.
        #[weight = (*weight_limit).max(<T as Config>::WeightInfo::execute_scheduled_instruction(0, 0))]
        fn execute_scheduled_instruction_v3(origin, id: InstructionId, weight_limit: Weight) -> DispatchResultWithPostInfo {
            Self::ensure_root_origin(origin)?;
            let mut weight_meter = Self::ensure_valid_weight_meter(
                Self::execute_scheduled_instruction_minimum_weight(),
                weight_limit,
            )?;
            Self::base_execute_scheduled_instruction(id, &mut weight_meter).map_err(|e| {
                DispatchErrorWithPostInfo {
                    post_info: Some(weight_meter.consumed()).into(),
                    error: e.error,
                }
            })
        }
    }
}

impl<T: Config> Module<T> {
    fn lock_via_leg(leg: &LegV2) -> DispatchResult {
        match &leg.asset {
            LegAsset::Fungible { ticker, amount } => {
                T::Portfolio::lock_tokens(&leg.from, &ticker, *amount)
            }
            LegAsset::NonFungible(nfts) => with_transaction(|| {
                for nft_id in nfts.ids() {
                    T::Portfolio::lock_nft(&leg.from, nfts.ticker(), &nft_id)?;
                }
                Ok(())
            }),
        }
    }

    fn unlock_via_leg(leg: &LegV2) -> DispatchResult {
        match &leg.asset {
            LegAsset::Fungible { ticker, amount } => {
                T::Portfolio::unlock_tokens(&leg.from, &ticker, *amount)
            }
            LegAsset::NonFungible(nfts) => with_transaction(|| {
                for nft_id in nfts.ids() {
                    T::Portfolio::unlock_nft(&leg.from, nfts.ticker(), &nft_id)?;
                }
                Ok(())
            }),
        }
    }

    /// Ensure origin call permission and the given instruction validity.
    fn ensure_origin_perm_and_instruction_validity(
        origin: <T as frame_system::Config>::RuntimeOrigin,
        id: InstructionId,
        is_execute: bool,
    ) -> EnsureValidInstructionResult<T::AccountId, T::Moment, T::BlockNumber> {
        let PermissionedCallOriginData {
            primary_did,
            secondary_key,
            ..
        } = Identity::<T>::ensure_origin_call_permissions(origin)?;
        Ok((
            primary_did,
            secondary_key,
            Self::ensure_instruction_validity(id, is_execute)?,
        ))
    }

    // Extract `Venue` with `id`, assuming it was created by `did`, or error.
    fn venue_for_management(id: VenueId, did: IdentityId) -> Result<Venue, DispatchError> {
        // Ensure venue exists & that DID created it.
        let venue = Self::venue_info(id).ok_or(Error::<T>::InvalidVenue)?;
        ensure!(venue.creator == did, Error::<T>::Unauthorized);
        Ok(venue)
    }

    pub fn base_add_instruction(
        did: IdentityId,
        venue_id: VenueId,
        settlement_type: SettlementType<T::BlockNumber>,
        trade_date: Option<T::Moment>,
        value_date: Option<T::Moment>,
        legs: Vec<LegV2>,
        memo: Option<InstructionMemo>,
        emit_deprecated_event: bool,
    ) -> Result<InstructionId, DispatchError> {
        // Verifies if the block number is in the future so that `T::Scheduler::schedule_named` doesn't fail.
        if let SettlementType::SettleOnBlock(block_number) = &settlement_type {
            ensure!(
                *block_number > System::<T>::block_number(),
                Error::<T>::SettleOnPastBlock
            );
        }

        // Ensure that instruction dates are valid.
        if let (Some(trade_date), Some(value_date)) = (trade_date, value_date) {
            ensure!(
                value_date >= trade_date,
                Error::<T>::InstructionDatesInvalid
            );
        }

        // Ensure venue exists & sender is its creator.
        Self::venue_for_management(venue_id, did)?;

        // Verifies if all legs are valid.
        let instruction_info = Self::ensure_valid_legs(&legs, venue_id)?;

        // Advance and get next `instruction_id`.
        let instruction_id = InstructionCounter::try_mutate(try_next_post::<T, _>)?;

        let instruction = Instruction {
            instruction_id,
            venue_id,
            settlement_type,
            created_at: Some(<pallet_timestamp::Pallet<T>>::get()),
            trade_date,
            value_date,
        };

        InstructionStatuses::<T>::insert(instruction_id, InstructionStatus::Pending);

        // Write data to storage.
        for counter_party in instruction_info.parties() {
            UserAffirmations::insert(counter_party, instruction_id, AffirmationStatus::Pending);
        }

        if let SettlementType::SettleOnBlock(block_number) = settlement_type {
            let weight_limit = Self::execute_scheduled_instruction_weight_limit(
                instruction_info.fungible_transfers(),
                instruction_info.nfts_transferred(),
            );
            Self::schedule_instruction(instruction_id, block_number, weight_limit);
        }

        <InstructionDetails<T>>::insert(instruction_id, instruction);

        InstructionAffirmsPending::insert(
            instruction_id,
            u64::try_from(instruction_info.parties().len()).unwrap_or_default(),
        );
        VenueInstructions::insert(venue_id, instruction_id, ());
        if let Some(ref memo) = memo {
            InstructionMemos::insert(instruction_id, &memo);
        }

        if emit_deprecated_event {
            let legs: Result<Vec<Leg>, &str> = legs
                .into_iter()
                .map(|leg_v2| Leg::try_from(leg_v2))
                .collect();
            let legs: Vec<Leg> = legs.map_err(|_| Error::<T>::InvalidLegAsset)?;
            legs.iter().enumerate().for_each(|(index, leg)| {
                InstructionLegs::insert(instruction_id, LegId(index as u64), leg.clone())
            });
            Self::deposit_event(RawEvent::InstructionCreated(
                did,
                venue_id,
                instruction_id,
                settlement_type,
                trade_date,
                value_date,
                legs,
                memo,
            ))
        } else {
            legs.iter().enumerate().for_each(|(index, leg)| {
                InstructionLegsV2::insert(instruction_id, LegId(index as u64), leg.clone())
            });
            Self::deposit_event(RawEvent::InstructionV2Created(
                did,
                venue_id,
                instruction_id,
                settlement_type,
                trade_date,
                value_date,
                legs,
                memo,
            ));
        }

        Ok(instruction_id)
    }

    /// Makes sure the legs are valid. For both types of assets the sender and receiver must be different,
    /// the amount being transferred must be greater than zero, and if filtering is enabled the venue list is also checked.
    /// The number of fungible an non fungible assets in the legs must be within the valid limits allowed.
    /// Returns a set of the unique counter parties involved in the legs.
    fn ensure_valid_legs(
        legs: &[LegV2],
        venue_id: VenueId,
    ) -> Result<InstructionInfo, DispatchError> {
        let mut nfts_transfers = 0;
        let mut fungible_transfers = 0;
        let mut parties = BTreeSet::new();
        let mut tickers = BTreeSet::new();
        for leg in legs {
            ensure!(leg.from != leg.to, Error::<T>::SameSenderReceiver);
            match &leg.asset {
                LegAsset::Fungible { ticker, amount } => {
                    ensure!(*amount > 0, Error::<T>::ZeroAmount);
                    Self::ensure_venue_filtering(&mut tickers, ticker.clone(), &venue_id)?;
                    fungible_transfers += 1;
                }
                LegAsset::NonFungible(nfts) => {
                    <Nft<T>>::ensure_within_nfts_transfer_limits(&nfts)?;
                    Self::ensure_venue_filtering(&mut tickers, nfts.ticker().clone(), &venue_id)?;
                    <Nft<T>>::ensure_no_duplicate_nfts(&nfts)?;
                    nfts_transfers += nfts.len();
                }
            }
            parties.insert(leg.from);
            parties.insert(leg.to);
        }
        ensure!(
            nfts_transfers <= T::MaxNumberOfNFTs::get() as usize,
            Error::<T>::MaxNumberOfNFTsExceeded
        );
        ensure!(
            fungible_transfers <= T::MaxNumberOfFungibleAssets::get(),
            Error::<T>::InstructionHasTooManyLegs
        );
        Ok(InstructionInfo::new(
            parties,
            TransferData::new(fungible_transfers, nfts_transfers as u32),
        ))
    }

    fn unsafe_withdraw_instruction_affirmation(
        did: IdentityId,
        id: InstructionId,
        portfolios: BTreeSet<PortfolioId>,
        secondary_key: Option<&SecondaryKey<T::AccountId>>,
        fungible_transfers: u32,
        nfts_transfers: Option<u32>,
    ) -> Result<TransferData, DispatchError> {
        // checks custodianship of portfolios and affirmation status
        Self::ensure_portfolios_and_affirmation_status(
            id,
            &portfolios,
            did,
            secondary_key,
            &[AffirmationStatus::Affirmed],
        )?;
        // Unlock tokens that were previously locked during the affirmation
        let (instruction_data, filtered_legs) =
            Self::filtered_legs(&id, &portfolios, fungible_transfers, nfts_transfers)?;
        for (leg_id, leg_details) in filtered_legs {
            match Self::instruction_leg_status(id, leg_id) {
                LegStatus::ExecutionToBeSkipped(signer, receipt_uid) => {
                    // Receipt was claimed for this instruction. Therefore, no token unlocking is required, we just unclaim the receipt.
                    <ReceiptsUsed<T>>::insert(&signer, receipt_uid, false);
                    Self::deposit_event(RawEvent::ReceiptUnclaimed(
                        did,
                        id,
                        leg_id,
                        receipt_uid,
                        signer,
                    ));
                }
                LegStatus::ExecutionPending => {
                    // Tokens are locked, need to be unlocked.
                    Self::unlock_via_leg(&leg_details)?;
                }
                LegStatus::PendingTokenLock => {
                    return Err(Error::<T>::InstructionNotAffirmed.into());
                }
            };
            <InstructionLegStatus<T>>::insert(id, leg_id, LegStatus::PendingTokenLock);
        }

        // Updates storage.
        for portfolio in &portfolios {
            UserAffirmations::insert(portfolio, id, AffirmationStatus::Pending);
            AffirmsReceived::remove(id, portfolio);
            Self::deposit_event(RawEvent::AffirmationWithdrawn(did, *portfolio, id));
        }

        InstructionAffirmsPending::mutate(id, |affirms_pending| {
            *affirms_pending += u64::try_from(portfolios.len()).unwrap_or_default()
        });
        Ok(instruction_data)
    }

    fn ensure_instruction_validity(
        id: InstructionId,
        is_execute: bool,
    ) -> Result<Instruction<T::Moment, T::BlockNumber>, DispatchError> {
        let details = Self::instruction_details(id);
        ensure!(
            Self::instruction_status(id) != InstructionStatus::Unknown,
            Error::<T>::UnknownInstruction
        );

        match (details.settlement_type, is_execute) {
            // is_execute is true for execution
            (SettlementType::SettleOnBlock(block_number), true) => {
                // Ensures block number is less than or equal to current block number.
                ensure!(
                    block_number <= System::<T>::block_number(),
                    Error::<T>::InstructionSettleBlockNotReached
                );
            }
            // is_execute is false for affirmation
            (SettlementType::SettleOnBlock(block_number), false) => {
                // Ensures block number is greater than current block number.
                ensure!(
                    block_number > System::<T>::block_number(),
                    Error::<T>::InstructionSettleBlockPassed
                );
            }
            (SettlementType::SettleManual(block_number), true) => {
                // Ensures block number is less than  or equal to current block number.
                ensure!(
                    block_number <= System::<T>::block_number(),
                    Error::<T>::InstructionSettleBlockNotReached
                );
            }
            (_, _) => {}
        }

        Ok(details)
    }

    /// Executes the instruction of the given `id`. If the execution succeeds, the instruction gets pruned,
    /// otherwise the instruction status is set to failed.
    fn execute_instruction_retryable(
        id: InstructionId,
        weight_meter: &mut WeightMeter,
    ) -> DispatchResult {
        if let Err(e) = Self::execute_instruction(id, weight_meter) {
            InstructionStatuses::<T>::insert(id, InstructionStatus::Failed);
            return Err(e);
        }
        Self::prune_instruction(id, true);
        Ok(())
    }

    fn execute_instruction(
        instruction_id: InstructionId,
        weight_meter: &mut WeightMeter,
    ) -> DispatchResult {
        // Verifies that there are no pending affirmations for the given instruction
        ensure!(
            Self::instruction_affirms_pending(instruction_id) == 0,
            Error::<T>::InstructionFailed
        );

        // Verifies that the instruction is not in a Failed or in an Unknown state
        ensure!(
            Self::instruction_status(instruction_id) == InstructionStatus::Pending,
            Error::<T>::InstructionNotPending
        );

        let venue_id = Self::instruction_details(instruction_id).venue_id;

        // NB: The order of execution of the legs matter in some edge cases around compliance.
        // E.g: Consider a token with a total supply of 100 and maximum percentage ownership of 10%.
        // In a given moment, Alice owns 10 tokens, Bob owns 5 and Charlie owns 0.
        // Now, consider one instruction with two legs: 1. Alice transfers 5 tokens to Charlie; 2. Bob transfers 5 tokens to Alice;
        // If the second leg gets executed before the first leg, Alice will momentarily hold 15% of the asset and hence the settlement will fail compliance.
        let mut instruction_legs: Vec<(LegId, LegV2)> = Self::get_instruction_legs(&instruction_id);
        instruction_legs.sort_by_key(|leg_id_leg| leg_id_leg.0);

        let instruction_data = Self::get_transfer_data(&instruction_legs);
        weight_meter
            .check_accrue(<T as Config>::WeightInfo::execute_instruction_paused(
                instruction_data.fungible(),
                instruction_data.non_fungible(),
            ))
            .map_err(|_| Error::<T>::WeightLimitExceeded)?;

        // Verifies if the venue is allowed for all tickers in the instruction
        Self::ensure_allowed_venue(&instruction_legs, venue_id)?;

        // Attempts to release the locks and transfer all fungible an non fungible assets
        if let Err(leg_id) = frame_storage_with_transaction(|| {
            Self::release_asset_locks_and_transfer_pending_legs(
                instruction_id,
                &instruction_legs,
                weight_meter,
            )
        })? {
            Self::deposit_event(RawEvent::LegFailedExecution(
                SettlementDID.as_id(),
                instruction_id,
                leg_id,
            ));
            Self::deposit_event(RawEvent::InstructionFailed(
                SettlementDID.as_id(),
                instruction_id,
            ));
            // Unclaim receipts for the failed transaction so that they can be reused
            Self::unsafe_unclaim_receipts(instruction_id, &instruction_legs);
            return Err(Error::<T>::InstructionFailed.into());
        }

        Self::deposit_event(RawEvent::InstructionExecuted(
            SettlementDID.as_id(),
            instruction_id,
        ));
        Ok(())
    }

    fn release_asset_locks_and_transfer_pending_legs(
        instruction_id: InstructionId,
        instruction_legs: &[(LegId, LegV2)],
        weight_meter: &mut WeightMeter,
    ) -> TransactionOutcome<Result<Result<(), LegId>, DispatchError>> {
        Self::unchecked_release_locks(instruction_id, instruction_legs);
        for (leg_id, leg) in instruction_legs {
            if Self::instruction_leg_status(instruction_id, leg_id) == LegStatus::ExecutionPending {
                match &leg.asset {
                    LegAsset::Fungible { ticker, amount } => {
                        if <Asset<T>>::base_transfer(
                            leg.from,
                            leg.to,
                            &ticker,
                            *amount,
                            weight_meter,
                        )
                        .is_err()
                        {
                            return TransactionOutcome::Rollback(Ok(Err(*leg_id)));
                        }
                    }
                    LegAsset::NonFungible(nfts) => {
                        if <Nft<T>>::base_nft_transfer(&leg.from, &leg.to, &nfts, weight_meter)
                            .is_err()
                        {
                            return TransactionOutcome::Rollback(Ok(Err(*leg_id)));
                        }
                    }
                }
            }
        }
        TransactionOutcome::Commit(Ok(Ok(())))
    }

    fn prune_instruction(id: InstructionId, executed: bool) {
        let legs: Vec<(LegId, LegV2)> = Self::drain_instruction_legs(&id);
        let details = <InstructionDetails<T>>::take(id);
        VenueInstructions::remove(details.venue_id, id);
        #[allow(deprecated)]
        <InstructionLegStatus<T>>::remove_prefix(id, None);
        InstructionAffirmsPending::remove(id);
        #[allow(deprecated)]
        AffirmsReceived::remove_prefix(id, None);

        if executed {
            InstructionStatuses::<T>::insert(
                id,
                InstructionStatus::Success(System::<T>::block_number()),
            );
        } else {
            InstructionStatuses::<T>::insert(
                id,
                InstructionStatus::Rejected(System::<T>::block_number()),
            );
        }

        // We remove duplicates in memory before triggering storage actions
        let mut counter_parties = BTreeSet::new();
        for (_, leg) in &legs {
            counter_parties.insert(leg.from);
            counter_parties.insert(leg.to);
        }
        for counter_party in &counter_parties {
            UserAffirmations::remove(&counter_party, id);
        }
    }

    pub fn unsafe_affirm_instruction(
        did: IdentityId,
        id: InstructionId,
        portfolios: BTreeSet<PortfolioId>,
        fungible_transfers: u32,
        nfts_trasferred: Option<u32>,
        secondary_key: Option<&SecondaryKey<T::AccountId>>,
    ) -> Result<TransferData, DispatchError> {
        // Checks portfolio's custodian and if it is a counter party with a pending affirmation.
        Self::ensure_portfolios_and_affirmation_status(
            id,
            &portfolios,
            did,
            secondary_key,
            &[AffirmationStatus::Pending],
        )?;

        let (instruction_data, filtered_legs) =
            Self::filtered_legs(&id, &portfolios, fungible_transfers, nfts_trasferred)?;
        with_transaction(|| {
            for (leg_id, leg_details) in filtered_legs {
                Self::lock_via_leg(&leg_details)?;
                <InstructionLegStatus<T>>::insert(id, leg_id, LegStatus::ExecutionPending);
            }
            Ok(())
        })
        .map_err(|e: DispatchError| e)?;

        let affirms_pending = Self::instruction_affirms_pending(id);

        // Updates storage
        for portfolio in &portfolios {
            UserAffirmations::insert(portfolio, id, AffirmationStatus::Affirmed);
            AffirmsReceived::insert(id, portfolio, AffirmationStatus::Affirmed);
            Self::deposit_event(RawEvent::InstructionAffirmed(did, *portfolio, id));
        }
        InstructionAffirmsPending::insert(
            id,
            affirms_pending.saturating_sub(u64::try_from(portfolios.len()).unwrap_or_default()),
        );
        Ok(instruction_data)
    }

    // Unclaims all receipts for an instruction
    // Should only be used if user is unclaiming, or instruction has failed
    fn unsafe_unclaim_receipts(id: InstructionId, legs: &[(LegId, LegV2)]) {
        for (leg_id, _) in legs {
            match Self::instruction_leg_status(id, leg_id) {
                LegStatus::ExecutionToBeSkipped(signer, receipt_uid) => {
                    <ReceiptsUsed<T>>::insert(&signer, receipt_uid, false);
                    Self::deposit_event(RawEvent::ReceiptUnclaimed(
                        SettlementDID.as_id(),
                        id,
                        *leg_id,
                        receipt_uid,
                        signer,
                    ));
                }
                LegStatus::PendingTokenLock | LegStatus::ExecutionPending => {}
            }
        }
    }

    fn unchecked_release_locks(id: InstructionId, instruction_legs: &[(LegId, LegV2)]) {
        for (leg_id, leg) in instruction_legs {
            match Self::instruction_leg_status(id, leg_id) {
                LegStatus::ExecutionPending => {
                    // This can never return an error since the settlement module
                    // must've locked these tokens when instruction was affirmed
                    let _ = Self::unlock_via_leg(&leg);
                }
                LegStatus::ExecutionToBeSkipped(_, _) | LegStatus::PendingTokenLock => {}
            }
        }
    }

    /// Schedule a given instruction to be executed on the next block only if the
    /// settlement type is `SettleOnAffirmation` and no. of affirms pending is 0.
    fn maybe_schedule_instruction(affirms_pending: u64, id: InstructionId, weight_limit: Weight) {
        if affirms_pending == 0
            && Self::instruction_details(id).settlement_type == SettlementType::SettleOnAffirmation
        {
            // Schedule instruction to be executed in the next block.
            let execution_at = System::<T>::block_number() + One::one();
            Self::schedule_instruction(id, execution_at, weight_limit);
        }
    }

    /// Schedule execution of given instruction at given block number.
    ///
    /// NB - It is expected to execute the given instruction into the given block number but
    /// it is not a guaranteed behavior, Scheduler may have other high priority task scheduled
    /// for the given block so there are chances where the instruction execution block no. may drift.
    fn schedule_instruction(id: InstructionId, execution_at: T::BlockNumber, weight_limit: Weight) {
        let call = Call::<T>::execute_scheduled_instruction_v3 { id, weight_limit }.into();
        if let Err(_) = T::Scheduler::schedule_named(
            id.execution_name(),
            DispatchTime::At(execution_at),
            None,
            SETTLEMENT_INSTRUCTION_EXECUTION_PRIORITY,
            RawOrigin::Root.into(),
            call,
        ) {
            Self::deposit_event(RawEvent::SchedulingFailed(
                Error::<T>::FailedToSchedule.into(),
            ));
        }
    }

    pub fn base_affirm_with_receipts(
        origin: <T as frame_system::Config>::RuntimeOrigin,
        id: InstructionId,
        receipt_details: Vec<ReceiptDetails<T::AccountId, T::OffChainSignature>>,
        portfolios: Vec<PortfolioId>,
        fungible_transfers: u32,
    ) -> Result<TransferData, DispatchError> {
        let (did, secondary_key, instruction_details) =
            Self::ensure_origin_perm_and_instruction_validity(origin, id, false)?;
        let portfolios_set = portfolios.into_iter().collect::<BTreeSet<_>>();

        // Verify that the receipts provided are unique
        let receipt_ids = receipt_details
            .iter()
            .map(|receipt| (receipt.signer.clone(), receipt.receipt_uid))
            .collect::<BTreeSet<_>>();

        ensure!(
            receipt_ids.len() == receipt_details.len(),
            Error::<T>::ReceiptAlreadyClaimed
        );

        // Verify portfolio custodianship and check if it is a counter party with a pending affirmation.
        Self::ensure_portfolios_and_affirmation_status(
            id,
            &portfolios_set,
            did,
            secondary_key.as_ref(),
            &[AffirmationStatus::Pending],
        )?;

        // Verify that the receipts are valid
        for receipt in &receipt_details {
            ensure!(
                Self::venue_signers(&instruction_details.venue_id, &receipt.signer),
                Error::<T>::UnauthorizedSigner
            );
            ensure!(
                !Self::receipts_used(&receipt.signer, &receipt.receipt_uid),
                Error::<T>::ReceiptAlreadyClaimed
            );

            let leg = Self::get_instruction_leg(&id, &receipt.leg_id);
            if let LegAsset::NonFungible(_nfts) = leg.asset {
                return Err(Error::<T>::ReceiptForNonFungibleAsset.into());
            }
            ensure!(
                portfolios_set.contains(&leg.from),
                Error::<T>::PortfolioMismatch
            );

            let (asset, amount) = leg.asset.ticker_and_amount();
            ensure!(
                !pallet_asset::Tokens::contains_key(&asset),
                Error::<T>::UnauthorizedVenue
            );

            let msg = Receipt {
                receipt_uid: receipt.receipt_uid,
                from: leg.from,
                to: leg.to,
                asset,
                amount,
            };
            ensure!(
                receipt.signature.verify(&msg.encode()[..], &receipt.signer),
                Error::<T>::InvalidSignature
            );
        }

        let (instruction_data, filtered_legs) =
            Self::filtered_legs(&id, &portfolios_set, fungible_transfers, None)?;
        // Lock tokens that do not have a receipt attached to their leg.
        with_transaction(|| {
            for (leg_id, leg_details) in filtered_legs {
                // Receipt for the leg was provided
                if let Some(receipt) = receipt_details
                    .iter()
                    .find(|receipt| receipt.leg_id == leg_id)
                {
                    <InstructionLegStatus<T>>::insert(
                        id,
                        leg_id,
                        LegStatus::ExecutionToBeSkipped(
                            receipt.signer.clone(),
                            receipt.receipt_uid,
                        ),
                    );
                } else if let Err(_) = Self::lock_via_leg(&leg_details) {
                    // rustc fails to infer return type of `with_transaction` if you use ?/map_err here
                    return Err(DispatchError::from(Error::<T>::FailedToLockTokens));
                } else {
                    <InstructionLegStatus<T>>::insert(id, leg_id, LegStatus::ExecutionPending);
                }
            }
            Ok(())
        })?;

        // Update storage
        let affirms_pending = Self::instruction_affirms_pending(id)
            .saturating_sub(u64::try_from(portfolios_set.len()).unwrap_or_default());

        // Mark receipts used in affirmation as claimed
        for receipt in &receipt_details {
            <ReceiptsUsed<T>>::insert(&receipt.signer, receipt.receipt_uid, true);
            Self::deposit_event(RawEvent::ReceiptClaimed(
                did,
                id,
                receipt.leg_id,
                receipt.receipt_uid,
                receipt.signer.clone(),
                receipt.metadata.clone(),
            ));
        }

        for portfolio in portfolios_set {
            UserAffirmations::insert(portfolio, id, AffirmationStatus::Affirmed);
            AffirmsReceived::insert(id, portfolio, AffirmationStatus::Affirmed);
            Self::deposit_event(RawEvent::InstructionAffirmed(did, portfolio, id));
        }

        InstructionAffirmsPending::insert(id, affirms_pending);
        Ok(instruction_data)
    }

    pub fn base_affirm_instruction(
        origin: <T as frame_system::Config>::RuntimeOrigin,
        id: InstructionId,
        portfolios: impl Iterator<Item = PortfolioId>,
        fungible_transfers: u32,
        nfts_transferred: Option<u32>,
    ) -> Result<TransferData, DispatchError> {
        let (did, sk, _) = Self::ensure_origin_perm_and_instruction_validity(origin, id, false)?;
        let portfolios_set = portfolios.collect::<BTreeSet<_>>();

        // Provide affirmation to the instruction
        Self::unsafe_affirm_instruction(
            did,
            id,
            portfolios_set,
            fungible_transfers,
            nfts_transferred,
            sk.as_ref(),
        )
    }

    // It affirms the instruction and may schedule the instruction
    // depends on the settlement type.
    pub fn affirm_with_receipts_and_maybe_schedule_instruction(
        origin: <T as frame_system::Config>::RuntimeOrigin,
        id: InstructionId,
        receipt_details: Vec<ReceiptDetails<T::AccountId, T::OffChainSignature>>,
        portfolios: Vec<PortfolioId>,
        fungible_transfers: u32,
    ) -> DispatchResult {
        let instruction_data = Self::base_affirm_with_receipts(
            origin,
            id,
            receipt_details,
            portfolios,
            fungible_transfers,
        )?;
        let weight_limit = Self::execute_scheduled_instruction_weight_limit(
            instruction_data.fungible(),
            instruction_data.non_fungible(),
        );
        // Schedule instruction to be execute in the next block (expected) if conditions are met.
        Self::maybe_schedule_instruction(Self::instruction_affirms_pending(id), id, weight_limit);
        Ok(())
    }

    /// Schedule settlement instruction execution in the next block, unless already scheduled.
    /// Used for general purpose settlement.
    pub fn affirm_and_maybe_schedule_instruction(
        origin: <T as frame_system::Config>::RuntimeOrigin,
        id: InstructionId,
        portfolios: impl Iterator<Item = PortfolioId>,
        fungible_transfers: u32,
        nfts_transfers: Option<u32>,
    ) -> DispatchResult {
        let instruction_data = Self::base_affirm_instruction(
            origin,
            id,
            portfolios,
            fungible_transfers,
            nfts_transfers,
        )?;
        let weight_limit = Self::execute_scheduled_instruction_weight_limit(
            instruction_data.fungible(),
            instruction_data.non_fungible(),
        );
        // Schedule the instruction if conditions are met
        Self::maybe_schedule_instruction(Self::instruction_affirms_pending(id), id, weight_limit);
        Ok(())
    }

    /// Affirm with or without receipts, executing the instruction when all affirmations have been received.
    ///
    /// NB - Use this function only in the STO pallet to support DVP settlements.
    pub fn affirm_and_execute_instruction(
        origin: <T as frame_system::Config>::RuntimeOrigin,
        id: InstructionId,
        receipt: Option<ReceiptDetails<T::AccountId, T::OffChainSignature>>,
        portfolios: Vec<PortfolioId>,
        max_legs_count: u32,
        nfts_transferred: Option<u32>,
        weight_meter: &mut WeightMeter,
    ) -> DispatchResult {
        match receipt {
            Some(receipt) => Self::base_affirm_with_receipts(
                origin,
                id,
                vec![receipt],
                portfolios,
                max_legs_count,
            )?,
            None => Self::base_affirm_instruction(
                origin,
                id,
                portfolios.into_iter(),
                max_legs_count,
                nfts_transferred,
            )?,
        };
        Self::execute_settle_on_affirmation_instruction(
            id,
            Self::instruction_affirms_pending(id),
            Self::instruction_details(id).settlement_type,
            weight_meter,
        )?;
        Self::prune_instruction(id, true);
        Ok(())
    }

    fn execute_settle_on_affirmation_instruction(
        id: InstructionId,
        affirms_pending: u64,
        settlement_type: SettlementType<T::BlockNumber>,
        weight_meter: &mut WeightMeter,
    ) -> DispatchResult {
        // We assume `settlement_type == SettleOnAffirmation`,
        // to be defensive, however, this is checked before instruction execution.
        if settlement_type == SettlementType::SettleOnAffirmation && affirms_pending == 0 {
            // We use execute_instruction here directly
            // and not the execute_instruction_retryable variant
            // because direct settlement is not retryable.
            Self::execute_instruction(id, weight_meter)?;
        }
        Ok(())
    }

    fn ensure_portfolios_and_affirmation_status(
        id: InstructionId,
        portfolios: &BTreeSet<PortfolioId>,
        custodian: IdentityId,
        secondary_key: Option<&SecondaryKey<T::AccountId>>,
        expected_statuses: &[AffirmationStatus],
    ) -> DispatchResult {
        for portfolio in portfolios {
            T::Portfolio::ensure_portfolio_custody_and_permission(
                *portfolio,
                custodian,
                secondary_key,
            )?;
            let user_affirmation = Self::user_affirmations(portfolio, id);
            ensure!(
                expected_statuses.contains(&user_affirmation),
                Error::<T>::UnexpectedAffirmationStatus
            );
        }
        Ok(())
    }

    /// Ensures that the number of fungible and non fungible assets being transferred is under the given limit.
    /// Returns the total number of fungible and non-fungible assets in the instruction.
    fn filtered_legs(
        id: &InstructionId,
        portfolio_set: &BTreeSet<PortfolioId>,
        fungible_transfers: u32,
        nfts_transfers: Option<u32>,
    ) -> Result<(TransferData, Vec<(LegId, LegV2)>), DispatchError> {
        let instruction_legs: Vec<(LegId, LegV2)> = Self::get_instruction_legs(&id);
        let instruction_data = Self::get_transfer_data(&instruction_legs);
        // Gets all legs where the sender is in the given set
        let legs_from_set: Vec<(LegId, LegV2)> = instruction_legs
            .into_iter()
            .filter(|(_, leg_v2)| portfolio_set.contains(&leg_v2.from))
            .collect();
        let transfer_data = Self::get_transfer_data(&legs_from_set);
        Self::ensure_valid_input_cost(&transfer_data, fungible_transfers, nfts_transfers)?;
        Ok((instruction_data, legs_from_set))
    }

    fn base_update_venue_signers(
        did: IdentityId,
        id: VenueId,
        signers: Vec<T::AccountId>,
        add_signers: bool,
    ) -> DispatchResult {
        // Ensure venue exists & sender is its creator.
        Self::venue_for_management(id, did)?;

        if add_signers {
            for signer in &signers {
                ensure!(
                    !Self::venue_signers(&id, &signer),
                    Error::<T>::SignerAlreadyExists
                );
            }
            for signer in &signers {
                <VenueSigners<T>>::insert(&id, &signer, true);
            }
        } else {
            for signer in &signers {
                ensure!(
                    Self::venue_signers(&id, &signer),
                    Error::<T>::SignerDoesNotExist
                );
            }
            for signer in &signers {
                <VenueSigners<T>>::remove(&id, &signer);
            }
        }

        Self::deposit_event(RawEvent::VenueSignersUpdated(did, id, signers, add_signers));
        Ok(())
    }

    fn base_reject_instruction(
        origin: T::RuntimeOrigin,
        id: InstructionId,
        portfolio: PortfolioId,
        fungible_transfers: u32,
        nfts_transfers: Option<u32>,
    ) -> DispatchResult {
        ensure!(
            Self::instruction_status(id) != InstructionStatus::Unknown,
            Error::<T>::UnknownInstruction
        );
        // Gets all legs for the instruction, checks if portfolio is in any of the legs, and validates the input cost.
        let legs_v2: Vec<(LegId, LegV2)> = Self::get_instruction_legs(&id);
        ensure!(
            legs_v2
                .iter()
                .any(|(_, leg_v2)| leg_v2.from == portfolio || leg_v2.to == portfolio),
            Error::<T>::CallerIsNotAParty
        );
        let transfer_data = Self::get_transfer_data(&legs_v2);
        Self::ensure_valid_input_cost(&transfer_data, fungible_transfers, nfts_transfers)?;

        // Verifies if the caller has the right permissions for this call
        let origin_data = Identity::<T>::ensure_origin_call_permissions(origin)?;
        T::Portfolio::ensure_portfolio_custody_and_permission(
            portfolio,
            origin_data.primary_did,
            origin_data.secondary_key.as_ref(),
        )?;

        Self::unsafe_unclaim_receipts(id, &legs_v2);
        Self::unchecked_release_locks(id, &legs_v2);
        let _ = T::Scheduler::cancel_named(id.execution_name());
        Self::prune_instruction(id, false);
        Self::deposit_event(RawEvent::InstructionRejected(origin_data.primary_did, id));
        Ok(())
    }

    /// Returns the number of fungible and non fungible transfers in a slice of legs.
    /// Since this function is only called after the legs have already been inserted, casting is safe.
    fn get_transfer_data(legs_v2: &[(LegId, LegV2)]) -> TransferData {
        let mut transfer_data = TransferData::default();
        for (_, leg_v2) in legs_v2 {
            match &leg_v2.asset {
                LegAsset::Fungible { .. } => transfer_data.add_fungible(),
                LegAsset::NonFungible(nfts) => transfer_data.add_non_fungible(&nfts),
            }
        }
        transfer_data
    }

    /// Returns ok if the number of fungible assets and nfts being transferred is under the input given by the user.
    pub fn ensure_valid_input_cost(
        transfer_data: &TransferData,
        fungible_transfers: u32,
        nfts_transfers: Option<u32>,
    ) -> DispatchResult {
        // Verifies if the number of nfts being transferred is under the limit
        if transfer_data.non_fungible() > 0 {
            let nfts_transfers = nfts_transfers.ok_or(Error::<T>::DeprecatedCallOnV2Instruction)?;
            ensure!(
                transfer_data.non_fungible() <= nfts_transfers,
                Error::<T>::NumberOfTransferredNFTsUnderestimated
            );
        }
        // Verifies if the number of fungible transfers is under the limit
        ensure!(
            transfer_data.fungible() <= fungible_transfers,
            Error::<T>::LegCountTooSmall
        );
        Ok(())
    }

    /// Ensures that all tickers in the instruction that have venue filtering enabled are also
    /// in the venue allowed list.
    fn ensure_allowed_venue(
        instruction_legs: &[(LegId, LegV2)],
        venue_id: VenueId,
    ) -> DispatchResult {
        // Avoids reading the storage multiple times for the same ticker
        let mut tickers: BTreeSet<Ticker> = BTreeSet::new();
        for (_, leg) in instruction_legs {
            let ticker = leg.asset.ticker_and_amount().0;
            Self::ensure_venue_filtering(&mut tickers, ticker, &venue_id)?;
        }
        Ok(())
    }

    /// If `tickers` doesn't contain the given `ticker` and venue_filtering is enabled, ensures that venue_id is in the allowed list
    fn ensure_venue_filtering(
        tickers: &mut BTreeSet<Ticker>,
        ticker: Ticker,
        venue_id: &VenueId,
    ) -> DispatchResult {
        if tickers.insert(ticker) && Self::venue_filtering(ticker) {
            ensure!(
                Self::venue_allow_list(ticker, venue_id),
                Error::<T>::UnauthorizedVenue
            );
        }
        Ok(())
    }

    /// Returns the specified leg for the given instruction and leg id.
    /// If it doesn't exist in the InstructionLegsV2 storage it will be converted from the deprecated InstructionLegs storage.
    pub fn get_instruction_leg(instruction_id: &InstructionId, leg_id: &LegId) -> LegV2 {
        InstructionLegsV2::try_get(instruction_id, leg_id)
            .unwrap_or_else(|_| InstructionLegs::get(instruction_id, leg_id).into())
    }

    /// Returns all legs and their id for the given instruction.
    /// If it doesn't exist in the InstructionLegsV2 storage it will be converted from the deprecated InstructionLegs storage.
    pub fn get_instruction_legs(instruction_id: &InstructionId) -> Vec<(LegId, LegV2)> {
        let instruction_legs: Vec<(LegId, LegV2)> =
            InstructionLegsV2::iter_prefix(instruction_id).collect();

        if instruction_legs.is_empty() {
            return InstructionLegs::iter_prefix(instruction_id)
                .map(|(leg_id, leg)| (leg_id, leg.into()))
                .collect();
        }
        instruction_legs
    }

    /// Removes all legs for the given `instruction_id`, returning a `Vec<(LegId, LegV2)>` containing the removed legs.
    fn drain_instruction_legs(instruction_id: &InstructionId) -> Vec<(LegId, LegV2)> {
        let drained_legs: Vec<(LegId, LegV2)> =
            InstructionLegsV2::drain_prefix(instruction_id).collect();

        if drained_legs.is_empty() {
            return InstructionLegs::drain_prefix(instruction_id)
                .map(|(leg_id, leg)| (leg_id, leg.into()))
                .collect();
        }
        drained_legs
    }

    fn base_execute_scheduled_instruction(
        id: InstructionId,
        weight_meter: &mut WeightMeter,
    ) -> DispatchResultWithPostInfo {
        if let Err(e) = Self::execute_instruction_retryable(id, weight_meter) {
            Self::deposit_event(RawEvent::FailedToExecuteInstruction(id, e));
        }
        Ok(PostDispatchInfo::from(Some(weight_meter.consumed())))
    }

    fn base_execute_manual_instruction(
        origin: T::RuntimeOrigin,
        id: InstructionId,
        legs_count: u32,
        portfolio: Option<PortfolioId>,
        weight_meter: &mut WeightMeter,
    ) -> DispatchResultWithPostInfo {
        // check origin has the permissions required and valid instruction
        let (did, sk, instruction_details) =
            Self::ensure_origin_perm_and_instruction_validity(origin, id, true)?;

        // Check for portfolio
        let instruction_legs: Vec<(LegId, LegV2)> = Self::get_instruction_legs(&id);
        match portfolio {
            Some(portfolio) => {
                // Ensure that the caller is a party of this instruction.
                T::Portfolio::ensure_portfolio_custody_and_permission(portfolio, did, sk.as_ref())?;
                ensure!(
                    instruction_legs
                        .iter()
                        .any(|(_, leg)| leg.from == portfolio || leg.to == portfolio),
                    Error::<T>::CallerIsNotAParty
                );
            }
            None => {
                // Ensure venue exists & sender is its creator.
                Self::venue_for_management(instruction_details.venue_id, did)?;
            }
        }

        // check that the instruction leg count matches
        ensure!(
            instruction_legs.len() as u32 <= legs_count,
            Error::<T>::LegCountTooSmall
        );

        // Executes the instruction
        Self::execute_instruction_retryable(id, weight_meter)?;

        Self::deposit_event(RawEvent::SettlementManuallyExecuted(did, id));
        Ok(PostDispatchInfo::from(Some(weight_meter.consumed())))
    }

    /// Returns `Ok` if `origin` represents the root, otherwise returns an `Err` with the consumed weight for this function.
    fn ensure_root_origin(origin: T::RuntimeOrigin) -> Result<(), DispatchErrorWithPostInfo> {
        ensure_root(origin).map_err(|e| DispatchErrorWithPostInfo {
            post_info: Some(<T as Config>::WeightInfo::ensure_root_origin()).into(),
            error: e.into(),
        })
    }

    /// Returns [`WeightMeter`] if the provided `weight_limit` is greater than `minimum_weight`, otherwise returns an error.
    fn ensure_valid_weight_meter(
        minimum_weight: Weight,
        weight_limit: Weight,
    ) -> Result<WeightMeter, DispatchErrorWithPostInfo> {
        WeightMeter::from_limit(minimum_weight, weight_limit).map_err(|_| {
            DispatchErrorWithPostInfo {
                post_info: Some(weight_limit).into(),
                error: Error::<T>::InputWeightIsLessThanMinimum.into(),
            }
        })
    }

    /// Returns the worst case weight for an instruction with `f` fungible legs and `n` nfts being transferred.
    fn execute_scheduled_instruction_weight_limit(f: u32, n: u32) -> Weight {
        <T as Config>::WeightInfo::execute_scheduled_instruction(f, n)
    }

    /// Returns the minimum weight for calling the `execute_scheduled_instruction` function.
    fn execute_scheduled_instruction_minimum_weight() -> Weight {
        <T as Config>::WeightInfo::execute_scheduled_instruction(0, 0)
    }

    /// Returns the worst case weight for an instruction with `l`legs.
    fn execute_manual_instruction_weight_limit(l: u32) -> Weight {
        <T as Config>::WeightInfo::execute_manual_instruction(l)
    }

    /// Returns the minimum weight for calling the `execute_manual_instruction` extrinsic.
    pub fn execute_manual_instruction_minimum_weight() -> Weight {
        <T as Config>::WeightInfo::execute_manual_instruction(0)
    }

    /// Returns an instance of `ExecuteInstructionInfo`, which contains the number of fungible and non fungible assets
    /// in the instruction, and the weight consumed for executing the instruction. If the instruction would fail its
    /// execution, it also contains the error.
    pub fn execute_instruction_info(instruction_id: &InstructionId) -> ExecuteInstructionInfo {
        let instruction_legs: Vec<(LegId, LegV2)> = Self::get_instruction_legs(&instruction_id);
        let transfer_data = Self::get_transfer_data(&instruction_legs);
        let mut weight_meter =
            WeightMeter::max_limit(Self::execute_scheduled_instruction_minimum_weight());

        match Self::execute_instruction_retryable(*instruction_id, &mut weight_meter) {
            Ok(_) => ExecuteInstructionInfo::new(
                transfer_data.fungible(),
                transfer_data.non_fungible(),
                weight_meter.consumed(),
                None,
            ),
            Err(e) => ExecuteInstructionInfo::new(
                transfer_data.fungible(),
                transfer_data.non_fungible(),
                weight_meter.consumed(),
                Some(e.into()),
            ),
        }
    }
}

pub mod migration {
    use super::*;

    mod v1 {
        use super::*;
        use scale_info::TypeInfo;

        /// Old v1 Instruction information.
        #[derive(Encode, Decode, TypeInfo)]
        #[derive(Default, Clone, PartialEq, Eq, Debug, PartialOrd, Ord)]
        pub struct Instruction<Moment, BlockNumber> {
            /// Unique instruction id. It is an auto incrementing number
            pub instruction_id: InstructionId,
            /// Id of the venue this instruction belongs to
            pub venue_id: VenueId,
            /// Status of the instruction
            pub status: InstructionStatus<BlockNumber>,
            /// Type of settlement used for this instruction
            pub settlement_type: SettlementType<BlockNumber>,
            /// Date at which this instruction was created
            pub created_at: Option<Moment>,
            /// Date from which this instruction is valid
            pub trade_date: Option<Moment>,
            /// Date after which the instruction should be settled (not enforced)
            pub value_date: Option<Moment>,
        }

        decl_storage! {
            trait Store for Module<T: Config> as Settlement {
                /// Details about an instruction. instruction_id -> instruction_details
                pub InstructionDetails get(fn instruction_details):
                map hasher(twox_64_concat) InstructionId => Instruction<T::Moment, T::BlockNumber>;
                    }
        }

        decl_module! {
            pub struct Module<T: Config> for enum Call where origin: T::RuntimeOrigin { }
        }
    }

    pub fn migrate_v1<T: Config>() {
        sp_runtime::runtime_logger::RuntimeLogger::init();

        log::info!(" >>> Updating Settlement storage. Migrating Instructions...");
        let total_instructions = v1::InstructionDetails::<T>::drain().fold(
            0usize,
            |total_instructions, (id, instruction_details)| {
                // Migrate Instruction satus.
                InstructionStatuses::<T>::insert(id, instruction_details.status);

                //Migrate Instruction details.
                let instruction = Instruction {
                    instruction_id: id,
                    venue_id: instruction_details.venue_id,
                    settlement_type: instruction_details.settlement_type,
                    created_at: instruction_details.created_at,
                    trade_date: instruction_details.trade_date,
                    value_date: instruction_details.value_date,
                };
                <InstructionDetails<T>>::insert(id, instruction);

                total_instructions + 1
            },
        );

        log::info!(" >>> Migrated {} Instructions.", total_instructions);
    }
}<|MERGE_RESOLUTION|>--- conflicted
+++ resolved
@@ -131,481 +131,6 @@
     type MaxNumberOfNFTs: Get<u32>;
 }
 
-<<<<<<< HEAD
-=======
-/// A global and unique venue ID.
-#[derive(Encode, Decode, TypeInfo)]
-#[derive(Copy, Clone, PartialEq, Eq, PartialOrd, Ord, Default, Debug)]
-pub struct VenueId(pub u64);
-impl_checked_inc!(VenueId);
-
-/// A wrapper for VenueDetails
-#[derive(Encode, Decode, TypeInfo, VecU8StrongTyped)]
-#[derive(Clone, Debug, Default, PartialEq, Eq, PartialOrd, Ord)]
-pub struct VenueDetails(Vec<u8>);
-
-/// Status of an instruction
-#[derive(Encode, Decode, TypeInfo, Clone, Debug, PartialEq, Eq, PartialOrd, Ord)]
-pub enum InstructionStatus<BlockNumber> {
-    /// Invalid instruction or details pruned
-    Unknown,
-    /// Instruction is pending execution
-    Pending,
-    /// Instruction has failed execution
-    Failed,
-    /// Instruction has been executed successfully
-    Success(BlockNumber),
-    /// Instruction has been rejected.
-    Rejected(BlockNumber),
-}
-
-impl<BlockNumber> Default for InstructionStatus<BlockNumber> {
-    fn default() -> Self {
-        Self::Unknown
-    }
-}
-
-/// Type of the venue. Used for offchain filtering.
-#[derive(Encode, Decode, TypeInfo)]
-#[derive(Copy, Clone, Debug, PartialEq, Eq, PartialOrd, Ord)]
-pub enum VenueType {
-    /// Default type - used for mixed and unknown types
-    Other,
-    /// Represents a primary distribution
-    Distribution,
-    /// Represents an offering/fund raiser
-    Sto,
-    /// Represents a match making service
-    Exchange,
-}
-
-impl Default for VenueType {
-    fn default() -> Self {
-        Self::Other
-    }
-}
-
-/// Status of a leg
-#[derive(Encode, Decode, TypeInfo, Clone, Debug, PartialEq, Eq, PartialOrd, Ord)]
-pub enum LegStatus<AccountId> {
-    /// It is waiting for affirmation
-    PendingTokenLock,
-    /// It is waiting execution (tokens currently locked)
-    ExecutionPending,
-    /// receipt used, (receipt signer, receipt uid)
-    ExecutionToBeSkipped(AccountId, u64),
-}
-
-impl<AccountId> Default for LegStatus<AccountId> {
-    fn default() -> Self {
-        Self::PendingTokenLock
-    }
-}
-
-/// Status of an affirmation
-#[derive(Encode, Decode, TypeInfo, Clone, Debug, PartialEq, Eq, PartialOrd, Ord)]
-pub enum AffirmationStatus {
-    /// Invalid affirmation
-    Unknown,
-    /// Pending user's consent
-    Pending,
-    /// Affirmed by the user
-    Affirmed,
-}
-
-impl Default for AffirmationStatus {
-    fn default() -> Self {
-        Self::Unknown
-    }
-}
-
-/// Type of settlement
-#[derive(Encode, Decode, TypeInfo)]
-#[derive(Clone, Copy, Debug, PartialEq, Eq, PartialOrd, Ord)]
-pub enum SettlementType<BlockNumber> {
-    /// Instruction should be settled in the next block as soon as all affirmations are received.
-    SettleOnAffirmation,
-    /// Instruction should be settled on a particular block.
-    SettleOnBlock(BlockNumber),
-    /// Instruction must be settled manually on or after BlockNumber.
-    SettleManual(BlockNumber),
-}
-
-impl<BlockNumber> Default for SettlementType<BlockNumber> {
-    fn default() -> Self {
-        Self::SettleOnAffirmation
-    }
-}
-
-/// A per-Instruction leg ID.
-#[derive(Encode, Decode, TypeInfo)]
-#[derive(Copy, Clone, PartialEq, Eq, PartialOrd, Ord, Default, Debug)]
-pub struct LegId(pub u64);
-impl_checked_inc!(LegId);
-
-/// A global and unique instruction ID.
-#[derive(Encode, Decode, TypeInfo)]
-#[derive(Copy, Clone, PartialEq, Eq, PartialOrd, Ord, Default, Debug)]
-#[cfg_attr(feature = "std", derive(Serialize, Deserialize))]
-pub struct InstructionId(pub u64);
-impl_checked_inc!(InstructionId);
-
-impl InstructionId {
-    /// Converts an instruction id into a scheduler name.
-    pub fn execution_name(&self) -> Vec<u8> {
-        (polymesh_common_utilities::constants::schedule_name_prefix::SETTLEMENT_INSTRUCTION_EXECUTION, self.0).encode()
-    }
-}
-
-/// A wrapper for InstructionMemo
-#[derive(Encode, Decode, TypeInfo)]
-#[derive(Clone, Debug, Default, PartialEq, Eq, PartialOrd, Ord)]
-pub struct InstructionMemo(pub [u8; 32]);
-
-/// Details about an instruction.
-#[derive(Encode, Decode, TypeInfo)]
-#[derive(Default, Clone, PartialEq, Eq, Debug, PartialOrd, Ord)]
-pub struct Instruction<Moment, BlockNumber> {
-    /// Unique instruction id. It is an auto incrementing number
-    pub instruction_id: InstructionId,
-    /// Id of the venue this instruction belongs to
-    pub venue_id: VenueId,
-    /// Type of settlement used for this instruction
-    pub settlement_type: SettlementType<BlockNumber>,
-    /// Date at which this instruction was created
-    pub created_at: Option<Moment>,
-    /// Date from which this instruction is valid
-    pub trade_date: Option<Moment>,
-    /// Date after which the instruction should be settled (not enforced)
-    pub value_date: Option<Moment>,
-}
-
-/// Details of a leg including the leg id in the instruction.
-#[derive(Encode, Decode, TypeInfo)]
-#[derive(Default, Clone, PartialEq, Eq, Debug, PartialOrd, Ord)]
-pub struct Leg {
-    /// Portfolio of the sender
-    pub from: PortfolioId,
-    /// Portfolio of the receiver
-    pub to: PortfolioId,
-    /// Ticker of the asset being transferred
-    pub asset: Ticker,
-    /// Amount being transferred
-    pub amount: Balance,
-}
-
-impl TryFrom<LegV2> for Leg {
-    type Error = &'static str;
-
-    fn try_from(leg_v2: LegV2) -> Result<Self, Self::Error> {
-        match leg_v2.asset {
-            LegAsset::NonFungible(_nfts) => Err("InvalidLegAsset"),
-            LegAsset::Fungible { ticker, amount } => Ok(Leg {
-                from: leg_v2.from,
-                to: leg_v2.to,
-                asset: ticker,
-                amount,
-            }),
-        }
-    }
-}
-
-/// Type of assets that can be transferred in a `Leg`.
-#[derive(Clone, Debug, Decode, Encode, Eq, PartialEq, TypeInfo)]
-pub enum LegAsset {
-    Fungible { ticker: Ticker, amount: Balance },
-    NonFungible(NFTs),
-}
-
-impl LegAsset {
-    /// Returns the ticker and amount being transferred.
-    pub fn ticker_and_amount(&self) -> (Ticker, Balance) {
-        match self {
-            LegAsset::Fungible { ticker, amount } => (*ticker, *amount),
-            LegAsset::NonFungible(nfts) => (*nfts.ticker(), nfts.len() as Balance),
-        }
-    }
-}
-
-impl Default for LegAsset {
-    fn default() -> Self {
-        LegAsset::Fungible {
-            ticker: Ticker::default(),
-            amount: Balance::default(),
-        }
-    }
-}
-
-/// Defines a leg (i.e the action of a settlement).
-#[derive(Clone, Debug, Decode, Default, Encode, Eq, PartialEq, TypeInfo)]
-pub struct LegV2 {
-    /// Portfolio of the sender.
-    pub from: PortfolioId,
-    /// Portfolio of the receiver.
-    pub to: PortfolioId,
-    /// Assets being transferred.
-    pub asset: LegAsset,
-}
-
-impl From<Leg> for LegV2 {
-    fn from(leg: Leg) -> Self {
-        LegV2 {
-            from: leg.from,
-            to: leg.to,
-            asset: LegAsset::Fungible {
-                ticker: leg.asset,
-                amount: leg.amount,
-            },
-        }
-    }
-}
-
-/// Stores the number of fungible and non fungible transfers in a set of legs.
-pub struct TransferData {
-    fungible: u32,
-    non_fungible: u32,
-}
-
-impl TransferData {
-    /// Creates an instance of `TransfersData`.
-    fn new(fungible: u32, non_fungible: u32) -> Self {
-        TransferData {
-            fungible,
-            non_fungible,
-        }
-    }
-
-    /// Returns the number of fungible transfers.
-    fn fungible(&self) -> u32 {
-        self.fungible
-    }
-
-    /// Returns the number of non fungible transfers.
-    fn non_fungible(&self) -> u32 {
-        self.non_fungible
-    }
-}
-
-/// Details about a venue.
-#[derive(Encode, Decode, TypeInfo)]
-#[derive(Clone, Default, PartialEq, Eq, Debug, PartialOrd, Ord)]
-pub struct Venue {
-    /// Identity of the venue's creator
-    pub creator: IdentityId,
-    /// Specifies type of the venue (Only needed for the UI)
-    pub venue_type: VenueType,
-}
-
-/// Details about an offchain transaction receipt
-#[derive(Encode, Decode, Clone, PartialEq, Eq, Debug, PartialOrd, Ord)]
-pub struct Receipt<Balance> {
-    /// Unique receipt number set by the signer for their receipts
-    pub receipt_uid: u64,
-    /// Identity of the sender
-    pub from: PortfolioId,
-    /// Identity of the receiver
-    pub to: PortfolioId,
-    /// Ticker of the asset being transferred
-    pub asset: Ticker,
-    /// Amount being transferred
-    pub amount: Balance,
-}
-
-/// A wrapper for VenueDetails
-#[derive(Encode, Decode, TypeInfo, VecU8StrongTyped)]
-#[derive(Clone, Debug, Default, PartialEq, Eq, PartialOrd, Ord)]
-pub struct ReceiptMetadata(Vec<u8>);
-
-/// Details about an offchain transaction receipt that a user must input
-#[derive(Encode, Decode, TypeInfo, Clone, PartialEq, Eq, Debug, PartialOrd, Ord)]
-pub struct ReceiptDetails<AccountId, OffChainSignature> {
-    /// Unique receipt number set by the signer for their receipts
-    pub receipt_uid: u64,
-    /// Target leg id
-    pub leg_id: LegId,
-    /// Signer for this receipt
-    pub signer: AccountId,
-    /// signature confirming the receipt details
-    pub signature: OffChainSignature,
-    /// Generic text that can be used to attach messages to receipts
-    pub metadata: ReceiptMetadata,
-}
-
-/// Stores information about an Instruction.
-struct InstructionInfo {
-    /// Unique counter parties involved in the instruction.
-    parties: BTreeSet<PortfolioId>,
-    /// The number of fungible and non fungible transfers in the instruction.
-    transfer_data: TransferData,
-}
-
-impl InstructionInfo {
-    /// Creates an instance of `InstructionInfo`.
-    fn new(parties: BTreeSet<PortfolioId>, transfer_data: TransferData) -> Self {
-        Self {
-            parties,
-            transfer_data,
-        }
-    }
-
-    /// Returns a slice of all unique parties in the instruction.
-    fn parties(&self) -> &BTreeSet<PortfolioId> {
-        &self.parties
-    }
-
-    /// Returns the number of fungible transfers.
-    fn fungible_transfers(&self) -> u32 {
-        self.transfer_data.fungible()
-    }
-
-    /// Returns the number of non fungible transfers.
-    fn nfts_transferred(&self) -> u32 {
-        self.transfer_data.non_fungible()
-    }
-}
-
-pub trait WeightInfo {
-    fn create_venue(d: u32, u: u32) -> Weight;
-    fn update_venue_details(d: u32) -> Weight;
-    fn update_venue_type() -> Weight;
-    fn update_venue_signers(u: u32) -> Weight;
-    fn add_instruction(u: u32) -> Weight;
-    fn add_and_affirm_instruction(u: u32) -> Weight;
-    fn affirm_instruction(l: u32) -> Weight;
-    fn withdraw_affirmation(u: u32) -> Weight;
-    fn affirm_with_receipts(r: u32) -> Weight;
-    fn set_venue_filtering() -> Weight;
-    fn allow_venues(u: u32) -> Weight;
-    fn disallow_venues(u: u32) -> Weight;
-    fn reject_instruction(u: u32) -> Weight;
-    fn change_receipt_validity() -> Weight;
-    fn reschedule_instruction() -> Weight;
-    fn execute_manual_instruction(l: u32) -> Weight;
-
-    // Some multiple paths based extrinsic.
-    // TODO: Will be removed once we get the worst case weight.
-    fn add_instruction_with_settle_on_block_type(u: u32) -> Weight;
-    fn add_and_affirm_instruction_with_settle_on_block_type(u: u32) -> Weight;
-    fn add_instruction_with_memo_and_settle_on_block_type(u: u32) -> Weight;
-    fn add_and_affirm_instruction_with_memo_and_settle_on_block_type(u: u32) -> Weight;
-    fn add_instruction_with_memo_v2(f: u32) -> Weight;
-    fn add_and_affirm_instruction_with_memo_v2(f: u32, n: u32) -> Weight;
-    fn affirm_instruction_v2(f: u32, n: u32) -> Weight;
-    fn withdraw_affirmation_v2(f: u32, n: u32) -> Weight;
-    fn reject_instruction_v2(f: u32, n: u32) -> Weight;
-    fn add_and_affirm_instruction_with_memo_v2_legs(legs_v2: &[LegV2]) -> Weight {
-        let (f, n) = get_transfer_by_asset(legs_v2);
-        Self::add_and_affirm_instruction_with_memo_v2(f, n)
-    }
-    fn execute_scheduled_instruction_v2(legs_v2: &[LegV2]) -> Weight {
-        let (f, n) = get_transfer_by_asset(legs_v2);
-        Self::execute_scheduled_instruction(f, n)
-    }
-    fn execute_instruction_paused(f: u32, n: u32) -> Weight;
-    fn execute_scheduled_instruction(f: u32, n: u32) -> Weight;
-    fn execute_manual_weight_limit(weight_limit: &Option<Weight>, n_legs: &u32) -> Weight {
-        if let Some(weight_limit) = weight_limit {
-            return *weight_limit;
-        }
-        Self::execute_manual_instruction(*n_legs)
-    }
-    fn ensure_root_origin() -> Weight;
-}
-
-type EnsureValidInstructionResult<AccountId, Moment, BlockNumber> = Result<
-    (
-        IdentityId,
-        Option<SecondaryKey<AccountId>>,
-        Instruction<Moment, BlockNumber>,
-    ),
-    DispatchError,
->;
-
-decl_event!(
-    pub enum Event<T>
-    where
-        Moment = <T as pallet_timestamp::Config>::Moment,
-        BlockNumber = <T as frame_system::Config>::BlockNumber,
-        AccountId = <T as frame_system::Config>::AccountId,
-    {
-        /// A new venue has been created (did, venue_id, details, type)
-        VenueCreated(IdentityId, VenueId, VenueDetails, VenueType),
-        /// An existing venue's details has been updated (did, venue_id, details)
-        VenueDetailsUpdated(IdentityId, VenueId, VenueDetails),
-        /// An existing venue's type has been updated (did, venue_id, type)
-        VenueTypeUpdated(IdentityId, VenueId, VenueType),
-        /// A new instruction has been created
-        /// (did, venue_id, instruction_id, settlement_type, trade_date, value_date, legs, memo)
-        InstructionCreated(
-            IdentityId,
-            VenueId,
-            InstructionId,
-            SettlementType<BlockNumber>,
-            Option<Moment>,
-            Option<Moment>,
-            Vec<Leg>,
-            Option<InstructionMemo>,
-        ),
-        /// An instruction has been affirmed (did, portfolio, instruction_id)
-        InstructionAffirmed(IdentityId, PortfolioId, InstructionId),
-        /// An affirmation has been withdrawn (did, portfolio, instruction_id)
-        AffirmationWithdrawn(IdentityId, PortfolioId, InstructionId),
-        /// An instruction has been rejected (did, instruction_id)
-        InstructionRejected(IdentityId, InstructionId),
-        /// A receipt has been claimed (did, instruction_id, leg_id, receipt_uid, signer, receipt metadata)
-        ReceiptClaimed(
-            IdentityId,
-            InstructionId,
-            LegId,
-            u64,
-            AccountId,
-            ReceiptMetadata,
-        ),
-        /// A receipt has been invalidated (did, signer, receipt_uid, validity)
-        ReceiptValidityChanged(IdentityId, AccountId, u64, bool),
-        /// A receipt has been unclaimed (did, instruction_id, leg_id, receipt_uid, signer)
-        ReceiptUnclaimed(IdentityId, InstructionId, LegId, u64, AccountId),
-        /// Venue filtering has been enabled or disabled for a ticker (did, ticker, filtering_enabled)
-        VenueFiltering(IdentityId, Ticker, bool),
-        /// Venues added to allow list (did, ticker, vec<venue_id>)
-        VenuesAllowed(IdentityId, Ticker, Vec<VenueId>),
-        /// Venues added to block list (did, ticker, vec<venue_id>)
-        VenuesBlocked(IdentityId, Ticker, Vec<VenueId>),
-        /// Execution of a leg failed (did, instruction_id, leg_id)
-        LegFailedExecution(IdentityId, InstructionId, LegId),
-        /// Instruction failed execution (did, instruction_id)
-        InstructionFailed(IdentityId, InstructionId),
-        /// Instruction executed successfully(did, instruction_id)
-        InstructionExecuted(IdentityId, InstructionId),
-        /// Venue not part of the token's allow list (did, Ticker, venue_id)
-        VenueUnauthorized(IdentityId, Ticker, VenueId),
-        /// Scheduling of instruction fails.
-        SchedulingFailed(DispatchError),
-        /// Instruction is rescheduled.
-        /// (caller DID, instruction_id)
-        InstructionRescheduled(IdentityId, InstructionId),
-        /// An existing venue's signers has been updated (did, venue_id, signers, update_type)
-        VenueSignersUpdated(IdentityId, VenueId, Vec<AccountId>, bool),
-        /// Settlement manually executed (did, id)
-        SettlementManuallyExecuted(IdentityId, InstructionId),
-        /// A new instruction has been created
-        /// (did, venue_id, instruction_id, settlement_type, trade_date, value_date, legs, memo)
-        InstructionV2Created(
-            IdentityId,
-            VenueId,
-            InstructionId,
-            SettlementType<BlockNumber>,
-            Option<Moment>,
-            Option<Moment>,
-            Vec<LegV2>,
-            Option<InstructionMemo>,
-        ),
-        /// Failed to execute instruction.
-        FailedToExecuteInstruction(InstructionId, DispatchError),
-    }
-);
-
->>>>>>> 6af375da
 decl_error! {
     /// Errors for the Settlement module.
     pub enum Error for Module<T: Config> {

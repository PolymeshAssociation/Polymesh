// This file is part of the Polymesh distribution (https://github.com/PolymeshAssociation/Polymesh).
// Copyright (c) 2020 Polymath

// This program is free software: you can redistribute it and/or modify
// it under the terms of the GNU General Public License as published by
// the Free Software Foundation, version 3.

// This program is distributed in the hope that it will be useful, but
// WITHOUT ANY WARRANTY; without even the implied warranty of
// MERCHANTABILITY or FITNESS FOR A PARTICULAR PURPOSE. See the GNU
// General Public License for more details.

// You should have received a copy of the GNU General Public License
// along with this program. If not, see <http://www.gnu.org/licenses/>.

//! # Settlement Module
//!
//! Settlement module manages all kinds of transfers and settlements of assets
//!
//! ## Overview
//!
//! The settlement module provides functionality to settle onchain as well as offchain trades between multiple parties.
//! All trades are settled under venues. An appropriately permissioned external agent
//! can allow/block certain venues from settling trades that involve their tokens.
//! An atomic settlement is called an Instruction. An instruction can contain multiple legs. Legs are essentially simple one to one transfers.
//! When an instruction is settled, either all legs are executed successfully or none are. In other words, if one of the leg fails due to
//! compliance failure, all other legs will also fail.
//!
//! An instruction must be authorized by all the counter parties involved for it to be executed.
//! An instruction can be set to automatically execute in the next block when all authorizations are received or at a particular block number.
//!
//! Offchain settlements are represented via receipts. If a leg has a receipt attached to it, it will not be executed onchain.
//! All other legs will be executed onchain during settlement.
//!
//! ## Dispatchable Functions
//!
//! - `create_venue` - Registers a new venue.
//! - `add_instruction` - Adds a new instruction.
//! - `affirm_instruction` - Provides affirmation to an existing instruction.
//! - `withdraw_affirmation` - Withdraw an existing affirmation to given instruction.
//! - `reject_instruction` - Rejects an existing instruction.
//! - `set_venue_filtering` - Enables or disabled venue filtering for a token.
//! - `allow_venues` - Allows additional venues to create instructions involving an asset.
//! - `disallow_venues` - Revokes permission given to venues for creating instructions involving a particular asset.

#![cfg_attr(not(feature = "std"), no_std)]
#![recursion_limit = "256"]

#[cfg(feature = "runtime-benchmarks")]
pub mod benchmarking;

use codec::{Decode, Encode};
use frame_support::{
    decl_error, decl_event, decl_module, decl_storage,
    dispatch::{DispatchError, DispatchResult},
    ensure,
    storage::{with_transaction as frame_storage_with_transaction, TransactionOutcome},
    traits::{
        schedule::{DispatchTime, Named as ScheduleNamed},
        Get,
    },
    weights::Weight,
    IterableStorageDoubleMap,
};
use frame_system::{ensure_root, RawOrigin};
use pallet_base::{ensure_string_limited, try_next_post};
use pallet_identity::{self as identity, PermissionedCallOriginData};
use polymesh_common_utilities::{
    constants::queue_priority::SETTLEMENT_INSTRUCTION_EXECUTION_PRIORITY,
    traits::{
        asset, identity::Config as IdentityConfig, portfolio::PortfolioSubTrait, CommonConfig,
    },
    with_transaction,
    SystematicIssuers::Settlement as SettlementDID,
};
use polymesh_primitives::{
    impl_checked_inc, storage_migration_ver, Balance, IdentityId, NFTId, NFTs, PortfolioId,
    SecondaryKey, Ticker,
};
use polymesh_primitives_derive::VecU8StrongTyped;
use scale_info::TypeInfo;
use sp_runtime::traits::{One, Verify};
use sp_std::{collections::btree_set::BTreeSet, convert::TryFrom, prelude::*};

type Identity<T> = identity::Module<T>;
type System<T> = frame_system::Pallet<T>;
type Asset<T> = pallet_asset::Module<T>;
type ExternalAgents<T> = pallet_external_agents::Module<T>;
type Nft<T> = pallet_nft::Module<T>;

pub trait Config:
    frame_system::Config
    + CommonConfig
    + IdentityConfig
    + pallet_timestamp::Config
    + asset::Config
    + pallet_compliance_manager::Config
    + pallet_nft::Config
{
    /// The overarching event type.
    type Event: From<Event<Self>> + Into<<Self as frame_system::Config>::Event>;

    /// A call type used by the scheduler.
    type Proposal: From<Call<Self>> + Into<<Self as IdentityConfig>::Proposal>;

    /// Scheduler of settlement instructions.
    type Scheduler: ScheduleNamed<
        Self::BlockNumber,
        <Self as Config>::Proposal,
        Self::SchedulerOrigin,
    >;
    /// Maximum number of fungible assets that can be in a single instruction.
    type MaxNumberOfFungibleAssets: Get<u32>;
    /// Weight information for extrinsic of the settlement pallet.
    type WeightInfo: WeightInfo;
    /// Maximum number of NFTs that can be transferred in a leg.
    type MaxNumberOfNFTsPerLeg: Get<u32>;
    /// Maximum number of NFTs that can be transferred in a instruction.
    type MaxNumberOfNFTs: Get<u32>;
}

/// A global and unique venue ID.
#[derive(Encode, Decode, TypeInfo)]
#[derive(Copy, Clone, PartialEq, Eq, PartialOrd, Ord, Default, Debug)]
pub struct VenueId(pub u64);
impl_checked_inc!(VenueId);

/// A wrapper for VenueDetails
#[derive(Encode, Decode, TypeInfo, VecU8StrongTyped)]
#[derive(Clone, Debug, Default, PartialEq, Eq, PartialOrd, Ord)]
pub struct VenueDetails(Vec<u8>);

/// Status of an instruction
#[derive(Encode, Decode, TypeInfo, Clone, Debug, PartialEq, Eq, PartialOrd, Ord)]
pub enum InstructionStatus {
    /// Invalid instruction or details pruned
    Unknown,
    /// Instruction is pending execution
    Pending,
    /// Instruction has failed execution
    Failed,
}

impl Default for InstructionStatus {
    fn default() -> Self {
        Self::Unknown
    }
}

/// Type of the venue. Used for offchain filtering.
#[derive(Encode, Decode, TypeInfo)]
#[derive(Copy, Clone, Debug, PartialEq, Eq, PartialOrd, Ord)]
pub enum VenueType {
    /// Default type - used for mixed and unknown types
    Other,
    /// Represents a primary distribution
    Distribution,
    /// Represents an offering/fund raiser
    Sto,
    /// Represents a match making service
    Exchange,
}

impl Default for VenueType {
    fn default() -> Self {
        Self::Other
    }
}

/// Status of a leg
#[derive(Encode, Decode, TypeInfo, Clone, Debug, PartialEq, Eq, PartialOrd, Ord)]
pub enum LegStatus<AccountId> {
    /// It is waiting for affirmation
    PendingTokenLock,
    /// It is waiting execution (tokens currently locked)
    ExecutionPending,
    /// receipt used, (receipt signer, receipt uid)
    ExecutionToBeSkipped(AccountId, u64),
}

impl<AccountId> Default for LegStatus<AccountId> {
    fn default() -> Self {
        Self::PendingTokenLock
    }
}

/// Status of an affirmation
#[derive(Encode, Decode, TypeInfo, Clone, Debug, PartialEq, Eq, PartialOrd, Ord)]
pub enum AffirmationStatus {
    /// Invalid affirmation
    Unknown,
    /// Pending user's consent
    Pending,
    /// Affirmed by the user
    Affirmed,
}

impl Default for AffirmationStatus {
    fn default() -> Self {
        Self::Unknown
    }
}

/// Type of settlement
#[derive(Encode, Decode, TypeInfo)]
#[derive(Clone, Copy, Debug, PartialEq, Eq, PartialOrd, Ord)]
pub enum SettlementType<BlockNumber> {
    /// Instruction should be settled in the next block as soon as all affirmations are received.
    SettleOnAffirmation,
    /// Instruction should be settled on a particular block.
    SettleOnBlock(BlockNumber),
    /// Instruction must be settled manually on or after BlockNumber.
    SettleManual(BlockNumber),
}

impl<BlockNumber> Default for SettlementType<BlockNumber> {
    fn default() -> Self {
        Self::SettleOnAffirmation
    }
}

/// A per-Instruction leg ID.
#[derive(Encode, Decode, TypeInfo)]
#[derive(Copy, Clone, PartialEq, Eq, PartialOrd, Ord, Default, Debug)]
pub struct LegId(pub u64);
impl_checked_inc!(LegId);

/// A global and unique instruction ID.
#[derive(Encode, Decode, TypeInfo)]
#[derive(Copy, Clone, PartialEq, Eq, PartialOrd, Ord, Default, Debug)]
pub struct InstructionId(pub u64);
impl_checked_inc!(InstructionId);

impl InstructionId {
    /// Converts an instruction id into a scheduler name.
    pub fn execution_name(&self) -> Vec<u8> {
        (polymesh_common_utilities::constants::schedule_name_prefix::SETTLEMENT_INSTRUCTION_EXECUTION, self.0).encode()
    }
}

/// A wrapper for InstructionMemo
#[derive(Encode, Decode, TypeInfo)]
#[derive(Clone, Debug, Default, PartialEq, Eq, PartialOrd, Ord)]
pub struct InstructionMemo(pub [u8; 32]);

/// Details about an instruction.
#[derive(Encode, Decode, TypeInfo)]
#[derive(Default, Clone, PartialEq, Eq, Debug, PartialOrd, Ord)]
pub struct Instruction<Moment, BlockNumber> {
    /// Unique instruction id. It is an auto incrementing number
    pub instruction_id: InstructionId,
    /// Id of the venue this instruction belongs to
    pub venue_id: VenueId,
    /// Status of the instruction
    pub status: InstructionStatus,
    /// Type of settlement used for this instruction
    pub settlement_type: SettlementType<BlockNumber>,
    /// Date at which this instruction was created
    pub created_at: Option<Moment>,
    /// Date from which this instruction is valid
    pub trade_date: Option<Moment>,
    /// Date after which the instruction should be settled (not enforced)
    pub value_date: Option<Moment>,
}

/// Details of a leg including the leg id in the instruction.
#[derive(Encode, Decode, TypeInfo)]
#[derive(Default, Clone, PartialEq, Eq, Debug, PartialOrd, Ord)]
pub struct Leg {
    /// Portfolio of the sender
    pub from: PortfolioId,
    /// Portfolio of the receiver
    pub to: PortfolioId,
    /// Ticker of the asset being transferred
    pub asset: Ticker,
    /// Amount being transferred
    pub amount: Balance,
}

impl TryFrom<LegV2> for Leg {
    type Error = &'static str;

    fn try_from(leg_v2: LegV2) -> Result<Self, Self::Error> {
        match leg_v2.asset {
            LegAsset::NonFungible(_nfts) => Err("InvalidLegAsset"),
            LegAsset::Fungible { ticker, amount } => Ok(Leg {
                from: leg_v2.from,
                to: leg_v2.to,
                asset: ticker,
                amount,
            }),
        }
    }
}

/// Type of assets that can be transferred in a `Leg`.
#[derive(Clone, Debug, Decode, Encode, Eq, PartialEq, TypeInfo)]
pub enum LegAsset {
    Fungible { ticker: Ticker, amount: Balance },
    NonFungible(NFTs),
}

impl LegAsset {
    /// Returns the ticker and amount being transferred.
    pub fn ticker_and_amount(&self) -> (Ticker, Balance) {
        match self {
            LegAsset::Fungible { ticker, amount } => (*ticker, *amount),
            LegAsset::NonFungible(nfts) => (*nfts.ticker(), nfts.len() as Balance),
        }
    }
}

impl Default for LegAsset {
    fn default() -> Self {
        LegAsset::Fungible {
            ticker: Ticker::default(),
            amount: Balance::default(),
        }
    }
}

/// Defines a leg (i.e the action of a settlement).
#[derive(Clone, Debug, Decode, Default, Encode, Eq, PartialEq, TypeInfo)]
pub struct LegV2 {
    /// Portfolio of the sender.
    pub from: PortfolioId,
    /// Portfolio of the receiver.
    pub to: PortfolioId,
    /// Assets being transferred.
    pub asset: LegAsset,
}

impl From<Leg> for LegV2 {
    fn from(leg: Leg) -> Self {
        LegV2 {
            from: leg.from,
            to: leg.to,
            asset: LegAsset::Fungible {
                ticker: leg.asset,
                amount: leg.amount,
            },
        }
    }
}

/// Stores the number of fungible and non fungible transfers in a set of legs.
pub struct TransferData {
    fungible: u32,
    non_fungible: u32,
}

impl TransferData {
    /// Creates an instance of `TransfersData`.
    fn new(fungible: u32, non_fungible: u32) -> Self {
        TransferData {
            fungible,
            non_fungible,
        }
    }

    /// Returns the number of fungible transfers.
    fn fungible(&self) -> u32 {
        self.fungible
    }

    /// Returns the number of non fungible transfers.
    fn non_fungible(&self) -> u32 {
        self.non_fungible
    }
}

/// Details about a venue.
#[derive(Encode, Decode, TypeInfo)]
#[derive(Clone, Default, PartialEq, Eq, Debug, PartialOrd, Ord)]
pub struct Venue {
    /// Identity of the venue's creator
    pub creator: IdentityId,
    /// Specifies type of the venue (Only needed for the UI)
    pub venue_type: VenueType,
}

/// Details about an offchain transaction receipt
#[derive(Encode, Decode, Clone, PartialEq, Eq, Debug, PartialOrd, Ord)]
pub struct Receipt<Balance> {
    /// Unique receipt number set by the signer for their receipts
    pub receipt_uid: u64,
    /// Identity of the sender
    pub from: PortfolioId,
    /// Identity of the receiver
    pub to: PortfolioId,
    /// Ticker of the asset being transferred
    pub asset: Ticker,
    /// Amount being transferred
    pub amount: Balance,
}

/// A wrapper for VenueDetails
#[derive(Encode, Decode, TypeInfo, VecU8StrongTyped)]
#[derive(Clone, Debug, Default, PartialEq, Eq, PartialOrd, Ord)]
pub struct ReceiptMetadata(Vec<u8>);

/// Details about an offchain transaction receipt that a user must input
#[derive(Encode, Decode, TypeInfo, Clone, PartialEq, Eq, Debug, PartialOrd, Ord)]
pub struct ReceiptDetails<AccountId, OffChainSignature> {
    /// Unique receipt number set by the signer for their receipts
    pub receipt_uid: u64,
    /// Target leg id
    pub leg_id: LegId,
    /// Signer for this receipt
    pub signer: AccountId,
    /// signature confirming the receipt details
    pub signature: OffChainSignature,
    /// Generic text that can be used to attach messages to receipts
    pub metadata: ReceiptMetadata,
}

pub trait WeightInfo {
    fn create_venue(d: u32, u: u32) -> Weight;
    fn update_venue_details(d: u32) -> Weight;
    fn update_venue_type() -> Weight;
    fn update_venue_signers(u: u32) -> Weight;
    fn add_instruction(u: u32) -> Weight;
    fn add_and_affirm_instruction(u: u32) -> Weight;
    fn affirm_instruction(l: u32) -> Weight;
    fn withdraw_affirmation(u: u32) -> Weight;
    fn affirm_with_receipts(r: u32) -> Weight;
    fn set_venue_filtering() -> Weight;
    fn allow_venues(u: u32) -> Weight;
    fn disallow_venues(u: u32) -> Weight;
    fn reject_instruction(u: u32) -> Weight;
    fn change_receipt_validity() -> Weight;
    fn execute_scheduled_instruction(l: u32) -> Weight;
    fn reschedule_instruction() -> Weight;
    fn execute_manual_instruction(l: u32) -> Weight;

    // Some multiple paths based extrinsic.
    // TODO: Will be removed once we get the worst case weight.
    fn add_instruction_with_settle_on_block_type(u: u32) -> Weight;
    fn add_and_affirm_instruction_with_settle_on_block_type(u: u32) -> Weight;
    fn add_instruction_with_memo_and_settle_on_block_type(u: u32) -> Weight;
    fn add_and_affirm_instruction_with_memo_and_settle_on_block_type(u: u32) -> Weight;
    fn add_instruction_with_memo_v2(f: u32) -> Weight;
    fn add_and_affirm_instruction_with_memo_v2(f: u32, n: u32) -> Weight;
    fn affirm_instruction_v2(f: u32, n: u32) -> Weight;
    fn withdraw_affirmation_v2(f: u32, n: u32) -> Weight;
    fn reject_instruction_v2(f: u32, n: u32) -> Weight;
    fn add_and_affirm_instruction_with_memo_v2_legs(legs_v2: &[LegV2]) -> Weight {
        let (f, n) = get_transfer_by_asset(legs_v2);
        Self::add_and_affirm_instruction_with_memo_v2(f, n)
    }
}

type EnsureValidInstructionResult<AccountId, Moment, BlockNumber> = Result<
    (
        IdentityId,
        Option<SecondaryKey<AccountId>>,
        Instruction<Moment, BlockNumber>,
    ),
    DispatchError,
>;

decl_event!(
    pub enum Event<T>
    where
        Moment = <T as pallet_timestamp::Config>::Moment,
        BlockNumber = <T as frame_system::Config>::BlockNumber,
        AccountId = <T as frame_system::Config>::AccountId,
    {
        /// A new venue has been created (did, venue_id, details, type)
        VenueCreated(IdentityId, VenueId, VenueDetails, VenueType),
        /// An existing venue's details has been updated (did, venue_id, details)
        VenueDetailsUpdated(IdentityId, VenueId, VenueDetails),
        /// An existing venue's type has been updated (did, venue_id, type)
        VenueTypeUpdated(IdentityId, VenueId, VenueType),
        /// A new instruction has been created
        /// (did, venue_id, instruction_id, settlement_type, trade_date, value_date, legs, memo)
        InstructionCreated(
            IdentityId,
            VenueId,
            InstructionId,
            SettlementType<BlockNumber>,
            Option<Moment>,
            Option<Moment>,
            Vec<Leg>,
            Option<InstructionMemo>,
        ),
        /// An instruction has been affirmed (did, portfolio, instruction_id)
        InstructionAffirmed(IdentityId, PortfolioId, InstructionId),
        /// An affirmation has been withdrawn (did, portfolio, instruction_id)
        AffirmationWithdrawn(IdentityId, PortfolioId, InstructionId),
        /// An instruction has been rejected (did, instruction_id)
        InstructionRejected(IdentityId, InstructionId),
        /// A receipt has been claimed (did, instruction_id, leg_id, receipt_uid, signer, receipt metadata)
        ReceiptClaimed(
            IdentityId,
            InstructionId,
            LegId,
            u64,
            AccountId,
            ReceiptMetadata,
        ),
        /// A receipt has been invalidated (did, signer, receipt_uid, validity)
        ReceiptValidityChanged(IdentityId, AccountId, u64, bool),
        /// A receipt has been unclaimed (did, instruction_id, leg_id, receipt_uid, signer)
        ReceiptUnclaimed(IdentityId, InstructionId, LegId, u64, AccountId),
        /// Venue filtering has been enabled or disabled for a ticker (did, ticker, filtering_enabled)
        VenueFiltering(IdentityId, Ticker, bool),
        /// Venues added to allow list (did, ticker, vec<venue_id>)
        VenuesAllowed(IdentityId, Ticker, Vec<VenueId>),
        /// Venues added to block list (did, ticker, vec<venue_id>)
        VenuesBlocked(IdentityId, Ticker, Vec<VenueId>),
        /// Execution of a leg failed (did, instruction_id, leg_id)
        LegFailedExecution(IdentityId, InstructionId, LegId),
        /// Instruction failed execution (did, instruction_id)
        InstructionFailed(IdentityId, InstructionId),
        /// Instruction executed successfully(did, instruction_id)
        InstructionExecuted(IdentityId, InstructionId),
        /// Venue not part of the token's allow list (did, Ticker, venue_id)
        VenueUnauthorized(IdentityId, Ticker, VenueId),
        /// Scheduling of instruction fails.
        SchedulingFailed(DispatchError),
        /// Instruction is rescheduled.
        /// (caller DID, instruction_id)
        InstructionRescheduled(IdentityId, InstructionId),
        /// An existing venue's signers has been updated (did, venue_id, signers, update_type)
        VenueSignersUpdated(IdentityId, VenueId, Vec<AccountId>, bool),
        /// Settlement manually executed (did, id)
        SettlementManuallyExecuted(IdentityId, InstructionId),
        /// A new instruction has been created
        /// (did, venue_id, instruction_id, settlement_type, trade_date, value_date, legs, memo)
        InstructionV2Created(
            IdentityId,
            VenueId,
            InstructionId,
            SettlementType<BlockNumber>,
            Option<Moment>,
            Option<Moment>,
            Vec<LegV2>,
            Option<InstructionMemo>,
        ),
        /// Failed to execute instruction.
        FailedToExecuteInstruction(InstructionId, DispatchError),
    }
);

decl_error! {
    /// Errors for the Settlement module.
    pub enum Error for Module<T: Config> {
        /// Venue does not exist.
        InvalidVenue,
        /// Sender does not have required permissions.
        Unauthorized,
        /// No pending affirmation for the provided instruction.
        NoPendingAffirm,
        /// Instruction has not been affirmed.
        InstructionNotAffirmed,
        /// Provided instruction is not pending execution.
        InstructionNotPending,
        /// Provided instruction is not failing execution.
        InstructionNotFailed,
        /// Provided leg is not pending execution.
        LegNotPending,
        /// Signer is not authorized by the venue.
        UnauthorizedSigner,
        /// Receipt already used.
        ReceiptAlreadyClaimed,
        /// Receipt not used yet.
        ReceiptNotClaimed,
        /// Venue does not have required permissions.
        UnauthorizedVenue,
        /// While affirming the transfer, system failed to lock the assets involved.
        FailedToLockTokens,
        /// Instruction failed to execute.
        InstructionFailed,
        /// Instruction has invalid dates
        InstructionDatesInvalid,
        /// Instruction's target settle block reached.
        InstructionSettleBlockPassed,
        /// Offchain signature is invalid.
        InvalidSignature,
        /// Sender and receiver are the same.
        SameSenderReceiver,
        /// Portfolio in receipt does not match with portfolios provided by the user.
        PortfolioMismatch,
        /// The provided settlement block number is in the past and cannot be used by the scheduler.
        SettleOnPastBlock,
        /// Portfolio based actions require at least one portfolio to be provided as input.
        NoPortfolioProvided,
        /// The current instruction affirmation status does not support the requested action.
        UnexpectedAffirmationStatus,
        /// Scheduling of an instruction fails.
        FailedToSchedule,
        /// Legs count should matches with the total number of legs in which given portfolio act as `from_portfolio`.
        LegCountTooSmall,
        /// Instruction status is unknown
        UnknownInstruction,
        /// Maximum legs that can be in a single instruction.
        InstructionHasTooManyLegs,
        /// Signer is already added to venue.
        SignerAlreadyExists,
        /// Signer is not added to venue.
        SignerDoesNotExist,
        /// Instruction leg amount can't be zero.
        ZeroAmount,
        /// Instruction settlement block has not yet been reached.
        InstructionSettleBlockNotReached,
        /// The caller is not a party of this instruction.
        CallerIsNotAParty,
        /// There is a duplicated nft in one of the legs.
        DuplicatedNFTId,
        /// Expected a different type of asset in a leg.
        InvalidLegAsset,
        /// The number of nfts being transferred in the instruction was exceeded.
        MaxNumberOfNFTsExceeded,
        /// The number of nfts being transferred in one leg was exceeded.
        MaxNumberOfNFTsPerLegExceeded,
        /// The given number of nfts being transferred was underestimated.
        NumberOfTransferredNFTsUnderestimated,
        /// Deprecated function has been called on a v2 instruction.
        DeprecatedCallOnV2Instruction,
        /// Off-chain receipts are not accepted for non-fungible tokens.
        ReceiptForNonFungibleAsset
    }
}

storage_migration_ver!(0);

decl_storage! {
    trait Store for Module<T: Config> as Settlement {
        /// Info about a venue. venue_id -> venue
        pub VenueInfo get(fn venue_info): map hasher(twox_64_concat) VenueId => Option<Venue>;

        /// Free-form text about a venue. venue_id -> `VenueDetails`
        /// Only needed for the UI.
        pub Details get(fn details): map hasher(twox_64_concat) VenueId => VenueDetails;

        /// Instructions under a venue.
        /// Only needed for the UI.
        ///
        /// venue_id -> instruction_id -> ()
        pub VenueInstructions get(fn venue_instructions):
            double_map hasher(twox_64_concat) VenueId,
                       hasher(twox_64_concat) InstructionId
                    => ();

        /// Signers allowed by the venue. (venue_id, signer) -> bool
        VenueSigners get(fn venue_signers):
            double_map hasher(twox_64_concat) VenueId,
                       hasher(twox_64_concat) T::AccountId
                    => bool;
        /// Array of venues created by an identity. Only needed for the UI. IdentityId -> Vec<venue_id>
        UserVenues get(fn user_venues): map hasher(twox_64_concat) IdentityId => Vec<VenueId>;
        /// Details about an instruction. instruction_id -> instruction_details
        InstructionDetails get(fn instruction_details):
            map hasher(twox_64_concat) InstructionId => Instruction<T::Moment, T::BlockNumber>;
        /// Legs under an instruction. (instruction_id, leg_id) -> Leg
        pub InstructionLegs get(fn instruction_legs):
            double_map hasher(twox_64_concat) InstructionId, hasher(twox_64_concat) LegId => Leg;
        /// Status of a leg under an instruction. (instruction_id, leg_id) -> LegStatus
        InstructionLegStatus get(fn instruction_leg_status):
            double_map hasher(twox_64_concat) InstructionId, hasher(twox_64_concat) LegId => LegStatus<T::AccountId>;
        /// Number of affirmations pending before instruction is executed. instruction_id -> affirm_pending
        InstructionAffirmsPending get(fn instruction_affirms_pending): map hasher(twox_64_concat) InstructionId => u64;
        /// Tracks affirmations received for an instruction. (instruction_id, counter_party) -> AffirmationStatus
        AffirmsReceived get(fn affirms_received): double_map hasher(twox_64_concat) InstructionId, hasher(twox_64_concat) PortfolioId => AffirmationStatus;
        /// Helps a user track their pending instructions and affirmations (only needed for UI).
        /// (counter_party, instruction_id) -> AffirmationStatus
        UserAffirmations get(fn user_affirmations):
            double_map hasher(twox_64_concat) PortfolioId, hasher(twox_64_concat) InstructionId => AffirmationStatus;
        /// Tracks redemption of receipts. (signer, receipt_uid) -> receipt_used
        ReceiptsUsed get(fn receipts_used): double_map hasher(twox_64_concat) T::AccountId, hasher(blake2_128_concat) u64 => bool;
        /// Tracks if a token has enabled filtering venues that can create instructions involving their token. Ticker -> filtering_enabled
        VenueFiltering get(fn venue_filtering): map hasher(blake2_128_concat) Ticker => bool;
        /// Venues that are allowed to create instructions involving a particular ticker. Only used if filtering is enabled.
        /// (ticker, venue_id) -> allowed
        VenueAllowList get(fn venue_allow_list): double_map hasher(blake2_128_concat) Ticker, hasher(twox_64_concat) VenueId => bool;
        /// Number of venues in the system (It's one more than the actual number)
        VenueCounter get(fn venue_counter) build(|_| VenueId(1u64)): VenueId;
        /// Number of instructions in the system (It's one more than the actual number)
        InstructionCounter get(fn instruction_counter) build(|_| InstructionId(1u64)): InstructionId;
        /// Storage version.
        StorageVersion get(fn storage_version) build(|_| Version::new(0)): Version;
        /// Instruction memo
        InstructionMemos get(fn memo): map hasher(twox_64_concat) InstructionId => Option<InstructionMemo>;
        /// Legs under an instruction. (instruction_id, leg_id) -> Leg
        pub InstructionLegsV2 get(fn instruction_legsv2):
            double_map hasher(twox_64_concat) InstructionId, hasher(twox_64_concat) LegId => LegV2;
    }
}

decl_module! {
    pub struct Module<T: Config> for enum Call where origin: <T as frame_system::Config>::Origin {
        type Error = Error<T>;

        fn deposit_event() = default;

        /// Registers a new venue.
        ///
        /// * `details` - Extra details about a venue
        /// * `signers` - Array of signers that are allowed to sign receipts for this venue
        /// * `typ` - Type of venue being created
        #[weight = <T as Config>::WeightInfo::create_venue(details.len() as u32, signers.len() as u32)]
        pub fn create_venue(origin, details: VenueDetails, signers: Vec<T::AccountId>, typ: VenueType) {
            // Ensure permissions and details limit.
            let did = Identity::<T>::ensure_perms(origin)?;
            ensure_string_limited::<T>(&details)?;

            // Advance venue counter.
            // NB: Venue counter starts with 1.
            let id = VenueCounter::try_mutate(try_next_post::<T, _>)?;

            // Other commits to storage + emit event.
            let venue = Venue { creator: did, venue_type: typ };
            VenueInfo::insert(id, venue);
            Details::insert(id, details.clone());
            for signer in signers {
                <VenueSigners<T>>::insert(id, signer, true);
            }
            UserVenues::append(did, id);
            Self::deposit_event(RawEvent::VenueCreated(did, id, details, typ));
        }

        /// Edit a venue's details.
        ///
        /// * `id` specifies the ID of the venue to edit.
        /// * `details` specifies the updated venue details.
        #[weight = <T as Config>::WeightInfo::update_venue_details(details.len() as u32)]
        pub fn update_venue_details(origin, id: VenueId, details: VenueDetails) -> DispatchResult {
            ensure_string_limited::<T>(&details)?;
            let did = Identity::<T>::ensure_perms(origin)?;
            Self::venue_for_management(id, did)?;

            // Commit to storage.
            Details::insert(id, details.clone());
            Self::deposit_event(RawEvent::VenueDetailsUpdated(did, id, details));
            Ok(())
        }

        /// Edit a venue's type.
        ///
        /// * `id` specifies the ID of the venue to edit.
        /// * `type` specifies the new type of the venue.
        #[weight = <T as Config>::WeightInfo::update_venue_type()]
        pub fn update_venue_type(origin, id: VenueId, typ: VenueType) -> DispatchResult {
            let did = Identity::<T>::ensure_perms(origin)?;

            let mut venue = Self::venue_for_management(id, did)?;
            venue.venue_type = typ;
            VenueInfo::insert(id, venue);

            Self::deposit_event(RawEvent::VenueTypeUpdated(did, id, typ));
            Ok(())
        }

        /// Deprecated. Use `add_instruction_with_memo` instead.
        /// Adds a new instruction.
        ///
        /// # Arguments
        /// * `venue_id` - ID of the venue this instruction belongs to.
        /// * `settlement_type` - Defines if the instruction should be settled
        ///    in the next block after receiving all affirmations or waiting till a specific block.
        /// * `trade_date` - Optional date from which people can interact with this instruction.
        /// * `value_date` - Optional date after which the instruction should be settled (not enforced)
        /// * `legs` - Legs included in this instruction.
        ///
        /// # Weight
        /// `950_000_000 + 1_000_000 * legs.len()`
        #[weight = <T as Config>::WeightInfo::add_instruction_with_settle_on_block_type(legs.len() as u32)
        .saturating_add(
            <T as Config>::WeightInfo::execute_scheduled_instruction(legs.len() as u32)
        )]
        pub fn add_instruction(
            origin,
            venue_id: VenueId,
            settlement_type: SettlementType<T::BlockNumber>,
            trade_date: Option<T::Moment>,
            value_date: Option<T::Moment>,
            legs: Vec<Leg>,
        ) {
            let did = Identity::<T>::ensure_perms(origin)?;
            let legs: Vec<LegV2> = legs.into_iter().map(|leg| leg.into()).collect();
            Self::base_add_instruction(did, venue_id, settlement_type, trade_date, value_date, legs, None, true)?;
        }

        /// Deprecated. Use `add_and_affirm_instruction_with_memo` instead.
        /// Adds and affirms a new instruction.
        ///
        /// # Arguments
        /// * `venue_id` - ID of the venue this instruction belongs to.
        /// * `settlement_type` - Defines if the instruction should be settled
        ///    in the next block after receiving all affirmations or waiting till a specific block.
        /// * `trade_date` - Optional date from which people can interact with this instruction.
        /// * `value_date` - Optional date after which the instruction should be settled (not enforced)
        /// * `legs` - Legs included in this instruction.
        /// * `portfolios` - Portfolios that the sender controls and wants to use in this affirmations.
        ///
        /// # Permissions
        /// * Portfolio
        #[weight = <T as Config>::WeightInfo::add_and_affirm_instruction_with_settle_on_block_type(legs.len() as u32)
        .saturating_add(
            <T as Config>::WeightInfo::execute_scheduled_instruction(legs.len() as u32)
        )]
        pub fn add_and_affirm_instruction(
            origin,
            venue_id: VenueId,
            settlement_type: SettlementType<T::BlockNumber>,
            trade_date: Option<T::Moment>,
            value_date: Option<T::Moment>,
            legs: Vec<Leg>,
            portfolios: Vec<PortfolioId>,
        ) -> DispatchResult {
            let did = Identity::<T>::ensure_perms(origin.clone())?;
            let legs: Vec<LegV2> = legs.into_iter().map(|leg| leg.into()).collect();
            with_transaction(|| {
                let portfolios_set = portfolios.into_iter().collect::<BTreeSet<_>>();
                let legs_count = legs.iter().filter(|l| portfolios_set.contains(&l.from)).count() as u32;
                let instruction_id = Self::base_add_instruction(did, venue_id, settlement_type, trade_date, value_date, legs, None, true)?;
                Self::affirm_and_maybe_schedule_instruction(origin, instruction_id, portfolios_set.into_iter(), legs_count, None)
            })
        }

        /// Provide affirmation to an existing instruction.
        ///
        /// # Arguments
        /// * `id` - Instruction id to affirm.
        /// * `portfolios` - Portfolios that the sender controls and wants to affirm this instruction.
        /// * `max_legs_count` - Number of legs that need to be  affirmed.
        ///
        /// # Permissions
        /// * Portfolio
        #[weight = <T as Config>::WeightInfo::affirm_instruction(*max_legs_count as u32)]
        pub fn affirm_instruction(origin, id: InstructionId, portfolios: Vec<PortfolioId>, max_legs_count: u32) -> DispatchResult {
            Self::affirm_and_maybe_schedule_instruction(origin, id, portfolios.into_iter(), max_legs_count, None)
        }

        /// Withdraw an affirmation for a given instruction.
        ///
        /// # Arguments
        /// * `id` - Instruction id for that affirmation get withdrawn.
        /// * `portfolios` - Portfolios that the sender controls and wants to withdraw affirmation.
        /// * `max_legs_count` - Number of legs that need to be un-affirmed.
        ///
        /// # Permissions
        /// * Portfolio
        #[weight = <T as Config>::WeightInfo::withdraw_affirmation(*max_legs_count as u32)]
        pub fn withdraw_affirmation(origin, id: InstructionId, portfolios: Vec<PortfolioId>, max_legs_count: u32) {
            let (did, secondary_key, details) = Self::ensure_origin_perm_and_instruction_validity(origin, id, false)?;
            let portfolios_set = portfolios.into_iter().collect::<BTreeSet<_>>();

            // Withdraw an affirmation.
            Self::unsafe_withdraw_instruction_affirmation(did, id, portfolios_set, secondary_key.as_ref(), max_legs_count, None)?;
            if details.settlement_type == SettlementType::SettleOnAffirmation {
                // Cancel the scheduled task for the execution of a given instruction.
                let _ = T::Scheduler::cancel_named(id.execution_name());
            }
        }

        /// Rejects an existing instruction.
        ///
        /// # Arguments
        /// * `id` - Instruction id to reject.
        /// * `portfolio` - Portfolio to reject the instruction.
        /// * `num_of_legs` - Number of legs in the instruction.
        ///
        /// # Permissions
        /// * Portfolio
        #[weight = <T as Config>::WeightInfo::reject_instruction(*num_of_legs)]
        pub fn reject_instruction(origin, id: InstructionId, portfolio: PortfolioId, num_of_legs: u32) -> DispatchResult {
            Self::base_reject_instruction(origin, id, portfolio, num_of_legs, None)
        }

        /// Accepts an instruction and claims a signed receipt.
        ///
        /// # Arguments
        /// * `id` - Target instruction id.
        /// * `leg_id` - Target leg id for the receipt
        /// * `receipt_uid` - Receipt ID generated by the signer.
        /// * `signer` - Signer of the receipt.
        /// * `signed_data` - Signed receipt.
        /// * `portfolios` - Portfolios that the sender controls and wants to accept this instruction with
        ///
        /// # Permissions
        /// * Portfolio
        #[weight = <T as Config>::WeightInfo::affirm_with_receipts(*max_legs_count as u32).max(<T as Config>::WeightInfo::affirm_instruction(*max_legs_count as u32))]
        pub fn affirm_with_receipts(origin, id: InstructionId, receipt_details: Vec<ReceiptDetails<T::AccountId, T::OffChainSignature>>, portfolios: Vec<PortfolioId>, max_legs_count: u32) -> DispatchResult {
            Self::affirm_with_receipts_and_maybe_schedule_instruction(origin, id, receipt_details, portfolios, max_legs_count)
        }

        /// Placeholder for removed `claim_receipt`
        #[weight = 1_000]
        pub fn placeholder_claim_receipt(_origin) {}

<<<<<<< HEAD
        /// Unclaims a previously claimed receipt.
        ///
        /// # Arguments
        /// * `instruction_id` - Target instruction id for the receipt.
        /// * `leg_id` - Target leg id for the receipt
        ///
        /// # Permissions
        /// * Portfolio
        #[weight = <T as Config>::WeightInfo::unclaim_receipt()]
        pub fn unclaim_receipt(origin, instruction_id: InstructionId, leg_id: LegId) {
            let (did, secondary_key, _) = Self::ensure_origin_perm_and_instruction_validity(origin, instruction_id, false)?;

            let (signer, receipt_uid) = match Self::instruction_leg_status(instruction_id, leg_id) {
                LegStatus::ExecutionToBeSkipped(s, r) => (s, r),
                _ => return Err(Error::<T>::ReceiptNotClaimed.into()),
            };
            let leg = Self::get_instruction_leg(&instruction_id, &leg_id);
            T::Portfolio::ensure_portfolio_custody_and_permission(leg.from, did, secondary_key.as_ref())?;
            // Lock tokens that are part of the leg
            Self::lock_via_leg(&leg)?;
            <ReceiptsUsed<T>>::insert(&signer, receipt_uid, false);
            <InstructionLegStatus<T>>::insert(instruction_id, leg_id, LegStatus::ExecutionPending);
            Self::deposit_event(RawEvent::ReceiptUnclaimed(did, instruction_id, leg_id, receipt_uid, signer));
        }
=======
        /// Placeholder for removed `unclaim_receipt`
        #[weight = 1_000]
        pub fn placeholder_unclaim_receipt(_origin) {}
>>>>>>> ade4e481

        /// Enables or disabled venue filtering for a token.
        ///
        /// # Arguments
        /// * `ticker` - Ticker of the token in question.
        /// * `enabled` - Boolean that decides if the filtering should be enabled.
        ///
        /// # Permissions
        /// * Asset
        #[weight = <T as Config>::WeightInfo::set_venue_filtering()]
        pub fn set_venue_filtering(origin, ticker: Ticker, enabled: bool) {
            let did = <ExternalAgents<T>>::ensure_perms(origin, ticker)?;
            if enabled {
                VenueFiltering::insert(ticker, enabled);
            } else {
                VenueFiltering::remove(ticker);
            }
            Self::deposit_event(RawEvent::VenueFiltering(did, ticker, enabled));
        }

        /// Allows additional venues to create instructions involving an asset.
        ///
        /// * `ticker` - Ticker of the token in question.
        /// * `venues` - Array of venues that are allowed to create instructions for the token in question.
        ///
        /// # Permissions
        /// * Asset
        #[weight = <T as Config>::WeightInfo::allow_venues(venues.len() as u32)]
        pub fn allow_venues(origin, ticker: Ticker, venues: Vec<VenueId>) {
            let did = <ExternalAgents<T>>::ensure_perms(origin, ticker)?;
            for venue in &venues {
                VenueAllowList::insert(&ticker, venue, true);
            }
            Self::deposit_event(RawEvent::VenuesAllowed(did, ticker, venues));
        }

        /// Revokes permission given to venues for creating instructions involving a particular asset.
        ///
        /// * `ticker` - Ticker of the token in question.
        /// * `venues` - Array of venues that are no longer allowed to create instructions for the token in question.
        ///
        /// # Permissions
        /// * Asset
        #[weight = <T as Config>::WeightInfo::disallow_venues(venues.len() as u32)]
        pub fn disallow_venues(origin, ticker: Ticker, venues: Vec<VenueId>) {
            let did = <ExternalAgents<T>>::ensure_perms(origin, ticker)?;
            for venue in &venues {
                VenueAllowList::remove(&ticker, venue);
            }
            Self::deposit_event(RawEvent::VenuesBlocked(did, ticker, venues));
        }

        /// Marks a receipt issued by the caller as claimed or not claimed.
        /// This allows the receipt issuer to invalidate an already issued receipt or revalidate an already claimed receipt.
        ///
        /// * `receipt_uid` - Unique ID of the receipt.
        /// * `validity` - New validity of the receipt.
        #[weight = <T as Config>::WeightInfo::change_receipt_validity()]
        pub fn change_receipt_validity(origin, receipt_uid: u64, validity: bool) {
            let PermissionedCallOriginData {
                primary_did,
                sender: signer,
                ..
            } = Identity::<T>::ensure_origin_call_permissions(origin)?;
            <ReceiptsUsed<T>>::insert(&signer, receipt_uid, !validity);
            Self::deposit_event(RawEvent::ReceiptValidityChanged(primary_did, signer, receipt_uid, validity));
        }

        /// Root callable extrinsic, used as an internal call to execute a scheduled settlement instruction.
        #[weight = <T as Config>::WeightInfo::execute_scheduled_instruction(*_legs_count)]
        fn execute_scheduled_instruction(origin, id: InstructionId, _legs_count: u32) {
            ensure_root(origin)?;
            if let Err(e) = Self::execute_instruction_retryable(id) {
                Self::deposit_event(RawEvent::FailedToExecuteInstruction(id, e));
            }
        }

        /// Reschedules a failed instruction.
        ///
        /// # Arguments
        /// * `id` - Target instruction id to reschedule.
        ///
        /// # Permissions
        /// * Portfolio
        ///
        /// # Errors
        /// * `InstructionNotFailed` - Instruction not in a failed state or does not exist.
        #[weight = <T as Config>::WeightInfo::reschedule_instruction()]
        pub fn reschedule_instruction(origin, id: InstructionId) {
            let did = Identity::<T>::ensure_perms(origin)?;

            <InstructionDetails<T>>::try_mutate(id, |details| {
                ensure!(details.status == InstructionStatus::Failed, Error::<T>::InstructionNotFailed);
                details.status = InstructionStatus::Pending;
                Result::<_, Error<T>>::Ok(())
            })?;

            // Schedule instruction to be executed in the next block.
            let execution_at = System::<T>::block_number() + One::one();
            Self::schedule_instruction(id, execution_at, Self::get_instruction_legs(&id).len() as u32);

            Self::deposit_event(RawEvent::InstructionRescheduled(did, id));
        }

        /// Edit a venue's signers.
        /// * `id` specifies the ID of the venue to edit.
        /// * `signers` specifies the signers to add/remove.
        /// * `add_signers` specifies the update type add/remove of venue where add is true and remove is false.
        #[weight = <T as Config>::WeightInfo::update_venue_signers(signers.len() as u32)]
        pub fn update_venue_signers(origin, id: VenueId, signers: Vec<T::AccountId>, add_signers: bool) {
            let did = Identity::<T>::ensure_perms(origin)?;

            Self::base_update_venue_signers(did, id, signers, add_signers)?;
        }

        /// Adds a new instruction with memo.
        ///
        /// # Arguments
        /// * `venue_id` - ID of the venue this instruction belongs to.
        /// * `settlement_type` - Defines if the instruction should be settled
        ///    in the next block after receiving all affirmations or waiting till a specific block.
        /// * `trade_date` - Optional date from which people can interact with this instruction.
        /// * `value_date` - Optional date after which the instruction should be settled (not enforced)
        /// * `legs` - Legs included in this instruction.
        /// * `memo` - Memo field for this instruction.
        ///
        /// # Weight
        /// `950_000_000 + 1_000_000 * legs.len()`
        #[weight = <T as Config>::WeightInfo::add_instruction_with_memo_and_settle_on_block_type(legs.len() as u32)
        .saturating_add(
            <T as Config>::WeightInfo::execute_scheduled_instruction(legs.len() as u32)
        )]
        pub fn add_instruction_with_memo(
            origin,
            venue_id: VenueId,
            settlement_type: SettlementType<T::BlockNumber>,
            trade_date: Option<T::Moment>,
            value_date: Option<T::Moment>,
            legs: Vec<Leg>,
            instruction_memo: Option<InstructionMemo>,
        ) {
            let did = Identity::<T>::ensure_perms(origin)?;
            let legs: Vec<LegV2> = legs.into_iter().map(|leg| leg.into()).collect();
            Self::base_add_instruction(did, venue_id, settlement_type, trade_date, value_date, legs, instruction_memo, true)?;
        }

        /// Adds and affirms a new instruction.
        ///
        /// # Arguments
        /// * `venue_id` - ID of the venue this instruction belongs to.
        /// * `settlement_type` - Defines if the instruction should be settled
        ///    in the next block after receiving all affirmations or waiting till a specific block.
        /// * `trade_date` - Optional date from which people can interact with this instruction.
        /// * `value_date` - Optional date after which the instruction should be settled (not enforced)
        /// * `legs` - Legs included in this instruction.
        /// * `portfolios` - Portfolios that the sender controls and wants to use in this affirmations.
        /// * `memo` - Memo field for this instruction.
        ///
        /// # Permissions
        /// * Portfolio
        #[weight = <T as Config>::WeightInfo::add_and_affirm_instruction_with_memo_and_settle_on_block_type(legs.len() as u32)
        .saturating_add(
            <T as Config>::WeightInfo::execute_scheduled_instruction(legs.len() as u32)
        )]
        pub fn add_and_affirm_instruction_with_memo(
            origin,
            venue_id: VenueId,
            settlement_type: SettlementType<T::BlockNumber>,
            trade_date: Option<T::Moment>,
            value_date: Option<T::Moment>,
            legs: Vec<Leg>,
            portfolios: Vec<PortfolioId>,
            instruction_memo: Option<InstructionMemo>,
        ) -> DispatchResult {
            let did = Identity::<T>::ensure_perms(origin.clone())?;
            let legs: Vec<LegV2> = legs.into_iter().map(|leg| leg.into()).collect();
            with_transaction(|| {
                let portfolios_set = portfolios.into_iter().collect::<BTreeSet<_>>();
                let legs_count = legs.iter().filter(|l| portfolios_set.contains(&l.from)).count() as u32;
                let instruction_id = Self::base_add_instruction(did, venue_id, settlement_type, trade_date, value_date, legs, instruction_memo, true)?;
                Self::affirm_and_maybe_schedule_instruction(origin, instruction_id, portfolios_set.into_iter(), legs_count, None)
            })
        }

        /// Manually execute settlement
        ///
        /// # Arguments
        /// * `id` - Target instruction id to reschedule.
        /// * `_legs_count` - Legs included in this instruction.
        ///
        /// # Errors
        /// * `InstructionNotFailed` - Instruction not in a failed state or does not exist.
        #[weight = <T as Config>::WeightInfo::execute_manual_instruction(*legs_count)]
        pub fn execute_manual_instruction(origin, id: InstructionId, legs_count: u32, portfolio: Option<PortfolioId>) {
            // check origin has the permissions required and valid instruction
            let (did, sk, instruction_details) = Self::ensure_origin_perm_and_instruction_validity(origin, id, true)?;

            // Check for portfolio
            let instruction_legs: Vec<(LegId, LegV2)> = Self::get_instruction_legs(&id);
            match portfolio {
                Some(portfolio) => {
                    // Ensure that the caller is a party of this instruction.
                    T::Portfolio::ensure_portfolio_custody_and_permission(portfolio, did, sk.as_ref())?;
                    ensure!(
                        instruction_legs.iter().any(|(_, leg)| leg.from == portfolio || leg.to == portfolio),
                        Error::<T>::CallerIsNotAParty
                    );
                }
                None => {
                    // Ensure venue exists & sender is its creator.
                    Self::venue_for_management(instruction_details.venue_id, did)?;
                }
            }

            // check that the instruction leg count matches
            ensure!(instruction_legs.len() as u32 <= legs_count, Error::<T>::LegCountTooSmall);

            // Executes the instruction
            Self::execute_instruction_retryable(id)?;

            Self::deposit_event(RawEvent::SettlementManuallyExecuted(did, id));
        }

        /// Adds a new instruction with memo.
        ///
        /// # Arguments
        /// * `venue_id` - ID of the venue this instruction belongs to.
        /// * `settlement_type` - Defines if the instruction should be settled
        ///    in the next block after receiving all affirmations or waiting till a specific block.
        /// * `trade_date` - Optional date from which people can interact with this instruction.
        /// * `value_date` - Optional date after which the instruction should be settled (not enforced)
        /// * `legs` - Legs included in this instruction.
        /// * `memo` - Memo field for this instruction.
        ///
        /// # Weight
        /// `950_000_000 + 1_000_000 * legs.len()`
        #[weight = <T as Config>::WeightInfo::add_instruction_with_memo_v2(legs.len() as u32)]
        pub fn add_instruction_with_memo_v2(
            origin,
            venue_id: VenueId,
            settlement_type: SettlementType<T::BlockNumber>,
            trade_date: Option<T::Moment>,
            value_date: Option<T::Moment>,
            legs: Vec<LegV2>,
            instruction_memo: Option<InstructionMemo>,
        ) {
            let did = Identity::<T>::ensure_perms(origin)?;
            Self::base_add_instruction(did, venue_id, settlement_type, trade_date, value_date, legs, instruction_memo, false)?;
        }

        /// Adds and affirms a new instruction.
        ///
        /// # Arguments
        /// * `venue_id` - ID of the venue this instruction belongs to.
        /// * `settlement_type` - Defines if the instruction should be settled
        ///    in the next block after receiving all affirmations or waiting till a specific block.
        /// * `trade_date` - Optional date from which people can interact with this instruction.
        /// * `value_date` - Optional date after which the instruction should be settled (not enforced)
        /// * `legs` - Legs included in this instruction.
        /// * `portfolios` - Portfolios that the sender controls and wants to use in this affirmations.
        /// * `memo` - Memo field for this instruction.
        ///
        /// # Permissions
        /// * Portfolio
        #[weight = <T as Config>::WeightInfo::add_and_affirm_instruction_with_memo_v2_legs(legs)]
        pub fn add_and_affirm_instruction_with_memo_v2(
            origin,
            venue_id: VenueId,
            settlement_type: SettlementType<T::BlockNumber>,
            trade_date: Option<T::Moment>,
            value_date: Option<T::Moment>,
            legs: Vec<LegV2>,
            portfolios: Vec<PortfolioId>,
            instruction_memo: Option<InstructionMemo>,
        ) -> DispatchResult {
            let did = Identity::<T>::ensure_perms(origin.clone())?;
            with_transaction(|| {
                let portfolios_set = portfolios.into_iter().collect::<BTreeSet<_>>();
                let (fungible_transfers, nfts_transfers) = get_transfer_by_asset(&legs);
                let instruction_id = Self::base_add_instruction(did, venue_id, settlement_type, trade_date, value_date, legs, instruction_memo, false)?;
                Self::affirm_and_maybe_schedule_instruction(
                    origin,
                    instruction_id,
                    portfolios_set.into_iter(),
                    fungible_transfers,
                    Some(nfts_transfers)
                )
            })
        }

        /// Provide affirmation to an existing instruction.
        ///
        /// # Arguments
        /// * `id` - Instruction id to affirm.
        /// * `portfolios` - Portfolios that the sender controls and wants to affirm this instruction.
        /// * `fungible_transfers` - number of fungible transfers in the instruction.
        /// * `nfts_transfers` - total number of NFTs being transferred in the instruction.
        ///
        /// # Permissions
        /// * Portfolio
        #[weight = <T as Config>::WeightInfo::affirm_instruction_v2(*fungible_transfers, *nfts_transfers)]
        pub fn affirm_instruction_v2(origin, id: InstructionId, portfolios: Vec<PortfolioId>, fungible_transfers: u32, nfts_transfers: u32) -> DispatchResult {
            Self::affirm_and_maybe_schedule_instruction(
                origin, id, portfolios.into_iter(),
                fungible_transfers,
                Some(nfts_transfers)
            )
        }

        /// Withdraw an affirmation for a given instruction.
        ///
        /// # Arguments
        /// * `id` - Instruction id for that affirmation get withdrawn.
        /// * `portfolios` - Portfolios that the sender controls and wants to withdraw affirmation.
        /// * `fungible_transfers` - number of fungible transfers in the instruction.
        /// * `nfts_transfers` - total number of NFTs being transferred in the instruction.
        ///
        /// # Permissions
        /// * Portfolio
        #[weight = <T as Config>::WeightInfo::withdraw_affirmation_v2(*fungible_transfers, *nfts_transfers)]
        pub fn withdraw_affirmation_v2(origin, id: InstructionId, portfolios: Vec<PortfolioId>, fungible_transfers: u32, nfts_transfers: u32) -> DispatchResult {
            let (did, secondary_key, details) = Self::ensure_origin_perm_and_instruction_validity(origin, id, false)?;
            let portfolios_set = portfolios.into_iter().collect::<BTreeSet<_>>();

            // Withdraw an affirmation.
            Self::unsafe_withdraw_instruction_affirmation(did, id, portfolios_set, secondary_key.as_ref(), fungible_transfers, Some(nfts_transfers))?;
            if details.settlement_type == SettlementType::SettleOnAffirmation {
                // Cancel the scheduled task for the execution of a given instruction.
                let _fix_this = T::Scheduler::cancel_named(id.execution_name());
            }
            Ok(())
        }

        /// Rejects an existing instruction.
        ///
        /// # Arguments
        /// * `id` - Instruction id to reject.
        /// * `portfolio` - Portfolio to reject the instruction.
        /// * `fungible_transfers` - number of fungible transfers in the instruction.
        /// * `nfts_transfers` - total number of NFTs being transferred in the instruction.
        ///
        /// # Permissions
        /// * Portfolio
        #[weight = <T as Config>::WeightInfo::reject_instruction_v2(*fungible_transfers, *nfts_transfers)]
        pub fn reject_instruction_v2(origin, id: InstructionId, portfolio: PortfolioId, fungible_transfers: u32, nfts_transfers: u32) -> DispatchResult {
            Self::base_reject_instruction(origin, id, portfolio, fungible_transfers, Some(nfts_transfers))
        }

    }
}

impl<T: Config> Module<T> {
    fn lock_via_leg(leg: &LegV2) -> DispatchResult {
        match &leg.asset {
            LegAsset::Fungible { ticker, amount } => {
                T::Portfolio::lock_tokens(&leg.from, &ticker, *amount)
            }
            LegAsset::NonFungible(nfts) => with_transaction(|| {
                for nft_id in nfts.ids() {
                    T::Portfolio::lock_nft(&leg.from, nfts.ticker(), &nft_id)?;
                }
                Ok(())
            }),
        }
    }

    fn unlock_via_leg(leg: &LegV2) -> DispatchResult {
        match &leg.asset {
            LegAsset::Fungible { ticker, amount } => {
                T::Portfolio::unlock_tokens(&leg.from, &ticker, *amount)
            }
            LegAsset::NonFungible(nfts) => with_transaction(|| {
                for nft_id in nfts.ids() {
                    T::Portfolio::unlock_nft(&leg.from, nfts.ticker(), &nft_id)?;
                }
                Ok(())
            }),
        }
    }

    /// Ensure origin call permission and the given instruction validity.
    fn ensure_origin_perm_and_instruction_validity(
        origin: <T as frame_system::Config>::Origin,
        id: InstructionId,
        is_execute: bool,
    ) -> EnsureValidInstructionResult<T::AccountId, T::Moment, T::BlockNumber> {
        let PermissionedCallOriginData {
            primary_did,
            secondary_key,
            ..
        } = Identity::<T>::ensure_origin_call_permissions(origin)?;
        Ok((
            primary_did,
            secondary_key,
            Self::ensure_instruction_validity(id, is_execute)?,
        ))
    }

    // Extract `Venue` with `id`, assuming it was created by `did`, or error.
    fn venue_for_management(id: VenueId, did: IdentityId) -> Result<Venue, DispatchError> {
        // Ensure venue exists & that DID created it.
        let venue = Self::venue_info(id).ok_or(Error::<T>::InvalidVenue)?;
        ensure!(venue.creator == did, Error::<T>::Unauthorized);
        Ok(venue)
    }

    pub fn base_add_instruction(
        did: IdentityId,
        venue_id: VenueId,
        settlement_type: SettlementType<T::BlockNumber>,
        trade_date: Option<T::Moment>,
        value_date: Option<T::Moment>,
        legs: Vec<LegV2>,
        memo: Option<InstructionMemo>,
        emit_deprecated_event: bool,
    ) -> Result<InstructionId, DispatchError> {
        // Verifies if the block number is in the future so that `T::Scheduler::schedule_named` doesn't fail.
        if let SettlementType::SettleOnBlock(block_number) = &settlement_type {
            ensure!(
                *block_number > System::<T>::block_number(),
                Error::<T>::SettleOnPastBlock
            );
        }

        // Ensure that instruction dates are valid.
        if let (Some(trade_date), Some(value_date)) = (trade_date, value_date) {
            ensure!(
                value_date >= trade_date,
                Error::<T>::InstructionDatesInvalid
            );
        }

        // Ensure venue exists & sender is its creator.
        Self::venue_for_management(venue_id, did)?;

        // Verifies if all legs are valid.
        let counter_parties = Self::ensure_valid_legs(&legs, venue_id)?;

        // Advance and get next `instruction_id`.
        let instruction_id = InstructionCounter::try_mutate(try_next_post::<T, _>)?;

        let instruction = Instruction {
            instruction_id,
            venue_id,
            status: InstructionStatus::Pending,
            settlement_type,
            created_at: Some(<pallet_timestamp::Pallet<T>>::get()),
            trade_date,
            value_date,
        };

        // Write data to storage.
        for counter_party in &counter_parties {
            UserAffirmations::insert(counter_party, instruction_id, AffirmationStatus::Pending);
        }

        if let SettlementType::SettleOnBlock(block_number) = settlement_type {
            Self::schedule_instruction(instruction_id, block_number, legs.len() as u32);
        }

        <InstructionDetails<T>>::insert(instruction_id, instruction);

        InstructionAffirmsPending::insert(
            instruction_id,
            u64::try_from(counter_parties.len()).unwrap_or_default(),
        );
        VenueInstructions::insert(venue_id, instruction_id, ());
        if let Some(ref memo) = memo {
            InstructionMemos::insert(instruction_id, &memo);
        }

        if emit_deprecated_event {
            let legs: Result<Vec<Leg>, &str> = legs
                .into_iter()
                .map(|leg_v2| Leg::try_from(leg_v2))
                .collect();
            let legs: Vec<Leg> = legs.map_err(|_| Error::<T>::InvalidLegAsset)?;
            legs.iter().enumerate().for_each(|(index, leg)| {
                InstructionLegs::insert(instruction_id, LegId(index as u64), leg.clone())
            });
            Self::deposit_event(RawEvent::InstructionCreated(
                did,
                venue_id,
                instruction_id,
                settlement_type,
                trade_date,
                value_date,
                legs,
                memo,
            ))
        } else {
            legs.iter().enumerate().for_each(|(index, leg)| {
                InstructionLegsV2::insert(instruction_id, LegId(index as u64), leg.clone())
            });
            Self::deposit_event(RawEvent::InstructionV2Created(
                did,
                venue_id,
                instruction_id,
                settlement_type,
                trade_date,
                value_date,
                legs,
                memo,
            ));
        }

        Ok(instruction_id)
    }

    /// Makes sure the legs are valid. For both types of assets the sender and receiver must be different,
    /// the amount being transferred must be greater than zero, and if filtering is enabled the venue list is also checked.
    /// The number of fungible an non fungible assets in the legs must be within the valid limits allowed.
    /// Returns a set of the unique counter parties involved in the legs.
    fn ensure_valid_legs(
        legs: &[LegV2],
        venue_id: VenueId,
    ) -> Result<BTreeSet<PortfolioId>, DispatchError> {
        let mut nfts_transfers = 0;
        let mut fungible_transfers = 0;
        let mut parties = BTreeSet::new();
        let mut tickers = BTreeSet::new();
        for leg in legs {
            ensure!(leg.from != leg.to, Error::<T>::SameSenderReceiver);
            match &leg.asset {
                LegAsset::Fungible { ticker, amount } => {
                    ensure!(*amount > 0, Error::<T>::ZeroAmount);
                    Self::ensure_venue_filtering(&mut tickers, ticker.clone(), &venue_id)?;
                    fungible_transfers += 1;
                }
                LegAsset::NonFungible(nfts) => {
                    ensure!(nfts.len() > 0, Error::<T>::ZeroAmount);
                    ensure!(
                        nfts.len() <= (T::MaxNumberOfNFTsPerLeg::get() as usize),
                        Error::<T>::MaxNumberOfNFTsPerLegExceeded
                    );
                    Self::ensure_venue_filtering(&mut tickers, nfts.ticker().clone(), &venue_id)?;
                    let unique_nfts: BTreeSet<&NFTId> = nfts.ids().iter().collect();
                    ensure!(unique_nfts.len() == nfts.len(), Error::<T>::DuplicatedNFTId);
                    nfts_transfers += nfts.len();
                }
            }
            parties.insert(leg.from);
            parties.insert(leg.to);
        }
        ensure!(
            nfts_transfers <= T::MaxNumberOfNFTs::get() as usize,
            Error::<T>::MaxNumberOfNFTsExceeded
        );
        ensure!(
            fungible_transfers <= T::MaxNumberOfFungibleAssets::get(),
            Error::<T>::InstructionHasTooManyLegs
        );
        Ok(parties)
    }

    fn unsafe_withdraw_instruction_affirmation(
        did: IdentityId,
        id: InstructionId,
        portfolios: BTreeSet<PortfolioId>,
        secondary_key: Option<&SecondaryKey<T::AccountId>>,
        fungible_transfers: u32,
        nfts_transfers: Option<u32>,
    ) -> Result<u32, DispatchError> {
        // checks custodianship of portfolios and affirmation status
        Self::ensure_portfolios_and_affirmation_status(
            id,
            &portfolios,
            did,
            secondary_key,
            &[AffirmationStatus::Affirmed],
        )?;
        // Unlock tokens that were previously locked during the affirmation
        let (total_leg_count, filtered_legs) =
            Self::filtered_legs(&id, &portfolios, fungible_transfers, nfts_transfers)?;
        for (leg_id, leg_details) in filtered_legs {
            match Self::instruction_leg_status(id, leg_id) {
                LegStatus::ExecutionToBeSkipped(signer, receipt_uid) => {
                    // Receipt was claimed for this instruction. Therefore, no token unlocking is required, we just unclaim the receipt.
                    <ReceiptsUsed<T>>::insert(&signer, receipt_uid, false);
                    Self::deposit_event(RawEvent::ReceiptUnclaimed(
                        did,
                        id,
                        leg_id,
                        receipt_uid,
                        signer,
                    ));
                }
                LegStatus::ExecutionPending => {
                    // Tokens are locked, need to be unlocked.
                    Self::unlock_via_leg(&leg_details)?;
                }
                LegStatus::PendingTokenLock => {
                    return Err(Error::<T>::InstructionNotAffirmed.into());
                }
            };
            <InstructionLegStatus<T>>::insert(id, leg_id, LegStatus::PendingTokenLock);
        }

        // Updates storage.
        for portfolio in &portfolios {
            UserAffirmations::insert(portfolio, id, AffirmationStatus::Pending);
            AffirmsReceived::remove(id, portfolio);
            Self::deposit_event(RawEvent::AffirmationWithdrawn(did, *portfolio, id));
        }

        InstructionAffirmsPending::mutate(id, |affirms_pending| {
            *affirms_pending += u64::try_from(portfolios.len()).unwrap_or_default()
        });

        Ok(total_leg_count)
    }

    fn ensure_instruction_validity(
        id: InstructionId,
        is_execute: bool,
    ) -> Result<Instruction<T::Moment, T::BlockNumber>, DispatchError> {
        let details = Self::instruction_details(id);
        ensure!(
            details.status != InstructionStatus::Unknown,
            Error::<T>::UnknownInstruction
        );

        match (details.settlement_type, is_execute) {
            // is_execute is true for execution
            (SettlementType::SettleOnBlock(block_number), true) => {
                // Ensures block number is less than or equal to current block number.
                ensure!(
                    block_number <= System::<T>::block_number(),
                    Error::<T>::InstructionSettleBlockNotReached
                );
            }
            // is_execute is false for affirmation
            (SettlementType::SettleOnBlock(block_number), false) => {
                // Ensures block number is greater than current block number.
                ensure!(
                    block_number > System::<T>::block_number(),
                    Error::<T>::InstructionSettleBlockPassed
                );
            }
            (SettlementType::SettleManual(block_number), true) => {
                // Ensures block number is less than  or equal to current block number.
                ensure!(
                    block_number <= System::<T>::block_number(),
                    Error::<T>::InstructionSettleBlockNotReached
                );
            }
            (_, _) => {}
        }

        Ok(details)
    }

    /// Execute the instruction with `instruction_id`, pruning it on success.
    /// On error, set the instruction status to failed.
    fn execute_instruction_retryable(id: InstructionId) -> Result<u32, DispatchError> {
        let result = Self::execute_instruction(id);
        if result.is_ok() {
            Self::prune_instruction(id);
        } else if <InstructionDetails<T>>::contains_key(id) {
            <InstructionDetails<T>>::mutate(id, |d| d.status = InstructionStatus::Failed);
        }
        result
    }

    fn execute_instruction(instruction_id: InstructionId) -> Result<u32, DispatchError> {
        // Verifies that there are no pending affirmations for the given instruction
        ensure!(
            Self::instruction_affirms_pending(instruction_id) == 0,
            Error::<T>::InstructionFailed
        );

        // Verifies that the instruction is not in a Failed or in an Unknown state
        let details = Self::instruction_details(instruction_id);
        ensure!(
            details.status == InstructionStatus::Pending,
            Error::<T>::InstructionNotPending
        );

        let mut instruction_legs: Vec<(LegId, LegV2)> = Self::get_instruction_legs(&instruction_id);
        // NB: The order of execution of the legs matter in some edge cases around compliance.
        // E.g: Consider a token with a total supply of 100 and maximum percentage ownership of 10%.
        // In a given moment, Alice owns 10 tokens, Bob owns 5 and Charlie owns 0.
        // Now, consider one instruction with two legs: 1. Alice transfers 5 tokens to Charlie; 2. Bob transfers 5 tokens to Alice;
        // If the second leg gets executed before the first leg, Alice will momentarily hold 15% of the asset and hence the settlement will fail compliance.
        instruction_legs.sort_by_key(|leg_id_leg| leg_id_leg.0);

        // Verifies that the venue still has the required permissions for the tokens involved.
        let mut tickers: BTreeSet<Ticker> = BTreeSet::new();
        for (_, leg) in &instruction_legs {
            // Each ticker is only checked once
            let ticker = leg.asset.ticker_and_amount().0;
            if tickers.insert(ticker)
                && Self::venue_filtering(ticker)
                && !Self::venue_allow_list(ticker, details.venue_id)
            {
                Self::deposit_event(RawEvent::VenueUnauthorized(
                    SettlementDID.as_id(),
                    ticker,
                    details.venue_id,
                ));
                return Err(Error::<T>::UnauthorizedVenue.into());
            }
        }

        match frame_storage_with_transaction(|| {
            Self::release_asset_locks_and_transfer_pending_legs(instruction_id, &instruction_legs)
        })? {
            Ok(_) => {
                Self::deposit_event(RawEvent::InstructionExecuted(
                    SettlementDID.as_id(),
                    instruction_id,
                ));
            }
            Err(leg_id) => {
                Self::deposit_event(RawEvent::LegFailedExecution(
                    SettlementDID.as_id(),
                    instruction_id,
                    leg_id,
                ));
                Self::deposit_event(RawEvent::InstructionFailed(
                    SettlementDID.as_id(),
                    instruction_id,
                ));
                // Unclaim receipts for the failed transaction so that they can be reused
                Self::unsafe_unclaim_receipts(instruction_id, &instruction_legs);
                return Err(Error::<T>::InstructionFailed.into());
            }
        }

        Ok(instruction_legs.len().try_into().unwrap_or_default())
    }

    fn release_asset_locks_and_transfer_pending_legs(
        instruction_id: InstructionId,
        instruction_legs: &[(LegId, LegV2)],
    ) -> TransactionOutcome<Result<Result<(), LegId>, DispatchError>> {
        Self::unchecked_release_locks(instruction_id, instruction_legs);
        for (leg_id, leg) in instruction_legs {
            if Self::instruction_leg_status(instruction_id, leg_id) == LegStatus::ExecutionPending {
                match &leg.asset {
                    LegAsset::Fungible { ticker, amount } => {
                        if <Asset<T>>::base_transfer(leg.from, leg.to, &ticker, *amount).is_err() {
                            return TransactionOutcome::Rollback(Ok(Err(*leg_id)));
                        }
                    }
                    LegAsset::NonFungible(nfts) => {
                        if <Nft<T>>::base_nft_transfer(&leg.from, &leg.to, &nfts).is_err() {
                            return TransactionOutcome::Rollback(Ok(Err(*leg_id)));
                        }
                    }
                }
            }
        }
        TransactionOutcome::Commit(Ok(Ok(())))
    }

    fn prune_instruction(id: InstructionId) {
        let legs: Vec<(LegId, LegV2)> = Self::drain_instruction_legs(&id);
        let details = <InstructionDetails<T>>::take(id);
        VenueInstructions::remove(details.venue_id, id);
        <InstructionLegStatus<T>>::remove_prefix(id, None);
        InstructionAffirmsPending::remove(id);
        AffirmsReceived::remove_prefix(id, None);

        // We remove duplicates in memory before triggering storage actions
        let mut counter_parties = BTreeSet::new();
        for (_, leg) in &legs {
            counter_parties.insert(leg.from);
            counter_parties.insert(leg.to);
        }
        for counter_party in counter_parties {
            UserAffirmations::remove(counter_party, id);
        }
    }

    pub fn unsafe_affirm_instruction(
        did: IdentityId,
        id: InstructionId,
        portfolios: BTreeSet<PortfolioId>,
        fungible_transfers: u32,
        nfts_trasferred: Option<u32>,
        secondary_key: Option<&SecondaryKey<T::AccountId>>,
    ) -> Result<u32, DispatchError> {
        // Checks portfolio's custodian and if it is a counter party with a pending affirmation.
        Self::ensure_portfolios_and_affirmation_status(
            id,
            &portfolios,
            did,
            secondary_key,
            &[AffirmationStatus::Pending],
        )?;

        let (total_leg_count, filtered_legs) =
            Self::filtered_legs(&id, &portfolios, fungible_transfers, nfts_trasferred)?;
        with_transaction(|| {
            for (leg_id, leg_details) in filtered_legs {
                Self::lock_via_leg(&leg_details)?;
                <InstructionLegStatus<T>>::insert(id, leg_id, LegStatus::ExecutionPending);
            }
            Ok(())
        })
        .map_err(|e: DispatchError| e)?;

        let affirms_pending = Self::instruction_affirms_pending(id);

        // Updates storage
        for portfolio in &portfolios {
            UserAffirmations::insert(portfolio, id, AffirmationStatus::Affirmed);
            AffirmsReceived::insert(id, portfolio, AffirmationStatus::Affirmed);
            Self::deposit_event(RawEvent::InstructionAffirmed(did, *portfolio, id));
        }
        InstructionAffirmsPending::insert(
            id,
            affirms_pending.saturating_sub(u64::try_from(portfolios.len()).unwrap_or_default()),
        );

        Ok(total_leg_count)
    }

<<<<<<< HEAD
    fn unsafe_claim_receipt(
        did: IdentityId,
        instruction_id: InstructionId,
        receipt_details: ReceiptDetails<T::AccountId, T::OffChainSignature>,
        secondary_key: Option<&SecondaryKey<T::AccountId>>,
    ) -> DispatchResult {
        Self::ensure_instruction_validity(instruction_id, false)?;

        ensure!(
            Self::instruction_leg_status(instruction_id, receipt_details.leg_id)
                == LegStatus::ExecutionPending,
            Error::<T>::LegNotPending
        );
        let venue_id = Self::instruction_details(instruction_id).venue_id;
        ensure!(
            Self::venue_signers(venue_id, &receipt_details.signer),
            Error::<T>::UnauthorizedSigner
        );
        ensure!(
            !Self::receipts_used(&receipt_details.signer, receipt_details.receipt_uid),
            Error::<T>::ReceiptAlreadyClaimed
        );

        let leg = Self::get_instruction_leg(&instruction_id, &receipt_details.leg_id);
        if let LegAsset::NonFungible(_nfts) = leg.asset {
            return Err(Error::<T>::ReceiptForNonFungibleAsset.into());
        }

        T::Portfolio::ensure_portfolio_custody_and_permission(leg.from, did, secondary_key)?;

        let (asset, amount) = leg.asset.ticker_and_amount();
        let msg = Receipt {
            receipt_uid: receipt_details.receipt_uid,
            from: leg.from,
            to: leg.to,
            asset,
            amount,
        };

        ensure!(
            receipt_details
                .signature
                .verify(&msg.encode()[..], &receipt_details.signer),
            Error::<T>::InvalidSignature
        );

        Self::unlock_via_leg(&leg)?;

        <ReceiptsUsed<T>>::insert(&receipt_details.signer, receipt_details.receipt_uid, true);

        <InstructionLegStatus<T>>::insert(
            instruction_id,
            receipt_details.leg_id,
            LegStatus::ExecutionToBeSkipped(
                receipt_details.signer.clone(),
                receipt_details.receipt_uid,
            ),
        );
        Self::deposit_event(RawEvent::ReceiptClaimed(
            did,
            instruction_id,
            receipt_details.leg_id,
            receipt_details.receipt_uid,
            receipt_details.signer,
            receipt_details.metadata,
        ));
        Ok(())
    }

=======
>>>>>>> ade4e481
    // Unclaims all receipts for an instruction
    // Should only be used if user is unclaiming, or instruction has failed
    fn unsafe_unclaim_receipts(id: InstructionId, legs: &[(LegId, LegV2)]) {
        for (leg_id, _) in legs {
            match Self::instruction_leg_status(id, leg_id) {
                LegStatus::ExecutionToBeSkipped(signer, receipt_uid) => {
                    <ReceiptsUsed<T>>::insert(&signer, receipt_uid, false);
                    Self::deposit_event(RawEvent::ReceiptUnclaimed(
                        SettlementDID.as_id(),
                        id,
                        *leg_id,
                        receipt_uid,
                        signer,
                    ));
                }
                LegStatus::PendingTokenLock | LegStatus::ExecutionPending => {}
            }
        }
    }

    fn unchecked_release_locks(id: InstructionId, instruction_legs: &[(LegId, LegV2)]) {
        for (leg_id, leg) in instruction_legs {
            match Self::instruction_leg_status(id, leg_id) {
                LegStatus::ExecutionPending => {
                    // This can never return an error since the settlement module
                    // must've locked these tokens when instruction was affirmed
                    let _ = Self::unlock_via_leg(&leg);
                }
                LegStatus::ExecutionToBeSkipped(_, _) | LegStatus::PendingTokenLock => {}
            }
        }
    }

    /// Schedule a given instruction to be executed on the next block only if the
    /// settlement type is `SettleOnAffirmation` and no. of affirms pending is 0.
    fn maybe_schedule_instruction(affirms_pending: u64, id: InstructionId, legs_count: u32) {
        if affirms_pending == 0
            && Self::instruction_details(id).settlement_type == SettlementType::SettleOnAffirmation
        {
            // Schedule instruction to be executed in the next block.
            let execution_at = System::<T>::block_number() + One::one();
            Self::schedule_instruction(id, execution_at, legs_count);
        }
    }

    /// Schedule execution of given instruction at given block number.
    ///
    /// NB - It is expected to execute the given instruction into the given block number but
    /// it is not a guaranteed behavior, Scheduler may have other high priority task scheduled
    /// for the given block so there are chances where the instruction execution block no. may drift.
    fn schedule_instruction(id: InstructionId, execution_at: T::BlockNumber, _legs_count: u32) {
        let call = Call::<T>::execute_scheduled_instruction { id, _legs_count }.into();
        if let Err(_) = T::Scheduler::schedule_named(
            id.execution_name(),
            DispatchTime::At(execution_at),
            None,
            SETTLEMENT_INSTRUCTION_EXECUTION_PRIORITY,
            RawOrigin::Root.into(),
            call,
        ) {
            Self::deposit_event(RawEvent::SchedulingFailed(
                Error::<T>::FailedToSchedule.into(),
            ));
        }
    }

    pub fn base_affirm_with_receipts(
        origin: <T as frame_system::Config>::Origin,
        id: InstructionId,
        receipt_details: Vec<ReceiptDetails<T::AccountId, T::OffChainSignature>>,
        portfolios: Vec<PortfolioId>,
        fungible_transfers: u32,
    ) -> Result<u32, DispatchError> {
        let (did, secondary_key, instruction_details) =
            Self::ensure_origin_perm_and_instruction_validity(origin, id, false)?;
        let portfolios_set = portfolios.into_iter().collect::<BTreeSet<_>>();

        // Verify that the receipts provided are unique
        let receipt_ids = receipt_details
            .iter()
            .map(|receipt| (receipt.signer.clone(), receipt.receipt_uid))
            .collect::<BTreeSet<_>>();

        ensure!(
            receipt_ids.len() == receipt_details.len(),
            Error::<T>::ReceiptAlreadyClaimed
        );

        // Verify portfolio custodianship and check if it is a counter party with a pending affirmation.
        Self::ensure_portfolios_and_affirmation_status(
            id,
            &portfolios_set,
            did,
            secondary_key.as_ref(),
            &[AffirmationStatus::Pending],
        )?;

        // Verify that the receipts are valid
        for receipt in &receipt_details {
            ensure!(
                Self::venue_signers(&instruction_details.venue_id, &receipt.signer),
                Error::<T>::UnauthorizedSigner
            );
            ensure!(
                !Self::receipts_used(&receipt.signer, &receipt.receipt_uid),
                Error::<T>::ReceiptAlreadyClaimed
            );

            let leg = Self::get_instruction_leg(&id, &receipt.leg_id);
            if let LegAsset::NonFungible(_nfts) = leg.asset {
                return Err(Error::<T>::ReceiptForNonFungibleAsset.into());
            }
            ensure!(
                portfolios_set.contains(&leg.from),
                Error::<T>::PortfolioMismatch
            );

            let (asset, amount) = leg.asset.ticker_and_amount();
<<<<<<< HEAD
=======
            ensure!(
                !pallet_asset::Tokens::contains_key(&asset),
                Error::<T>::UnauthorizedVenue
            );

>>>>>>> ade4e481
            let msg = Receipt {
                receipt_uid: receipt.receipt_uid,
                from: leg.from,
                to: leg.to,
                asset,
                amount,
            };
            ensure!(
                receipt.signature.verify(&msg.encode()[..], &receipt.signer),
                Error::<T>::InvalidSignature
            );
        }

        let (total_leg_count, filtered_legs) =
            Self::filtered_legs(&id, &portfolios_set, fungible_transfers, None)?;
        // Lock tokens that do not have a receipt attached to their leg.
        with_transaction(|| {
            for (leg_id, leg_details) in filtered_legs {
                // Receipt for the leg was provided
                if let Some(receipt) = receipt_details
                    .iter()
                    .find(|receipt| receipt.leg_id == leg_id)
                {
                    <InstructionLegStatus<T>>::insert(
                        id,
                        leg_id,
                        LegStatus::ExecutionToBeSkipped(
                            receipt.signer.clone(),
                            receipt.receipt_uid,
                        ),
                    );
                } else if let Err(_) = Self::lock_via_leg(&leg_details) {
                    // rustc fails to infer return type of `with_transaction` if you use ?/map_err here
                    return Err(DispatchError::from(Error::<T>::FailedToLockTokens));
                } else {
                    <InstructionLegStatus<T>>::insert(id, leg_id, LegStatus::ExecutionPending);
                }
            }
            Ok(())
        })?;

        // Update storage
        let affirms_pending = Self::instruction_affirms_pending(id)
            .saturating_sub(u64::try_from(portfolios_set.len()).unwrap_or_default());

        // Mark receipts used in affirmation as claimed
        for receipt in &receipt_details {
            <ReceiptsUsed<T>>::insert(&receipt.signer, receipt.receipt_uid, true);
            Self::deposit_event(RawEvent::ReceiptClaimed(
                did,
                id,
                receipt.leg_id,
                receipt.receipt_uid,
                receipt.signer.clone(),
                receipt.metadata.clone(),
            ));
        }

        for portfolio in portfolios_set {
            UserAffirmations::insert(portfolio, id, AffirmationStatus::Affirmed);
            AffirmsReceived::insert(id, portfolio, AffirmationStatus::Affirmed);
            Self::deposit_event(RawEvent::InstructionAffirmed(did, portfolio, id));
        }

        InstructionAffirmsPending::insert(id, affirms_pending);
        Ok(total_leg_count)
    }

    pub fn base_affirm_instruction(
        origin: <T as frame_system::Config>::Origin,
        id: InstructionId,
        portfolios: impl Iterator<Item = PortfolioId>,
        fungible_transfers: u32,
        nfts_transferred: Option<u32>,
    ) -> Result<u32, DispatchError> {
        let (did, sk, _) = Self::ensure_origin_perm_and_instruction_validity(origin, id, false)?;
        let portfolios_set = portfolios.collect::<BTreeSet<_>>();

        // Provide affirmation to the instruction
        Self::unsafe_affirm_instruction(
            did,
            id,
            portfolios_set,
            fungible_transfers,
            nfts_transferred,
            sk.as_ref(),
        )
    }

    // It affirms the instruction and may schedule the instruction
    // depends on the settlement type.
    pub fn affirm_with_receipts_and_maybe_schedule_instruction(
        origin: <T as frame_system::Config>::Origin,
        id: InstructionId,
        receipt_details: Vec<ReceiptDetails<T::AccountId, T::OffChainSignature>>,
        portfolios: Vec<PortfolioId>,
        fungible_transfers: u32,
    ) -> DispatchResult {
        let legs_count = Self::base_affirm_with_receipts(
            origin,
            id,
            receipt_details,
            portfolios,
            fungible_transfers,
        )?;
        // Schedule instruction to be execute in the next block (expected) if conditions are met.
        Self::maybe_schedule_instruction(Self::instruction_affirms_pending(id), id, legs_count);
        Ok(())
    }

    /// Schedule settlement instruction execution in the next block, unless already scheduled.
    /// Used for general purpose settlement.
    pub fn affirm_and_maybe_schedule_instruction(
        origin: <T as frame_system::Config>::Origin,
        id: InstructionId,
        portfolios: impl Iterator<Item = PortfolioId>,
        fungible_transfers: u32,
        nfts_transfers: Option<u32>,
    ) -> DispatchResult {
        let legs_count = Self::base_affirm_instruction(
            origin,
            id,
            portfolios,
            fungible_transfers,
            nfts_transfers,
        )?;
        // Schedule the instruction if conditions are met
        Self::maybe_schedule_instruction(Self::instruction_affirms_pending(id), id, legs_count);
        Ok(())
    }

    /// Affirm with or without receipts, executing the instruction when all affirmations have been received.
    ///
    /// NB - Use this function only in the STO pallet to support DVP settlements.
    pub fn affirm_and_execute_instruction(
        origin: <T as frame_system::Config>::Origin,
        id: InstructionId,
        receipt: Option<ReceiptDetails<T::AccountId, T::OffChainSignature>>,
        portfolios: Vec<PortfolioId>,
        max_legs_count: u32,
        nfts_transferred: Option<u32>,
    ) -> DispatchResult {
        match receipt {
            Some(receipt) => Self::base_affirm_with_receipts(
                origin,
                id,
                vec![receipt],
                portfolios,
                max_legs_count,
            )?,
            None => Self::base_affirm_instruction(
                origin,
                id,
                portfolios.into_iter(),
                max_legs_count,
                nfts_transferred,
            )?,
        };
        Self::execute_settle_on_affirmation_instruction(
            id,
            Self::instruction_affirms_pending(id),
            Self::instruction_details(id).settlement_type,
        )?;
        Self::prune_instruction(id);
        Ok(())
    }

    fn execute_settle_on_affirmation_instruction(
        id: InstructionId,
        affirms_pending: u64,
        settlement_type: SettlementType<T::BlockNumber>,
    ) -> DispatchResult {
        // We assume `settlement_type == SettleOnAffirmation`,
        // to be defensive, however, this is checked before instruction execution.
        if settlement_type == SettlementType::SettleOnAffirmation && affirms_pending == 0 {
            // We use execute_instruction here directly
            // and not the execute_instruction_retryable variant
            // because direct settlement is not retryable.
            Self::execute_instruction(id)?;
        }
        Ok(())
    }

    fn ensure_portfolios_and_affirmation_status(
        id: InstructionId,
        portfolios: &BTreeSet<PortfolioId>,
        custodian: IdentityId,
        secondary_key: Option<&SecondaryKey<T::AccountId>>,
        expected_statuses: &[AffirmationStatus],
    ) -> DispatchResult {
        for portfolio in portfolios {
            T::Portfolio::ensure_portfolio_custody_and_permission(
                *portfolio,
                custodian,
                secondary_key,
            )?;
            let user_affirmation = Self::user_affirmations(portfolio, id);
            ensure!(
                expected_statuses.contains(&user_affirmation),
                Error::<T>::UnexpectedAffirmationStatus
            );
        }
        Ok(())
    }

    /// Returns the total number of legs of an `instruction_id` and a vector of legs where sender is in the `portfolio_set`.
    /// Ensures that the number of fungible and non fungible assets being transferred is under the given limit.
    fn filtered_legs(
        id: &InstructionId,
        portfolio_set: &BTreeSet<PortfolioId>,
        fungible_transfers: u32,
        nfts_transfers: Option<u32>,
    ) -> Result<(u32, Vec<(LegId, LegV2)>), DispatchError> {
        let instruction_legs: Vec<(LegId, LegV2)> = Self::get_instruction_legs(&id);
        let n_instruction_legs = instruction_legs.len() as u32;
        // Gets all legs where the sender is in the given set
        let legs_from_set: Vec<(LegId, LegV2)> = instruction_legs
            .into_iter()
            .filter(|(_, leg_v2)| portfolio_set.contains(&leg_v2.from))
            .collect();
        let transfer_data = Self::get_transfer_data(&legs_from_set)?;
        Self::ensure_valid_input_cost(&transfer_data, fungible_transfers, nfts_transfers)?;
        Ok((n_instruction_legs, legs_from_set))
    }

    fn base_update_venue_signers(
        did: IdentityId,
        id: VenueId,
        signers: Vec<T::AccountId>,
        add_signers: bool,
    ) -> DispatchResult {
        // Ensure venue exists & sender is its creator.
        Self::venue_for_management(id, did)?;

        if add_signers {
            for signer in &signers {
                ensure!(
                    !Self::venue_signers(&id, &signer),
                    Error::<T>::SignerAlreadyExists
                );
            }
            for signer in &signers {
                <VenueSigners<T>>::insert(&id, &signer, true);
            }
        } else {
            for signer in &signers {
                ensure!(
                    Self::venue_signers(&id, &signer),
                    Error::<T>::SignerDoesNotExist
                );
            }
            for signer in &signers {
                <VenueSigners<T>>::remove(&id, &signer);
            }
        }

        Self::deposit_event(RawEvent::VenueSignersUpdated(did, id, signers, add_signers));
        Ok(())
    }

    fn base_reject_instruction(
        origin: T::Origin,
        id: InstructionId,
        portfolio: PortfolioId,
        fungible_transfers: u32,
        nfts_transfers: Option<u32>,
    ) -> DispatchResult {
        ensure!(
            Self::instruction_details(id).status != InstructionStatus::Unknown,
            Error::<T>::UnknownInstruction
        );
        // Gets all legs for the instruction, checks if portfolio is in any of the legs, and validates the input cost.
        let legs_v2: Vec<(LegId, LegV2)> = Self::get_instruction_legs(&id);
        ensure!(
            legs_v2
                .iter()
                .any(|(_, leg_v2)| leg_v2.from == portfolio || leg_v2.to == portfolio),
            Error::<T>::CallerIsNotAParty
        );
        let transfer_data = Self::get_transfer_data(&legs_v2)?;
        Self::ensure_valid_input_cost(&transfer_data, fungible_transfers, nfts_transfers)?;

        // Verifies if the caller has the right permissions for this call
        let origin_data = Identity::<T>::ensure_origin_call_permissions(origin)?;
        T::Portfolio::ensure_portfolio_custody_and_permission(
            portfolio,
            origin_data.primary_did,
            origin_data.secondary_key.as_ref(),
        )?;

        Self::unsafe_unclaim_receipts(id, &legs_v2);
        Self::unchecked_release_locks(id, &legs_v2);
        let _ = T::Scheduler::cancel_named(id.execution_name());
        Self::prune_instruction(id);
        Self::deposit_event(RawEvent::InstructionRejected(origin_data.primary_did, id));
        Ok(())
    }

    /// Returns the number of fungible and non fungible transfers in a slice of legs.
    /// In case that T::MaxNumberOfNFTsPerLeg is exceeded an error will be returned.
    fn get_transfer_data(legs_v2: &[(LegId, LegV2)]) -> Result<TransferData, DispatchError> {
        let mut nfts_transfers = 0;
        let mut fungible_transfers = 0;
        for (_, leg_v2) in legs_v2 {
            match &leg_v2.asset {
                LegAsset::Fungible { .. } => fungible_transfers += 1,
                LegAsset::NonFungible(nfts) => {
                    ensure!(
                        nfts.len() <= T::MaxNumberOfNFTsPerLeg::get() as usize,
                        Error::<T>::MaxNumberOfNFTsPerLegExceeded
                    );
                    nfts_transfers += nfts.len();
                }
            }
        }
        Ok(TransferData::new(fungible_transfers, nfts_transfers as u32))
    }

    /// Returns ok if the number of fungible assets and nfts being transferred is under the input given by the user.
    pub fn ensure_valid_input_cost(
        transfer_data: &TransferData,
        fungible_transfers: u32,
        nfts_transfers: Option<u32>,
    ) -> DispatchResult {
        // Verifies if the number of nfts being transferred is under the limit
        if transfer_data.non_fungible() > 0 {
            let nfts_transfers = nfts_transfers.ok_or(Error::<T>::DeprecatedCallOnV2Instruction)?;
            ensure!(
                transfer_data.non_fungible() <= nfts_transfers,
                Error::<T>::NumberOfTransferredNFTsUnderestimated
            );
        }
        // Verifies if the number of fungible transfers is under the limit
        ensure!(
            transfer_data.fungible() <= fungible_transfers,
            Error::<T>::LegCountTooSmall
        );
        Ok(())
    }

    /// If `tickers` doesn't contain the given `ticker` and venue_filtering is enabled, ensures that venue_id is in the allowed list
    fn ensure_venue_filtering(
        tickers: &mut BTreeSet<Ticker>,
        ticker: Ticker,
        venue_id: &VenueId,
    ) -> DispatchResult {
        if tickers.insert(ticker) && Self::venue_filtering(ticker) {
            ensure!(
                Self::venue_allow_list(ticker, venue_id),
                Error::<T>::UnauthorizedVenue
            );
        }
        Ok(())
    }

    /// Returns the specified leg for the given instruction and leg id.
    /// If it doesn't exist in the InstructionLegsV2 storage it will be converted from the deprecated InstructionLegs storage.
    pub fn get_instruction_leg(instruction_id: &InstructionId, leg_id: &LegId) -> LegV2 {
        InstructionLegsV2::try_get(instruction_id, leg_id)
            .unwrap_or_else(|_| InstructionLegs::get(instruction_id, leg_id).into())
    }

    /// Returns all legs and their id for the given instruction.
    /// If it doesn't exist in the InstructionLegsV2 storage it will be converted from the deprecated InstructionLegs storage.
    pub fn get_instruction_legs(instruction_id: &InstructionId) -> Vec<(LegId, LegV2)> {
        let instruction_legs: Vec<(LegId, LegV2)> =
            InstructionLegsV2::iter_prefix(instruction_id).collect();

        if instruction_legs.is_empty() {
            return InstructionLegs::iter_prefix(instruction_id)
                .map(|(leg_id, leg)| (leg_id, leg.into()))
                .collect();
        }
        instruction_legs
    }

    /// Removes all legs for the given `instruction_id`, returning a `Vec<(LegId, LegV2)>` containing the removed legs.
    fn drain_instruction_legs(instruction_id: &InstructionId) -> Vec<(LegId, LegV2)> {
        let drained_legs: Vec<(LegId, LegV2)> =
            InstructionLegsV2::drain_prefix(instruction_id).collect();

        if drained_legs.is_empty() {
            return InstructionLegs::drain_prefix(instruction_id)
                .map(|(leg_id, leg)| (leg_id, leg.into()))
                .collect();
        }
        drained_legs
    }
}

/// Returns the number of fungible and non fungible transfers in a slice of legs.
pub fn get_transfer_by_asset(legs_v2: &[LegV2]) -> (u32, u32) {
    let mut nfts_transfers = 0;
    let mut fungible_transfers = 0;
    for leg_v2 in legs_v2 {
        match &leg_v2.asset {
            LegAsset::Fungible { .. } => fungible_transfers += 1,
            LegAsset::NonFungible(nfts) => nfts_transfers += nfts.len(),
        }
    }
    (fungible_transfers, nfts_transfers as u32)
}<|MERGE_RESOLUTION|>--- conflicted
+++ resolved
@@ -890,36 +890,9 @@
         #[weight = 1_000]
         pub fn placeholder_claim_receipt(_origin) {}
 
-<<<<<<< HEAD
-        /// Unclaims a previously claimed receipt.
-        ///
-        /// # Arguments
-        /// * `instruction_id` - Target instruction id for the receipt.
-        /// * `leg_id` - Target leg id for the receipt
-        ///
-        /// # Permissions
-        /// * Portfolio
-        #[weight = <T as Config>::WeightInfo::unclaim_receipt()]
-        pub fn unclaim_receipt(origin, instruction_id: InstructionId, leg_id: LegId) {
-            let (did, secondary_key, _) = Self::ensure_origin_perm_and_instruction_validity(origin, instruction_id, false)?;
-
-            let (signer, receipt_uid) = match Self::instruction_leg_status(instruction_id, leg_id) {
-                LegStatus::ExecutionToBeSkipped(s, r) => (s, r),
-                _ => return Err(Error::<T>::ReceiptNotClaimed.into()),
-            };
-            let leg = Self::get_instruction_leg(&instruction_id, &leg_id);
-            T::Portfolio::ensure_portfolio_custody_and_permission(leg.from, did, secondary_key.as_ref())?;
-            // Lock tokens that are part of the leg
-            Self::lock_via_leg(&leg)?;
-            <ReceiptsUsed<T>>::insert(&signer, receipt_uid, false);
-            <InstructionLegStatus<T>>::insert(instruction_id, leg_id, LegStatus::ExecutionPending);
-            Self::deposit_event(RawEvent::ReceiptUnclaimed(did, instruction_id, leg_id, receipt_uid, signer));
-        }
-=======
         /// Placeholder for removed `unclaim_receipt`
         #[weight = 1_000]
         pub fn placeholder_unclaim_receipt(_origin) {}
->>>>>>> ade4e481
 
         /// Enables or disabled venue filtering for a token.
         ///
@@ -1739,78 +1712,6 @@
         Ok(total_leg_count)
     }
 
-<<<<<<< HEAD
-    fn unsafe_claim_receipt(
-        did: IdentityId,
-        instruction_id: InstructionId,
-        receipt_details: ReceiptDetails<T::AccountId, T::OffChainSignature>,
-        secondary_key: Option<&SecondaryKey<T::AccountId>>,
-    ) -> DispatchResult {
-        Self::ensure_instruction_validity(instruction_id, false)?;
-
-        ensure!(
-            Self::instruction_leg_status(instruction_id, receipt_details.leg_id)
-                == LegStatus::ExecutionPending,
-            Error::<T>::LegNotPending
-        );
-        let venue_id = Self::instruction_details(instruction_id).venue_id;
-        ensure!(
-            Self::venue_signers(venue_id, &receipt_details.signer),
-            Error::<T>::UnauthorizedSigner
-        );
-        ensure!(
-            !Self::receipts_used(&receipt_details.signer, receipt_details.receipt_uid),
-            Error::<T>::ReceiptAlreadyClaimed
-        );
-
-        let leg = Self::get_instruction_leg(&instruction_id, &receipt_details.leg_id);
-        if let LegAsset::NonFungible(_nfts) = leg.asset {
-            return Err(Error::<T>::ReceiptForNonFungibleAsset.into());
-        }
-
-        T::Portfolio::ensure_portfolio_custody_and_permission(leg.from, did, secondary_key)?;
-
-        let (asset, amount) = leg.asset.ticker_and_amount();
-        let msg = Receipt {
-            receipt_uid: receipt_details.receipt_uid,
-            from: leg.from,
-            to: leg.to,
-            asset,
-            amount,
-        };
-
-        ensure!(
-            receipt_details
-                .signature
-                .verify(&msg.encode()[..], &receipt_details.signer),
-            Error::<T>::InvalidSignature
-        );
-
-        Self::unlock_via_leg(&leg)?;
-
-        <ReceiptsUsed<T>>::insert(&receipt_details.signer, receipt_details.receipt_uid, true);
-
-        <InstructionLegStatus<T>>::insert(
-            instruction_id,
-            receipt_details.leg_id,
-            LegStatus::ExecutionToBeSkipped(
-                receipt_details.signer.clone(),
-                receipt_details.receipt_uid,
-            ),
-        );
-        Self::deposit_event(RawEvent::ReceiptClaimed(
-            did,
-            instruction_id,
-            receipt_details.leg_id,
-            receipt_details.receipt_uid,
-            receipt_details.signer,
-            receipt_details.metadata,
-        ));
-        Ok(())
-    }
-
-=======
->>>>>>> ade4e481
     // Unclaims all receipts for an instruction
     // Should only be used if user is unclaiming, or instruction has failed
     fn unsafe_unclaim_receipts(id: InstructionId, legs: &[(LegId, LegV2)]) {
@@ -1929,14 +1830,11 @@
             );
 
             let (asset, amount) = leg.asset.ticker_and_amount();
-<<<<<<< HEAD
-=======
             ensure!(
                 !pallet_asset::Tokens::contains_key(&asset),
                 Error::<T>::UnauthorizedVenue
             );
 
->>>>>>> ade4e481
             let msg = Receipt {
                 receipt_uid: receipt.receipt_uid,
                 from: leg.from,

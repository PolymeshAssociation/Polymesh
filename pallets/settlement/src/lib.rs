--- conflicted
+++ resolved
@@ -375,15 +375,9 @@
         /// Instruction failed execution (did, instruction_id)
         InstructionFailed(IdentityId, InstructionId),
         /// Instruction executed successfully(did, instruction_id)
-<<<<<<< HEAD
-        InstructionExecuted(IdentityId, u64),
+        InstructionExecuted(IdentityId, InstructionId),
         /// Venue not part of the token's allow list (did, Ticker, venue_id)
-        VenueUnauthorized(IdentityId, Ticker, u64),
-=======
-        InstructionExecuted(IdentityId, InstructionId),
-        /// Venue unauthorized by ticker owner (did, Ticker, venue_id)
         VenueUnauthorized(IdentityId, Ticker, VenueId),
->>>>>>> 76ae2743
         /// Scheduling of instruction fails.
         SchedulingFailed(DispatchError),
         /// Instruction is rescheduled.

--- conflicted
+++ resolved
@@ -501,15 +501,13 @@
         ///
         /// # Weight
         /// `200_000_000 + 5_000_000 * signers.len()`
-<<<<<<< HEAD
-        #[weight = 200_000_000 + 5_000_000 * u64::try_from(signers.len()).unwrap_or_default()]
-        pub fn create_venue(origin, details: VenueDetails, signers: Vec<T::AccountId>, venue_type: VenueType) {
-            let did = Identity::<T>::ensure_perms(origin)?;
-=======
         #[weight = <T as Trait>::WeightInfo::create_venue(details.len() as u32, signers.len() as u32)]
-        pub fn create_venue(origin, details: VenueDetails, signers: Vec<T::AccountId>, venue_type: VenueType) -> DispatchResult {
+        pub fn create_venue(origin, details: VenueDetails, signers: Vec<T::AccountId>, venue_type: VenueType) -> 
+      
+      
+      
+      ult {
             let did = Identity::<T>::ensure_origin_call_permissions(origin)?.primary_did;
->>>>>>> c435f017
             let venue = Venue::new(did, details, venue_type);
             // NB: Venue counter starts with 1.
             let venue_counter = VenueCounter::mutate(|c| mem::replace(c, *c + 1));
@@ -530,15 +528,9 @@
         ///
         /// # Weight
         /// `200_000_000
-<<<<<<< HEAD
-        #[weight = 200_000_000]
-        pub fn update_venue(origin, venue_id: u64, details: Option<VenueDetails>, venue_type: Option<VenueType>) {
-            let did = Identity::<T>::ensure_perms(origin)?;
-=======
         #[weight = <T as Trait>::WeightInfo::update_venue(details.as_ref().map( |d| d.len() as u32).unwrap_or_default())]
         pub fn update_venue(origin, venue_id: u64, details: Option<VenueDetails>, venue_type: Option<VenueType>) -> DispatchResult {
             let did = Identity::<T>::ensure_origin_call_permissions(origin)?.primary_did;
->>>>>>> c435f017
             // Check if a venue exists and the sender is the creator of the venue
             let mut venue = Self::venue_info(venue_id).ok_or(Error::<T>::InvalidVenue)?;
             ensure!(venue.creator == did, Error::<T>::Unauthorized);
@@ -620,13 +612,8 @@
         /// # Arguments
         /// * `instruction_id` - Instruction id for that affirmation get withdrawn.
         /// * `portfolios` - Portfolios that the sender controls and wants to withdraw affirmation.
-<<<<<<< HEAD
-        #[weight = 25_000_000_000]
+        #[weight = <T as Trait>::WeightInfo::withdraw_affirmation(portfolios.len() as u32)]
         pub fn withdraw_affirmation(origin, instruction_id: u64, portfolios: Vec<PortfolioId>) {
-=======
-        #[weight = <T as Trait>::WeightInfo::withdraw_affirmation(portfolios.len() as u32)]
-        pub fn withdraw_affirmation(origin, instruction_id: u64, portfolios: Vec<PortfolioId>) -> DispatchResult {
->>>>>>> c435f017
             let (did, secondary_key) = Self::ensure_origin_perm_and_instruction_validity(origin, instruction_id)?;
             let portfolios_set = portfolios.into_iter().collect::<BTreeSet<_>>();
 
@@ -734,13 +721,8 @@
         /// # Arguments
         /// * `ticker` - Ticker of the token in question.
         /// * `enabled` - Boolean that decides if the filtering should be enabled.
-<<<<<<< HEAD
-        #[weight = 200_000_000]
+        #[weight = <T as Trait>::WeightInfo::set_venue_filtering()]
         pub fn set_venue_filtering(origin, ticker: Ticker, enabled: bool) {
-=======
-        #[weight = <T as Trait>::WeightInfo::set_venue_filtering()]
-        pub fn set_venue_filtering(origin, ticker: Ticker, enabled: bool) -> DispatchResult {
->>>>>>> c435f017
             let did = <Asset<T>>::ensure_perms_owner_asset(origin, &ticker)?;
             if enabled {
                 VenueFiltering::insert(ticker, enabled);
@@ -757,13 +739,8 @@
         ///
         /// # Weight
         /// `200_000_000 + 500_000 * venues.len()`
-<<<<<<< HEAD
-        #[weight = 200_000_000 + 500_000 * u64::try_from(venues.len()).unwrap_or_default()]
+        #[weight = <T as Trait>::WeightInfo::allow_venues(venues.len() as u32)]
         pub fn allow_venues(origin, ticker: Ticker, venues: Vec<u64>) {
-=======
-        #[weight = <T as Trait>::WeightInfo::allow_venues(venues.len() as u32)]
-        pub fn allow_venues(origin, ticker: Ticker, venues: Vec<u64>) -> DispatchResult {
->>>>>>> c435f017
             let did = <Asset<T>>::ensure_perms_owner_asset(origin, &ticker)?;
             for venue in &venues {
                 VenueAllowList::insert(&ticker, venue, true);
@@ -778,13 +755,8 @@
         ///
         /// # Weight
         /// `200_000_000 + 500_000 * venues.len()`
-<<<<<<< HEAD
-        #[weight = 200_000_000 + 500_000 * u64::try_from(venues.len()).unwrap_or_default()]
+        #[weight = <T as Trait>::WeightInfo::disallow_venues(venues.len() as u32)]
         pub fn disallow_venues(origin, ticker: Ticker, venues: Vec<u64>) {
-=======
-        #[weight = <T as Trait>::WeightInfo::disallow_venues(venues.len() as u32)]
-        pub fn disallow_venues(origin, ticker: Ticker, venues: Vec<u64>) -> DispatchResult {
->>>>>>> c435f017
             let did = <Asset<T>>::ensure_perms_owner_asset(origin, &ticker)?;
             for venue in &venues {
                 VenueAllowList::remove(&ticker, venue);

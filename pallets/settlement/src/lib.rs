--- conflicted
+++ resolved
@@ -877,79 +877,35 @@
         legs: &[Leg],
         venue_id: &VenueId,
     ) -> Result<InstructionInfo, DispatchError> {
-<<<<<<< HEAD
         // Tracks the number of fungible, non-fungible and offchain assets across the legs
-        let mut instruction_data = TransferData::default();
+        let mut instruction_asset_count = AssetCount::default();
         // Tracks all portfolios that have not been pre-affirmed
         let mut portfolios_pending_approval = BTreeSet::new();
         // Tracks all portfolios that have pre-approved the transfer.
         let mut portfolios_pre_approved = BTreeSet::new();
         // Tracks all tickers that have been checked for filtering
-=======
-        let mut instruction_asset_count = AssetCount::default();
-        let mut parties = BTreeSet::new();
->>>>>>> e9039683
         let mut tickers = BTreeSet::new();
 
         // Validates all legs and checks if they have been pre-affirmed
         for leg in legs {
-<<<<<<< HEAD
             let ticker =
-                Self::ensure_valid_leg(leg, venue_id, &mut tickers, &mut instruction_data)?;
+                Self::ensure_valid_leg(leg, venue_id, &mut tickers, &mut instruction_asset_count)?;
 
             portfolios_pending_approval.insert(leg.from);
             if T::Portfolio::skip_portfolio_affirmation(&leg.to, &ticker) {
                 portfolios_pre_approved.insert(leg.to);
             } else {
                 portfolios_pending_approval.insert(leg.to);
-=======
-            ensure!(leg.from != leg.to, Error::<T>::SameSenderReceiver);
-            match &leg.asset {
-                LegAsset::Fungible { ticker, amount } => {
-                    Self::ensure_valid_fungible_leg(&mut tickers, *ticker, *amount, &venue_id)?;
-                    instruction_asset_count
-                        .try_add_fungible()
-                        .map_err(|_| Error::<T>::MaxNumberOfFungibleAssetsExceeded)?;
-                }
-                LegAsset::NonFungible(nfts) => {
-                    Self::ensure_valid_nft_leg(&mut tickers, &nfts, &venue_id)?;
-                    instruction_asset_count
-                        .try_add_non_fungible(&nfts)
-                        .map_err(|_| Error::<T>::MaxNumberOfNFTsExceeded)?;
-                }
-                LegAsset::OffChain { ticker, amount } => {
-                    Self::ensure_valid_off_chain_leg(&mut tickers, *ticker, *amount, &venue_id)?;
-                    instruction_asset_count
-                        .try_add_off_chain()
-                        .map_err(|_| Error::<T>::MaxNumberOfOffChainAssetsExceeded)?;
-                }
->>>>>>> e9039683
-            }
-        }
-<<<<<<< HEAD
+            }
+        }
         // The maximum number of each asset type in one instruction is checked here
-        Self::ensure_within_instruction_max(&instruction_data)?;
+        Self::ensure_within_instruction_max(&instruction_asset_count)?;
 
         Ok(InstructionInfo::new(
-            instruction_data,
+            instruction_asset_count,
             portfolios_pending_approval,
             portfolios_pre_approved,
         ))
-=======
-        ensure!(
-            instruction_asset_count.non_fungible() <= T::MaxNumberOfNFTs::get(),
-            Error::<T>::MaxNumberOfNFTsExceeded
-        );
-        ensure!(
-            instruction_asset_count.fungible() <= T::MaxNumberOfFungibleAssets::get(),
-            Error::<T>::MaxNumberOfFungibleAssetsExceeded
-        );
-        ensure!(
-            instruction_asset_count.off_chain() <= T::MaxNumberOfOffChainAssets::get(),
-            Error::<T>::MaxNumberOfOffChainAssetsExceeded
-        );
-        Ok(InstructionInfo::new(parties, instruction_asset_count))
->>>>>>> e9039683
     }
 
     fn unsafe_withdraw_instruction_affirmation(
@@ -1699,27 +1655,27 @@
         leg: &Leg,
         venue_id: &VenueId,
         tickers: &mut BTreeSet<Ticker>,
-        instruction_data: &mut TransferData,
+        instruction_asset_count: &mut AssetCount,
     ) -> Result<Ticker, DispatchError> {
         ensure!(leg.from != leg.to, Error::<T>::SameSenderReceiver);
         match &leg.asset {
             LegAsset::Fungible { ticker, amount } => {
                 Self::ensure_valid_fungible_leg(tickers, *ticker, *amount, venue_id)?;
-                instruction_data
+                instruction_asset_count
                     .try_add_fungible()
                     .map_err(|_| Error::<T>::MaxNumberOfFungibleAssetsExceeded)?;
                 Ok(*ticker)
             }
             LegAsset::NonFungible(nfts) => {
                 Self::ensure_valid_nft_leg(tickers, &nfts, venue_id)?;
-                instruction_data
+                instruction_asset_count
                     .try_add_non_fungible(&nfts)
                     .map_err(|_| Error::<T>::MaxNumberOfNFTsExceeded)?;
                 Ok(*nfts.ticker())
             }
             LegAsset::OffChain { ticker, amount } => {
                 Self::ensure_valid_off_chain_leg(tickers, *ticker, *amount, venue_id)?;
-                instruction_data
+                instruction_asset_count
                     .try_add_off_chain()
                     .map_err(|_| Error::<T>::MaxNumberOfOffChainAssetsExceeded)?;
                 Ok(*ticker)
@@ -1781,17 +1737,17 @@
 
     /// Ensures that the number of fungible, non-fungible and offchain transfers is less or equal
     /// to the maximum allowed in an instruction.
-    fn ensure_within_instruction_max(instruction_data: &TransferData) -> DispatchResult {
+    fn ensure_within_instruction_max(instruction_asset_count: &AssetCount) -> DispatchResult {
         ensure!(
-            instruction_data.non_fungible() <= T::MaxNumberOfNFTs::get(),
+            instruction_asset_count.non_fungible() <= T::MaxNumberOfNFTs::get(),
             Error::<T>::MaxNumberOfNFTsExceeded
         );
         ensure!(
-            instruction_data.fungible() <= T::MaxNumberOfFungibleAssets::get(),
+            instruction_asset_count.fungible() <= T::MaxNumberOfFungibleAssets::get(),
             Error::<T>::MaxNumberOfFungibleAssetsExceeded
         );
         ensure!(
-            instruction_data.off_chain() <= T::MaxNumberOfOffChainAssets::get(),
+            instruction_asset_count.off_chain() <= T::MaxNumberOfOffChainAssets::get(),
             Error::<T>::MaxNumberOfOffChainAssetsExceeded
         );
         Ok(())

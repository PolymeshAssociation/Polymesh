--- conflicted
+++ resolved
@@ -77,13 +77,8 @@
 use polymesh_common_utilities::SystematicIssuers::Settlement as SettlementDID;
 use polymesh_primitives::settlement::{
     AffirmationStatus, ExecuteInstructionInfo, Instruction, InstructionId, InstructionInfo,
-<<<<<<< HEAD
-    InstructionMemo, InstructionStatus, Leg, LegAsset, LegId, LegStatus, PruneDetails, Receipt,
-    ReceiptDetails, SettlementType, TransferData, Venue, VenueDetails, VenueId, VenueType,
-=======
-    InstructionMemo, InstructionStatus, Leg, LegAsset, LegId, LegStatus, LegV2,
-    Receipt, ReceiptDetails, SettlementType, TransferData, Venue, VenueDetails, VenueId, VenueType,
->>>>>>> fc0f2b0d
+    InstructionMemo, InstructionStatus, Leg, LegAsset, LegId, LegStatus, Receipt, ReceiptDetails,
+    SettlementType, TransferData, Venue, VenueDetails, VenueId, VenueType,
 };
 use polymesh_primitives::{
     storage_migrate_on, storage_migration_ver, Balance, IdentityId, NFTs, PortfolioId,
@@ -197,7 +192,6 @@
         ReceiptForInvalidLegType,
         /// The maximum weight limit for executing the function was exceeded.
         WeightLimitExceeded,
-<<<<<<< HEAD
         /// The maximum number of fungible assets was exceeded.
         MaxNumberOfFungibleAssetsExceeded,
         /// The maximum number of off-chain assets was exceeded.
@@ -215,11 +209,9 @@
         /// The given number of off-chain transfers was underestimated.
         NumberOfOffChainTransfersUnderestimated,
         /// No leg with the given id was found
-        LegNotFound
-=======
+        LegNotFound,
         /// The input weight is less than the minimum required.
         InputWeightIsLessThanMinimum,
->>>>>>> fc0f2b0d
     }
 }
 
@@ -359,7 +351,6 @@
             Ok(())
         }
 
-<<<<<<< HEAD
         /// Placeholder for removed `add_instruction`
         #[weight = 1_000]
         pub fn placeholder_add_instruction(_origin) {}
@@ -367,88 +358,6 @@
         /// Placeholder for removed `add_and_affirm_instruction`
         #[weight = 1_000]
         pub fn placeholder_add_and_affirm_instruction(_origin) {}
-=======
-        /// Deprecated. Use `add_instruction_with_memo` instead.
-        /// Adds a new instruction.
-        ///
-        /// # Arguments
-        /// * `venue_id` - ID of the venue this instruction belongs to.
-        /// * `settlement_type` - Defines if the instruction should be settled
-        ///    in the next block after receiving all affirmations or waiting till a specific block.
-        /// * `trade_date` - Optional date from which people can interact with this instruction.
-        /// * `value_date` - Optional date after which the instruction should be settled (not enforced)
-        /// * `legs` - Legs included in this instruction.
-        ///
-        /// # Weight
-        /// `950_000_000 + 1_000_000 * legs.len()`
-        #[weight = <T as Config>::WeightInfo::add_instruction_with_settle_on_block_type(legs.len() as u32)
-        .saturating_add(
-            <T as Config>::WeightInfo::execute_scheduled_instruction(legs.len() as u32, 0)
-        )]
-        pub fn add_instruction(
-            origin,
-            venue_id: VenueId,
-            settlement_type: SettlementType<T::BlockNumber>,
-            trade_date: Option<T::Moment>,
-            value_date: Option<T::Moment>,
-            legs: Vec<Leg>,
-        ) {
-            let did = Identity::<T>::ensure_perms(origin)?;
-            let legs: Vec<LegV2> = legs.into_iter().map(|leg| leg.into()).collect();
-            Self::base_add_instruction(did, venue_id, settlement_type, trade_date, value_date, legs, None, true)?;
-        }
-
-        /// Deprecated. Use `add_and_affirm_instruction_with_memo` instead.
-        /// Adds and affirms a new instruction.
-        ///
-        /// # Arguments
-        /// * `venue_id` - ID of the venue this instruction belongs to.
-        /// * `settlement_type` - Defines if the instruction should be settled
-        ///    in the next block after receiving all affirmations or waiting till a specific block.
-        /// * `trade_date` - Optional date from which people can interact with this instruction.
-        /// * `value_date` - Optional date after which the instruction should be settled (not enforced)
-        /// * `legs` - Legs included in this instruction.
-        /// * `portfolios` - Portfolios that the sender controls and wants to use in this affirmations.
-        ///
-        /// # Permissions
-        /// * Portfolio
-        #[weight = <T as Config>::WeightInfo::add_and_affirm_instruction_with_settle_on_block_type(legs.len() as u32)
-        .saturating_add(
-            <T as Config>::WeightInfo::execute_scheduled_instruction(legs.len() as u32, 0)
-        )]
-        pub fn add_and_affirm_instruction(
-            origin,
-            venue_id: VenueId,
-            settlement_type: SettlementType<T::BlockNumber>,
-            trade_date: Option<T::Moment>,
-            value_date: Option<T::Moment>,
-            legs: Vec<Leg>,
-            portfolios: Vec<PortfolioId>,
-        ) -> DispatchResult {
-            let did = Identity::<T>::ensure_perms(origin.clone())?;
-            let legs: Vec<LegV2> = legs.into_iter().map(|leg| leg.into()).collect();
-            with_transaction(|| {
-                let portfolios_set = portfolios.into_iter().collect::<BTreeSet<_>>();
-                let legs_count = legs.iter().filter(|l| portfolios_set.contains(&l.from)).count() as u32;
-                let instruction_id = Self::base_add_instruction(did, venue_id, settlement_type, trade_date, value_date, legs, None, true)?;
-                Self::affirm_and_maybe_schedule_instruction(origin, instruction_id, portfolios_set.into_iter(), legs_count, None)
-            })
-        }
-
-        /// Provide affirmation to an existing instruction.
-        ///
-        /// # Arguments
-        /// * `id` - Instruction id to affirm.
-        /// * `portfolios` - Portfolios that the sender controls and wants to affirm this instruction.
-        /// * `max_legs_count` - Number of legs that need to be  affirmed.
-        ///
-        /// # Permissions
-        /// * Portfolio
-        #[weight = <T as Config>::WeightInfo::affirm_instruction(*max_legs_count as u32)]
-        pub fn affirm_instruction(origin, id: InstructionId, portfolios: Vec<PortfolioId>, max_legs_count: u32,) -> DispatchResult {
-            Self::affirm_and_maybe_schedule_instruction(origin, id, portfolios.into_iter(), max_legs_count, None)
-        }
->>>>>>> fc0f2b0d
 
         /// Placeholder for removed `affirm_instruction`
         #[weight = 1_000]
@@ -477,7 +386,6 @@
         ///
         /// # Permissions
         /// * Portfolio
-<<<<<<< HEAD
         #[weight = <T as Config>::WeightInfo::affirm_with_receipts(*fungible_transfers, *nfts_transfers, *offchain_transfers)]
         pub fn affirm_with_receipts(
             origin,
@@ -489,12 +397,7 @@
             offchain_transfers: u32
         ) -> DispatchResult {
             let input_cost = TransferData::new(fungible_transfers, nfts_transfers, offchain_transfers);
-            Self::affirm_with_receipts_and_maybe_schedule_instruction(origin, id, receipt_details, portfolios, &input_cost, None)
-=======
-        #[weight = <T as Config>::WeightInfo::affirm_with_receipts(*max_legs_count as u32).max(<T as Config>::WeightInfo::affirm_instruction(*max_legs_count as u32))]
-        pub fn affirm_with_receipts(origin, id: InstructionId, receipt_details: Vec<ReceiptDetails<T::AccountId, T::OffChainSignature>>, portfolios: Vec<PortfolioId>, max_legs_count: u32) -> DispatchResult {
-            Self::affirm_with_receipts_and_maybe_schedule_instruction(origin, id, receipt_details, portfolios, max_legs_count)
->>>>>>> fc0f2b0d
+            Self::affirm_with_receipts_and_maybe_schedule_instruction(origin, id, receipt_details, portfolios, &input_cost)
         }
 
         /// Placeholder for removed `claim_receipt`
@@ -601,26 +504,14 @@
 
             // Schedule instruction to be executed in the next block.
             let execution_at = System::<T>::block_number() + One::one();
-<<<<<<< HEAD
             let instruction_legs: Vec<(LegId, Leg)> = InstructionLegs::iter_prefix(&id).collect();
-            let transfer_data = Self::get_transfer_data(&instruction_legs);
-            Self::schedule_instruction(
-                id,
-                execution_at,
-                transfer_data.fungible(),
-                transfer_data.non_fungible(),
-                transfer_data.off_chain(),
-                weight_limit
-            );
-=======
-            let instruction_legs = Self::get_instruction_legs(&id);
             let instruction_data = Self::get_transfer_data(&instruction_legs);
             let weight_limit = Self::execute_scheduled_instruction_weight_limit(
                 instruction_data.non_fungible(),
                 instruction_data.fungible(),
+                instruction_data.off_chain()
             );
             Self::schedule_instruction(id, execution_at, weight_limit);
->>>>>>> fc0f2b0d
             Self::deposit_event(RawEvent::InstructionRescheduled(did, id));
         }
 
@@ -635,7 +526,6 @@
             Self::base_update_venue_signers(did, id, signers, add_signers)?;
         }
 
-<<<<<<< HEAD
         /// Placeholder for removed `add_instruction_with_memo`
         #[weight = 1_000]
         pub fn placeholder_add_instruction_with_memo(_origin) {}
@@ -643,76 +533,6 @@
        /// Placeholder for removed `add_and_affirm_instruction_with_memo`
        #[weight = 1_000]
         pub fn placeholder_add_and_affirm_instruction_with_memo(_origin)  {}
-=======
-        /// Adds a new instruction with memo.
-        ///
-        /// # Arguments
-        /// * `venue_id` - ID of the venue this instruction belongs to.
-        /// * `settlement_type` - Defines if the instruction should be settled
-        ///    in the next block after receiving all affirmations or waiting till a specific block.
-        /// * `trade_date` - Optional date from which people can interact with this instruction.
-        /// * `value_date` - Optional date after which the instruction should be settled (not enforced)
-        /// * `legs` - Legs included in this instruction.
-        /// * `memo` - Memo field for this instruction.
-        ///
-        /// # Weight
-        /// `950_000_000 + 1_000_000 * legs.len()`
-        #[weight = <T as Config>::WeightInfo::add_instruction_with_memo_and_settle_on_block_type(legs.len() as u32)
-        .saturating_add(
-            <T as Config>::WeightInfo::execute_scheduled_instruction(legs.len() as u32, 0)
-        )]
-        pub fn add_instruction_with_memo(
-            origin,
-            venue_id: VenueId,
-            settlement_type: SettlementType<T::BlockNumber>,
-            trade_date: Option<T::Moment>,
-            value_date: Option<T::Moment>,
-            legs: Vec<Leg>,
-            instruction_memo: Option<InstructionMemo>,
-        ) {
-            let did = Identity::<T>::ensure_perms(origin)?;
-            let legs: Vec<LegV2> = legs.into_iter().map(|leg| leg.into()).collect();
-            Self::base_add_instruction(did, venue_id, settlement_type, trade_date, value_date, legs, instruction_memo, true)?;
-        }
-
-        /// Adds and affirms a new instruction.
-        ///
-        /// # Arguments
-        /// * `venue_id` - ID of the venue this instruction belongs to.
-        /// * `settlement_type` - Defines if the instruction should be settled
-        ///    in the next block after receiving all affirmations or waiting till a specific block.
-        /// * `trade_date` - Optional date from which people can interact with this instruction.
-        /// * `value_date` - Optional date after which the instruction should be settled (not enforced)
-        /// * `legs` - Legs included in this instruction.
-        /// * `portfolios` - Portfolios that the sender controls and wants to use in this affirmations.
-        /// * `memo` - Memo field for this instruction.
-        ///
-        /// # Permissions
-        /// * Portfolio
-        #[weight = <T as Config>::WeightInfo::add_and_affirm_instruction_with_memo_and_settle_on_block_type(legs.len() as u32)
-        .saturating_add(
-            <T as Config>::WeightInfo::execute_scheduled_instruction(legs.len() as u32, 0)
-        )]
-        pub fn add_and_affirm_instruction_with_memo(
-            origin,
-            venue_id: VenueId,
-            settlement_type: SettlementType<T::BlockNumber>,
-            trade_date: Option<T::Moment>,
-            value_date: Option<T::Moment>,
-            legs: Vec<Leg>,
-            portfolios: Vec<PortfolioId>,
-            instruction_memo: Option<InstructionMemo>,
-        ) -> DispatchResult {
-            let did = Identity::<T>::ensure_perms(origin.clone())?;
-            let legs: Vec<LegV2> = legs.into_iter().map(|leg| leg.into()).collect();
-            with_transaction(|| {
-                let portfolios_set = portfolios.into_iter().collect::<BTreeSet<_>>();
-                let legs_count = legs.iter().filter(|l| portfolios_set.contains(&l.from)).count() as u32;
-                let instruction_id = Self::base_add_instruction(did, venue_id, settlement_type, trade_date, value_date, legs, instruction_memo, true)?;
-                Self::affirm_and_maybe_schedule_instruction(origin, instruction_id, portfolios_set.into_iter(), legs_count, None)
-            })
-        }
->>>>>>> fc0f2b0d
 
         /// Manually execute settlement
         ///
@@ -722,11 +542,8 @@
         ///
         /// # Errors
         /// * `InstructionNotFailed` - Instruction not in a failed state or does not exist.
-<<<<<<< HEAD
-        #[weight = <T as Config>::WeightInfo::execute_manual_instruction(*fungible_transfers, *nfts_transfers, *offchain_transfers)]
-=======
-        #[weight = <T as Config>::WeightInfo::execute_manual_instruction_weight(weight_limit, legs_count)]
->>>>>>> fc0f2b0d
+
+        #[weight = <T as Config>::WeightInfo::execute_manual_instruction_weight(weight_limit, fungible_transfers, nfts_transfers, offchain_transfers)]
         pub fn execute_manual_instruction(
             origin,
             id: InstructionId,
@@ -736,7 +553,7 @@
             offchain_transfers: u32,
             weight_limit: Option<Weight>
         ) -> DispatchResultWithPostInfo {
-            let weight_limit = Self::ensure_manual_weight_limit(weight_limit, legs_count)?;
+            let weight_limit = Self::ensure_manual_weight_limit(weight_limit, fungible_transfers, nfts_transfers, offchain_transfers)?;
             // check origin has the permissions required and valid instruction
             let (did, sk, instruction_details) = Self::ensure_origin_perm_and_instruction_validity(origin, id, true)?;
 
@@ -761,18 +578,6 @@
             let input_cost = TransferData::new(fungible_transfers, nfts_transfers, offchain_transfers);
             Self::ensure_valid_input_cost(&transfer_data, &input_cost)?;
 
-<<<<<<< HEAD
-            let weight_limit = weight_limit.unwrap_or_else(|| {
-                <T as Config>::WeightInfo::execute_scheduled_instruction(
-                    transfer_data.fungible(),
-                    transfer_data.non_fungible(),
-                    transfer_data.off_chain(),
-                )
-                .saturating_mul(2)
-            });
-=======
-
->>>>>>> fc0f2b0d
             let mut weight_meter = WeightMeter::from_limit(weight_limit);
             // Executes the instruction
             Self::execute_instruction_retryable(id, &mut weight_meter)?;
@@ -810,11 +615,7 @@
             instruction_memo: Option<InstructionMemo>,
         ) {
             let did = Identity::<T>::ensure_perms(origin)?;
-<<<<<<< HEAD
-            Self::base_add_instruction(did, venue_id, settlement_type, trade_date, value_date, legs, instruction_memo, weight_limit)?;
-=======
-            Self::base_add_instruction(did, venue_id, settlement_type, trade_date, value_date, legs, instruction_memo, false)?;
->>>>>>> fc0f2b0d
+            Self::base_add_instruction(did, venue_id, settlement_type, trade_date, value_date, legs, instruction_memo)?;
         }
 
         /// Adds and affirms a new instruction.
@@ -850,22 +651,12 @@
             with_transaction(|| {
                 let portfolios_set = portfolios.into_iter().collect::<BTreeSet<_>>();
                 let transfer_data = TransferData::from_legs(&legs).map_err(|_| Error::<T>::MaxNumberOfNFTsExceeded)?;
-<<<<<<< HEAD
-                let instruction_id = Self::base_add_instruction(did, venue_id, settlement_type, trade_date, value_date, legs, instruction_memo, weight_limit)?;
-=======
-                let instruction_id = Self::base_add_instruction(did, venue_id, settlement_type, trade_date, value_date, legs, instruction_memo, false)?;
->>>>>>> fc0f2b0d
+                let instruction_id = Self::base_add_instruction(did, venue_id, settlement_type, trade_date, value_date, legs, instruction_memo)?;
                 Self::affirm_and_maybe_schedule_instruction(
                     origin,
                     instruction_id,
                     portfolios_set.into_iter(),
-<<<<<<< HEAD
                     &transfer_data,
-                    weight_limit
-=======
-                    transfer_data.fungible(),
-                    Some(transfer_data.non_fungible()),
->>>>>>> fc0f2b0d
                 )
             })
         }
@@ -881,7 +672,6 @@
         ///
         /// # Permissions
         /// * Portfolio
-<<<<<<< HEAD
         #[weight = <T as Config>::WeightInfo::affirm_instruction(*fungible_transfers, *nfts_transfers)]
         pub fn affirm_instruction(
             origin,
@@ -889,25 +679,14 @@
             portfolios: Vec<PortfolioId>,
             fungible_transfers: u32,
             nfts_transfers: u32,
-            weight_limit: Option<Weight>
         ) -> DispatchResult {
             let input_cost =
                 TransferData::new(fungible_transfers, nfts_transfers, T::MaxNumberOfOffChainAssets::get());
-=======
-        #[weight = <T as Config>::WeightInfo::affirm_instruction_v2(*fungible_transfers, *nfts_transfers)]
-        pub fn affirm_instruction_v2(origin, id: InstructionId, portfolios: Vec<PortfolioId>, fungible_transfers: u32, nfts_transfers: u32) -> DispatchResult {
->>>>>>> fc0f2b0d
             Self::affirm_and_maybe_schedule_instruction(
                 origin,
                 id,
                 portfolios.into_iter(),
-<<<<<<< HEAD
                 &input_cost,
-                weight_limit
-=======
-                fungible_transfers,
-                Some(nfts_transfers),
->>>>>>> fc0f2b0d
             )
         }
 
@@ -975,19 +754,6 @@
         }
 
         /// Root callable extrinsic, used as an internal call to execute a scheduled settlement instruction.
-<<<<<<< HEAD
-        #[weight = <T as Config>::WeightInfo::execute_scheduled_instruction(*_fungible_transfers, *_nfts_transfers, *_offchain_transfers)]
-        fn execute_scheduled_instruction_v3(
-            origin,
-            id: InstructionId,
-            _fungible_transfers: u32,
-            _nfts_transfers: u32,
-            _offchain_transfers: u32,
-            weight_limit: Option<Weight>
-        ) -> DispatchResultWithPostInfo {
-            ensure_root(origin)?;
-            let weight_limit = weight_limit.unwrap_or(Weight::MAX);
-=======
         #[weight = *weight_limit]
         fn execute_scheduled_instruction_v3(
             origin,
@@ -995,7 +761,6 @@
             weight_limit: Weight
         ) -> DispatchResultWithPostInfo {
             ensure_root(origin)?;
->>>>>>> fc0f2b0d
             let mut weight_meter = WeightMeter::from_limit(weight_limit);
             Ok(Self::base_execute_scheduled_instruction(id, &mut weight_meter))
         }
@@ -1067,11 +832,6 @@
         value_date: Option<T::Moment>,
         legs: Vec<Leg>,
         memo: Option<InstructionMemo>,
-<<<<<<< HEAD
-        weight_limit: Option<Weight>,
-=======
-        emit_deprecated_event: bool,
->>>>>>> fc0f2b0d
     ) -> Result<InstructionId, DispatchError> {
         // Verifies if the block number is in the future so that `T::Scheduler::schedule_named` doesn't fail.
         if let SettlementType::SettleOnBlock(block_number) = &settlement_type {
@@ -1118,11 +878,7 @@
             let weight_limit = Self::execute_scheduled_instruction_weight_limit(
                 instruction_info.fungible_transfers(),
                 instruction_info.nfts_transferred(),
-<<<<<<< HEAD
                 instruction_info.off_chain(),
-                weight_limit,
-=======
->>>>>>> fc0f2b0d
             );
             Self::schedule_instruction(instruction_id, block_number, weight_limit);
         }
@@ -1211,14 +967,8 @@
         id: InstructionId,
         portfolios: BTreeSet<PortfolioId>,
         secondary_key: Option<&SecondaryKey<T::AccountId>>,
-<<<<<<< HEAD
         input_cost: &TransferData,
-    ) -> DispatchResult {
-=======
-        fungible_transfers: u32,
-        nfts_transfers: Option<u32>,
     ) -> Result<TransferData, DispatchError> {
->>>>>>> fc0f2b0d
         // checks custodianship of portfolios and affirmation status
         Self::ensure_portfolios_and_affirmation_status(
             id,
@@ -1228,12 +978,7 @@
             &[AffirmationStatus::Affirmed],
         )?;
         // Unlock tokens that were previously locked during the affirmation
-<<<<<<< HEAD
-        let filtered_legs = Self::filtered_legs(&id, &portfolios, input_cost)?;
-=======
-        let (instruction_data, filtered_legs) =
-            Self::filtered_legs(&id, &portfolios, fungible_transfers, nfts_transfers)?;
->>>>>>> fc0f2b0d
+        let (instruction_data, filtered_legs) = Self::filtered_legs(&id, &portfolios, input_cost)?;
         for (leg_id, leg_details) in filtered_legs {
             match Self::instruction_leg_status(id, leg_id) {
                 LegStatus::ExecutionToBeSkipped(signer, receipt_uid) => {
@@ -1268,12 +1013,7 @@
         InstructionAffirmsPending::mutate(id, |affirms_pending| {
             *affirms_pending += u64::try_from(portfolios.len()).unwrap_or_default()
         });
-<<<<<<< HEAD
-
-        Ok(())
-=======
         Ok(instruction_data)
->>>>>>> fc0f2b0d
     }
 
     fn ensure_instruction_validity(
@@ -1436,13 +1176,8 @@
         TransactionOutcome::Commit(Ok(Ok(())))
     }
 
-<<<<<<< HEAD
-    fn prune_instruction(id: InstructionId, executed: bool) -> PruneDetails {
+    fn prune_instruction(id: InstructionId, executed: bool) {
         let drained_legs: Vec<(LegId, Leg)> = InstructionLegs::drain_prefix(&id).collect();
-=======
-    fn prune_instruction(id: InstructionId, executed: bool) {
-        let legs: Vec<(LegId, LegV2)> = Self::drain_instruction_legs(&id);
->>>>>>> fc0f2b0d
         let details = <InstructionDetails<T>>::take(id);
         VenueInstructions::remove(details.venue_id, id);
         #[allow(deprecated)]
@@ -1472,10 +1207,6 @@
         for counter_party in &counter_parties {
             UserAffirmations::remove(&counter_party, id);
         }
-<<<<<<< HEAD
-        PruneDetails::new(drained_legs.len(), counter_parties.len())
-=======
->>>>>>> fc0f2b0d
     }
 
     pub fn unsafe_affirm_instruction(
@@ -1483,12 +1214,8 @@
         id: InstructionId,
         portfolios: BTreeSet<PortfolioId>,
         secondary_key: Option<&SecondaryKey<T::AccountId>>,
-<<<<<<< HEAD
         input_cost: &TransferData,
-    ) -> DispatchResult {
-=======
     ) -> Result<TransferData, DispatchError> {
->>>>>>> fc0f2b0d
         // Checks portfolio's custodian and if it is a counter party with a pending affirmation.
         Self::ensure_portfolios_and_affirmation_status(
             id,
@@ -1498,12 +1225,7 @@
             &[AffirmationStatus::Pending],
         )?;
 
-<<<<<<< HEAD
-        let filtered_legs = Self::filtered_legs(&id, &portfolios, input_cost)?;
-=======
-        let (instruction_data, filtered_legs) =
-            Self::filtered_legs(&id, &portfolios, fungible_transfers, nfts_trasferred)?;
->>>>>>> fc0f2b0d
+        let (instruction_data, filtered_legs) = Self::filtered_legs(&id, &portfolios, input_cost)?;
         with_transaction(|| {
             for (leg_id, leg) in filtered_legs {
                 ensure!(
@@ -1529,12 +1251,7 @@
             id,
             affirms_pending.saturating_sub(u64::try_from(portfolios.len()).unwrap_or_default()),
         );
-<<<<<<< HEAD
-
-        Ok(())
-=======
         Ok(instruction_data)
->>>>>>> fc0f2b0d
     }
 
     // Unclaims all receipts for an instruction
@@ -1572,33 +1289,13 @@
 
     /// Schedule a given instruction to be executed on the next block only if the
     /// settlement type is `SettleOnAffirmation` and no. of affirms pending is 0.
-<<<<<<< HEAD
-    fn maybe_schedule_instruction(
-        affirms_pending: u64,
-        id: InstructionId,
-        input_cost: &TransferData,
-        weight_limit: Option<Weight>,
-    ) {
-=======
     fn maybe_schedule_instruction(affirms_pending: u64, id: InstructionId, weight_limit: Weight) {
->>>>>>> fc0f2b0d
         if affirms_pending == 0
             && Self::instruction_details(id).settlement_type == SettlementType::SettleOnAffirmation
         {
             // Schedule instruction to be executed in the next block.
             let execution_at = System::<T>::block_number() + One::one();
-<<<<<<< HEAD
-            Self::schedule_instruction(
-                id,
-                execution_at,
-                input_cost.fungible(),
-                input_cost.non_fungible(),
-                input_cost.off_chain(),
-                weight_limit,
-            );
-=======
             Self::schedule_instruction(id, execution_at, weight_limit);
->>>>>>> fc0f2b0d
         }
     }
 
@@ -1607,27 +1304,8 @@
     /// NB - It is expected to execute the given instruction into the given block number but
     /// it is not a guaranteed behavior, Scheduler may have other high priority task scheduled
     /// for the given block so there are chances where the instruction execution block no. may drift.
-<<<<<<< HEAD
-    fn schedule_instruction(
-        id: InstructionId,
-        execution_at: T::BlockNumber,
-        _fungible_transfers: u32,
-        _nfts_transfers: u32,
-        _offchain_transfers: u32,
-        weight_limit: Option<Weight>,
-    ) {
-        let call = Call::<T>::execute_scheduled_instruction_v3 {
-            id,
-            _fungible_transfers,
-            _nfts_transfers,
-            _offchain_transfers,
-            weight_limit,
-        }
-        .into();
-=======
     fn schedule_instruction(id: InstructionId, execution_at: T::BlockNumber, weight_limit: Weight) {
         let call = Call::<T>::execute_scheduled_instruction_v3 { id, weight_limit }.into();
->>>>>>> fc0f2b0d
         if let Err(_) = T::Scheduler::schedule_named(
             id.execution_name(),
             DispatchTime::At(execution_at),
@@ -1647,13 +1325,8 @@
         id: InstructionId,
         receipt_details: Vec<ReceiptDetails<T::AccountId, T::OffChainSignature>>,
         portfolios: Vec<PortfolioId>,
-<<<<<<< HEAD
         input_cost: &TransferData,
-    ) -> DispatchResult {
-=======
-        fungible_transfers: u32,
     ) -> Result<TransferData, DispatchError> {
->>>>>>> fc0f2b0d
         let (did, secondary_key, instruction_details) =
             Self::ensure_origin_perm_and_instruction_validity(origin, id, false)?;
         let portfolios_set = portfolios.into_iter().collect::<BTreeSet<_>>();
@@ -1713,12 +1386,8 @@
             );
         }
 
-<<<<<<< HEAD
-        let filtered_legs = Self::filtered_legs(&id, &portfolios_set, input_cost)?;
-=======
         let (instruction_data, filtered_legs) =
-            Self::filtered_legs(&id, &portfolios_set, fungible_transfers, None)?;
->>>>>>> fc0f2b0d
+            Self::filtered_legs(&id, &portfolios_set, input_cost)?;
         // Lock tokens that do not have a receipt attached to their leg.
         with_transaction(|| {
             for (leg_id, leg_details) in filtered_legs {
@@ -1769,25 +1438,15 @@
         }
 
         InstructionAffirmsPending::insert(id, affirms_pending);
-<<<<<<< HEAD
-        Ok(())
-=======
         Ok(instruction_data)
->>>>>>> fc0f2b0d
     }
 
     pub fn base_affirm_instruction(
         origin: <T as frame_system::Config>::RuntimeOrigin,
         id: InstructionId,
         portfolios: impl Iterator<Item = PortfolioId>,
-<<<<<<< HEAD
         input_cost: &TransferData,
-    ) -> DispatchResult {
-=======
-        fungible_transfers: u32,
-        nfts_transferred: Option<u32>,
     ) -> Result<TransferData, DispatchError> {
->>>>>>> fc0f2b0d
         let (did, sk, _) = Self::ensure_origin_perm_and_instruction_validity(origin, id, false)?;
         let portfolios_set = portfolios.collect::<BTreeSet<_>>();
         // Provide affirmation to the instruction
@@ -1801,32 +1460,17 @@
         id: InstructionId,
         receipt_details: Vec<ReceiptDetails<T::AccountId, T::OffChainSignature>>,
         portfolios: Vec<PortfolioId>,
-<<<<<<< HEAD
         input_cost: &TransferData,
-        weight_limit: Option<Weight>,
     ) -> DispatchResult {
-        Self::base_affirm_with_receipts(origin, id, receipt_details, portfolios, input_cost)?;
-        // Schedule instruction to be execute in the next block (expected) if conditions are met.
-        Self::maybe_schedule_instruction(
-            Self::instruction_affirms_pending(id),
-            id,
-            input_cost,
-            weight_limit,
-=======
-        fungible_transfers: u32,
-    ) -> DispatchResult {
-        let instruction_data = Self::base_affirm_with_receipts(
-            origin,
-            id,
-            receipt_details,
-            portfolios,
-            fungible_transfers,
-        )?;
+        let instruction_data =
+            Self::base_affirm_with_receipts(origin, id, receipt_details, portfolios, input_cost)?;
         let weight_limit = Self::execute_scheduled_instruction_weight_limit(
             instruction_data.fungible(),
             instruction_data.non_fungible(),
->>>>>>> fc0f2b0d
+            instruction_data.off_chain(),
         );
+        // Schedule instruction to be execute in the next block (expected) if conditions are met.
+        Self::maybe_schedule_instruction(Self::instruction_affirms_pending(id), id, weight_limit);
         // Schedule instruction to be execute in the next block (expected) if conditions are met.
         Self::maybe_schedule_instruction(Self::instruction_affirms_pending(id), id, weight_limit);
         Ok(())
@@ -1838,33 +1482,16 @@
         origin: <T as frame_system::Config>::RuntimeOrigin,
         id: InstructionId,
         portfolios: impl Iterator<Item = PortfolioId>,
-<<<<<<< HEAD
         input_cost: &TransferData,
-        weight_limit: Option<Weight>,
     ) -> DispatchResult {
-        Self::base_affirm_instruction(origin, id, portfolios, input_cost)?;
-        // Schedule the instruction if conditions are met
-        Self::maybe_schedule_instruction(
-            Self::instruction_affirms_pending(id),
-            id,
-            input_cost,
-            weight_limit,
-=======
-        fungible_transfers: u32,
-        nfts_transfers: Option<u32>,
-    ) -> DispatchResult {
-        let instruction_data = Self::base_affirm_instruction(
-            origin,
-            id,
-            portfolios,
-            fungible_transfers,
-            nfts_transfers,
-        )?;
+        let instruction_data = Self::base_affirm_instruction(origin, id, portfolios, input_cost)?;
         let weight_limit = Self::execute_scheduled_instruction_weight_limit(
             instruction_data.fungible(),
             instruction_data.non_fungible(),
->>>>>>> fc0f2b0d
+            instruction_data.off_chain(),
         );
+        // Schedule the instruction if conditions are met
+        Self::maybe_schedule_instruction(Self::instruction_affirms_pending(id), id, weight_limit);
         // Schedule the instruction if conditions are met
         Self::maybe_schedule_instruction(Self::instruction_affirms_pending(id), id, weight_limit);
         Ok(())
@@ -1936,40 +1563,24 @@
         Ok(())
     }
 
-<<<<<<< HEAD
-    /// Returns a vector of legs where the sender is in the `portfolio_set`.
-    /// Ensures that the number of assets being transferred is under the given limit.
+    /// Returns the total number of fungible and non-fungible assets in the instruction, and a vector of legs
+    /// where the sender is in the `portfolio_set`. Ensures that the number of assets being transferred is under
+    /// the given limit.
     fn filtered_legs(
         id: &InstructionId,
         portfolio_set: &BTreeSet<PortfolioId>,
         input_cost: &TransferData,
-    ) -> Result<Vec<(LegId, Leg)>, DispatchError> {
+    ) -> Result<(TransferData, Vec<(LegId, Leg)>), DispatchError> {
         let instruction_legs: Vec<(LegId, Leg)> = InstructionLegs::iter_prefix(&id).collect();
-=======
-    /// Ensures that the number of fungible and non fungible assets being transferred is under the given limit.
-    /// Returns the total number of fungible and non-fungible assets in the instruction.
-    fn filtered_legs(
-        id: &InstructionId,
-        portfolio_set: &BTreeSet<PortfolioId>,
-        fungible_transfers: u32,
-        nfts_transfers: Option<u32>,
-    ) -> Result<(TransferData, Vec<(LegId, LegV2)>), DispatchError> {
-        let instruction_legs: Vec<(LegId, LegV2)> = Self::get_instruction_legs(&id);
         let instruction_data = Self::get_transfer_data(&instruction_legs);
->>>>>>> fc0f2b0d
         // Gets all legs where the sender is in the given set
         let legs_from_set: Vec<(LegId, Leg)> = instruction_legs
             .into_iter()
             .filter(|(_, leg)| portfolio_set.contains(&leg.from))
             .collect();
         let transfer_data = Self::get_transfer_data(&legs_from_set);
-<<<<<<< HEAD
         Self::ensure_valid_input_cost(&transfer_data, input_cost)?;
-        Ok(legs_from_set)
-=======
-        Self::ensure_valid_input_cost(&transfer_data, fungible_transfers, nfts_transfers)?;
         Ok((instruction_data, legs_from_set))
->>>>>>> fc0f2b0d
     }
 
     fn base_update_venue_signers(
@@ -2118,6 +1729,10 @@
         if let Err(e) = Self::execute_instruction_retryable(id, weight_meter) {
             Self::deposit_event(RawEvent::FailedToExecuteInstruction(id, e));
         }
+        let _ = Self::ensure_minum_weight_is_charged(
+            weight_meter,
+            Self::execute_scheduled_instruction_minimum_weight(),
+        );
         PostDispatchInfo::from(Some(weight_meter.consumed()))
     }
 
@@ -2173,24 +1788,9 @@
         Ok(())
     }
 
-<<<<<<< HEAD
     /// Returns true if the ticker is on-chain and false otherwise.
     fn is_on_chain_asset(ticker: &Ticker) -> bool {
         pallet_asset::Tokens::contains_key(ticker)
-=======
-    fn base_execute_scheduled_instruction(
-        id: InstructionId,
-        weight_meter: &mut WeightMeter,
-    ) -> DispatchResultWithPostInfo {
-        if let Err(e) = Self::execute_instruction_retryable(id, weight_meter) {
-            Self::deposit_event(RawEvent::FailedToExecuteInstruction(id, e));
-        }
-        let _ = Self::ensure_minum_weight_is_charged(
-            weight_meter,
-            Self::execute_scheduled_instruction_minimum_weight(),
-        );
-        Ok(PostDispatchInfo::from(Some(weight_meter.consumed())))
->>>>>>> fc0f2b0d
     }
 
     /// If the weight meter has not been charged anything, charges the input `minimum_charge`.
@@ -2210,7 +1810,9 @@
     /// otherwise verifies if the value is greater than the minimum and returns it.
     fn ensure_manual_weight_limit(
         weight_limit: Option<Weight>,
-        n_legs: u32,
+        f: u32,
+        n: u32,
+        o: u32,
     ) -> Result<Weight, DispatchError> {
         match weight_limit {
             Some(weight_limit) => {
@@ -2220,28 +1822,30 @@
                 );
                 Ok(weight_limit)
             }
-            None => Ok(Self::execute_manual_instruction_weight_limit(n_legs)),
-        }
-    }
-
-    /// Returns the worst case weight for an instruction with `f` fungible legs and `n` nfts being transferred.
-    fn execute_scheduled_instruction_weight_limit(f: u32, n: u32) -> Weight {
-        <T as Config>::WeightInfo::execute_scheduled_instruction(f, n)
+            None => Ok(Self::execute_manual_instruction_weight_limit(f, n, o)),
+        }
+    }
+
+    /// Returns the worst case weight for an instruction with `f` fungible legs,
+    /// `n` nfts being transferred and `o` offchain assets.
+    fn execute_scheduled_instruction_weight_limit(f: u32, n: u32, o: u32) -> Weight {
+        <T as Config>::WeightInfo::execute_scheduled_instruction(f, n, o)
     }
 
     /// Returns the minimum weight for calling the `execute_scheduled_instruction` function.
     fn execute_scheduled_instruction_minimum_weight() -> Weight {
-        <T as Config>::WeightInfo::execute_scheduled_instruction(0, 0)
-    }
-
-    /// Returns the worst case weight for manually executing an instruction with `n_legs`.
-    fn execute_manual_instruction_weight_limit(n_legs: u32) -> Weight {
-        <T as Config>::WeightInfo::execute_manual_instruction(n_legs).saturating_mul(2)
+        <T as Config>::WeightInfo::execute_scheduled_instruction(0, 0, 0)
+    }
+
+    /// Returns the worst case weight for manually executing an instruction with `f` fungible legs,
+    /// `n` nfts being transferred and `o` offchain assets.
+    fn execute_manual_instruction_weight_limit(f: u32, n: u32, o: u32) -> Weight {
+        <T as Config>::WeightInfo::execute_manual_instruction(f, n, o).saturating_mul(2)
     }
 
     /// Returns the minimum weight for calling the `execute_manual_instruction` extrinsic.
     fn execute_manual_instruction_minimum_weight() -> Weight {
-        <T as Config>::WeightInfo::execute_manual_instruction(0)
+        <T as Config>::WeightInfo::execute_manual_instruction(0, 0, 0)
     }
 
     /// Returns an instance of `ExecuteInstructionInfo`, which contains the number of fungible and non fungible assets

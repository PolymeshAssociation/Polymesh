--- conflicted
+++ resolved
@@ -757,20 +757,10 @@
 
         setup_execute_instruction::<T>(&alice, &bob, SettlementType::SettleOnAffirmation, venue_id, f, n, o, false, false);
     }: execute_scheduled_instruction_v3(RawOrigin::Root, InstructionId(1), Weight::MAX)
-<<<<<<< HEAD
-=======
 
     ensure_root_origin {
         let origin = RawOrigin::Root;
     }: {
         assert!(Module::<T>::ensure_root_origin(origin.into()).is_ok());
     }
-}
-
-pub fn next_block<T: Config + pallet_scheduler::Config>() {
-    use frame_support::traits::OnInitialize;
-    let block_number = frame_system::Pallet::<T>::block_number() + 1u32.into();
-    frame_system::Pallet::<T>::set_block_number(block_number);
-    pallet_scheduler::Pallet::<T>::on_initialize(block_number);
->>>>>>> b2df2fb3
 }
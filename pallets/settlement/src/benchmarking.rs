// This file is part of the Polymesh distribution (https://github.com/PolymeshAssociation/Polymesh).
// Copyright (c) 2020 Polymath

// This program is free software: you can redistribute it and/or modify
// it under the terms of the GNU General Public License as published by
// the Free Software Foundation, version 3.

// This program is distributed in the hope that it will be useful, but
// WITHOUT ANY WARRANTY; without even the implied warranty of
// MERCHANTABILITY or FITNESS FOR A PARTICULAR PURPOSE. See the GNU
// General Public License for more details.

// You should have received a copy of the GNU General Public License
// along with this program. If not, see <http://www.gnu.org/licenses/>.

pub use frame_benchmarking::{account, benchmarks};
use frame_support::traits::{Get, OnInitialize};
use frame_system::RawOrigin;
use scale_info::prelude::format;
use sp_core::sr25519::Signature;
use sp_runtime::traits::One;
use sp_runtime::MultiSignature;
use sp_std::prelude::*;

use pallet_asset::benchmarking::{create_portfolio, setup_asset_transfer};
use pallet_nft::benchmarking::{create_collection_issue_nfts, setup_nft_transfer};
use polymesh_common_utilities::benchs::{make_asset, user, AccountIdOf, User, UserBuilder};
use polymesh_common_utilities::constants::currency::ONE_UNIT;
use polymesh_common_utilities::constants::ENSURED_MAX_LEN;
use polymesh_common_utilities::TestUtilsFn;
use polymesh_primitives::asset::NonFungibleType;
use polymesh_primitives::checked_inc::CheckedInc;
use polymesh_primitives::settlement::ReceiptMetadata;
use polymesh_primitives::{IdentityId, NFTId, NFTs, PortfolioId, PortfolioKind, Ticker};

use crate::*;

const MAX_VENUE_DETAILS_LENGTH: u32 = ENSURED_MAX_LEN;
const MAX_SIGNERS_ALLOWED: u32 = 50;
const MAX_VENUE_ALLOWED: u32 = 100;

#[derive(Encode, Decode, Clone, Copy)]
pub struct UserData<T: Config> {
    pub account: T::AccountId,
    pub did: IdentityId,
}

impl<T: Config> From<&User<T>> for UserData<T> {
    fn from(user: &User<T>) -> Self {
        Self {
            account: user.account(),
            did: user.did(),
        }
    }
}

<<<<<<< HEAD
pub struct Parameters {
    pub legs: Vec<Leg>,
    pub portfolios: Portfolios,
}

#[derive(Default)]
pub struct Portfolios {
    pub sdr_portfolios: Vec<PortfolioId>,
    pub sdr_receipt_portfolios: Vec<PortfolioId>,
    pub rcv_portfolios: Vec<PortfolioId>,
    pub rcv_receipt_portfolios: Vec<PortfolioId>,
=======
pub struct BaseV2Parameters<T: Config> {
    pub sender: User<T>,
    pub receiver: User<T>,
    pub fungible_ticker: Ticker,
    pub nft_ticker: Ticker,
    pub venue_id: VenueId,
    pub legs_v2: Vec<LegV2>,
    pub sender_portfolios: Vec<PortfolioId>,
    pub settlement_type: SettlementType<T::BlockNumber>,
    pub date: Option<T::Moment>,
    pub memo: Option<Memo>,
>>>>>>> 5e90eb89
}

fn advance_one_block<T: Config + pallet_scheduler::Config>() {
    let block_number = frame_system::Pallet::<T>::block_number() + One::one();
    frame_system::Pallet::<T>::set_block_number(block_number);
    pallet_scheduler::Pallet::<T>::on_initialize(block_number);
}

fn creator<T: Config + TestUtilsFn<AccountIdOf<T>>>() -> User<T> {
    UserBuilder::<T>::default().generate_did().build("creator")
}

/// Set venue related storage without any sanity checks.
fn create_venue_<T: Config>(did: IdentityId, signers: Vec<T::AccountId>) -> VenueId {
    let venue = Venue {
        creator: did,
        venue_type: VenueType::Distribution,
    };
    // NB: Venue counter starts with 1.
    let venue_counter = Module::<T>::venue_counter();
    VenueInfo::insert(venue_counter, venue);
    for signer in signers {
        <VenueSigners<T>>::insert(venue_counter, signer, true);
    }
    VenueCounter::put(venue_counter.checked_inc().unwrap());
    venue_counter
}

pub fn create_asset_<T: Config>(owner: &User<T>) -> Ticker {
    make_asset::<T>(owner, Some(&Ticker::generate(8u64)))
}

<<<<<<< HEAD
fn setup_legs<T>(
=======
// fund portfolio
fn fund_portfolio<T: Config>(portfolio: &PortfolioId, ticker: &Ticker, amount: Balance) {
    PortfolioAssetBalances::insert(portfolio, ticker, amount);
}

fn setup_leg_and_portfolio<T: Config + TestUtilsFn<AccountIdOf<T>>>(
    owner: &User<T>,
    to_user: Option<UserData<T>>,
    from_user: Option<UserData<T>>,
    index: u32,
    legs: &mut Vec<Leg>,
    sender_portfolios: &mut Vec<PortfolioId>,
    receiver_portfolios: &mut Vec<PortfolioId>,
    onchain: bool,
) {
    let variance = index + 1;
    let portfolio_from = generate_portfolio::<T>("", variance + 500, from_user);
    let ticker = if onchain {
        let ticker = make_asset::<T>(owner, Some(&Ticker::generate(variance.into())));
        let _ = fund_portfolio::<T>(&portfolio_from, &ticker, 500u32.into());
        ticker
    } else {
        Ticker::generate_into(variance.into())
    };
    let portfolio_to = generate_portfolio::<T>("to_did", variance + 800, to_user);
    legs.push(Leg {
        from: portfolio_from,
        to: portfolio_to,
        asset: ticker,
        amount: 100u32.into(),
    });
    receiver_portfolios.push(portfolio_to);
    sender_portfolios.push(portfolio_from);
}

fn generate_portfolio<T: Config + TestUtilsFn<AccountIdOf<T>>>(
    portfolio_to: &'static str,
    pseudo_random_no: u32,
    user: Option<UserData<T>>,
) -> PortfolioId {
    let u = match user {
        None => {
            let user = UserBuilder::<T>::default()
                .generate_did()
                .seed(pseudo_random_no)
                .build(portfolio_to);
            UserData::from(&user)
        }
        Some(u) => u,
    };
    let portfolio_no = (Portfolio::<T>::next_portfolio_number(u.did)).0;
    let portfolio_name =
        PortfolioName::try_from(vec![b'P'; portfolio_no as usize].as_slice()).unwrap();
    Portfolio::<T>::create_portfolio(
        RawOrigin::Signed(u.account.clone()).into(),
        portfolio_name.clone(),
    )
    .expect("Failed to generate portfolio");
    PortfolioId::user_portfolio(u.did, PortfolioNumber::from(portfolio_no))
}

fn populate_legs_for_instruction<T: Config + TestUtilsFn<AccountIdOf<T>>>(
    index: u32,
    legs: &mut Vec<Leg>,
) {
    legs.push(Leg {
        from: generate_portfolio::<T>("from_did", index + 500, None),
        to: generate_portfolio::<T>("to_did", index + 800, None),
        asset: Ticker::generate_into(index.into()),
        amount: 100u32.into(),
    });
}

fn verify_add_instruction<T: Config>(
    v_id: VenueId,
    s_type: SettlementType<T::BlockNumber>,
) -> DispatchResult {
    assert_eq!(
        Module::<T>::instruction_counter(),
        InstructionId(2),
        "Instruction counter not increased"
    );
    let id = InstructionId(Module::<T>::instruction_counter().0 - 1);
    let Instruction {
        instruction_id,
        venue_id,
        settlement_type,
        ..
    } = Module::<T>::instruction_details(id);
    assert_eq!(instruction_id, InstructionId(1u64));
    assert_eq!(venue_id, v_id);
    assert_eq!(settlement_type, s_type);
    Ok(())
}

fn verify_add_and_affirm_instruction<T: Config>(
    venue_id: VenueId,
    settlement_type: SettlementType<T::BlockNumber>,
    portfolios: Vec<PortfolioId>,
) -> DispatchResult {
    let _ = verify_add_instruction::<T>(venue_id, settlement_type).unwrap();
    for portfolio_id in portfolios.iter() {
        assert!(
            matches!(
                Module::<T>::affirms_received(InstructionId(1), portfolio_id),
                AffirmationStatus::Affirmed
            ),
            "Affirmation fails"
        );
    }
    Ok(())
}

fn emulate_add_instruction<T: Config + TestUtilsFn<AccountIdOf<T>>>(
    l: u32,
    create_portfolios: bool,
    onchain: bool,
) -> Result<
    (
        Vec<Leg>,
        VenueId,
        RawOrigin<T::AccountId>,
        IdentityId,
        Vec<PortfolioId>,
        Vec<PortfolioId>,
        T::AccountId,
    ),
    DispatchError,
> {
    let mut legs: Vec<Leg> = Vec::with_capacity(l as usize);
    let mut sender_portfolios: Vec<PortfolioId> = Vec::with_capacity(l as usize);
    let mut receiver_portfolios: Vec<PortfolioId> = Vec::with_capacity(l as usize);
    // create venue
    let user = creator::<T>();
    let user_data = UserData::from(&user);
    let venue_id = create_venue_::<T>(user_data.did, vec![user_data.account.clone()]);

    // Create legs vector.
    // Assuming the worst case where there is no dedup of `from` and `to` in the legs vector.
    if create_portfolios {
        // Assumption here is that instruction will never be executed as still there is one auth pending.
        for n in 0..l {
            setup_leg_and_portfolio::<T>(
                &user,
                None,
                Some(user_data.clone()),
                n,
                &mut legs,
                &mut sender_portfolios,
                &mut receiver_portfolios,
                onchain,
            );
        }
    } else {
        for i in 1..l {
            populate_legs_for_instruction::<T>(i, &mut legs);
        }
    }
    <pallet_timestamp::Now<T>>::set(100000000u32.into());
    Ok((
        legs,
        venue_id,
        RawOrigin::Signed(user_data.account.clone()),
        user_data.did,
        sender_portfolios,
        receiver_portfolios,
        user_data.account,
    ))
}

fn emulate_portfolios<T: Config + TestUtilsFn<AccountIdOf<T>>>(
    sender: Option<UserData<T>>,
    receiver: Option<UserData<T>>,
    ticker: Ticker,
    index: u32,
    legs: &mut Vec<Leg>,
    sender_portfolios: &mut Vec<PortfolioId>,
    receiver_portfolios: &mut Vec<PortfolioId>,
) {
    let transacted_amount = 500 * POLY;
    let sender_portfolio = generate_portfolio::<T>("", index + 500, sender);
    let receiver_portfolio = generate_portfolio::<T>("", index + 800, receiver);
    let _ = fund_portfolio::<T>(&sender_portfolio, &ticker, transacted_amount.into());
    sender_portfolios.push(sender_portfolio);
    receiver_portfolios.push(receiver_portfolio);
    legs.push(Leg {
        from: sender_portfolio,
        to: receiver_portfolio,
        asset: ticker,
        amount: transacted_amount.into(),
    })
}

// Generate signature.
fn get_encoded_signature<T: Config>(signer: &User<T>, msg: &Receipt<Balance>) -> Vec<u8> {
    let raw_signature: [u8; 64] = signer.sign(&msg.encode()).expect("Data cannot be signed").0;
    let encoded = MultiSignature::from(Signature::from_raw(raw_signature)).encode();
    encoded
}

fn add_trusted_issuer<T: Config>(
    origin: RawOrigin<T::AccountId>,
    ticker: Ticker,
    issuer: TrustedIssuer,
) {
    pallet_compliance_manager::Module::<T>::add_default_trusted_claim_issuer(
        origin.into(),
        ticker,
        issuer,
    )
    .expect("Default trusted claim issuer cannot be added");
}

pub fn setup_conditions<T: Config>(
    count: u32,
    trusted_issuer: TrustedIssuer,
    dids: Vec<IdentityId>,
) -> Vec<Condition> {
    (0..count)
        .map(|i| {
            let scope = Scope::Custom((vec![i]).encode());
            let claim = Claim::Jurisdiction(CountryCode::AF, scope.clone());
            for did in &dids {
                pallet_identity::Module::<T>::unverified_add_claim_with_scope(
                    did.clone(),
                    claim.clone(),
                    Some(scope.clone()),
                    trusted_issuer.issuer,
                    None,
                );
            }
            Condition::new(
                ConditionType::IsPresent(claim),
                vec![trusted_issuer.clone()],
            )
        })
        .collect()
}

pub fn compliance_setup<T: Config>(
    max_complexity: u32,
    ticker: Ticker,
    origin: RawOrigin<T::AccountId>,
    from_did: IdentityId,
    to_did: IdentityId,
    trusted_issuer: TrustedIssuer,
) {
    // Add investor uniqueness claim.
    <T as pallet_compliance_manager::Config>::Asset::add_investor_uniqueness_claim(
        from_did, ticker,
    );
    <T as pallet_compliance_manager::Config>::Asset::add_investor_uniqueness_claim(to_did, ticker);
    // Add trusted issuer.
    add_trusted_issuer::<T>(origin.clone(), ticker, trusted_issuer.clone());

    let conditions =
        setup_conditions::<T>(max_complexity / 2, trusted_issuer, vec![from_did, to_did]);
    pallet_compliance_manager::Module::<T>::add_compliance_requirement(
        origin.clone().into(),
        ticker,
        conditions.clone(),
        conditions,
    )
    .expect("Failed to add the asset compliance");
}

fn setup_affirm_instruction<T: Config + TestUtilsFn<AccountIdOf<T>>>(
    l: u32,
) -> (
    Vec<PortfolioId>,
    UserData<T>,
    UserData<T>,
    Vec<Ticker>,
    Vec<Leg>,
) {
    // create venue
    let from = creator::<T>();
    let venue_id = create_venue_::<T>(from.did(), vec![]);
    let settlement_type: SettlementType<T::BlockNumber> = SettlementType::SettleOnAffirmation;
    let to = UserBuilder::<T>::default().generate_did().build("receiver");
    let mut portfolios_from: Vec<PortfolioId> = Vec::with_capacity(l as usize);
    let mut portfolios_to: Vec<PortfolioId> = Vec::with_capacity(l as usize);
    let mut legs: Vec<Leg> = Vec::with_capacity(l as usize);
    let mut tickers = Vec::with_capacity(l as usize);
    let from_data = UserData::from(&from);
    let to_data = UserData::from(&to);

    for n in 0..l {
        tickers.push(make_asset::<T>(
            &from,
            Some(&Ticker::generate(n as u64 + 1)),
        ));
        emulate_portfolios::<T>(
            Some(from_data.clone()),
            Some(to_data.clone()),
            tickers[n as usize],
            l,
            &mut legs,
            &mut portfolios_from,
            &mut portfolios_to,
        );
    }
    Module::<T>::add_and_affirm_instruction(
        (RawOrigin::Signed(from_data.account.clone())).into(),
        venue_id,
        settlement_type,
        None,
        None,
        legs.clone(),
        portfolios_from,
    )
    .expect("Unable to add and affirm the instruction");

    (portfolios_to, from_data, to_data, tickers, legs)
}

fn create_receipt_details<T: Config + TestUtilsFn<AccountIdOf<T>>>(
    index: u32,
    leg: Leg,
) -> ReceiptDetails<T::AccountId, T::OffChainSignature> {
    let User {
        account, secret, ..
    } = creator::<T>();
    let msg = Receipt {
        receipt_uid: index as u64,
        from: leg.from,
        to: leg.to,
        asset: leg.asset,
        amount: leg.amount,
    };
    let origin = RawOrigin::Signed(account.clone());
    let creator = User {
        account: account.clone(),
        secret,
        origin,
        uid: None,
        did: None,
    };
    let encoded = get_encoded_signature::<T>(&creator, &msg);
    let signature = T::OffChainSignature::decode(&mut &encoded[..])
        .expect("OffChainSignature cannot be decoded from a MultiSignature");
    // Receipt details.
    ReceiptDetails {
        receipt_uid: index as u64,
        leg_id: LegId(index as u64),
        signer: account,
        signature,
        metadata: ReceiptMetadata::from(vec![b'D'; 10 as usize].as_slice()),
    }
}

pub const MAX_CONDITIONS: u32 = 3;

pub fn add_transfer_conditions<T: Config>(
    ticker: Ticker,
    origin: RawOrigin<T::AccountId>,
    exempted_entity: IdentityId,
    count_conditions: u32,
) {
    let stat_type = StatType::investor_count();
    // Add Investor count stat.
    <pallet_statistics::Module<T>>::set_active_asset_stats(
        origin.clone().into(),
        ticker.into(),
        [stat_type].iter().cloned().collect(),
    )
    .expect("failed to add stats");

    let conditions = (0..count_conditions)
        .into_iter()
        .map(|i| TransferCondition::MaxInvestorCount(i.into()))
        .collect();
    // Add MaxInvestorCount transfer conditions.
    <pallet_statistics::Module<T>>::set_asset_transfer_compliance(
        origin.clone().into(),
        ticker.into(),
        conditions,
    )
    .expect("failed to add transfer conditions");

    // Exempt the user.
    let exempt_key = TransferConditionExemptKey {
        asset: ticker.into(),
        op: stat_type.op,
        claim_type: None,
    };
    <pallet_statistics::Module<T>>::set_entities_exempt(
        origin.clone().into(),
        true,
        exempt_key,
        [exempted_entity].iter().cloned().collect(),
    )
    .expect("failed to add exempted entities");

    // Update investor count stats.
    let update = StatUpdate {
        key2: Stat2ndKey::NoClaimStat,
        value: Some(count_conditions.into()),
    };
    <pallet_statistics::Module<T>>::batch_update_asset_stats(
        origin.clone().into(),
        ticker.into(),
        stat_type,
        [update].iter().cloned().collect(),
    )
    .expect("failed to add exempted entities");
}

/// Creates a fungible asset for the given `ticker` and returns a `Vec<LegV2>` containing `n_legs`.
fn setup_fungible_legs_v2<T: Config>(
    sender: User<T>,
    receiver: User<T>,
    ticker: Ticker,
    n_legs: u32,
) -> Vec<LegV2> {
    make_asset(&sender, Some(ticker.as_ref()));
    (0..n_legs)
        .map(|_| LegV2 {
            from: PortfolioId {
                did: sender.did(),
                kind: PortfolioKind::Default,
            },
            to: PortfolioId {
                did: receiver.did(),
                kind: PortfolioKind::Default,
            },
            asset: LegAsset::Fungible {
                ticker: ticker.clone(),
                amount: ONE_UNIT,
            },
        })
        .collect()
}

/// Creates an nft collection for `ticker`, mints `n_nfts` for `token_sender`, and returns a `Vec<LegV2>`
/// containing `n_legs` with a total of `n_nfts` split among the legs.
/// For this function only calls with the minimum number of legs to contain all `n_nfts` are allowed.
/// E.g: If n_nfts = 78, n_legs must be equal to 8 (considering that MaxNumberOfNFTsPerLeg is equal to 10).
fn setup_nft_legs<T: Config>(
    sender: User<T>,
    receiver: User<T>,
    ticker: Ticker,
    n_legs: u32,
    n_nfts: u32,
    max_nfts_per_leg: Option<u32>,
) -> Vec<LegV2> {
    create_collection_issue_nfts::<T>(
        sender.origin().into(),
        ticker,
        Some(NonFungibleType::Derivative),
        0,
        n_nfts,
        PortfolioKind::Default,
    );

    let max_nfts_per_leg = max_nfts_per_leg.unwrap_or(T::MaxNumberOfNFTsPerLeg::get());
    let last_leg_len = n_nfts % max_nfts_per_leg;
    let full_legs = n_nfts / max_nfts_per_leg;

    // Creates the NFTs for each leg. All legs except the last one will have T::MaxNumberOfNFTsPerLeg NFTs each.
    let mut nfts: Vec<NFTs> = (0..full_legs)
        .map(|leg_index| {
            NFTs::new(
                ticker,
                (0..max_nfts_per_leg)
                    .map(|nft_index| NFTId((leg_index * max_nfts_per_leg + nft_index + 1) as u64))
                    .collect(),
            )
            .unwrap()
        })
        .collect();
    // The last leg may have less than T::MaxNumberOfNFTsPerLeg NFTs
    if last_leg_len > 0 {
        nfts.push(NFTs::new_unverified(
            ticker,
            (0..last_leg_len)
                .map(|nft_index| {
                    NFTId((max_nfts_per_leg * (nfts.len() as u32) + nft_index + 1) as u64)
                })
                .collect(),
        ));
    }
    // For this function only calls with the minimum number of legs to contain all `n_nfts` are allowed
    assert_eq!(nfts.len() as u32, n_legs);
    // Creates each leg
    (0..n_legs)
        .map(|index| LegV2 {
            from: PortfolioId {
                did: sender.did(),
                kind: PortfolioKind::Default,
            },
            to: PortfolioId {
                did: receiver.did(),
                kind: PortfolioKind::Default,
            },

            asset: LegAsset::NonFungible(nfts[index as usize].clone()),
        })
        .collect()
}

/// Creates the basic environment for executing the benchmarks for the v2 extrinsics.
/// This includes: creating one fungible asset, one NFT collection with `n_nfts`, and
/// the instruction legs filled with `n_nfts` and `fungible_transfers`.
/// All other parameters are also included in the `BaseV2Parameters` struct.
fn setup_v2_extrinsics_parameters<T>(fungible_transfers: u32, n_nfts: u32) -> BaseV2Parameters<T>
where
    T: TestUtilsFn<AccountIdOf<T>> + Config,
{
    let max_nfts = T::MaxNumberOfNFTsPerLeg::get();
    let alice = UserBuilder::<T>::default().generate_did().build("Alice");
    let bob = UserBuilder::<T>::default().generate_did().build("Bob");
    let fungible_ticker: Ticker = Ticker::from_slice_truncated(b"TICKER".as_ref());
    let nft_ticker: Ticker = Ticker::from_slice_truncated(b"TICKER0".as_ref());
    let venue_id = create_venue_::<T>(alice.did(), vec![]);
    let sender_portfolios = vec![PortfolioId {
        did: alice.did(),
        kind: PortfolioKind::Default,
    }];

    let mut fungible_legs = setup_fungible_legs_v2(
        alice.clone(),
        bob.clone(),
        fungible_ticker,
        fungible_transfers,
    );
    let n_nft_legs = if n_nfts % max_nfts == 0 {
        n_nfts / max_nfts
    } else {
        n_nfts / max_nfts + 1
    };
    let mut non_fungible_legs = setup_nft_legs(
        alice.clone(),
        bob.clone(),
        nft_ticker,
        n_nft_legs,
        n_nfts,
        None,
    );
    non_fungible_legs.append(&mut fungible_legs);
    let legs_v2 = non_fungible_legs;

    let settlement_type = SettlementType::SettleOnBlock(100u32.into());
    let date = Some(99999999u32.into());
    let memo = Some(Memo::default());

    BaseV2Parameters::<T> {
        sender: alice,
        receiver: bob,
        fungible_ticker,
        nft_ticker,
        venue_id,
        legs_v2,
        sender_portfolios,
        settlement_type,
        date,
        memo,
    }
}

/// Creates a venue, creates `f` assets and `n` collections, adds and affirms both sides of a settlement instruction.
/// Each leg will transfer between custom portfolios, all tickers have the maximum number of compliance requirements, active
/// statistics and transfer restrictions.
fn setup_execute_instruction<T>(
>>>>>>> 5e90eb89
    sender: &User<T>,
    receiver: &User<T>,
    f: u32,
    n: u32,
    o: u32,
    pause_compliance: bool,
    pause_restrictions: bool,
) -> Parameters
where
    T: Config + TestUtilsFn<AccountIdOf<T>>,
{
    let mut portfolios = Portfolios::default();

    // Creates offchain legs and new portfolios for each leg
    let offchain_legs: Vec<Leg> = (0..o)
        .map(|i| {
            let ticker = Ticker::from_slice_truncated(format!("OFFTicker{}", i).as_bytes());
            let sdr_portfolio =
                create_portfolio::<T>(sender, &format!("SdrPortfolioOFFTicker{}", i));
            let rcv_portfolio =
                create_portfolio::<T>(receiver, &format!("RcvPortfolioOFFTicker{}", i));
            portfolios
                .sdr_receipt_portfolios
                .push(sdr_portfolio.clone());
            portfolios
                .rcv_receipt_portfolios
                .push(rcv_portfolio.clone());
            Leg {
                from: sdr_portfolio,
                to: rcv_portfolio,
                asset: LegAsset::OffChain {
                    ticker: ticker.clone(),
                    amount: ONE_UNIT,
                },
            }
        })
        .collect();

    // Creates f assets, creates two portfolios, adds maximum compliance requirements, adds maximum transfer conditions and pauses them
    let fungible_legs: Vec<Leg> = (0..f)
        .map(|i| {
            let ticker = Ticker::from_slice_truncated(format!("Ticker{}", i).as_bytes());
            let sdr_portfolio_name = format!("SdrPortfolioTicker{}", i);
            let rcv_portfolio_name = format!("RcvPortfolioTicker{}", i);
            let (sdr_portfolio, rvc_portfolio) = setup_asset_transfer(
                sender,
                receiver,
                ticker,
                Some(&sdr_portfolio_name),
                Some(&rcv_portfolio_name),
                pause_compliance,
                pause_restrictions,
            );
            portfolios.sdr_portfolios.push(sdr_portfolio.clone());
            portfolios.rcv_portfolios.push(rvc_portfolio.clone());
            Leg {
                from: sdr_portfolio,
                to: rvc_portfolio,
                asset: LegAsset::Fungible {
                    ticker,
                    amount: ONE_UNIT,
                },
            }
        })
        .collect();

    // Creates n collections, mints one NFT, creates two portfolios, adds maximum compliance requirements and pauses it
    let nft_legs: Vec<Leg> = (0..n)
        .map(|i| {
            let ticker = Ticker::from_slice_truncated(format!("NFTTicker{}", i).as_bytes());
            let sdr_portfolio_name = format!("SdrPortfolioNFTTicker{}", i);
            let rcv_portfolio_name = format!("RcvPortfolioNFTTicker{}", i);
            let (sdr_portfolio, rcv_portfolio) = setup_nft_transfer(
                sender,
                receiver,
                ticker,
                1,
                Some(&sdr_portfolio_name),
                Some(&rcv_portfolio_name),
                pause_compliance,
            );
            portfolios.sdr_portfolios.push(sdr_portfolio.clone());
            portfolios.rcv_portfolios.push(rcv_portfolio.clone());
            Leg {
                from: sdr_portfolio,
                to: rcv_portfolio,
                asset: LegAsset::NonFungible(NFTs::new_unverified(ticker, vec![NFTId(1)])),
            }
        })
        .collect();

    Parameters {
        legs: [offchain_legs, fungible_legs, nft_legs].concat(),
        portfolios,
    }
}

/// Creates and affirms an instruction with `f` fungible legs, `n` non-fungible legs and `o` offchain legs.
/// All legs have unique tickers, use custom portfolios, and have the maximum number of compliance requirements,
/// active statistics and transfer restrictions,
fn setup_execute_instruction<T>(
    sender: &User<T>,
    receiver: &User<T>,
    settlement_type: SettlementType<T::BlockNumber>,
    venue_id: VenueId,
    f: u32,
    n: u32,
    o: u32,
    pause_compliance: bool,
    pause_restrictions: bool,
) -> Parameters
where
    T: Config + TestUtilsFn<AccountIdOf<T>>,
{
    // Creates the instruction. All assets, collections, portfolios and rules are created here.
    let parameters = setup_legs::<T>(
        sender,
        receiver,
        f,
        n,
        o,
        pause_compliance,
        pause_restrictions,
    );
    Module::<T>::add_instruction(
        sender.origin.clone().into(),
        venue_id,
        settlement_type,
        None,
        None,
        parameters.legs.clone(),
        Some(InstructionMemo::default()),
    )
    .unwrap();
    // Affirms the sender side of the instruction
    let receipt_details: Vec<_> = (0..o)
        .map(|i| {
            setup_receipt_details(
                &sender,
                parameters.portfolios.sdr_receipt_portfolios[i as usize].clone(),
                parameters.portfolios.rcv_receipt_portfolios[i as usize].clone(),
                ONE_UNIT,
                i,
            )
        })
        .collect();
    let sdr_portfolios = [
        parameters.portfolios.sdr_portfolios.clone(),
        parameters.portfolios.sdr_receipt_portfolios.clone(),
    ]
    .concat();
    Module::<T>::affirm_with_receipts(
        sender.origin.clone().into(),
        InstructionId(1),
        receipt_details.clone(),
        sdr_portfolios,
    )
    .unwrap();
    // Affirms the receiver side of the instruction
    let receipt_details: Vec<_> = (0..o)
        .map(|i| {
            setup_receipt_details(
                &receiver,
                parameters.portfolios.sdr_receipt_portfolios[i as usize].clone(),
                parameters.portfolios.rcv_receipt_portfolios[i as usize].clone(),
                ONE_UNIT,
                i,
            )
        })
        .collect();
    let rcv_portfolios = [
        parameters.portfolios.rcv_portfolios.clone(),
        parameters.portfolios.rcv_receipt_portfolios.clone(),
    ]
    .concat();
    Module::<T>::affirm_with_receipts(
        receiver.origin.clone().into(),
        InstructionId(1),
        receipt_details,
        rcv_portfolios,
    )
    .unwrap();

    parameters
}

/// Returns the receipt details, signed by `signer`, of a transfer of `amount` for `format!("OFFTicker{}", leg_id).
fn setup_receipt_details<T: Config>(
    signer: &User<T>,
    sdr_receipt_portfolio: PortfolioId,
    rcv_receipt_portfolio: PortfolioId,
    amount: Balance,
    leg_id: u32,
) -> ReceiptDetails<T::AccountId, T::OffChainSignature> {
    let ticker = Ticker::from_slice_truncated(format!("OFFTicker{}", leg_id).as_bytes());
    let receipt = Receipt {
        receipt_uid: leg_id as u64,
        from: sdr_receipt_portfolio,
        to: rcv_receipt_portfolio,
        asset: ticker,
        amount,
    };
    let raw_signature: [u8; 64] = signer.sign(&receipt.encode()).unwrap().0;
    let encoded_signature = MultiSignature::from(Signature::from_raw(raw_signature)).encode();
    let signature = T::OffChainSignature::decode(&mut &encoded_signature[..]).unwrap();
    ReceiptDetails {
        receipt_uid: leg_id as u64,
        leg_id: LegId(leg_id as u64),
        signer: signer.account(),
        signature,
        metadata: ReceiptMetadata::from(b"ReceiptMet"),
    }
}

benchmarks! {
    where_clause { where T: TestUtilsFn<AccountIdOf<T>>, T: pallet_scheduler::Config }

    create_venue {
        // Variations for the venue_details length.
        let d in 1 .. MAX_VENUE_DETAILS_LENGTH;
        // Variations for the no. of signers allowed.
        let s in 0 .. MAX_SIGNERS_ALLOWED;
        let mut signers = Vec::with_capacity(s as usize);
        let User {origin, did, .. } = UserBuilder::<T>::default().generate_did().build("caller");
        let venue_details = VenueDetails::from(vec![b'D'; d as usize].as_slice());
        let venue_type = VenueType::Distribution;
        // Create signers vector.
        for signer in 0 .. s {
            signers.push(UserBuilder::<T>::default().generate_did().seed(signer).build("signers").account());
        }
    }: _(origin, venue_details, signers, venue_type)
    verify {
        assert_eq!(Module::<T>::venue_counter(), VenueId(2), "Invalid venue counter");
        assert_eq!(Module::<T>::user_venues(did.unwrap()).into_iter().last(), Some(VenueId(1)), "Invalid venue id");
        assert!(Module::<T>::venue_info(VenueId(1)).is_some(), "Incorrect venue info set");
    }

    update_venue_details {
        // Variations for the venue_details length.
        let d in 1 .. MAX_VENUE_DETAILS_LENGTH;
        let details1 = VenueDetails::from(vec![b'D'; d as usize].as_slice());
        let details2 = details1.clone();

        let User { origin, did, .. } = creator::<T>();
        let venue_id = create_venue_::<T>(did.unwrap(), vec![]);
    }: _(origin, venue_id, details1)
    verify {
        assert_eq!(Module::<T>::details(venue_id), details2, "Incorrect venue details");
    }

    update_venue_type {
        let ty = VenueType::Sto;

        let User { account, origin, did, .. } = creator::<T>();
        let venue_id = create_venue_::<T>(did.unwrap(), vec![]);
    }: _(origin, venue_id, ty)
    verify {
        assert_eq!(Module::<T>::venue_info(VenueId(1)).unwrap().venue_type, ty, "Incorrect venue type value");
    }

    update_venue_signers {
        // Variations for the no. of signers allowed.
        let s in 0 .. MAX_SIGNERS_ALLOWED;
        let mut signers = Vec::with_capacity(s as usize);
        let User {account, origin, did, .. } = creator::<T>();
        let venue_id = create_venue_::<T>(did.unwrap(), vec![account.clone()]);
        // Create signers vector.
        for signer in 0 .. s {
            signers.push(UserBuilder::<T>::default().generate_did().seed(signer).build("signers").account());
        }
    }: _(origin, venue_id, signers.clone(), true)
    verify {
        for signer in signers.iter() {
            assert_eq!(Module::<T>::venue_signers(venue_id, signer), true, "Incorrect venue signer");
        }
    }

    set_venue_filtering {
        // Constant time function. It is only for allow venue filtering.
        let user = creator::<T>();
        let ticker = create_asset_::<T>(&user);
    }: _(user.origin, ticker, true)
    verify {
        assert!(Module::<T>::venue_filtering(ticker), "Fail: set_venue_filtering failed");
    }

    allow_venues {
        // Count of venue is variant for this dispatchable.
        let v in 0 .. MAX_VENUE_ALLOWED;
        let user = creator::<T>();
        let ticker = create_asset_::<T>(&user);
        let mut venues = Vec::new();
        for i in 0 .. v {
            venues.push(VenueId(i.into()));
        }
        let s_venues = venues.clone();
    }: _(user.origin, ticker, s_venues)
    verify {
        for v in venues.iter() {
            assert!(Module::<T>::venue_allow_list(ticker, v), "Fail: allow_venue dispatch");
        }
    }

    disallow_venues {
        // Count of venue is variant for this dispatchable.
        let v in 0 .. MAX_VENUE_ALLOWED;
        let user = creator::<T>();
        let ticker = create_asset_::<T>(&user);
        let mut venues = Vec::new();
        for i in 0 .. v {
            venues.push(VenueId(i.into()));
        }
        let s_venues = venues.clone();
    }: _(user.origin, ticker, s_venues)
    verify {
        for v in venues.iter() {
            assert!(!Module::<T>::venue_allow_list(ticker, v), "Fail: allow_venue dispatch");
        }
    }

    affirm_with_receipts {
        // Number of fungible, non fungible and offchain assets
        let f in 1..T::MaxNumberOfFungibleAssets::get();
        let n in 0..T::MaxNumberOfNFTs::get();
        let o in 0..T::MaxNumberOfOffChainAssets::get();

        let alice = UserBuilder::<T>::default().generate_did().build("Alice");
        let bob = UserBuilder::<T>::default().generate_did().build("Bob");
        let venue_id = create_venue_::<T>(alice.did(), vec![alice.account()]);

        let parameters = setup_legs::<T>(&alice, &bob, f, n, o, false, false);
        Module::<T>::add_instruction(
            alice.origin.clone().into(),
            venue_id,
            SettlementType::SettleOnAffirmation,
            None,
            None,
            parameters.legs,
            Some(InstructionMemo::default()),
        ).unwrap();

        let receipt_details = (0..o)
            .map(|i| {
                setup_receipt_details(
                    &alice,
                    parameters.portfolios.sdr_receipt_portfolios[i as usize],
                    parameters.portfolios.rcv_receipt_portfolios[i as usize],
                    ONE_UNIT,
                    i
                )
            })
            .collect();
        let portfolios =
            [parameters.portfolios.sdr_portfolios, parameters.portfolios.sdr_receipt_portfolios].concat();
    }: _(alice.origin, InstructionId(1), receipt_details, portfolios)

    change_receipt_validity {
        let signer = user::<T>("signer", 0);
    }: _(signer.origin(), 0, false)
    verify {
        assert!(Module::<T>::receipts_used(&signer.account(), 0), "Settlement: change_receipt_validity didn't work");
    }

    reschedule_instruction {
        // Number of legs in the instruction
        let l = T::MaxNumberOfFungibleAssets::get() + T::MaxNumberOfNFTs::get() + T::MaxNumberOfOffChainAssets::get();

        let max_nonfungible = T::MaxNumberOfNFTs::get();
        let max_fungible = T::MaxNumberOfFungibleAssets::get();
        let max_offchain = T::MaxNumberOfOffChainAssets::get();

        let alice = UserBuilder::<T>::default().generate_did().build("Alice");
        let bob = UserBuilder::<T>::default().generate_did().build("Bob");
        let settlement_type = SettlementType::SettleOnAffirmation;
        let venue_id = create_venue_::<T>(alice.did(), vec![alice.account(), bob.account()]);

<<<<<<< HEAD
        setup_execute_instruction::<T>(&alice, &bob, settlement_type, venue_id, max_fungible, max_nonfungible, max_offchain, false, false);
        InstructionStatuses::<T>::insert(InstructionId(1), InstructionStatus::Failed);
        advance_one_block::<T>();
    }: _(alice.origin, InstructionId(1))
    verify {
        assert_eq!(
            InstructionStatuses::<T>::get(InstructionId(1)),
            InstructionStatus::Pending
        );
        advance_one_block::<T>();
        assert_eq!(
            InstructionStatuses::<T>::get(InstructionId(1)),
            InstructionStatus::Success(frame_system::Pallet::<T>::block_number())
        );

=======
    }: add_instruction_with_memo(origin, venue_id, settlement_type, Some(99999999u32.into()), Some(99999999u32.into()), legs, Some(Memo::default()))
    verify {
        assert_eq!(Module::<T>::memo(instruction_id).unwrap(), Memo::default());
    }

    add_and_affirm_instruction_with_memo_and_settle_on_block_type {
        let l in 1 .. T::MaxNumberOfFungibleAssets::get();
        // Define settlement type.
        let settlement_type = SettlementType::SettleOnBlock(100u32.into());
        let instruction_id = InstructionId(1);
        set_block_number::<T>(50);
        // Emulate the add instruction and get all the necessary arguments.
        let (legs, venue_id, origin, did , portfolios, _, _) = emulate_add_instruction::<T>(l, true, true).unwrap();
        let s_portfolios = portfolios.clone();
    }: add_and_affirm_instruction_with_memo(origin, venue_id, settlement_type, Some(99999999u32.into()), Some(99999999u32.into()), legs, s_portfolios, Some(Memo::default()))
    verify {
        verify_add_and_affirm_instruction::<T>(venue_id, settlement_type, portfolios).unwrap();
        assert_eq!(Module::<T>::memo(instruction_id).unwrap(), Memo::default());
>>>>>>> 5e90eb89
    }

    execute_manual_instruction {
        // Number of fungible, non-fungible and offchain assets in the instruction
        let f in 1..T::MaxNumberOfFungibleAssets::get();
        let n in 0..T::MaxNumberOfNFTs::get();
        let o in 0..T::MaxNumberOfOffChainAssets::get();

        let alice = UserBuilder::<T>::default().generate_did().build("Alice");
        let bob = UserBuilder::<T>::default().generate_did().build("Bob");
        let settlement_type = SettlementType::SettleManual(0u32.into());
        let venue_id = create_venue_::<T>(alice.did(), vec![alice.account(), bob.account()]);

        setup_execute_instruction::<T>(&alice, &bob, settlement_type, venue_id, f, n, o, false, false);
    }: _(alice.origin, InstructionId(1), None, f, n, o, Some(Weight::MAX))

    add_instruction{
        // Number of fungible, non-fungible and offchain LEGS in the instruction
        let f in 1..T::MaxNumberOfFungibleAssets::get();
        let n in 0..T::MaxNumberOfNFTs::get();
        let o in 0..T::MaxNumberOfOffChainAssets::get();

        let alice = UserBuilder::<T>::default().generate_did().build("Alice");
        let bob = UserBuilder::<T>::default().generate_did().build("Bob");
        let memo = Some(InstructionMemo::default());
        let settlement_type = SettlementType::SettleOnBlock(100u32.into());
        let venue_id = create_venue_::<T>(alice.did(), vec![alice.account()]);

        let parameters = setup_legs::<T>(&alice, &bob, f, n, o, false, false);
    }: _(alice.origin, venue_id, settlement_type, None, None, parameters.legs, memo)

    add_and_affirm_instruction {
        // Number of fungible, non-fungible and offchain LEGS in the instruction
        let f in 1..T::MaxNumberOfFungibleAssets::get();
        let n in 0..T::MaxNumberOfNFTs::get();
        let o in 0..T::MaxNumberOfOffChainAssets::get();

        let alice = UserBuilder::<T>::default().generate_did().build("Alice");
        let bob = UserBuilder::<T>::default().generate_did().build("Bob");
        let memo = Some(InstructionMemo::default());
        let settlement_type = SettlementType::SettleOnBlock(100u32.into());
        let venue_id = create_venue_::<T>(alice.did(), vec![alice.account()]);

        let parameters = setup_legs::<T>(&alice, &bob, f, n, o, false, false);
    }: _(alice.origin, venue_id, settlement_type, None, None, parameters.legs, parameters.portfolios.sdr_portfolios, memo)

    affirm_instruction {
        // Number of fungible and non-fungible assets in the portfolios
        let f in 1..T::MaxNumberOfFungibleAssets::get() as u32;
        let n in 1..T::MaxNumberOfNFTs::get() as u32;

        let alice = UserBuilder::<T>::default().generate_did().build("Alice");
        let bob = UserBuilder::<T>::default().generate_did().build("Bob");
        let memo = Some(InstructionMemo::default());
        let venue_id = create_venue_::<T>(alice.did(), vec![alice.account()]);

        let parameters = setup_legs::<T>(&alice, &bob, f, n, T::MaxNumberOfOffChainAssets::get(), false, false);
        Module::<T>::add_instruction(
            alice.origin.clone().into(),
            venue_id,
            SettlementType::SettleOnAffirmation,
            None,
            None,
            parameters.legs,
            memo,
        ).unwrap();
    }: _(alice.origin, InstructionId(1), parameters.portfolios.sdr_portfolios)

    withdraw_affirmation {
        // Number of fungible, non-fungible and offchain LEGS in the portfolios
        let f in 1..T::MaxNumberOfFungibleAssets::get();
        let n in 0..T::MaxNumberOfNFTs::get();
        let o in 0..T::MaxNumberOfOffChainAssets::get();

        let alice = UserBuilder::<T>::default().generate_did().build("Alice");
        let bob = UserBuilder::<T>::default().generate_did().build("Bob");
        let memo = Some(InstructionMemo::default());
        let settlement_type = SettlementType::SettleOnBlock(100u32.into());
        let venue_id = create_venue_::<T>(alice.did(), vec![alice.account(), bob.account()]);

        let parameters = setup_execute_instruction::<T>(&alice, &bob, settlement_type, venue_id, f, n, o, false, false);
        let portfolios =
            [parameters.portfolios.sdr_portfolios, parameters.portfolios.sdr_receipt_portfolios].concat();
    }: _(alice.origin, InstructionId(1),  portfolios)

    reject_instruction {
        // Number of fungible, non-fungible and offchain LEGS in the instruction
        let f in 1..T::MaxNumberOfFungibleAssets::get();
        let n in 0..T::MaxNumberOfNFTs::get();
        let o in 0..T::MaxNumberOfOffChainAssets::get();

        let alice = UserBuilder::<T>::default().generate_did().build("Alice");
        let bob = UserBuilder::<T>::default().generate_did().build("Bob");
        let memo = Some(InstructionMemo::default());
        let settlement_type = SettlementType::SettleOnBlock(100u32.into());
        let venue_id = create_venue_::<T>(alice.did(), vec![alice.account(), bob.account()]);

        let parameters = setup_execute_instruction::<T>(&alice, &bob, settlement_type, venue_id, f, n, o, false, false);
        let portfolios =
            [parameters.portfolios.sdr_portfolios.clone(), parameters.portfolios.sdr_receipt_portfolios].concat();
    }: _(alice.origin, InstructionId(1), parameters.portfolios.sdr_portfolios[0])

    ensure_allowed_venue {
        // Number of UNIQUE tickers in the legs
        let n in 1..T::MaxNumberOfFungibleAssets::get() + T::MaxNumberOfNFTs::get() + T::MaxNumberOfOffChainAssets::get();

        let alice = UserBuilder::<T>::default().generate_did().build("Alice");
        let bob = UserBuilder::<T>::default().generate_did().build("Bob");
        let venue_id = create_venue_::<T>(alice.did(), vec![]);

        let instruction_legs: Vec<(LegId, Leg)> = (0..n)
            .map(|i| {
                let ticker = Ticker::from_slice_truncated(format!("TICKER{}", i).as_bytes());
                create_collection_issue_nfts::<T>(
                    alice.origin().into(),
                    ticker,
                    Some(NonFungibleType::Derivative),
                    0,
                    1,
                    PortfolioKind::Default,
                );
                Module::<T>::set_venue_filtering(alice.origin().into(), ticker, true).unwrap();
                Module::<T>::allow_venues(alice.origin().into(), ticker, vec![venue_id]).unwrap();
                (
                    LegId(i.into()),
                    Leg {
                        from: PortfolioId {
                            did: alice.did(),
                            kind: PortfolioKind::Default,
                        },
                        to: PortfolioId {
                            did: bob.did(),
                            kind: PortfolioKind::Default,
                        },
                        asset: LegAsset::NonFungible(NFTs::new_unverified(ticker, vec![NFTId(1)])),
                    },
                )
            })
            .collect();
    }: {
        Module::<T>::ensure_allowed_venue(&instruction_legs, venue_id).unwrap();
    }

    execute_instruction_initial_checks {
        // Number of legs in the instruction
        let n in 1..T::MaxNumberOfFungibleAssets::get() + T::MaxNumberOfNFTs::get() + T::MaxNumberOfOffChainAssets::get();

        let alice = UserBuilder::<T>::default().generate_did().build("Alice");
        let bob = UserBuilder::<T>::default().generate_did().build("Bob");
        let ticker: Ticker = Ticker::from_slice_truncated(b"TICKER".as_ref());
        let instruction_id = InstructionId(1);

        (0..n)
            .for_each(|i| {
                let leg = Leg {
                    from: PortfolioId {
                        did: alice.did(),
                        kind: PortfolioKind::Default,
                    },
                    to: PortfolioId {
                        did: bob.did(),
                        kind: PortfolioKind::Default,
                    },
                    asset: LegAsset::NonFungible(NFTs::new_unverified(ticker, vec![NFTId(1)])),
                };
                InstructionLegs::insert(instruction_id, LegId(i.into()), leg);
            });
        InstructionStatuses::<T>::insert(instruction_id, InstructionStatus::Pending);
    }: {
        assert!(Module::<T>::instruction_affirms_pending(instruction_id) == 0);
        assert!(Module::<T>::instruction_status(instruction_id) == InstructionStatus::Pending);
        let venue_id = Module::<T>::instruction_details(instruction_id).venue_id;
        let mut instruction_legs: Vec<(LegId, Leg)> =
            InstructionLegs::iter_prefix(&InstructionId(1)).collect();
        instruction_legs.sort_by_key(|leg_id_leg| leg_id_leg.0);
    }

    unchecked_release_locks {
        // Number of fungible and non fungible assets in the legs
        let f in 1..T::MaxNumberOfFungibleAssets::get();
        let n in 0..T::MaxNumberOfNFTs::get();

        let alice = UserBuilder::<T>::default().generate_did().build("Alice");
        let bob = UserBuilder::<T>::default().generate_did().build("Bob");
        let memo = Some(InstructionMemo::default());
        let venue_id = create_venue_::<T>(alice.did(), vec![alice.account(), bob.account()]);

        let parameters = setup_legs::<T>(&alice, &bob, f, n, T::MaxNumberOfOffChainAssets::get(), false, false);
        Module::<T>::add_and_affirm_instruction(
            alice.origin.clone().into(),
            venue_id,
            SettlementType::SettleOnAffirmation,
            None,
            None,
            parameters.legs,
            parameters.portfolios.sdr_portfolios,
            memo,
        ).unwrap();
        Module::<T>::affirm_instruction(
            bob.origin.clone().into(),
            InstructionId(1),
            parameters.portfolios.rcv_portfolios,
        ).unwrap();
        let instruction_legs: Vec<(LegId, Leg)> =
            InstructionLegs::iter_prefix(&InstructionId(1)).collect();
    }: {
        Module::<T>::unchecked_release_locks(InstructionId(1), &instruction_legs);
    }

    prune_instruction {
        // Number of legs and unique parties in the instruction
        let l in 1..T::MaxNumberOfFungibleAssets::get() + T::MaxNumberOfNFTs::get() + T::MaxNumberOfOffChainAssets::get();
        let p in 1..T::MaxNumberOfFungibleAssets::get() + T::MaxNumberOfNFTs::get() + T::MaxNumberOfOffChainAssets::get();

        let alice = UserBuilder::<T>::default().generate_did().build("Alice");
        let alice_portfolio = PortfolioId {
            did: alice.did(),
            kind: PortfolioKind::Default,
        };
        let ticker: Ticker = Ticker::from_slice_truncated(b"TICKER".as_ref());
        let instruction_id = InstructionId(1);

        for i in 0..l {
            let sender_portfolio = {
                // Controls the number of unique portfolios
                if i + 1 < p {
                    PortfolioId {
                        did: IdentityId::from(i as u128),
                        kind: PortfolioKind::Default,
                    }
                } else {
                    alice_portfolio
                }
            };
            let leg = Leg {
                from: sender_portfolio,
                to: alice_portfolio,
                asset: LegAsset::NonFungible(NFTs::new_unverified(ticker, vec![NFTId(1)])),
            };
            InstructionLegs::insert(instruction_id, LegId(i.into()), leg);
            InstructionLegStatus::<T>::insert(instruction_id, LegId(i.into()), LegStatus::ExecutionPending);
            AffirmsReceived::insert(
                instruction_id,
                sender_portfolio,
                AffirmationStatus::Affirmed,
            );
            UserAffirmations::insert(
                sender_portfolio,
                instruction_id,
                AffirmationStatus::Affirmed,
            )
        }
    }: {
        Module::<T>::prune_instruction(InstructionId(1), true)
    }

    post_failed_execution {
        let instruction_id = InstructionId(1);
        <InstructionDetails<T>>::insert(instruction_id, Instruction::default());
    }: {
        InstructionStatuses::<T>::insert(instruction_id, InstructionStatus::Failed);
    }

    execute_instruction_paused {
        // Number of fungible, non-fungible and offchain assets in the instruction
        let f in 1..T::MaxNumberOfFungibleAssets::get() as u32;
        let n in 0..T::MaxNumberOfNFTs::get() as u32;
        let o in 0..T::MaxNumberOfOffChainAssets::get();

        let alice = UserBuilder::<T>::default().generate_did().build("Alice");
        let bob = UserBuilder::<T>::default().generate_did().build("Bob");
        let venue_id = create_venue_::<T>(alice.did(), vec![alice.account(), bob.account()]);

        setup_execute_instruction::<T>(&alice, &bob, SettlementType::SettleOnAffirmation, venue_id, f, n, o, true, true);
    }: execute_scheduled_instruction_v3(RawOrigin::Root, InstructionId(1), Weight::MAX)

    execute_scheduled_instruction {
        // Number of fungible, non-fungible and offchain assets in the instruction
        let f in 1..T::MaxNumberOfFungibleAssets::get() as u32;
        let n in 0..T::MaxNumberOfNFTs::get() as u32;
        let o in 0..T::MaxNumberOfOffChainAssets::get();

        let alice = UserBuilder::<T>::default().generate_did().build("Alice");
        let bob = UserBuilder::<T>::default().generate_did().build("Bob");
        let venue_id = create_venue_::<T>(alice.did(), vec![alice.account(), bob.account()]);

        setup_execute_instruction::<T>(&alice, &bob, SettlementType::SettleOnAffirmation, venue_id, f, n, o, false, false);
    }: execute_scheduled_instruction_v3(RawOrigin::Root, InstructionId(1), Weight::MAX)

    ensure_root_origin {
        let origin = RawOrigin::Root;
    }: {
        assert!(Module::<T>::ensure_root_origin(origin.into()).is_ok());
    }
}<|MERGE_RESOLUTION|>--- conflicted
+++ resolved
@@ -31,7 +31,7 @@
 use polymesh_primitives::asset::NonFungibleType;
 use polymesh_primitives::checked_inc::CheckedInc;
 use polymesh_primitives::settlement::ReceiptMetadata;
-use polymesh_primitives::{IdentityId, NFTId, NFTs, PortfolioId, PortfolioKind, Ticker};
+use polymesh_primitives::{IdentityId, Memo, NFTId, NFTs, PortfolioId, PortfolioKind, Ticker};
 
 use crate::*;
 
@@ -54,7 +54,6 @@
     }
 }
 
-<<<<<<< HEAD
 pub struct Parameters {
     pub legs: Vec<Leg>,
     pub portfolios: Portfolios,
@@ -66,19 +65,6 @@
     pub sdr_receipt_portfolios: Vec<PortfolioId>,
     pub rcv_portfolios: Vec<PortfolioId>,
     pub rcv_receipt_portfolios: Vec<PortfolioId>,
-=======
-pub struct BaseV2Parameters<T: Config> {
-    pub sender: User<T>,
-    pub receiver: User<T>,
-    pub fungible_ticker: Ticker,
-    pub nft_ticker: Ticker,
-    pub venue_id: VenueId,
-    pub legs_v2: Vec<LegV2>,
-    pub sender_portfolios: Vec<PortfolioId>,
-    pub settlement_type: SettlementType<T::BlockNumber>,
-    pub date: Option<T::Moment>,
-    pub memo: Option<Memo>,
->>>>>>> 5e90eb89
 }
 
 fn advance_one_block<T: Config + pallet_scheduler::Config>() {
@@ -111,574 +97,7 @@
     make_asset::<T>(owner, Some(&Ticker::generate(8u64)))
 }
 
-<<<<<<< HEAD
 fn setup_legs<T>(
-=======
-// fund portfolio
-fn fund_portfolio<T: Config>(portfolio: &PortfolioId, ticker: &Ticker, amount: Balance) {
-    PortfolioAssetBalances::insert(portfolio, ticker, amount);
-}
-
-fn setup_leg_and_portfolio<T: Config + TestUtilsFn<AccountIdOf<T>>>(
-    owner: &User<T>,
-    to_user: Option<UserData<T>>,
-    from_user: Option<UserData<T>>,
-    index: u32,
-    legs: &mut Vec<Leg>,
-    sender_portfolios: &mut Vec<PortfolioId>,
-    receiver_portfolios: &mut Vec<PortfolioId>,
-    onchain: bool,
-) {
-    let variance = index + 1;
-    let portfolio_from = generate_portfolio::<T>("", variance + 500, from_user);
-    let ticker = if onchain {
-        let ticker = make_asset::<T>(owner, Some(&Ticker::generate(variance.into())));
-        let _ = fund_portfolio::<T>(&portfolio_from, &ticker, 500u32.into());
-        ticker
-    } else {
-        Ticker::generate_into(variance.into())
-    };
-    let portfolio_to = generate_portfolio::<T>("to_did", variance + 800, to_user);
-    legs.push(Leg {
-        from: portfolio_from,
-        to: portfolio_to,
-        asset: ticker,
-        amount: 100u32.into(),
-    });
-    receiver_portfolios.push(portfolio_to);
-    sender_portfolios.push(portfolio_from);
-}
-
-fn generate_portfolio<T: Config + TestUtilsFn<AccountIdOf<T>>>(
-    portfolio_to: &'static str,
-    pseudo_random_no: u32,
-    user: Option<UserData<T>>,
-) -> PortfolioId {
-    let u = match user {
-        None => {
-            let user = UserBuilder::<T>::default()
-                .generate_did()
-                .seed(pseudo_random_no)
-                .build(portfolio_to);
-            UserData::from(&user)
-        }
-        Some(u) => u,
-    };
-    let portfolio_no = (Portfolio::<T>::next_portfolio_number(u.did)).0;
-    let portfolio_name =
-        PortfolioName::try_from(vec![b'P'; portfolio_no as usize].as_slice()).unwrap();
-    Portfolio::<T>::create_portfolio(
-        RawOrigin::Signed(u.account.clone()).into(),
-        portfolio_name.clone(),
-    )
-    .expect("Failed to generate portfolio");
-    PortfolioId::user_portfolio(u.did, PortfolioNumber::from(portfolio_no))
-}
-
-fn populate_legs_for_instruction<T: Config + TestUtilsFn<AccountIdOf<T>>>(
-    index: u32,
-    legs: &mut Vec<Leg>,
-) {
-    legs.push(Leg {
-        from: generate_portfolio::<T>("from_did", index + 500, None),
-        to: generate_portfolio::<T>("to_did", index + 800, None),
-        asset: Ticker::generate_into(index.into()),
-        amount: 100u32.into(),
-    });
-}
-
-fn verify_add_instruction<T: Config>(
-    v_id: VenueId,
-    s_type: SettlementType<T::BlockNumber>,
-) -> DispatchResult {
-    assert_eq!(
-        Module::<T>::instruction_counter(),
-        InstructionId(2),
-        "Instruction counter not increased"
-    );
-    let id = InstructionId(Module::<T>::instruction_counter().0 - 1);
-    let Instruction {
-        instruction_id,
-        venue_id,
-        settlement_type,
-        ..
-    } = Module::<T>::instruction_details(id);
-    assert_eq!(instruction_id, InstructionId(1u64));
-    assert_eq!(venue_id, v_id);
-    assert_eq!(settlement_type, s_type);
-    Ok(())
-}
-
-fn verify_add_and_affirm_instruction<T: Config>(
-    venue_id: VenueId,
-    settlement_type: SettlementType<T::BlockNumber>,
-    portfolios: Vec<PortfolioId>,
-) -> DispatchResult {
-    let _ = verify_add_instruction::<T>(venue_id, settlement_type).unwrap();
-    for portfolio_id in portfolios.iter() {
-        assert!(
-            matches!(
-                Module::<T>::affirms_received(InstructionId(1), portfolio_id),
-                AffirmationStatus::Affirmed
-            ),
-            "Affirmation fails"
-        );
-    }
-    Ok(())
-}
-
-fn emulate_add_instruction<T: Config + TestUtilsFn<AccountIdOf<T>>>(
-    l: u32,
-    create_portfolios: bool,
-    onchain: bool,
-) -> Result<
-    (
-        Vec<Leg>,
-        VenueId,
-        RawOrigin<T::AccountId>,
-        IdentityId,
-        Vec<PortfolioId>,
-        Vec<PortfolioId>,
-        T::AccountId,
-    ),
-    DispatchError,
-> {
-    let mut legs: Vec<Leg> = Vec::with_capacity(l as usize);
-    let mut sender_portfolios: Vec<PortfolioId> = Vec::with_capacity(l as usize);
-    let mut receiver_portfolios: Vec<PortfolioId> = Vec::with_capacity(l as usize);
-    // create venue
-    let user = creator::<T>();
-    let user_data = UserData::from(&user);
-    let venue_id = create_venue_::<T>(user_data.did, vec![user_data.account.clone()]);
-
-    // Create legs vector.
-    // Assuming the worst case where there is no dedup of `from` and `to` in the legs vector.
-    if create_portfolios {
-        // Assumption here is that instruction will never be executed as still there is one auth pending.
-        for n in 0..l {
-            setup_leg_and_portfolio::<T>(
-                &user,
-                None,
-                Some(user_data.clone()),
-                n,
-                &mut legs,
-                &mut sender_portfolios,
-                &mut receiver_portfolios,
-                onchain,
-            );
-        }
-    } else {
-        for i in 1..l {
-            populate_legs_for_instruction::<T>(i, &mut legs);
-        }
-    }
-    <pallet_timestamp::Now<T>>::set(100000000u32.into());
-    Ok((
-        legs,
-        venue_id,
-        RawOrigin::Signed(user_data.account.clone()),
-        user_data.did,
-        sender_portfolios,
-        receiver_portfolios,
-        user_data.account,
-    ))
-}
-
-fn emulate_portfolios<T: Config + TestUtilsFn<AccountIdOf<T>>>(
-    sender: Option<UserData<T>>,
-    receiver: Option<UserData<T>>,
-    ticker: Ticker,
-    index: u32,
-    legs: &mut Vec<Leg>,
-    sender_portfolios: &mut Vec<PortfolioId>,
-    receiver_portfolios: &mut Vec<PortfolioId>,
-) {
-    let transacted_amount = 500 * POLY;
-    let sender_portfolio = generate_portfolio::<T>("", index + 500, sender);
-    let receiver_portfolio = generate_portfolio::<T>("", index + 800, receiver);
-    let _ = fund_portfolio::<T>(&sender_portfolio, &ticker, transacted_amount.into());
-    sender_portfolios.push(sender_portfolio);
-    receiver_portfolios.push(receiver_portfolio);
-    legs.push(Leg {
-        from: sender_portfolio,
-        to: receiver_portfolio,
-        asset: ticker,
-        amount: transacted_amount.into(),
-    })
-}
-
-// Generate signature.
-fn get_encoded_signature<T: Config>(signer: &User<T>, msg: &Receipt<Balance>) -> Vec<u8> {
-    let raw_signature: [u8; 64] = signer.sign(&msg.encode()).expect("Data cannot be signed").0;
-    let encoded = MultiSignature::from(Signature::from_raw(raw_signature)).encode();
-    encoded
-}
-
-fn add_trusted_issuer<T: Config>(
-    origin: RawOrigin<T::AccountId>,
-    ticker: Ticker,
-    issuer: TrustedIssuer,
-) {
-    pallet_compliance_manager::Module::<T>::add_default_trusted_claim_issuer(
-        origin.into(),
-        ticker,
-        issuer,
-    )
-    .expect("Default trusted claim issuer cannot be added");
-}
-
-pub fn setup_conditions<T: Config>(
-    count: u32,
-    trusted_issuer: TrustedIssuer,
-    dids: Vec<IdentityId>,
-) -> Vec<Condition> {
-    (0..count)
-        .map(|i| {
-            let scope = Scope::Custom((vec![i]).encode());
-            let claim = Claim::Jurisdiction(CountryCode::AF, scope.clone());
-            for did in &dids {
-                pallet_identity::Module::<T>::unverified_add_claim_with_scope(
-                    did.clone(),
-                    claim.clone(),
-                    Some(scope.clone()),
-                    trusted_issuer.issuer,
-                    None,
-                );
-            }
-            Condition::new(
-                ConditionType::IsPresent(claim),
-                vec![trusted_issuer.clone()],
-            )
-        })
-        .collect()
-}
-
-pub fn compliance_setup<T: Config>(
-    max_complexity: u32,
-    ticker: Ticker,
-    origin: RawOrigin<T::AccountId>,
-    from_did: IdentityId,
-    to_did: IdentityId,
-    trusted_issuer: TrustedIssuer,
-) {
-    // Add investor uniqueness claim.
-    <T as pallet_compliance_manager::Config>::Asset::add_investor_uniqueness_claim(
-        from_did, ticker,
-    );
-    <T as pallet_compliance_manager::Config>::Asset::add_investor_uniqueness_claim(to_did, ticker);
-    // Add trusted issuer.
-    add_trusted_issuer::<T>(origin.clone(), ticker, trusted_issuer.clone());
-
-    let conditions =
-        setup_conditions::<T>(max_complexity / 2, trusted_issuer, vec![from_did, to_did]);
-    pallet_compliance_manager::Module::<T>::add_compliance_requirement(
-        origin.clone().into(),
-        ticker,
-        conditions.clone(),
-        conditions,
-    )
-    .expect("Failed to add the asset compliance");
-}
-
-fn setup_affirm_instruction<T: Config + TestUtilsFn<AccountIdOf<T>>>(
-    l: u32,
-) -> (
-    Vec<PortfolioId>,
-    UserData<T>,
-    UserData<T>,
-    Vec<Ticker>,
-    Vec<Leg>,
-) {
-    // create venue
-    let from = creator::<T>();
-    let venue_id = create_venue_::<T>(from.did(), vec![]);
-    let settlement_type: SettlementType<T::BlockNumber> = SettlementType::SettleOnAffirmation;
-    let to = UserBuilder::<T>::default().generate_did().build("receiver");
-    let mut portfolios_from: Vec<PortfolioId> = Vec::with_capacity(l as usize);
-    let mut portfolios_to: Vec<PortfolioId> = Vec::with_capacity(l as usize);
-    let mut legs: Vec<Leg> = Vec::with_capacity(l as usize);
-    let mut tickers = Vec::with_capacity(l as usize);
-    let from_data = UserData::from(&from);
-    let to_data = UserData::from(&to);
-
-    for n in 0..l {
-        tickers.push(make_asset::<T>(
-            &from,
-            Some(&Ticker::generate(n as u64 + 1)),
-        ));
-        emulate_portfolios::<T>(
-            Some(from_data.clone()),
-            Some(to_data.clone()),
-            tickers[n as usize],
-            l,
-            &mut legs,
-            &mut portfolios_from,
-            &mut portfolios_to,
-        );
-    }
-    Module::<T>::add_and_affirm_instruction(
-        (RawOrigin::Signed(from_data.account.clone())).into(),
-        venue_id,
-        settlement_type,
-        None,
-        None,
-        legs.clone(),
-        portfolios_from,
-    )
-    .expect("Unable to add and affirm the instruction");
-
-    (portfolios_to, from_data, to_data, tickers, legs)
-}
-
-fn create_receipt_details<T: Config + TestUtilsFn<AccountIdOf<T>>>(
-    index: u32,
-    leg: Leg,
-) -> ReceiptDetails<T::AccountId, T::OffChainSignature> {
-    let User {
-        account, secret, ..
-    } = creator::<T>();
-    let msg = Receipt {
-        receipt_uid: index as u64,
-        from: leg.from,
-        to: leg.to,
-        asset: leg.asset,
-        amount: leg.amount,
-    };
-    let origin = RawOrigin::Signed(account.clone());
-    let creator = User {
-        account: account.clone(),
-        secret,
-        origin,
-        uid: None,
-        did: None,
-    };
-    let encoded = get_encoded_signature::<T>(&creator, &msg);
-    let signature = T::OffChainSignature::decode(&mut &encoded[..])
-        .expect("OffChainSignature cannot be decoded from a MultiSignature");
-    // Receipt details.
-    ReceiptDetails {
-        receipt_uid: index as u64,
-        leg_id: LegId(index as u64),
-        signer: account,
-        signature,
-        metadata: ReceiptMetadata::from(vec![b'D'; 10 as usize].as_slice()),
-    }
-}
-
-pub const MAX_CONDITIONS: u32 = 3;
-
-pub fn add_transfer_conditions<T: Config>(
-    ticker: Ticker,
-    origin: RawOrigin<T::AccountId>,
-    exempted_entity: IdentityId,
-    count_conditions: u32,
-) {
-    let stat_type = StatType::investor_count();
-    // Add Investor count stat.
-    <pallet_statistics::Module<T>>::set_active_asset_stats(
-        origin.clone().into(),
-        ticker.into(),
-        [stat_type].iter().cloned().collect(),
-    )
-    .expect("failed to add stats");
-
-    let conditions = (0..count_conditions)
-        .into_iter()
-        .map(|i| TransferCondition::MaxInvestorCount(i.into()))
-        .collect();
-    // Add MaxInvestorCount transfer conditions.
-    <pallet_statistics::Module<T>>::set_asset_transfer_compliance(
-        origin.clone().into(),
-        ticker.into(),
-        conditions,
-    )
-    .expect("failed to add transfer conditions");
-
-    // Exempt the user.
-    let exempt_key = TransferConditionExemptKey {
-        asset: ticker.into(),
-        op: stat_type.op,
-        claim_type: None,
-    };
-    <pallet_statistics::Module<T>>::set_entities_exempt(
-        origin.clone().into(),
-        true,
-        exempt_key,
-        [exempted_entity].iter().cloned().collect(),
-    )
-    .expect("failed to add exempted entities");
-
-    // Update investor count stats.
-    let update = StatUpdate {
-        key2: Stat2ndKey::NoClaimStat,
-        value: Some(count_conditions.into()),
-    };
-    <pallet_statistics::Module<T>>::batch_update_asset_stats(
-        origin.clone().into(),
-        ticker.into(),
-        stat_type,
-        [update].iter().cloned().collect(),
-    )
-    .expect("failed to add exempted entities");
-}
-
-/// Creates a fungible asset for the given `ticker` and returns a `Vec<LegV2>` containing `n_legs`.
-fn setup_fungible_legs_v2<T: Config>(
-    sender: User<T>,
-    receiver: User<T>,
-    ticker: Ticker,
-    n_legs: u32,
-) -> Vec<LegV2> {
-    make_asset(&sender, Some(ticker.as_ref()));
-    (0..n_legs)
-        .map(|_| LegV2 {
-            from: PortfolioId {
-                did: sender.did(),
-                kind: PortfolioKind::Default,
-            },
-            to: PortfolioId {
-                did: receiver.did(),
-                kind: PortfolioKind::Default,
-            },
-            asset: LegAsset::Fungible {
-                ticker: ticker.clone(),
-                amount: ONE_UNIT,
-            },
-        })
-        .collect()
-}
-
-/// Creates an nft collection for `ticker`, mints `n_nfts` for `token_sender`, and returns a `Vec<LegV2>`
-/// containing `n_legs` with a total of `n_nfts` split among the legs.
-/// For this function only calls with the minimum number of legs to contain all `n_nfts` are allowed.
-/// E.g: If n_nfts = 78, n_legs must be equal to 8 (considering that MaxNumberOfNFTsPerLeg is equal to 10).
-fn setup_nft_legs<T: Config>(
-    sender: User<T>,
-    receiver: User<T>,
-    ticker: Ticker,
-    n_legs: u32,
-    n_nfts: u32,
-    max_nfts_per_leg: Option<u32>,
-) -> Vec<LegV2> {
-    create_collection_issue_nfts::<T>(
-        sender.origin().into(),
-        ticker,
-        Some(NonFungibleType::Derivative),
-        0,
-        n_nfts,
-        PortfolioKind::Default,
-    );
-
-    let max_nfts_per_leg = max_nfts_per_leg.unwrap_or(T::MaxNumberOfNFTsPerLeg::get());
-    let last_leg_len = n_nfts % max_nfts_per_leg;
-    let full_legs = n_nfts / max_nfts_per_leg;
-
-    // Creates the NFTs for each leg. All legs except the last one will have T::MaxNumberOfNFTsPerLeg NFTs each.
-    let mut nfts: Vec<NFTs> = (0..full_legs)
-        .map(|leg_index| {
-            NFTs::new(
-                ticker,
-                (0..max_nfts_per_leg)
-                    .map(|nft_index| NFTId((leg_index * max_nfts_per_leg + nft_index + 1) as u64))
-                    .collect(),
-            )
-            .unwrap()
-        })
-        .collect();
-    // The last leg may have less than T::MaxNumberOfNFTsPerLeg NFTs
-    if last_leg_len > 0 {
-        nfts.push(NFTs::new_unverified(
-            ticker,
-            (0..last_leg_len)
-                .map(|nft_index| {
-                    NFTId((max_nfts_per_leg * (nfts.len() as u32) + nft_index + 1) as u64)
-                })
-                .collect(),
-        ));
-    }
-    // For this function only calls with the minimum number of legs to contain all `n_nfts` are allowed
-    assert_eq!(nfts.len() as u32, n_legs);
-    // Creates each leg
-    (0..n_legs)
-        .map(|index| LegV2 {
-            from: PortfolioId {
-                did: sender.did(),
-                kind: PortfolioKind::Default,
-            },
-            to: PortfolioId {
-                did: receiver.did(),
-                kind: PortfolioKind::Default,
-            },
-
-            asset: LegAsset::NonFungible(nfts[index as usize].clone()),
-        })
-        .collect()
-}
-
-/// Creates the basic environment for executing the benchmarks for the v2 extrinsics.
-/// This includes: creating one fungible asset, one NFT collection with `n_nfts`, and
-/// the instruction legs filled with `n_nfts` and `fungible_transfers`.
-/// All other parameters are also included in the `BaseV2Parameters` struct.
-fn setup_v2_extrinsics_parameters<T>(fungible_transfers: u32, n_nfts: u32) -> BaseV2Parameters<T>
-where
-    T: TestUtilsFn<AccountIdOf<T>> + Config,
-{
-    let max_nfts = T::MaxNumberOfNFTsPerLeg::get();
-    let alice = UserBuilder::<T>::default().generate_did().build("Alice");
-    let bob = UserBuilder::<T>::default().generate_did().build("Bob");
-    let fungible_ticker: Ticker = Ticker::from_slice_truncated(b"TICKER".as_ref());
-    let nft_ticker: Ticker = Ticker::from_slice_truncated(b"TICKER0".as_ref());
-    let venue_id = create_venue_::<T>(alice.did(), vec![]);
-    let sender_portfolios = vec![PortfolioId {
-        did: alice.did(),
-        kind: PortfolioKind::Default,
-    }];
-
-    let mut fungible_legs = setup_fungible_legs_v2(
-        alice.clone(),
-        bob.clone(),
-        fungible_ticker,
-        fungible_transfers,
-    );
-    let n_nft_legs = if n_nfts % max_nfts == 0 {
-        n_nfts / max_nfts
-    } else {
-        n_nfts / max_nfts + 1
-    };
-    let mut non_fungible_legs = setup_nft_legs(
-        alice.clone(),
-        bob.clone(),
-        nft_ticker,
-        n_nft_legs,
-        n_nfts,
-        None,
-    );
-    non_fungible_legs.append(&mut fungible_legs);
-    let legs_v2 = non_fungible_legs;
-
-    let settlement_type = SettlementType::SettleOnBlock(100u32.into());
-    let date = Some(99999999u32.into());
-    let memo = Some(Memo::default());
-
-    BaseV2Parameters::<T> {
-        sender: alice,
-        receiver: bob,
-        fungible_ticker,
-        nft_ticker,
-        venue_id,
-        legs_v2,
-        sender_portfolios,
-        settlement_type,
-        date,
-        memo,
-    }
-}
-
-/// Creates a venue, creates `f` assets and `n` collections, adds and affirms both sides of a settlement instruction.
-/// Each leg will transfer between custom portfolios, all tickers have the maximum number of compliance requirements, active
-/// statistics and transfer restrictions.
-fn setup_execute_instruction<T>(
->>>>>>> 5e90eb89
     sender: &User<T>,
     receiver: &User<T>,
     f: u32,
@@ -810,7 +229,7 @@
         None,
         None,
         parameters.legs.clone(),
-        Some(InstructionMemo::default()),
+        Some(Memo::default()),
     )
     .unwrap();
     // Affirms the sender side of the instruction
@@ -1017,7 +436,7 @@
             None,
             None,
             parameters.legs,
-            Some(InstructionMemo::default()),
+            Some(Memo::default()),
         ).unwrap();
 
         let receipt_details = (0..o)
@@ -1055,7 +474,6 @@
         let settlement_type = SettlementType::SettleOnAffirmation;
         let venue_id = create_venue_::<T>(alice.did(), vec![alice.account(), bob.account()]);
 
-<<<<<<< HEAD
         setup_execute_instruction::<T>(&alice, &bob, settlement_type, venue_id, max_fungible, max_nonfungible, max_offchain, false, false);
         InstructionStatuses::<T>::insert(InstructionId(1), InstructionStatus::Failed);
         advance_one_block::<T>();
@@ -1071,26 +489,6 @@
             InstructionStatus::Success(frame_system::Pallet::<T>::block_number())
         );
 
-=======
-    }: add_instruction_with_memo(origin, venue_id, settlement_type, Some(99999999u32.into()), Some(99999999u32.into()), legs, Some(Memo::default()))
-    verify {
-        assert_eq!(Module::<T>::memo(instruction_id).unwrap(), Memo::default());
-    }
-
-    add_and_affirm_instruction_with_memo_and_settle_on_block_type {
-        let l in 1 .. T::MaxNumberOfFungibleAssets::get();
-        // Define settlement type.
-        let settlement_type = SettlementType::SettleOnBlock(100u32.into());
-        let instruction_id = InstructionId(1);
-        set_block_number::<T>(50);
-        // Emulate the add instruction and get all the necessary arguments.
-        let (legs, venue_id, origin, did , portfolios, _, _) = emulate_add_instruction::<T>(l, true, true).unwrap();
-        let s_portfolios = portfolios.clone();
-    }: add_and_affirm_instruction_with_memo(origin, venue_id, settlement_type, Some(99999999u32.into()), Some(99999999u32.into()), legs, s_portfolios, Some(Memo::default()))
-    verify {
-        verify_add_and_affirm_instruction::<T>(venue_id, settlement_type, portfolios).unwrap();
-        assert_eq!(Module::<T>::memo(instruction_id).unwrap(), Memo::default());
->>>>>>> 5e90eb89
     }
 
     execute_manual_instruction {
@@ -1115,7 +513,7 @@
 
         let alice = UserBuilder::<T>::default().generate_did().build("Alice");
         let bob = UserBuilder::<T>::default().generate_did().build("Bob");
-        let memo = Some(InstructionMemo::default());
+        let memo = Some(Memo::default());
         let settlement_type = SettlementType::SettleOnBlock(100u32.into());
         let venue_id = create_venue_::<T>(alice.did(), vec![alice.account()]);
 
@@ -1130,7 +528,7 @@
 
         let alice = UserBuilder::<T>::default().generate_did().build("Alice");
         let bob = UserBuilder::<T>::default().generate_did().build("Bob");
-        let memo = Some(InstructionMemo::default());
+        let memo = Some(Memo::default());
         let settlement_type = SettlementType::SettleOnBlock(100u32.into());
         let venue_id = create_venue_::<T>(alice.did(), vec![alice.account()]);
 
@@ -1144,7 +542,7 @@
 
         let alice = UserBuilder::<T>::default().generate_did().build("Alice");
         let bob = UserBuilder::<T>::default().generate_did().build("Bob");
-        let memo = Some(InstructionMemo::default());
+        let memo = Some(Memo::default());
         let venue_id = create_venue_::<T>(alice.did(), vec![alice.account()]);
 
         let parameters = setup_legs::<T>(&alice, &bob, f, n, T::MaxNumberOfOffChainAssets::get(), false, false);
@@ -1167,7 +565,6 @@
 
         let alice = UserBuilder::<T>::default().generate_did().build("Alice");
         let bob = UserBuilder::<T>::default().generate_did().build("Bob");
-        let memo = Some(InstructionMemo::default());
         let settlement_type = SettlementType::SettleOnBlock(100u32.into());
         let venue_id = create_venue_::<T>(alice.did(), vec![alice.account(), bob.account()]);
 
@@ -1184,7 +581,6 @@
 
         let alice = UserBuilder::<T>::default().generate_did().build("Alice");
         let bob = UserBuilder::<T>::default().generate_did().build("Bob");
-        let memo = Some(InstructionMemo::default());
         let settlement_type = SettlementType::SettleOnBlock(100u32.into());
         let venue_id = create_venue_::<T>(alice.did(), vec![alice.account(), bob.account()]);
 
@@ -1275,7 +671,7 @@
 
         let alice = UserBuilder::<T>::default().generate_did().build("Alice");
         let bob = UserBuilder::<T>::default().generate_did().build("Bob");
-        let memo = Some(InstructionMemo::default());
+        let memo = Some(Memo::default());
         let venue_id = create_venue_::<T>(alice.did(), vec![alice.account(), bob.account()]);
 
         let parameters = setup_legs::<T>(&alice, &bob, f, n, T::MaxNumberOfOffChainAssets::get(), false, false);

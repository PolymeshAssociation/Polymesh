--- conflicted
+++ resolved
@@ -13,36 +13,34 @@
 // You should have received a copy of the GNU General Public License
 // along with this program. If not, see <http://www.gnu.org/licenses/>.
 
-use crate::*;
-
 pub use frame_benchmarking::{account, benchmarks};
 use frame_support::traits::Get;
 use frame_system::RawOrigin;
+use scale_info::prelude::format;
+use sp_core::sr25519::Signature;
+use sp_runtime::MultiSignature;
+use sp_runtime::SaturatedConversion;
+use sp_std::convert::TryInto;
+use sp_std::prelude::*;
+
 use pallet_identity as identity;
 use pallet_nft::benchmarking::create_collection_issue_nfts;
 use pallet_portfolio::PortfolioAssetBalances;
-use polymesh_common_utilities::{
-    benchs::{make_asset, user, AccountIdOf, User, UserBuilder},
-    constants::currency::{ONE_UNIT, POLY},
-    constants::ENSURED_MAX_LEN,
-    traits::asset::AssetFnTrait,
-    TestUtilsFn,
-};
+use polymesh_common_utilities::asset::AssetFnTrait;
+use polymesh_common_utilities::benchs::{make_asset, user, AccountIdOf, User, UserBuilder};
+use polymesh_common_utilities::constants::currency::{ONE_UNIT, POLY};
+use polymesh_common_utilities::constants::ENSURED_MAX_LEN;
+use polymesh_common_utilities::TestUtilsFn;
+use polymesh_primitives::asset::NonFungibleType;
+use polymesh_primitives::checked_inc::CheckedInc;
+use polymesh_primitives::statistics::{Stat2ndKey, StatType, StatUpdate};
+use polymesh_primitives::transfer_compliance::{TransferCondition, TransferConditionExemptKey};
 use polymesh_primitives::{
-    asset::NonFungibleType,
-    checked_inc::CheckedInc,
-    statistics::{Stat2ndKey, StatType, StatUpdate},
-    transfer_compliance::{TransferCondition, TransferConditionExemptKey},
     Claim, Condition, ConditionType, CountryCode, IdentityId, NFTId, PortfolioId, PortfolioKind,
     PortfolioName, PortfolioNumber, Scope, Ticker, TrustedIssuer,
 };
-use scale_info::prelude::format;
-use sp_runtime::SaturatedConversion;
-use sp_std::convert::TryInto;
-use sp_std::prelude::*;
-
-use sp_core::sr25519::Signature;
-use sp_runtime::MultiSignature;
+
+use crate::*;
 
 const MAX_VENUE_DETAILS_LENGTH: u32 = ENSURED_MAX_LEN;
 const MAX_SIGNERS_ALLOWED: u32 = 50;
@@ -1119,106 +1117,32 @@
             parameters.memo
         ).expect("failed to add instruction");
     }: _(parameters.sender.origin, InstructionId(1), parameters.sender_portfolios[0], f, n)
-<<<<<<< HEAD
-=======
 
     execute_scheduled_instruction {
         let f in 1..T::MaxNumberOfFungibleAssets::get() as u32;
         let n in 1..T::MaxNumberOfNFTs::get() as u32;
 
-        // Pre-conditions: Add settlement intruction, add compliance rules and transfer conditions
         let alice = UserBuilder::<T>::default().generate_did().build("Alice");
-        let sender_portfolio = generate_portfolio::<T>("", 0, Some(UserData::from(&alice)));
         let bob = UserBuilder::<T>::default().generate_did().build("Bob");
-        let receiver_portfolio = generate_portfolio::<T>("", 0, Some(UserData::from(&bob)));
-        let trusted_user = UserBuilder::<T>::default()
-            .generate_did()
-            .build("TrustedUser");
-        let trusted_issuer = TrustedIssuer::from(trusted_user.did());
-        let max_condition_complexity = T::MaxConditionComplexity::get() as u32;
-        let venue_id = create_venue_::<T>(alice.did(), vec![]);
-
-        let mut fungible_legs = Vec::new();
-        for index in 0..f {
-            let ticker = make_asset(&alice, Some(&Ticker::generate(index as u64 + 1)));
-            fund_portfolio::<T>(&sender_portfolio, &ticker, ONE_UNIT);
-            compliance_setup::<T>(
-                max_condition_complexity,
-                ticker,
-                alice.origin().clone().into(),
-                alice.did(),
-                bob.did(),
-                trusted_issuer.clone(),
-            );
-            add_transfer_conditions::<T>(
-                ticker,
-                alice.origin().clone().into(),
-                alice.did(),
-                MAX_CONDITIONS,
-            );
-            fungible_legs.push(LegV2 {
-                from: sender_portfolio,
-                to: receiver_portfolio,
-                asset: LegAsset::Fungible {
-                    ticker: ticker.clone(),
-                    amount: ONE_UNIT,
-                },
-            })
-        }
-
-        let mut nft_legs = Vec::new();
-        for index in 0..n {
-            let ticker = Ticker::from_slice_truncated(
-                format!("NFTTICKER{}", index).as_bytes(),
-            );
-            create_collection_issue_nfts::<T>(
-                alice.origin().into(),
-                ticker,
-                Some(NonFungibleType::Derivative),
-                0,
-                1,
-                sender_portfolio.kind,
-            );
-            compliance_setup::<T>(
-                max_condition_complexity,
-                ticker,
-                alice.origin().clone().into(),
-                alice.did(),
-                bob.did(),
-                trusted_issuer.clone(),
-            );
-            nft_legs.push(LegV2 {
-                from: sender_portfolio,
-                to: receiver_portfolio,
-                asset: LegAsset::NonFungible(NFTs::new_unverified(ticker, vec![NFTId(1)])),
-            });
-        }
-
-        let legs_v2 = [fungible_legs, nft_legs].concat();
-        Module::<T>::add_and_affirm_instruction_with_memo_v2(
-            alice.origin().into(),
-            venue_id,
-            SettlementType::SettleOnAffirmation,
-            None,
-            None,
-            legs_v2,
-            vec![sender_portfolio],
-            None,
-        )
-        .expect("failed to add instruction");
-
-        Module::<T>::affirm_instruction_v2(
-            bob.origin().into(),
-            InstructionId(1),
-            vec![receiver_portfolio],
-            f,
-            n,
-        )
-        .expect("failed to affirm instruction");
+
+        // Creates `f` assets and sets the worst case for scenario for their compliance,
+        // transfer conditions and active statistics
+        //for idx in f {
+        //    let ticker: Ticker = Ticker::from_slice_truncated(sp_std::fmt!("TICKER{}", idx).as_ref());
+        //    let (sender_portfolio, receiver_portfolio) = setup_asset_transfer::<T>(&alice, &bob, ticker, x, y, z);
+        //}
+
+        // Creates `n` NFT collections, mints one nft for each collection and sets the worst case for scenario
+        // for their compliance, transfer conditions and active statistics
+        //for idx in n {
+        //    let ticker: Ticker = Ticker::from_slice_truncated(sp_std::fmt!("NFTTICKER{}", idx).as_ref());
+        //    let (sender_portfolio, receiver_portfolio) = setup_asset_transfer::<T>(&alice, &bob, ticker, x, y, z);
+        //}
+
+
 
     }: execute_scheduled_instruction_v2(RawOrigin::Root, InstructionId(1), f, n)
 
->>>>>>> 3cb37861
 }
 
 pub fn next_block<T: Config + pallet_scheduler::Config>() {

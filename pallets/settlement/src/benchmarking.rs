// This file is part of the Polymesh distribution (https://github.com/PolymeshAssociation/Polymesh).
// Copyright (c) 2020 Polymath

// This program is free software: you can redistribute it and/or modify
// it under the terms of the GNU General Public License as published by
// the Free Software Foundation, version 3.

// This program is distributed in the hope that it will be useful, but
// WITHOUT ANY WARRANTY; without even the implied warranty of
// MERCHANTABILITY or FITNESS FOR A PARTICULAR PURPOSE. See the GNU
// General Public License for more details.

// You should have received a copy of the GNU General Public License
// along with this program. If not, see <http://www.gnu.org/licenses/>.

pub use frame_benchmarking::{account, benchmarks};
use frame_support::traits::Get;
use frame_system::RawOrigin;
use scale_info::prelude::format;
use sp_core::sr25519::Signature;
use sp_runtime::MultiSignature;
use sp_std::prelude::*;

use pallet_asset::benchmarking::{create_portfolio, setup_asset_transfer};
use pallet_nft::benchmarking::{create_collection_issue_nfts, setup_nft_transfer};
use polymesh_common_utilities::benchs::{make_asset, user, AccountIdOf, User, UserBuilder};
use polymesh_common_utilities::constants::currency::ONE_UNIT;
use polymesh_common_utilities::constants::ENSURED_MAX_LEN;
use polymesh_common_utilities::TestUtilsFn;
use polymesh_primitives::asset::NonFungibleType;
use polymesh_primitives::checked_inc::CheckedInc;
use polymesh_primitives::settlement::ReceiptMetadata;
use polymesh_primitives::{IdentityId, NFTId, NFTs, PortfolioId, PortfolioKind, Ticker};

use crate::*;

const MAX_VENUE_DETAILS_LENGTH: u32 = ENSURED_MAX_LEN;
const MAX_SIGNERS_ALLOWED: u32 = 50;
const MAX_VENUE_ALLOWED: u32 = 100;

#[derive(Encode, Decode, Clone, Copy)]
pub struct UserData<T: Config> {
    pub account: T::AccountId,
    pub did: IdentityId,
}

impl<T: Config> From<&User<T>> for UserData<T> {
    fn from(user: &User<T>) -> Self {
        Self {
            account: user.account(),
            did: user.did(),
        }
    }
}

pub struct Parameters {
    pub legs: Vec<Leg>,
    pub portfolios: Portfolios,
}

#[derive(Default)]
pub struct Portfolios {
    pub sdr_portfolios: Vec<PortfolioId>,
    pub sdr_receipt_portfolios: Vec<PortfolioId>,
    pub rcv_portfolios: Vec<PortfolioId>,
    pub rcv_receipt_portfolios: Vec<PortfolioId>,
}

fn creator<T: Config + TestUtilsFn<AccountIdOf<T>>>() -> User<T> {
    UserBuilder::<T>::default().generate_did().build("creator")
}

/// Set venue related storage without any sanity checks.
fn create_venue_<T: Config>(did: IdentityId, signers: Vec<T::AccountId>) -> VenueId {
    let venue = Venue {
        creator: did,
        venue_type: VenueType::Distribution,
    };
    // NB: Venue counter starts with 1.
    let venue_counter = Module::<T>::venue_counter();
    VenueInfo::insert(venue_counter, venue);
    for signer in signers {
        <VenueSigners<T>>::insert(venue_counter, signer, true);
    }
    VenueCounter::put(venue_counter.checked_inc().unwrap());
    venue_counter
}

pub fn create_asset_<T: Config>(owner: &User<T>) -> Ticker {
    make_asset::<T>(owner, Some(&Ticker::generate(8u64)))
}

fn setup_legs<T>(
    sender: &User<T>,
    receiver: &User<T>,
    f: u32,
    n: u32,
    o: u32,
    pause_compliance: bool,
    pause_restrictions: bool,
) -> Parameters
where
    T: Config + TestUtilsFn<AccountIdOf<T>>,
{
    let mut portfolios = Portfolios::default();

    // Creates offchain legs and new portfolios for each leg
    let offchain_legs: Vec<Leg> = (0..o)
        .map(|i| {
            let ticker = Ticker::from_slice_truncated(format!("OFFTicker{}", i).as_bytes());
            let sdr_portfolio =
                create_portfolio::<T>(sender, &format!("SdrPortfolioOFFTicker{}", i));
            let rcv_portfolio =
                create_portfolio::<T>(receiver, &format!("RcvPortfolioOFFTicker{}", i));
            portfolios
                .sdr_receipt_portfolios
                .push(sdr_portfolio.clone());
            portfolios
                .rcv_receipt_portfolios
                .push(rcv_portfolio.clone());
            Leg {
                from: sdr_portfolio,
                to: rcv_portfolio,
                asset: LegAsset::OffChain {
                    ticker: ticker.clone(),
                    amount: ONE_UNIT,
                },
            }
        })
        .collect();

    // Creates f assets, creates two portfolios, adds maximum compliance requirements, adds maximum transfer conditions and pauses them
    let fungible_legs: Vec<Leg> = (0..f)
        .map(|i| {
            let ticker = Ticker::from_slice_truncated(format!("Ticker{}", i).as_bytes());
            let sdr_portfolio_name = format!("SdrPortfolioTicker{}", i);
            let rcv_portfolio_name = format!("RcvPortfolioTicker{}", i);
            let (sdr_portfolio, rvc_portfolio) = setup_asset_transfer(
                sender,
                receiver,
                ticker,
                Some(&sdr_portfolio_name),
                Some(&rcv_portfolio_name),
                pause_compliance,
                pause_restrictions,
            );
            portfolios.sdr_portfolios.push(sdr_portfolio.clone());
            portfolios.rcv_portfolios.push(rvc_portfolio.clone());
            Leg {
                from: sdr_portfolio,
                to: rvc_portfolio,
                asset: LegAsset::Fungible {
                    ticker,
                    amount: ONE_UNIT,
                },
            }
        })
        .collect();

    // Creates n collections, mints one NFT, creates two portfolios, adds maximum compliance requirements and pauses it
    let nft_legs: Vec<Leg> = (0..n)
        .map(|i| {
            let ticker = Ticker::from_slice_truncated(format!("NFTTicker{}", i).as_bytes());
            let sdr_portfolio_name = format!("SdrPortfolioNFTTicker{}", i);
            let rcv_portfolio_name = format!("RcvPortfolioNFTTicker{}", i);
            let (sdr_portfolio, rcv_portfolio) = setup_nft_transfer(
                sender,
                receiver,
                ticker,
                1,
                Some(&sdr_portfolio_name),
                Some(&rcv_portfolio_name),
                pause_compliance,
            );
            portfolios.sdr_portfolios.push(sdr_portfolio.clone());
            portfolios.rcv_portfolios.push(rcv_portfolio.clone());
            Leg {
                from: sdr_portfolio,
                to: rcv_portfolio,
                asset: LegAsset::NonFungible(NFTs::new_unverified(ticker, vec![NFTId(1)])),
            }
        })
        .collect();

    Parameters {
        legs: [offchain_legs, fungible_legs, nft_legs].concat(),
        portfolios,
    }
}

/// Creates and affirms an instruction with `f` fungible legs, `n` non-fungible legs and `o` offchain legs.
/// All legs have unique tickers, use custom portfolios, and have the maximum number of compliance requirements,
/// active statistics and transfer restrictions,
fn setup_execute_instruction<T>(
    sender: &User<T>,
    receiver: &User<T>,
    settlement_type: SettlementType<T::BlockNumber>,
    venue_id: VenueId,
    f: u32,
    n: u32,
    o: u32,
    pause_compliance: bool,
    pause_restrictions: bool,
) -> Parameters
where
    T: Config + TestUtilsFn<AccountIdOf<T>>,
{
    // Creates the instruction. All assets, collections, portfolios and rules are created here.
    let parameters = setup_legs::<T>(
        sender,
        receiver,
        f,
        n,
        o,
        pause_compliance,
        pause_restrictions,
    );
    Module::<T>::add_instruction(
        sender.origin.clone().into(),
        venue_id,
        settlement_type,
        None,
        None,
        parameters.legs.clone(),
        Some(InstructionMemo::default()),
    )
    .unwrap();
    // Affirms the sender side of the instruction
    let receipt_details: Vec<_> = (0..o)
        .map(|i| {
            setup_receipt_details(
                &sender,
                parameters.portfolios.sdr_receipt_portfolios[i as usize].clone(),
                parameters.portfolios.rcv_receipt_portfolios[i as usize].clone(),
                ONE_UNIT,
                i,
            )
        })
        .collect();
    let sdr_portfolios = [
        parameters.portfolios.sdr_portfolios.clone(),
        parameters.portfolios.sdr_receipt_portfolios.clone(),
    ]
    .concat();
    Module::<T>::affirm_with_receipts(
        sender.origin.clone().into(),
        InstructionId(1),
        receipt_details.clone(),
        sdr_portfolios,
        f,
        n,
        o,
    )
    .unwrap();
    // Affirms the receiver side of the instruction
    let receipt_details: Vec<_> = (0..o)
        .map(|i| {
            setup_receipt_details(
                &receiver,
                parameters.portfolios.sdr_receipt_portfolios[i as usize].clone(),
                parameters.portfolios.rcv_receipt_portfolios[i as usize].clone(),
                ONE_UNIT,
                i,
            )
        })
        .collect();
    let rcv_portfolios = [
        parameters.portfolios.rcv_portfolios.clone(),
        parameters.portfolios.rcv_receipt_portfolios.clone(),
    ]
    .concat();
    Module::<T>::affirm_with_receipts(
        receiver.origin.clone().into(),
        InstructionId(1),
        receipt_details,
        rcv_portfolios,
        f,
        n,
        o,
    )
    .unwrap();

    parameters
}

/// Returns the receipt details, signed by `signer`, of a transfer of `amount` for `format!("OFFTicker{}", leg_id).
fn setup_receipt_details<T: Config>(
    signer: &User<T>,
    sdr_receipt_portfolio: PortfolioId,
    rcv_receipt_portfolio: PortfolioId,
    amount: Balance,
    leg_id: u32,
) -> ReceiptDetails<T::AccountId, T::OffChainSignature> {
    let ticker = Ticker::from_slice_truncated(format!("OFFTicker{}", leg_id).as_bytes());
    let receipt = Receipt {
        receipt_uid: leg_id as u64,
        from: sdr_receipt_portfolio,
        to: rcv_receipt_portfolio,
        asset: ticker,
        amount,
    };
    let raw_signature: [u8; 64] = signer.sign(&receipt.encode()).unwrap().0;
    let encoded_signature = MultiSignature::from(Signature::from_raw(raw_signature)).encode();
    let signature = T::OffChainSignature::decode(&mut &encoded_signature[..]).unwrap();
    ReceiptDetails {
        receipt_uid: leg_id as u64,
        leg_id: LegId(leg_id as u64),
        signer: signer.account(),
        signature,
        metadata: ReceiptMetadata::from(b"ReceiptMet"),
    }
}

benchmarks! {
    where_clause { where T: TestUtilsFn<AccountIdOf<T>>, T: pallet_scheduler::Config }

    create_venue {
        // Variations for the venue_details length.
        let d in 1 .. MAX_VENUE_DETAILS_LENGTH;
        // Variations for the no. of signers allowed.
        let s in 0 .. MAX_SIGNERS_ALLOWED;
        let mut signers = Vec::with_capacity(s as usize);
        let User {origin, did, .. } = UserBuilder::<T>::default().generate_did().build("caller");
        let venue_details = VenueDetails::from(vec![b'D'; d as usize].as_slice());
        let venue_type = VenueType::Distribution;
        // Create signers vector.
        for signer in 0 .. s {
            signers.push(UserBuilder::<T>::default().generate_did().seed(signer).build("signers").account());
        }
    }: _(origin, venue_details, signers, venue_type)
    verify {
        assert_eq!(Module::<T>::venue_counter(), VenueId(2), "Invalid venue counter");
        assert_eq!(Module::<T>::user_venues(did.unwrap()).into_iter().last(), Some(VenueId(1)), "Invalid venue id");
        assert!(Module::<T>::venue_info(VenueId(1)).is_some(), "Incorrect venue info set");
    }

    update_venue_details {
        // Variations for the venue_details length.
        let d in 1 .. MAX_VENUE_DETAILS_LENGTH;
        let details1 = VenueDetails::from(vec![b'D'; d as usize].as_slice());
        let details2 = details1.clone();

        let User { origin, did, .. } = creator::<T>();
        let venue_id = create_venue_::<T>(did.unwrap(), vec![]);
    }: _(origin, venue_id, details1)
    verify {
        assert_eq!(Module::<T>::details(venue_id), details2, "Incorrect venue details");
    }

    update_venue_type {
        let ty = VenueType::Sto;

        let User { account, origin, did, .. } = creator::<T>();
        let venue_id = create_venue_::<T>(did.unwrap(), vec![]);
    }: _(origin, venue_id, ty)
    verify {
        assert_eq!(Module::<T>::venue_info(VenueId(1)).unwrap().venue_type, ty, "Incorrect venue type value");
    }

    update_venue_signers {
        // Variations for the no. of signers allowed.
        let s in 0 .. MAX_SIGNERS_ALLOWED;
        let mut signers = Vec::with_capacity(s as usize);
        let User {account, origin, did, .. } = creator::<T>();
        let venue_id = create_venue_::<T>(did.unwrap(), vec![account.clone()]);
        // Create signers vector.
        for signer in 0 .. s {
            signers.push(UserBuilder::<T>::default().generate_did().seed(signer).build("signers").account());
        }
    }: _(origin, venue_id, signers.clone(), true)
    verify {
        for signer in signers.iter() {
            assert_eq!(Module::<T>::venue_signers(venue_id, signer), true, "Incorrect venue signer");
        }
    }

    set_venue_filtering {
        // Constant time function. It is only for allow venue filtering.
        let user = creator::<T>();
        let ticker = create_asset_::<T>(&user);
    }: _(user.origin, ticker, true)
    verify {
        assert!(Module::<T>::venue_filtering(ticker), "Fail: set_venue_filtering failed");
    }

    allow_venues {
        // Count of venue is variant for this dispatchable.
        let v in 0 .. MAX_VENUE_ALLOWED;
        let user = creator::<T>();
        let ticker = create_asset_::<T>(&user);
        let mut venues = Vec::new();
        for i in 0 .. v {
            venues.push(VenueId(i.into()));
        }
        let s_venues = venues.clone();
    }: _(user.origin, ticker, s_venues)
    verify {
        for v in venues.iter() {
            assert!(Module::<T>::venue_allow_list(ticker, v), "Fail: allow_venue dispatch");
        }
    }

    disallow_venues {
        // Count of venue is variant for this dispatchable.
        let v in 0 .. MAX_VENUE_ALLOWED;
        let user = creator::<T>();
        let ticker = create_asset_::<T>(&user);
        let mut venues = Vec::new();
        for i in 0 .. v {
            venues.push(VenueId(i.into()));
        }
        let s_venues = venues.clone();
    }: _(user.origin, ticker, s_venues)
    verify {
        for v in venues.iter() {
            assert!(!Module::<T>::venue_allow_list(ticker, v), "Fail: allow_venue dispatch");
        }
    }

    affirm_with_receipts {
        // Number of fungible, non fungible and offchain assets
        let f in 1..T::MaxNumberOfFungibleAssets::get();
        let n in 0..T::MaxNumberOfNFTs::get();
        let o in 0..T::MaxNumberOfOffChainAssets::get();

        let alice = UserBuilder::<T>::default().generate_did().build("Alice");
        let bob = UserBuilder::<T>::default().generate_did().build("Bob");
        let venue_id = create_venue_::<T>(alice.did(), vec![alice.account()]);

        let parameters = setup_legs::<T>(&alice, &bob, f, n, o, false, false);
        Module::<T>::add_instruction(
            alice.origin.clone().into(),
            venue_id,
            SettlementType::SettleOnAffirmation,
            None,
            None,
            parameters.legs,
            Some(InstructionMemo::default()),
        ).unwrap();

        let receipt_details = (0..o)
            .map(|i| {
                setup_receipt_details(
                    &alice,
                    parameters.portfolios.sdr_receipt_portfolios[i as usize],
                    parameters.portfolios.rcv_receipt_portfolios[i as usize],
                    ONE_UNIT,
                    i
                )
            })
            .collect();
        let portfolios =
            [parameters.portfolios.sdr_portfolios, parameters.portfolios.sdr_receipt_portfolios].concat();
    }: _(alice.origin, InstructionId(1), receipt_details, portfolios, f, n, o)
    verify {
        assert!(true);
    }

    change_receipt_validity {
        let signer = user::<T>("signer", 0);
    }: _(signer.origin(), 0, false)
    verify {
        assert!(Module::<T>::receipts_used(&signer.account(), 0), "Settlement: change_receipt_validity didn't work");
    }

    //reschedule_instruction {}: _()
    //verify {}

    execute_manual_instruction {
        // Number of fungible, non-fungible and offchain assets in the instruction
        let f in 1..T::MaxNumberOfFungibleAssets::get();
        let n in 0..T::MaxNumberOfNFTs::get();
        let o in 0..T::MaxNumberOfOffChainAssets::get();

        let alice = UserBuilder::<T>::default().generate_did().build("Alice");
        let bob = UserBuilder::<T>::default().generate_did().build("Bob");
        let memo = Some(InstructionMemo::default());
        let settlement_type = SettlementType::SettleManual(0u32.into());
        let venue_id = create_venue_::<T>(alice.did(), vec![alice.account(), bob.account()]);

        setup_execute_instruction::<T>(&alice, &bob, settlement_type, venue_id, f, n, o, false, false);
    }: _(alice.origin, InstructionId(1), None, f, n, o, None)

    add_instruction{
        // Number of fungible, non-fungible and offchain LEGS in the instruction
        let f in 1..T::MaxNumberOfFungibleAssets::get();
        let n in 0..T::MaxNumberOfNFTs::get();
        let o in 0..T::MaxNumberOfOffChainAssets::get();

        let alice = UserBuilder::<T>::default().generate_did().build("Alice");
        let bob = UserBuilder::<T>::default().generate_did().build("Bob");
        let memo = Some(InstructionMemo::default());
        let settlement_type = SettlementType::SettleOnBlock(100u32.into());
        let venue_id = create_venue_::<T>(alice.did(), vec![alice.account()]);

        let parameters = setup_legs::<T>(&alice, &bob, f, n, o, false, false);
    }: _(alice.origin, venue_id, settlement_type, None, None, parameters.legs, memo)

    add_and_affirm_instruction {
        // Number of fungible, non-fungible and offchain LEGS in the instruction
        let f in 1..T::MaxNumberOfFungibleAssets::get();
        let n in 0..T::MaxNumberOfNFTs::get();
        let o in 0..T::MaxNumberOfOffChainAssets::get();

        let alice = UserBuilder::<T>::default().generate_did().build("Alice");
        let bob = UserBuilder::<T>::default().generate_did().build("Bob");
        let memo = Some(InstructionMemo::default());
        let settlement_type = SettlementType::SettleOnBlock(100u32.into());
        let venue_id = create_venue_::<T>(alice.did(), vec![alice.account()]);

        let parameters = setup_legs::<T>(&alice, &bob, f, n, o, false, false);
    }: _(alice.origin, venue_id, settlement_type, None, None, parameters.legs, parameters.portfolios.sdr_portfolios, memo)

<<<<<<< HEAD
    affirm_instruction {
        // Number of fungible and non-fungible assets in the portfolios
=======
        let before_transfer_balance = PortfolioAssetBalances::get(portfolio_id, ticker);
        assert_eq!(before_transfer_balance, POLY * ONE_UNIT);
    }: _(alice.origin, InstructionId(1), l, Some(portfolio_id), Some(Weight::MAX))
    verify {
        let after_transfer_balance = PortfolioAssetBalances::get(portfolio_id, ticker);
        assert_eq!(after_transfer_balance, before_transfer_balance - ONE_UNIT);
    }

    add_instruction_with_memo_v2 {
>>>>>>> c4de8b02
        let f in 1..T::MaxNumberOfFungibleAssets::get() as u32;
        let n in 1..T::MaxNumberOfNFTs::get() as u32;

        let alice = UserBuilder::<T>::default().generate_did().build("Alice");
        let bob = UserBuilder::<T>::default().generate_did().build("Bob");
        let memo = Some(InstructionMemo::default());
        let venue_id = create_venue_::<T>(alice.did(), vec![alice.account()]);

        let parameters = setup_legs::<T>(&alice, &bob, f, n, T::MaxNumberOfOffChainAssets::get(), false, false);
        Module::<T>::add_instruction(
            alice.origin.clone().into(),
            venue_id,
            SettlementType::SettleOnAffirmation,
            None,
            None,
            parameters.legs,
            Some(InstructionMemo::default()),
        ).unwrap();
    }: _(alice.origin, InstructionId(1), parameters.portfolios.sdr_portfolios, f, n)

    withdraw_affirmation {
        // Number of fungible, non-fungible and offchain LEGS in the portfolios
        let f in 1..T::MaxNumberOfFungibleAssets::get();
        let n in 0..T::MaxNumberOfNFTs::get();
        let o in 0..T::MaxNumberOfOffChainAssets::get();

        let alice = UserBuilder::<T>::default().generate_did().build("Alice");
        let bob = UserBuilder::<T>::default().generate_did().build("Bob");
        let memo = Some(InstructionMemo::default());
        let settlement_type = SettlementType::SettleOnBlock(100u32.into());
        let venue_id = create_venue_::<T>(alice.did(), vec![alice.account(), bob.account()]);

        let parameters = setup_execute_instruction::<T>(&alice, &bob, settlement_type, venue_id, f, n, o, false, false);
        let portfolios =
            [parameters.portfolios.sdr_portfolios, parameters.portfolios.sdr_receipt_portfolios].concat();
    }: _(alice.origin, InstructionId(1),  portfolios, f, n, o)

    reject_instruction {
        // Number of fungible, non-fungible and offchain LEGS in the instruction
        let f in 1..T::MaxNumberOfFungibleAssets::get();
        let n in 0..T::MaxNumberOfNFTs::get();
        let o in 0..T::MaxNumberOfOffChainAssets::get();

        let alice = UserBuilder::<T>::default().generate_did().build("Alice");
        let bob = UserBuilder::<T>::default().generate_did().build("Bob");
        let memo = Some(InstructionMemo::default());
        let settlement_type = SettlementType::SettleOnBlock(100u32.into());
        let venue_id = create_venue_::<T>(alice.did(), vec![alice.account(), bob.account()]);

        let parameters = setup_execute_instruction::<T>(&alice, &bob, settlement_type, venue_id, f, n, o, false, false);
        let portfolios =
            [parameters.portfolios.sdr_portfolios.clone(), parameters.portfolios.sdr_receipt_portfolios].concat();
    }: _(alice.origin, InstructionId(1), parameters.portfolios.sdr_portfolios[0], f, n, o)

    ensure_allowed_venue {
        // Number of UNIQUE tickers in the legs
        let n in 1..T::MaxNumberOfFungibleAssets::get() + T::MaxNumberOfNFTs::get() + T::MaxNumberOfOffChainAssets::get();

        let alice = UserBuilder::<T>::default().generate_did().build("Alice");
        let bob = UserBuilder::<T>::default().generate_did().build("Bob");
        let venue_id = create_venue_::<T>(alice.did(), vec![]);

        let instruction_legs: Vec<(LegId, Leg)> = (0..n)
            .map(|i| {
                let ticker = Ticker::from_slice_truncated(format!("TICKER{}", i).as_bytes());
                create_collection_issue_nfts::<T>(
                    alice.origin().into(),
                    ticker,
                    Some(NonFungibleType::Derivative),
                    0,
                    1,
                    PortfolioKind::Default,
                );
                Module::<T>::set_venue_filtering(alice.origin().into(), ticker, true).unwrap();
                Module::<T>::allow_venues(alice.origin().into(), ticker, vec![venue_id]).unwrap();
                (
                    LegId(i.into()),
                    Leg {
                        from: PortfolioId {
                            did: alice.did(),
                            kind: PortfolioKind::Default,
                        },
                        to: PortfolioId {
                            did: bob.did(),
                            kind: PortfolioKind::Default,
                        },
                        asset: LegAsset::NonFungible(NFTs::new_unverified(ticker, vec![NFTId(1)])),
                    },
                )
            })
            .collect();
    }: {
        Module::<T>::ensure_allowed_venue(&instruction_legs, venue_id).unwrap();
    }

    execute_instruction_initial_checks {
        // Number of legs in the instruction
        let n in 1..T::MaxNumberOfFungibleAssets::get() + T::MaxNumberOfNFTs::get() + T::MaxNumberOfOffChainAssets::get();

        let alice = UserBuilder::<T>::default().generate_did().build("Alice");
        let bob = UserBuilder::<T>::default().generate_did().build("Bob");
        let ticker: Ticker = Ticker::from_slice_truncated(b"TICKER".as_ref());
        let instruction_id = InstructionId(1);

        (0..n)
            .for_each(|i| {
                let leg = Leg {
                    from: PortfolioId {
                        did: alice.did(),
                        kind: PortfolioKind::Default,
                    },
                    to: PortfolioId {
                        did: bob.did(),
                        kind: PortfolioKind::Default,
                    },
                    asset: LegAsset::NonFungible(NFTs::new_unverified(ticker, vec![NFTId(1)])),
                };
                InstructionLegs::insert(instruction_id, LegId(i.into()), leg);
            });
        InstructionStatuses::<T>::insert(instruction_id, InstructionStatus::Pending);
    }: {
        assert!(Module::<T>::instruction_affirms_pending(instruction_id) == 0);
        assert!(Module::<T>::instruction_status(instruction_id) == InstructionStatus::Pending);
        let venue_id = Module::<T>::instruction_details(instruction_id).venue_id;
        let mut instruction_legs: Vec<(LegId, Leg)> =
            InstructionLegs::iter_prefix(&InstructionId(1)).collect();
        instruction_legs.sort_by_key(|leg_id_leg| leg_id_leg.0);
    }

    unchecked_release_locks {
        // Number of fungible and non fungible assets in the legs
        let f in 1..T::MaxNumberOfFungibleAssets::get();
        let n in 0..T::MaxNumberOfNFTs::get();

        let alice = UserBuilder::<T>::default().generate_did().build("Alice");
        let bob = UserBuilder::<T>::default().generate_did().build("Bob");
        let memo = Some(InstructionMemo::default());
        let venue_id = create_venue_::<T>(alice.did(), vec![alice.account(), bob.account()]);

        let parameters = setup_legs::<T>(&alice, &bob, f, n, T::MaxNumberOfOffChainAssets::get(), false, false);
        Module::<T>::add_and_affirm_instruction(
            alice.origin.clone().into(),
            venue_id,
            SettlementType::SettleOnAffirmation,
            None,
            None,
            parameters.legs,
            parameters.portfolios.sdr_portfolios,
            Some(InstructionMemo::default()),
        ).unwrap();
        Module::<T>::affirm_instruction(
            bob.origin.clone().into(),
            InstructionId(1),
            parameters.portfolios.rcv_portfolios,
            0,
            0,
        ).unwrap();
        let instruction_legs: Vec<(LegId, Leg)> =
            InstructionLegs::iter_prefix(&InstructionId(1)).collect();
    }: {
        Module::<T>::unchecked_release_locks(InstructionId(1), &instruction_legs);
    }

    prune_instruction {
        // Number of legs and unique parties in the instruction
        let l in 1..T::MaxNumberOfFungibleAssets::get() + T::MaxNumberOfNFTs::get() + T::MaxNumberOfOffChainAssets::get();
        let p in 1..T::MaxNumberOfFungibleAssets::get() + T::MaxNumberOfNFTs::get() + T::MaxNumberOfOffChainAssets::get();

        let alice = UserBuilder::<T>::default().generate_did().build("Alice");
        let alice_portfolio = PortfolioId {
            did: alice.did(),
            kind: PortfolioKind::Default,
        };
        let ticker: Ticker = Ticker::from_slice_truncated(b"TICKER".as_ref());
        let instruction_id = InstructionId(1);

        for i in 0..l {
            let sender_portfolio = {
                // Controls the number of unique portfolios
                if i + 1 < p {
                    PortfolioId {
                        did: IdentityId::from(i as u128),
                        kind: PortfolioKind::Default,
                    }
                } else {
                    alice_portfolio
                }
            };
            let leg = Leg {
                from: sender_portfolio,
                to: alice_portfolio,
                asset: LegAsset::NonFungible(NFTs::new_unverified(ticker, vec![NFTId(1)])),
            };
            InstructionLegs::insert(instruction_id, LegId(i.into()), leg);
            InstructionLegStatus::<T>::insert(instruction_id, LegId(i.into()), LegStatus::ExecutionPending);
            AffirmsReceived::insert(
                instruction_id,
                sender_portfolio,
                AffirmationStatus::Affirmed,
            );
            UserAffirmations::insert(
                sender_portfolio,
                instruction_id,
                AffirmationStatus::Affirmed,
            )
        }
    }: {
        Module::<T>::prune_instruction(InstructionId(1), true)
    }

    post_failed_execution {
        let instruction_id = InstructionId(1);
        <InstructionDetails<T>>::insert(instruction_id, Instruction::default());
    }: {
        InstructionStatuses::<T>::insert(instruction_id, InstructionStatus::Failed);
    }

    execute_instruction_paused {
        // Number of fungible, non-fungible and offchain assets in the instruction
        let f in 1..T::MaxNumberOfFungibleAssets::get() as u32;
        let n in 0..T::MaxNumberOfNFTs::get() as u32;
        let o in 0..T::MaxNumberOfOffChainAssets::get();

        let alice = UserBuilder::<T>::default().generate_did().build("Alice");
        let bob = UserBuilder::<T>::default().generate_did().build("Bob");
        let memo = Some(InstructionMemo::default());
        let venue_id = create_venue_::<T>(alice.did(), vec![alice.account(), bob.account()]);

        setup_execute_instruction::<T>(&alice, &bob, SettlementType::SettleOnAffirmation, venue_id, f, n, o, true, true);
    }: execute_scheduled_instruction_v3(RawOrigin::Root, InstructionId(1), Weight::MAX)

    execute_scheduled_instruction {
        // Number of fungible, non-fungible and offchain assets in the instruction
        let f in 1..T::MaxNumberOfFungibleAssets::get() as u32;
        let n in 0..T::MaxNumberOfNFTs::get() as u32;
        let o in 0..T::MaxNumberOfOffChainAssets::get();

        let alice = UserBuilder::<T>::default().generate_did().build("Alice");
        let bob = UserBuilder::<T>::default().generate_did().build("Bob");
        let memo = Some(InstructionMemo::default());
        let venue_id = create_venue_::<T>(alice.did(), vec![alice.account(), bob.account()]);

        setup_execute_instruction::<T>(&alice, &bob, SettlementType::SettleOnAffirmation, venue_id, f, n, o, false, false);
    }: execute_scheduled_instruction_v3(RawOrigin::Root, InstructionId(1), Weight::MAX)
}<|MERGE_RESOLUTION|>--- conflicted
+++ resolved
@@ -479,7 +479,7 @@
         let venue_id = create_venue_::<T>(alice.did(), vec![alice.account(), bob.account()]);
 
         setup_execute_instruction::<T>(&alice, &bob, settlement_type, venue_id, f, n, o, false, false);
-    }: _(alice.origin, InstructionId(1), None, f, n, o, None)
+    }: _(alice.origin, InstructionId(1), None, f, n, o, Some(Weight::MAX))
 
     add_instruction{
         // Number of fungible, non-fungible and offchain LEGS in the instruction
@@ -511,20 +511,8 @@
         let parameters = setup_legs::<T>(&alice, &bob, f, n, o, false, false);
     }: _(alice.origin, venue_id, settlement_type, None, None, parameters.legs, parameters.portfolios.sdr_portfolios, memo)
 
-<<<<<<< HEAD
     affirm_instruction {
         // Number of fungible and non-fungible assets in the portfolios
-=======
-        let before_transfer_balance = PortfolioAssetBalances::get(portfolio_id, ticker);
-        assert_eq!(before_transfer_balance, POLY * ONE_UNIT);
-    }: _(alice.origin, InstructionId(1), l, Some(portfolio_id), Some(Weight::MAX))
-    verify {
-        let after_transfer_balance = PortfolioAssetBalances::get(portfolio_id, ticker);
-        assert_eq!(after_transfer_balance, before_transfer_balance - ONE_UNIT);
-    }
-
-    add_instruction_with_memo_v2 {
->>>>>>> c4de8b02
         let f in 1..T::MaxNumberOfFungibleAssets::get() as u32;
         let n in 1..T::MaxNumberOfNFTs::get() as u32;
 

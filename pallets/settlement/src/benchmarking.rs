--- conflicted
+++ resolved
@@ -221,14 +221,8 @@
         settlement_type,
         None,
         None,
-<<<<<<< HEAD
         parameters.legs.clone(),
         Some(InstructionMemo::default()),
-=======
-        legs_v2,
-        sender_portfolios,
->>>>>>> fc0f2b0d
-        None,
     )
     .unwrap();
     // Affirms the sender side of the instruction
@@ -255,7 +249,6 @@
         sdr_portfolios,
         f,
         n,
-<<<<<<< HEAD
         o,
     )
     .unwrap();
@@ -284,8 +277,6 @@
         f,
         n,
         o,
-=======
->>>>>>> fc0f2b0d
     )
     .unwrap();
 
@@ -432,7 +423,6 @@
         let n in 0..T::MaxNumberOfNFTs::get();
         let o in 0..T::MaxNumberOfOffChainAssets::get();
 
-<<<<<<< HEAD
         let alice = UserBuilder::<T>::default().generate_did().build("Alice");
         let bob = UserBuilder::<T>::default().generate_did().build("Bob");
         let venue_id = create_venue_::<T>(alice.did(), vec![alice.account()]);
@@ -446,7 +436,6 @@
             None,
             parameters.legs,
             Some(InstructionMemo::default()),
-            None
         ).unwrap();
 
         let receipt_details = (0..o)
@@ -463,72 +452,6 @@
         let portfolios =
             [parameters.portfolios.sdr_portfolios, parameters.portfolios.sdr_receipt_portfolios].concat();
     }: _(alice.origin, InstructionId(1), receipt_details, portfolios, f, n, o)
-=======
-    withdraw_affirmation {
-        // Below setup is for the onchain affirmation.
-
-        let l in 0 .. T::MaxNumberOfFungibleAssets::get();
-        // Emulate the add instruction and get all the necessary arguments.
-        let (legs, venue_id, origin, did , portfolios, _, _) = emulate_add_instruction::<T>(l, true, true).unwrap();
-        // Add instruction
-        let legs_v2: Vec<LegV2> = legs.iter().map(|leg| leg.clone().into()).collect();
-        Module::<T>::base_add_instruction(did, venue_id, SettlementType::SettleOnAffirmation, None, None, legs_v2, None, true).unwrap();
-        let instruction_id = InstructionId(1);
-        // Affirm an instruction
-        let portfolios_set = portfolios.clone().into_iter().collect::<BTreeSet<_>>();
-        Module::<T>::unsafe_affirm_instruction(did, instruction_id, portfolios_set, l.into(), None, None).unwrap();
-
-    }: _(origin, instruction_id, portfolios, l.into())
-    verify {
-        for (idx, leg) in legs.iter().enumerate() {
-            let leg_id = u64::try_from(idx).map(LegId).unwrap_or_default();
-            assert!(matches!(Module::<T>::instruction_leg_status(instruction_id, leg_id), LegStatus::PendingTokenLock), "Fail: withdraw affirmation dispatch");
-        }
-    }
-
-    reject_instruction {
-        let l in 1 .. T::MaxNumberOfFungibleAssets::get() as u32;
-        // Emulate the add instruction and get all the necessary arguments.
-        let (legs, venue_id, origin, did , portfolios, _, account_id) = emulate_add_instruction::<T>(l, true, true).unwrap();
-        // Add and affirm instruction.
-        Module::<T>::add_and_affirm_instruction((origin.clone()).into(), venue_id, SettlementType::SettleOnAffirmation, None, None, legs, portfolios.clone()).expect("Unable to add and affirm the instruction");
-        let instruction_id = InstructionId(1);
-        let portfolio_id = (l - 1) as usize;
-    }: _(origin, instruction_id, portfolios[portfolio_id], l)
-    verify {
-        assert_eq!(Module::<T>::instruction_status(instruction_id), InstructionStatus::Rejected(frame_system::Pallet::<T>::block_number()));
-    }
-
-
-    affirm_instruction {
-        let l in 0 .. T::MaxNumberOfFungibleAssets::get() as u32; // At least 2 legs needed to achieve worst case.
-        let (portfolios_to, _, to, _, _) = setup_affirm_instruction::<T>(l);
-        let instruction_id = InstructionId(1); // It will always be `1` as we know there is no other instruction in the storage yet.
-        let to_portfolios = portfolios_to.clone();
-        let legs_count = (l / 2).into();
-    }: _(RawOrigin::Signed(to.account), instruction_id, to_portfolios, legs_count)
-    verify {
-        for p in portfolios_to.iter() {
-            assert_eq!(Module::<T>::affirms_received(instruction_id, p), AffirmationStatus::Affirmed, "Settlement: Failed to affirm instruction");
-        }
-    }
-
-    affirm_with_receipts {
-        // Catalyst here is the length of receipts vector.
-        let r in 1 .. T::MaxNumberOfFungibleAssets::get() as u32;
-        // Emulate the add instruction and get all the necessary arguments.
-        let (legs, venue_id, origin, did , s_portfolios, r_portfolios, account_id) = emulate_add_instruction::<T>(r, true, false).unwrap();
-        // Add instruction
-        let legs_v2: Vec<LegV2> = legs.iter().map(|leg| leg.clone().into()).collect();
-        Module::<T>::base_add_instruction(did, venue_id, SettlementType::SettleOnAffirmation, None, None, legs_v2, None, true).unwrap();
-        let instruction_id = InstructionId(1);
-        let mut receipt_details = Vec::with_capacity(r as usize);
-        legs.clone().into_iter().enumerate().for_each(|(idx, l)| {
-            receipt_details.push(create_receipt_details::<T>(idx as u32, l));
-        });
-        let s_receipt_details = receipt_details.clone();
-    }: _(origin, instruction_id, s_receipt_details, s_portfolios, r)
->>>>>>> fc0f2b0d
     verify {
         assert!(true);
     }
@@ -543,39 +466,11 @@
     //reschedule_instruction {}: _()
     //verify {}
 
-<<<<<<< HEAD
     execute_manual_instruction {
         // Number of fungible, non-fungible and offchain assets in the instruction
         let f in 1..T::MaxNumberOfFungibleAssets::get();
         let n in 0..T::MaxNumberOfNFTs::get();
         let o in 0..T::MaxNumberOfOffChainAssets::get();
-=======
-        let (portfolios_to, from, to, tickers, _) = setup_affirm_instruction::<T>(l);
-        // It will always be `1` as we know there is no other instruction in the storage yet.
-        let instruction_id = InstructionId(1);
-        let to_portfolios = portfolios_to.clone();
-        tickers.iter().for_each(|ticker| Asset::<T>::freeze(RawOrigin::Signed(from.account.clone()).into(), *ticker).unwrap());
-        Module::<T>::affirm_instruction(RawOrigin::Signed(to.account.clone()).into(), instruction_id, to_portfolios, l).unwrap();
-        next_block::<T>();
-        assert_eq!(Module::<T>::instruction_status(instruction_id), InstructionStatus::Failed);
-        tickers.iter().for_each(|ticker| Asset::<T>::unfreeze(RawOrigin::Signed(from.account.clone()).into(), *ticker).unwrap());
-    }: _(RawOrigin::Signed(to.account), instruction_id)
-    verify {
-        assert_eq!(Module::<T>::instruction_status(instruction_id), InstructionStatus::Pending, "Settlement: reschedule_instruction didn't work");
-        next_block::<T>();
-        assert_eq!(Module::<T>::instruction_status(instruction_id), InstructionStatus::Failed, "Settlement: reschedule_instruction didn't work");
-    }
-
-    add_instruction_with_memo_and_settle_on_block_type {
-        let l in 1 .. T::MaxNumberOfFungibleAssets::get(); // Variation for the MAX leg count.
-        // Define settlement type
-        let settlement_type = SettlementType::SettleOnBlock(100u32.into());
-        let instruction_id = InstructionId(1);
-        set_block_number::<T>(50);
-
-        // Emulate the add instruction and get all the necessary arguments.
-        let (legs, venue_id, origin, did , _, _, _ ) = emulate_add_instruction::<T>(l, false, true).unwrap();
->>>>>>> fc0f2b0d
 
         let alice = UserBuilder::<T>::default().generate_did().build("Alice");
         let bob = UserBuilder::<T>::default().generate_did().build("Bob");
@@ -599,7 +494,7 @@
         let venue_id = create_venue_::<T>(alice.did(), vec![alice.account()]);
 
         let parameters = setup_legs::<T>(&alice, &bob, f, n, o, false, false);
-    }: _(alice.origin, venue_id, settlement_type, None, None, parameters.legs, memo, None)
+    }: _(alice.origin, venue_id, settlement_type, None, None, parameters.legs, memo)
 
     add_and_affirm_instruction {
         // Number of fungible, non-fungible and offchain LEGS in the instruction
@@ -613,20 +508,14 @@
         let settlement_type = SettlementType::SettleOnBlock(100u32.into());
         let venue_id = create_venue_::<T>(alice.did(), vec![alice.account()]);
 
-<<<<<<< HEAD
         let parameters = setup_legs::<T>(&alice, &bob, f, n, o, false, false);
-    }: _(alice.origin, venue_id, settlement_type, None, None, parameters.legs, parameters.portfolios.sdr_portfolios, memo, None)
-=======
-        let parameters = setup_v2_extrinsics_parameters::<T>(f, T::MaxNumberOfNFTs::get());
-    }: _(parameters.sender.origin, parameters.venue_id, parameters.settlement_type, parameters.date, parameters.date, parameters.legs_v2, parameters.memo)
->>>>>>> fc0f2b0d
+    }: _(alice.origin, venue_id, settlement_type, None, None, parameters.legs, parameters.portfolios.sdr_portfolios, memo)
 
     affirm_instruction {
-        // Number of fungible and non-fungible assets in the instruction
+        // Number of fungible and non-fungible assets in the portfolios
         let f in 1..T::MaxNumberOfFungibleAssets::get() as u32;
         let n in 1..T::MaxNumberOfNFTs::get() as u32;
 
-<<<<<<< HEAD
         let alice = UserBuilder::<T>::default().generate_did().build("Alice");
         let bob = UserBuilder::<T>::default().generate_did().build("Bob");
         let memo = Some(InstructionMemo::default());
@@ -641,65 +530,31 @@
             None,
             parameters.legs,
             Some(InstructionMemo::default()),
-            None
         ).unwrap();
-    }: _(alice.origin, InstructionId(1), parameters.portfolios.sdr_portfolios, f, n, None)
-=======
-        let parameters = setup_v2_extrinsics_parameters::<T>(f, n);
-    }: _(parameters.sender.origin, parameters.venue_id, parameters.settlement_type, parameters.date, parameters.date, parameters.legs_v2, parameters.sender_portfolios, parameters.memo)
->>>>>>> fc0f2b0d
+    }: _(alice.origin, InstructionId(1), parameters.portfolios.sdr_portfolios, f, n)
 
     withdraw_affirmation {
-        // Number of fungible, non-fungible and offchain LEGS in the instruction
+        // Number of fungible, non-fungible and offchain LEGS in the portfolios
         let f in 1..T::MaxNumberOfFungibleAssets::get();
         let n in 0..T::MaxNumberOfNFTs::get();
         let o in 0..T::MaxNumberOfOffChainAssets::get();
 
-<<<<<<< HEAD
         let alice = UserBuilder::<T>::default().generate_did().build("Alice");
         let bob = UserBuilder::<T>::default().generate_did().build("Bob");
         let memo = Some(InstructionMemo::default());
         let settlement_type = SettlementType::SettleOnBlock(100u32.into());
         let venue_id = create_venue_::<T>(alice.did(), vec![alice.account(), bob.account()]);
-=======
-        let parameters = setup_v2_extrinsics_parameters::<T>(f, n);
-        Module::<T>::add_instruction_with_memo_v2(
-            parameters.sender.clone().origin.into(),
-            parameters.venue_id,
-            parameters.settlement_type,
-            parameters.date,
-            parameters.date,
-            parameters.legs_v2.clone(),
-            parameters.memo,
-        ).expect("failed to add instruction");
-    }: _(parameters.sender.origin, InstructionId(1), parameters.sender_portfolios, f, n)
->>>>>>> fc0f2b0d
 
         let parameters = setup_execute_instruction::<T>(&alice, &bob, settlement_type, venue_id, f, n, o, false, false);
         let portfolios =
             [parameters.portfolios.sdr_portfolios, parameters.portfolios.sdr_receipt_portfolios].concat();
     }: _(alice.origin, InstructionId(1),  portfolios, f, n, o)
 
-<<<<<<< HEAD
     reject_instruction {
         // Number of fungible, non-fungible and offchain LEGS in the instruction
         let f in 1..T::MaxNumberOfFungibleAssets::get();
         let n in 0..T::MaxNumberOfNFTs::get();
         let o in 0..T::MaxNumberOfOffChainAssets::get();
-=======
-        let parameters = setup_v2_extrinsics_parameters::<T>(f, n);
-        Module::<T>::add_and_affirm_instruction_with_memo_v2(
-            parameters.sender.clone().origin.into(),
-            parameters.venue_id,
-            parameters.settlement_type,
-            parameters.date,
-            parameters.date,
-            parameters.legs_v2.clone(),
-            parameters.sender_portfolios.clone(),
-            parameters.memo,
-        ).expect("failed to add instruction");
-    }: _(parameters.sender.origin, InstructionId(1), parameters.sender_portfolios, f, n)
->>>>>>> fc0f2b0d
 
         let alice = UserBuilder::<T>::default().generate_did().build("Alice");
         let bob = UserBuilder::<T>::default().generate_did().build("Bob");
@@ -707,25 +562,10 @@
         let settlement_type = SettlementType::SettleOnBlock(100u32.into());
         let venue_id = create_venue_::<T>(alice.did(), vec![alice.account(), bob.account()]);
 
-<<<<<<< HEAD
         let parameters = setup_execute_instruction::<T>(&alice, &bob, settlement_type, venue_id, f, n, o, false, false);
         let portfolios =
             [parameters.portfolios.sdr_portfolios.clone(), parameters.portfolios.sdr_receipt_portfolios].concat();
     }: _(alice.origin, InstructionId(1), parameters.portfolios.sdr_portfolios[0], f, n, o)
-=======
-        let parameters = setup_v2_extrinsics_parameters::<T>(f, n);
-        Module::<T>::add_and_affirm_instruction_with_memo_v2(
-            parameters.sender.clone().origin.into(),
-            parameters.venue_id,
-            parameters.settlement_type,
-            parameters.date,
-            parameters.date,
-            parameters.legs_v2.clone(),
-            parameters.sender_portfolios.clone(),
-            parameters.memo,
-        ).expect("failed to add instruction");
-    }: _(parameters.sender.origin, InstructionId(1), parameters.sender_portfolios[0], f, n)
->>>>>>> fc0f2b0d
 
     ensure_allowed_venue {
         // Number of UNIQUE tickers in the legs
@@ -807,7 +647,6 @@
         let f in 1..T::MaxNumberOfFungibleAssets::get();
         let n in 0..T::MaxNumberOfNFTs::get();
 
-<<<<<<< HEAD
         let alice = UserBuilder::<T>::default().generate_did().build("Alice");
         let bob = UserBuilder::<T>::default().generate_did().build("Bob");
         let memo = Some(InstructionMemo::default());
@@ -823,7 +662,6 @@
             parameters.legs,
             parameters.portfolios.sdr_portfolios,
             Some(InstructionMemo::default()),
-            None
         ).unwrap();
         Module::<T>::affirm_instruction(
             bob.origin.clone().into(),
@@ -831,24 +669,9 @@
             parameters.portfolios.rcv_portfolios,
             0,
             0,
-            None
         ).unwrap();
         let instruction_legs: Vec<(LegId, Leg)> =
             InstructionLegs::iter_prefix(&InstructionId(1)).collect();
-=======
-        let parameters = setup_v2_extrinsics_parameters::<T>(f, n);
-        Module::<T>::add_and_affirm_instruction_with_memo_v2(
-            parameters.sender.clone().origin.into(),
-            parameters.venue_id,
-            parameters.settlement_type,
-            parameters.date,
-            parameters.date,
-            parameters.legs_v2.clone(),
-            parameters.sender_portfolios.clone(),
-            parameters.memo,
-        ).expect("failed to add instruction");
-        let instruction_legs: Vec<(LegId, LegV2)> = Module::<T>::get_instruction_legs(&InstructionId(1));
->>>>>>> fc0f2b0d
     }: {
         Module::<T>::unchecked_release_locks(InstructionId(1), &instruction_legs);
     }
@@ -918,13 +741,8 @@
         let memo = Some(InstructionMemo::default());
         let venue_id = create_venue_::<T>(alice.did(), vec![alice.account(), bob.account()]);
 
-<<<<<<< HEAD
         setup_execute_instruction::<T>(&alice, &bob, SettlementType::SettleOnAffirmation, venue_id, f, n, o, true, true);
-    }: execute_scheduled_instruction_v3(RawOrigin::Root, InstructionId(1), f, n, o, None)
-=======
-        setup_execute_instruction::<T>(&alice, &bob, SettlementType::SettleOnAffirmation, f, n, true, true);
     }: execute_scheduled_instruction_v3(RawOrigin::Root, InstructionId(1), Weight::MAX)
->>>>>>> fc0f2b0d
 
     execute_scheduled_instruction {
         // Number of fungible, non-fungible and offchain assets in the instruction
@@ -937,18 +755,6 @@
         let memo = Some(InstructionMemo::default());
         let venue_id = create_venue_::<T>(alice.did(), vec![alice.account(), bob.account()]);
 
-<<<<<<< HEAD
         setup_execute_instruction::<T>(&alice, &bob, SettlementType::SettleOnAffirmation, venue_id, f, n, o, false, false);
-    }: execute_scheduled_instruction_v3(RawOrigin::Root, InstructionId(1), f, n, o, None)
-=======
-        setup_execute_instruction::<T>(&alice, &bob, SettlementType::SettleOnAffirmation, f, n, false, false);
     }: execute_scheduled_instruction_v3(RawOrigin::Root, InstructionId(1), Weight::MAX)
-}
-
-pub fn next_block<T: Config + pallet_scheduler::Config>() {
-    use frame_support::traits::OnInitialize;
-    let block_number = frame_system::Pallet::<T>::block_number() + 1u32.into();
-    frame_system::Pallet::<T>::set_block_number(block_number);
-    pallet_scheduler::Pallet::<T>::on_initialize(block_number);
->>>>>>> fc0f2b0d
 }
--- conflicted
+++ resolved
@@ -24,19 +24,6 @@
 hex-literal = "0.2.1"
 hex = { version = "0.4.2", optional = true }
 
-<<<<<<< HEAD
-sp-api = { git = "https://github.com/paritytech/substrate", default-features = false, tag = "v2.0.0" }
-sp-core = { git = "https://github.com/paritytech/substrate", default-features = false, tag = "v2.0.0" }
-sp-io = { git = "https://github.com/paritytech/substrate", default-features = false, tag = "v2.0.0" }
-sp-runtime = { git = "https://github.com/paritytech/substrate", default-features = false, tag = "v2.0.0" }
-sp-serializer = { git = "https://github.com/paritytech/substrate", default-features = false, tag = "v2.0.0" }
-sp-std = { git = "https://github.com/paritytech/substrate", default-features = false, tag = "v2.0.0" }
-sp-version = { git = "https://github.com/paritytech/substrate", default-features = false, tag = "v2.0.0" }
-frame-system = { git = "https://github.com/paritytech/substrate", default-features = false, tag = "v2.0.0" }
-frame-support = { git = "https://github.com/paritytech/substrate", default-features = false, tag = "v2.0.0" }
-pallet-timestamp = { git = "https://github.com/paritytech/substrate", default-features = false, tag = "v2.0.0" }
-pallet-contracts = { git = "https://github.com/paritytech/substrate", default-features = false, tag = "v2.0.0" }
-=======
 sp-core = { git = "https://github.com/paritytech/substrate", default-features = false, tag = "v2.0.1" }
 sp-std = { git = "https://github.com/paritytech/substrate", default-features = false, tag = "v2.0.1" }
 sp-io = { git = "https://github.com/paritytech/substrate", default-features = false, tag = "v2.0.1" }
@@ -48,7 +35,6 @@
 frame-support = { git = "https://github.com/paritytech/substrate", default-features = false, tag = "v2.0.1" }
 pallet-timestamp = { git = "https://github.com/paritytech/substrate", default-features = false, tag = "v2.0.1" }
 pallet-contracts = { git = "https://github.com/paritytech/substrate", default-features = false, tag = "v2.0.1" }
->>>>>>> a4eec8ee
 
 # Only in STD
 frame-benchmarking = { default-features = false, git = "https://github.com/paritytech/substrate", tag = "v2.0.1", optional = true }

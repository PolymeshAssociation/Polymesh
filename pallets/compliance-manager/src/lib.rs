--- conflicted
+++ resolved
@@ -114,11 +114,9 @@
 
     /// Asset module
     type Asset: AssetTrait<Self::Balance, Self::AccountId, Self::Origin>;
-<<<<<<< HEAD
-=======
-
+
+    /// Weight details of all extrinsics
     type WeightInfo: WeightInfo;
->>>>>>> b0b6c246
 
     /// The maximum claim reads that are allowed to happen in worst case of a condition resolution
     type MaxConditionComplexity: Get<u32>;

--- conflicted
+++ resolved
@@ -732,13 +732,8 @@
         from_did_opt: Option<IdentityId>,
         to_did_opt: Option<IdentityId>,
         _value: T::Balance,
-<<<<<<< HEAD
         primary_issuance_agent: IdentityId,
-    ) -> Result<(u8, Weight), DispatchError> {
-=======
-        primary_issuance_agent: Option<IdentityId>,
     ) -> Result<u8, DispatchError> {
->>>>>>> fba3d05a
         // Transfer is valid if ALL receiver AND sender conditions of ANY asset conditions are valid.
         let asset_compliance = Self::asset_compliance(ticker);
         if asset_compliance.paused {

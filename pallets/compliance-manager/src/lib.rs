// This file is part of the Polymesh distribution (https://github.com/PolymathNetwork/Polymesh).
// Copyright (c) 2020 Polymath

// This program is free software: you can redistribute it and/or modify
// it under the terms of the GNU General Public License as published by
// the Free Software Foundation, version 3.

// This program is distributed in the hope that it will be useful, but
// WITHOUT ANY WARRANTY; without even the implied warranty of
// MERCHANTABILITY or FITNESS FOR A PARTICULAR PURPOSE. See the GNU
// General Public License for more details.

// You should have received a copy of the GNU General Public License
// along with this program. If not, see <http://www.gnu.org/licenses/>.

//! # Compliance Manager Module
//!
//! The Compliance Manager module provides functionality to set and evaluate a list of conditions.
//! Those conditions define transfer restrictions for the sender and receiver. For instance, you can limit your asset to investors
//! of specific jurisdictions.
//!
//!
//! ## Overview
//!
//! The Compliance Manager module provides functions for:
//!
//! - Adding conditions for allowing transfers.
//! - Removing conditions that allow transfers.
//! - Resetting all conditions.
//!
//! ### Use case
//!
//! This module is very versatile and offers infinite possibilities.
//! The conditions can dictate various requirements like:
//!
//! - Only accredited investors should be able to trade.
//! - Only valid CDD holders should be able to trade.
//! - Only those with credit score of greater than 800 should be able to purchase this token.
//! - People from "Wakanda" should only be able to trade with people from "Wakanda".
//! - People from "Gryffindor" should not be able to trade with people from "Slytherin" (But allowed to trade with anyone else).
//! - Only "Marvel" supporters should be allowed to buy "Avengers" token.
//!
//! ### Terminology
//!
//! - **AssetCompliance:** It is an array of compliance requirements that are currently enforced for a ticker.
//! - **ComplianceRequirement:** Every compliance requirement contains an array for sender conditions and an array for receiver conditions
//! - **sender conditions:** These are conditions that the sender of security tokens must follow
//! - **receiver conditions:** These are conditions that the receiver of security tokens must follow
//! - **Valid transfer:** For a transfer to be valid,
//!     All receiver and sender conditions of any of the asset compliance must be followed.
//!
//! ## Interface
//!
//! ### Dispatchable Functions
//!
//! - [add_compliance_requirement](Module::add_compliance_requirement) - Adds a new compliance requirement to an asset's compliance.
//! - [remove_compliance_requirement](Module::remove_compliance_requirement) - Removes a compliance requirement from an asset's compliance.
//! - [reset_asset_compliance](Module::reset_asset_compliance) - Resets(remove) an asset's compliance.
//! - [pause_asset_compliance](Module::pause_asset_compliance) - Pauses the evaluation of asset compliance for a ticker before executing a
//! transaction.
//! - [add_default_trusted_claim_issuer](Module::add_default_trusted_claim_issuer) - Adds a default
//!  trusted claim issuer for a given asset.
//! - [remove_default_trusted_claim_issuer](Module::remove_default_trusted_claim_issuer) - Removes
//!  the default claim issuer.
//! - [change_compliance_requirement](Module::change_compliance_requirement) - Updates a compliance requirement, based on its id.
//! based on its id for a given asset.
//!
//! ### Public Functions
//!
//! - [verify_restriction](Module::verify_restriction) - Checks if a transfer is a valid transfer and returns the result
//!
#![cfg_attr(not(feature = "std"), no_std)]
#![recursion_limit = "256"]

use codec::{Decode, Encode};
use core::result::Result;
use frame_support::{
    decl_error, decl_event, decl_module, decl_storage,
    dispatch::{DispatchError, DispatchResult},
    ensure,
    traits::Get,
    weights::Weight,
};
use frame_system::ensure_signed;
use pallet_identity as identity;
use polymesh_common_utilities::{
    asset::Trait as AssetTrait,
    balances::Trait as BalancesTrait,
    compliance_manager::Trait as ComplianceManagerTrait,
    constants::*,
    identity::Trait as IdentityTrait,
    protocol_fee::{ChargeProtocolFee, ProtocolOp},
    Context,
};
use polymesh_primitives::{
    proposition, Claim, ClaimType, Condition, ConditionType, IdentityId, Scope, Ticker,
};
use polymesh_primitives_derive::Migrate;

#[cfg(feature = "std")]
use sp_runtime::{Deserialize, Serialize};
use sp_std::{
    cmp::max,
    convert::{From, TryFrom},
    prelude::*,
};

type CallPermissions<T> = pallet_permissions::Module<T>;

/// The module's configuration trait.
pub trait Trait:
    pallet_timestamp::Trait + frame_system::Trait + BalancesTrait + IdentityTrait
{
    /// The overarching event type.
    type Event: From<Event> + Into<<Self as frame_system::Trait>::Event>;

    /// Asset module
    type Asset: AssetTrait<Self::Balance, Self::AccountId>;

    /// The maximum claim reads that are allowed to happen in worst case of a condition resolution
    type MaxConditionComplexity: Get<u32>;
}

use polymesh_primitives::condition::ConditionOld;

/// A compliance requirement.
/// All sender and receiver conditions of the same compliance requirement must be true in order to execute the transfer.
#[cfg_attr(feature = "std", derive(Serialize, Deserialize))]
#[derive(Encode, Decode, Default, Clone, PartialEq, Eq, Debug, Migrate)]
#[migrate_context(Option<polymesh_primitives::CddId>)]
pub struct ComplianceRequirement {
    #[migrate(Condition)]
    pub sender_conditions: Vec<Condition>,
    #[migrate(Condition)]
    pub receiver_conditions: Vec<Condition>,
    /// Unique identifier of the compliance requirement
    pub id: u32,
}

/// A compliance requirement along with its evaluation result
#[cfg_attr(feature = "std", derive(Serialize, Deserialize, Debug))]
#[derive(Encode, Decode, Clone, PartialEq, Eq)]
pub struct ComplianceRequirementResult {
    pub sender_conditions: Vec<ConditionResult>,
    pub receiver_conditions: Vec<ConditionResult>,
    /// Unique identifier of the compliance requirement.
    pub id: u32,
    /// Result of this transfer condition's evaluation.
    pub result: bool,
}

impl From<ComplianceRequirement> for ComplianceRequirementResult {
    fn from(requirement: ComplianceRequirement) -> Self {
        Self {
            sender_conditions: requirement
                .sender_conditions
                .iter()
                .map(|condition| ConditionResult::from(condition.clone()))
                .collect(),
            receiver_conditions: requirement
                .receiver_conditions
                .iter()
                .map(|condition| ConditionResult::from(condition.clone()))
                .collect(),
            id: requirement.id,
            result: true,
        }
    }
}

/// An individual condition along with its evaluation result
#[cfg_attr(feature = "std", derive(Serialize, Deserialize, Debug))]
#[derive(Encode, Decode, Clone, PartialEq, Eq)]
pub struct ConditionResult {
    // Condition being evaluated
    pub condition: Condition,
    // Result of evaluation
    pub result: bool,
}

impl From<Condition> for ConditionResult {
    fn from(condition: Condition) -> Self {
        Self {
            condition,
            result: true,
        }
    }
}

/// List of compliance requirements associated to an asset.
#[cfg_attr(feature = "std", derive(Serialize, Deserialize, Debug))]
#[derive(Encode, Decode, Default, Clone, PartialEq, Eq, Migrate)]
#[migrate_context(Option<polymesh_primitives::CddId>)]
pub struct AssetCompliance {
    /// This flag indicates if asset compliance should be enforced
    pub paused: bool,
    /// List of compliance requirements.
    #[migrate(ComplianceRequirement)]
    pub requirements: Vec<ComplianceRequirement>,
}

/// Implicit requirement result.
#[cfg_attr(feature = "std", derive(Serialize, Deserialize, Debug))]
#[derive(Encode, Decode, Default, Clone, PartialEq, Eq)]
pub struct ImplicitRequirementResult {
    /// Result of implicit condition for the sender of the extrinsic.
    pub from_result: bool,
    /// Result of implicit condition for the receiver of the extrinsic.
    pub to_result: bool,
}

type Identity<T> = identity::Module<T>;

/// Asset compliance and it's evaluation result
#[cfg_attr(feature = "std", derive(Serialize, Deserialize, Debug))]
#[derive(Encode, Decode, Clone, PartialEq, Eq)]
pub struct AssetComplianceResult {
    /// This flag indicates if asset compliance should be enforced
    pub paused: bool,
    /// List of compliance requirements.
    pub requirements: Vec<ComplianceRequirementResult>,
    /// It is treated differently from other compliance requirements because
    /// it doesn't successfully execute the transaction even if it succeed. As txn
    /// also depends on the successful verification of one of the `requirement` set by
    /// the asset issuer. But it can fail the txn if it gets failed independently from
    /// the result of other requirements.
    ///
    /// Implicit requirements result.
    pub implicit_requirements_result: ImplicitRequirementResult,
    // Final evaluation result of the asset compliance
    pub result: bool,
}

impl From<AssetCompliance> for AssetComplianceResult {
    fn from(asset_compliance: AssetCompliance) -> Self {
        Self {
            paused: asset_compliance.paused,
            requirements: asset_compliance
                .requirements
                .into_iter()
                .map(ComplianceRequirementResult::from)
                .collect(),
            implicit_requirements_result: ImplicitRequirementResult::default(),
            result: false,
        }
    }
}

pub mod weight_for {
    use super::*;

    pub fn weight_for_verify_restriction<T: Trait>(no_of_compliance_requirements: u64) -> Weight {
        no_of_compliance_requirements * 100_000_000
    }

    pub fn weight_for_reading_asset_compliance<T: Trait>() -> Weight {
        T::DbWeight::get().reads(1) + 1_000_000
    }
}

decl_storage! {
    trait Store for Module<T: Trait> as ComplianceManager {
        /// Asset compliance for a ticker (Ticker -> AssetCompliance)
        pub AssetCompliances get(fn asset_compliance): map hasher(blake2_128_concat) Ticker => AssetCompliance;
        /// List of trusted claim issuer Ticker -> Issuer Identity
        pub TrustedClaimIssuer get(fn trusted_claim_issuer): map hasher(blake2_128_concat) Ticker => Vec<IdentityId>;
    }
}

decl_error! {
    pub enum Error for Module<T: Trait> {
        /// The sender must be a secondary key for the DID.
        SenderMustBeSecondaryKeyForDid,
        /// User is not authorized.
        Unauthorized,
        /// Did not exist
        DidNotExist,
        /// When parameter has length < 1
        InvalidLength,
        /// Compliance requirement id doesn't exist
        InvalidComplianceRequirementId,
        /// Issuer exist but trying to add it again
        IncorrectOperationOnTrustedIssuer,
        /// Missing current DID
        MissingCurrentIdentity,
        /// There are duplicate compliance requirements.
        DuplicateComplianceRequirements,
        /// The worst case scenario of the compliance requirement is too complex
        ComplianceRequirementTooComplex,
    }
}

decl_module! {
    /// The module declaration.
    pub struct Module<T: Trait> for enum Call where origin: T::Origin {
        type Error = Error<T>;

        fn deposit_event() = default;

        fn on_runtime_upgrade() -> frame_support::weights::Weight {
            use polymesh_primitives::migrate::migrate_map_rename;

            migrate_map_rename::<AssetComplianceOld, _>(b"ComplianceManager", b"AssetRulesMap", b"AssetCompliance", |_| None);

            1_000
        }

        /// Adds a compliance requirement to an asset's compliance by ticker.
        /// If the compliance requirement is a duplicate, it does nothing.
        ///
        /// # Arguments
        /// * origin - Signer of the dispatchable. It should be the owner of the ticker
        /// * ticker - Symbol of the asset
        /// * sender_conditions - Sender transfer conditions.
        /// * receiver_conditions - Receiver transfer conditions.
        #[weight = T::DbWeight::get().reads_writes(1, 1) + 600_000_000 + 1_000_000 * u64::try_from(max(sender_conditions.len(), receiver_conditions.len())).unwrap_or_default()]
        pub fn add_compliance_requirement(origin, ticker: Ticker, sender_conditions: Vec<Condition>, receiver_conditions: Vec<Condition>) -> DispatchResult {
            let sender = ensure_signed(origin)?;
            CallPermissions::<T>::ensure_call_permissions(&sender)?;
            let did = Context::current_identity_or::<Identity<T>>(&sender)?;

            ensure!(Self::is_owner(&ticker, did), Error::<T>::Unauthorized);
            <<T as IdentityTrait>::ProtocolFee>::charge_fee(
                ProtocolOp::ComplianceManagerAddComplianceRequirement
            )?;
            let new_requirement = ComplianceRequirement {
                sender_conditions,
                receiver_conditions,
                id: Self::get_latest_requirement_id(ticker) + 1u32
            };

            let mut asset_compliance = <AssetCompliances>::get(ticker);

            if !asset_compliance
                .requirements
                .iter()
                .any(|requirement| requirement.sender_conditions == new_requirement.sender_conditions && requirement.receiver_conditions == new_requirement.receiver_conditions)
            {
                asset_compliance.requirements.push(new_requirement.clone());
                Self::verify_compliance_complexity(&asset_compliance.requirements, <TrustedClaimIssuer>::decode_len(ticker).unwrap_or_default())?;
                <AssetCompliances>::insert(&ticker, asset_compliance);
                Self::deposit_event(Event::ComplianceRequirementCreated(did, ticker, new_requirement));
            }

            Ok(())
        }

        /// Removes a compliance requirement from an asset's compliance.
        ///
        /// # Arguments
        /// * origin - Signer of the dispatchable. It should be the owner of the ticker
        /// * ticker - Symbol of the asset
        /// * id - Compliance requirement id which is need to be removed
        #[weight = T::DbWeight::get().reads_writes(1, 1) + 200_000_000]
        pub fn remove_compliance_requirement(origin, ticker: Ticker, id: u32) -> DispatchResult {
            let sender = ensure_signed(origin)?;
            CallPermissions::<T>::ensure_call_permissions(&sender)?;
            let did = Context::current_identity_or::<Identity<T>>(&sender)?;

            ensure!(Self::is_owner(&ticker, did), Error::<T>::Unauthorized);

            <AssetCompliances>::try_mutate(ticker, |asset_compliance| {
                let before = asset_compliance.requirements.len();
                asset_compliance.requirements.retain(|requirement| { requirement.id != id });
                ensure!(before != asset_compliance.requirements.len(), Error::<T>::InvalidComplianceRequirementId);
                Ok(()) as DispatchResult
            })?;

            Self::deposit_event(Event::ComplianceRequirementRemoved(did, ticker, id));

            Ok(())
        }

        /// Replaces an asset's compliance by ticker with a new compliance.
        ///
        /// # Arguments
        /// * `ticker` - the asset ticker,
        /// * `asset_compliance - the new asset compliance.
        ///
        /// # Errors
        /// * `Unauthorized` if `origin` is not the owner of the ticker.
        /// * `DuplicateAssetCompliance` if `asset_compliance` contains multiple entries with the same `requirement_id`.
        ///
        /// # Weight
        /// `read_and_write_weight + 100_000_000 + 500_000 * asset_compliance.len()`
        #[weight = T::DbWeight::get().reads_writes(1, 1) + 400_000_000 + 500_000 * u64::try_from(asset_compliance.len()).unwrap_or_default()]
        pub fn replace_asset_compliance(origin, ticker: Ticker, asset_compliance: Vec<ComplianceRequirement>) -> DispatchResult {
            let sender = ensure_signed(origin)?;
            CallPermissions::<T>::ensure_call_permissions(&sender)?;
            let did = Context::current_identity_or::<Identity<T>>(&sender)?;
            ensure!(Self::is_owner(&ticker, did), Error::<T>::Unauthorized);
            let mut asset_compliance_dedup = asset_compliance.clone();
            asset_compliance_dedup.dedup_by_key(|r| r.id);
            ensure!(asset_compliance.len() == asset_compliance_dedup.len(), Error::<T>::DuplicateComplianceRequirements);
            Self::verify_compliance_complexity(&asset_compliance_dedup, <TrustedClaimIssuer>::decode_len(ticker).unwrap_or_default())?;
            <AssetCompliances>::mutate(&ticker, |old_asset_compliance| {
                old_asset_compliance.requirements = asset_compliance_dedup
            });
            Self::deposit_event(Event::AssetComplianceReplaced(did, ticker, asset_compliance));
            Ok(())
        }

        /// Removes an asset's compliance
        ///
        /// # Arguments
        /// * origin - Signer of the dispatchable. It should be the owner of the ticker
        /// * ticker - Symbol of the asset
        #[weight = T::DbWeight::get().reads_writes(1, 1) + 100_000_000]
        pub fn reset_asset_compliance(origin, ticker: Ticker) -> DispatchResult {
            let sender = ensure_signed(origin)?;
            CallPermissions::<T>::ensure_call_permissions(&sender)?;
            let did = Context::current_identity_or::<Identity<T>>(&sender)?;
            ensure!(Self::is_owner(&ticker, did), Error::<T>::Unauthorized);

            <AssetCompliances>::remove(ticker);

            Self::deposit_event(Event::AssetComplianceReset(did, ticker));

            Ok(())
        }

        /// It pauses the verification of conditions for `ticker` during transfers.
        ///
        /// # Arguments
        /// * origin - Signer of the dispatchable. It should be the owner of the ticker
        /// * ticker - Symbol of the asset
        #[weight = T::DbWeight::get().reads_writes(1, 1) + 100_000_000]
        pub fn pause_asset_compliance(origin, ticker: Ticker) -> DispatchResult {
            Self::pause_resume_asset_compliance(origin, ticker, true)?;
            let current_did = Context::current_identity::<Identity<T>>().ok_or_else(|| Error::<T>::MissingCurrentIdentity)?;
            Self::deposit_event(Event::AssetCompliancePaused(current_did, ticker));
            Ok(())
        }

        /// It resumes the verification of conditions for `ticker` during transfers.
        ///
        /// # Arguments
        /// * origin - Signer of the dispatchable. It should be the owner of the ticker
        /// * ticker - Symbol of the asset
        #[weight = T::DbWeight::get().reads_writes(1, 1) + 100_000_000]
        pub fn resume_asset_compliance(origin, ticker: Ticker) -> DispatchResult {
            Self::pause_resume_asset_compliance(origin, ticker, false)?;
            let current_did = Context::current_identity::<Identity<T>>().ok_or_else(|| Error::<T>::MissingCurrentIdentity)?;
            Self::deposit_event(Event::AssetComplianceResumed(current_did, ticker));
            Ok(())
        }

        /// To add the default trusted claim issuer for a given asset
        /// Addition - When the given element is not exist
        ///
        /// # Arguments
        /// * origin - Signer of the dispatchable. It should be the owner of the ticker.
        /// * ticker - Symbol of the asset.
        /// * trusted_issuer - IdentityId of the trusted claim issuer.
        #[weight = T::DbWeight::get().reads_writes(3, 1) + 300_000_000]
        pub fn add_default_trusted_claim_issuer(origin, ticker: Ticker, trusted_issuer: IdentityId) -> DispatchResult {
            Self::verify_compliance_complexity(
                &<AssetCompliances>::get(ticker).requirements,
                <TrustedClaimIssuer>::decode_len(ticker).unwrap_or_default().saturating_add(1)
            )?;
            Self::modify_default_trusted_claim_issuer(origin, ticker, trusted_issuer, true)
        }

        /// To remove the default trusted claim issuer for a given asset
        /// Removal - When the given element is already present
        ///
        /// # Arguments
        /// * origin - Signer of the dispatchable. It should be the owner of the ticker.
        /// * ticker - Symbol of the asset.
        /// * trusted_issuer - IdentityId of the trusted claim issuer.
        #[weight = T::DbWeight::get().reads_writes(3, 1) + 300_000_000]
        pub fn remove_default_trusted_claim_issuer(origin, ticker: Ticker, trusted_issuer: IdentityId) -> DispatchResult {
            Self::modify_default_trusted_claim_issuer(origin, ticker, trusted_issuer, false)
        }

        /// Change/Modify an existing compliance requirement of a given ticker
        ///
        /// # Arguments
        /// * origin - Signer of the dispatchable. It should be the owner of the ticker.
        /// * ticker - Symbol of the asset.
        /// * new_requirement - Compliance requirement.
        #[weight = T::DbWeight::get().reads_writes(2, 1) + 720_000_000]
        pub fn change_compliance_requirement(origin, ticker: Ticker, new_requirement: ComplianceRequirement) -> DispatchResult {
            let sender = ensure_signed(origin)?;
            CallPermissions::<T>::ensure_call_permissions(&sender)?;
            let did = Context::current_identity_or::<Identity<T>>(&sender)?;

            ensure!(Self::is_owner(&ticker, did), Error::<T>::Unauthorized);
            ensure!(Self::get_latest_requirement_id(ticker) >= new_requirement.id, Error::<T>::InvalidComplianceRequirementId);

            let mut asset_compliance = <AssetCompliances>::get(ticker);
            if let Some(index) = asset_compliance
                .requirements
                .iter()
                .position(|requirement| requirement.id == new_requirement.id)
            {
                asset_compliance.requirements[index] = new_requirement.clone();
                Self::verify_compliance_complexity(&asset_compliance.requirements, <TrustedClaimIssuer>::decode_len(ticker).unwrap_or_default())?;
                <AssetCompliances>::insert(&ticker, asset_compliance);
                Self::deposit_event(Event::ComplianceRequirementChanged(did, ticker, new_requirement));
            }

            Ok(())
        }
    }
}

decl_event!(
    pub enum Event {
        /// Emitted when new compliance requirement is created.
        /// (caller DID, Ticker, ComplianceRequirement).
        ComplianceRequirementCreated(IdentityId, Ticker, ComplianceRequirement),
        /// Emitted when a compliance requirement is removed.
        /// (caller DID, Ticker, requirement_id).
        ComplianceRequirementRemoved(IdentityId, Ticker, u32),
        /// Emitted when an asset compliance is replaced.
        /// Parameters: caller DID, ticker, new asset compliance.
        AssetComplianceReplaced(IdentityId, Ticker, Vec<ComplianceRequirement>),
        /// Emitted when an asset compliance of a ticker is reset.
        /// (caller DID, Ticker).
        AssetComplianceReset(IdentityId, Ticker),
        /// Emitted when an asset compliance for a given ticker gets resume.
        /// (caller DID, Ticker).
        AssetComplianceResumed(IdentityId, Ticker),
        /// Emitted when an asset compliance for a given ticker gets paused.
        /// (caller DID, Ticker).
        AssetCompliancePaused(IdentityId, Ticker),
        /// Emitted when compliance requirement get modified/change.
        /// (caller DID, Ticker, ComplianceRequirement).
        ComplianceRequirementChanged(IdentityId, Ticker, ComplianceRequirement),
        /// Emitted when default claim issuer list for a given ticker gets added.
        /// (caller DID, Ticker, New Claim issuer DID).
        TrustedDefaultClaimIssuerAdded(IdentityId, Ticker, IdentityId),
        /// Emitted when default claim issuer list for a given ticker get removed.
        /// (caller DID, Ticker, Removed Claim issuer DID).
        TrustedDefaultClaimIssuerRemoved(IdentityId, Ticker, IdentityId),
    }
);

impl<T: Trait> Module<T> {
    /// Returns true if `sender_did` is the owner of `ticker` asset.
    fn is_owner(ticker: &Ticker, sender_did: IdentityId) -> bool {
        T::Asset::is_owner(ticker, sender_did)
    }

    /// It fetches all claims of `target` identity with type and scope from `claim` and generated
    /// by any of `issuers`.
    fn fetch_claims(target: IdentityId, claim: &Claim, issuers: &[IdentityId]) -> Vec<Claim> {
        let claim_type = claim.claim_type();
        let scope = claim.as_scope().cloned();

        issuers
            .iter()
            .flat_map(|issuer| {
                <identity::Module<T>>::fetch_claim(target, claim_type, *issuer, scope.clone())
                    .map(|id_claim| id_claim.claim)
            })
            .collect::<Vec<_>>()
    }

    /// It fetches the `ConfidentialScopeClaim` of users `id` for the given ticker.
    /// Note that this vector could be 0 or 1 items.
    fn fetch_confidential_claims(id: IdentityId, ticker: &Ticker) -> Vec<Claim> {
        let claim_type = ClaimType::InvestorUniqueness;
        // NOTE: Ticker length is less by design that IdentityId.
        let asset_scope = Scope::from(*ticker);

        <identity::Module<T>>::fetch_claim(id, claim_type, id, Some(asset_scope))
            .into_iter()
            .map(|id_claim| id_claim.claim)
            .collect::<Vec<_>>()
    }

    /// It fetches the proposition context for target `id` and specific `condition`.
    ///
    /// If `condition` does not define trusted issuers, it will use the default trusted issuer for
    /// `ticker` asset.
    fn fetch_context(
        ticker: &Ticker,
        id: IdentityId,
        condition: &Condition,
        primary_issuance_agent: Option<IdentityId>,
    ) -> proposition::Context {
        let issuers = if !condition.issuers.is_empty() {
            condition.issuers.clone()
        } else {
            Self::trusted_claim_issuer(ticker)
        };

        let claims = match condition.condition_type {
            ConditionType::IsPresent(ref claim) => Self::fetch_claims(id, claim, &issuers),
            ConditionType::IsAbsent(ref claim) => Self::fetch_claims(id, claim, &issuers),
            ConditionType::IsAnyOf(ref claims) => claims
                .iter()
                .flat_map(|claim| Self::fetch_claims(id, claim, &issuers))
                .collect::<Vec<_>>(),
            ConditionType::IsNoneOf(ref claims) => claims
                .iter()
                .flat_map(|claim| Self::fetch_claims(id, claim, &issuers))
                .collect::<Vec<_>>(),
            ConditionType::HasValidProofOfInvestor(ref proof_ticker) => {
                Self::fetch_confidential_claims(id, proof_ticker)
            }
            ConditionType::IsIdentity(_) => vec![],
        };

        proposition::Context {
            claims,
            id,
            primary_issuance_agent,
        }
    }

    /// Loads the context for each condition in `conditions` and verifies that all of them evaluate to `true`.
    fn are_all_conditions_satisfied(
        ticker: &Ticker,
        did: IdentityId,
        conditions: &[Condition],
        primary_issuance_agent: Option<IdentityId>,
    ) -> bool {
        conditions.iter().all(|condition| {
            Self::is_condition_satisfied(ticker, did, condition, primary_issuance_agent)
        })
    }

    /// Checks whether the given condition is satisfied or not.
    fn is_condition_satisfied(
        ticker: &Ticker,
        did: IdentityId,
        condition: &Condition,
        primary_issuance_agent: Option<IdentityId>,
    ) -> bool {
        let context = Self::fetch_context(ticker, did, &condition, primary_issuance_agent);
        proposition::run(&condition, &context)
    }

    /// It loads a context for each condition in `conditions` and evaluates them.
    /// It updates the internal result variable of every condition.
    /// It returns the final result of all conditions combined.
    fn evaluate_conditions(
        ticker: &Ticker,
        did: IdentityId,
        conditions: &mut Vec<ConditionResult>,
        primary_issuance_agent: Option<IdentityId>,
    ) -> bool {
        let mut result = true;
        for condition in conditions {
            let context =
                Self::fetch_context(ticker, did, &condition.condition, primary_issuance_agent);
            condition.result = proposition::run(&condition.condition, &context);
            if !condition.result {
                result = false;
            }
        }
        result
    }

    /// Pauses or resumes the asset compliance.
    fn pause_resume_asset_compliance(
        origin: T::Origin,
        ticker: Ticker,
        pause: bool,
    ) -> DispatchResult {
        let sender = ensure_signed(origin)?;
        CallPermissions::<T>::ensure_call_permissions(&sender)?;
        let did = Context::current_identity_or::<Identity<T>>(&sender)?;

        ensure!(Self::is_owner(&ticker, did), Error::<T>::Unauthorized);

        <AssetCompliances>::mutate(&ticker, |asset_compliance| {
            asset_compliance.paused = pause;
        });

        Ok(())
    }

    /// Updates the default trusted claim issuer for a given ticket.
    fn unsafe_modify_default_trusted_claim_issuer(
        caller_did: IdentityId,
        ticker: Ticker,
        trusted_issuer: IdentityId,
        is_add_call: bool,
    ) {
        TrustedClaimIssuer::mutate(ticker, |identity_list| {
            if !is_add_call {
                // remove the old one
                identity_list.retain(|&ti| ti != trusted_issuer);
                Self::deposit_event(Event::TrustedDefaultClaimIssuerRemoved(
                    caller_did,
                    ticker,
                    trusted_issuer,
                ));
            } else {
                // New trusted issuer addition case
                identity_list.push(trusted_issuer);
                Self::deposit_event(Event::TrustedDefaultClaimIssuerAdded(
                    caller_did,
                    ticker,
                    trusted_issuer,
                ));
            }
        });
    }

    fn modify_default_trusted_claim_issuer(
        origin: T::Origin,
        ticker: Ticker,
        trusted_issuer: IdentityId,
        is_add_call: bool,
    ) -> DispatchResult {
        let sender = ensure_signed(origin)?;
        CallPermissions::<T>::ensure_call_permissions(&sender)?;
        let did = Context::current_identity_or::<Identity<T>>(&sender)?;

        ensure!(Self::is_owner(&ticker, did), Error::<T>::Unauthorized);
        // ensure whether the trusted issuer's did is register did or not
        ensure!(
            <Identity<T>>::is_identity_exists(&trusted_issuer),
            Error::<T>::DidNotExist
        );
        ensure!(
            Self::trusted_claim_issuer(&ticker).contains(&trusted_issuer) != is_add_call,
            Error::<T>::IncorrectOperationOnTrustedIssuer
        );
        Self::unsafe_modify_default_trusted_claim_issuer(did, ticker, trusted_issuer, is_add_call);
        Ok(())
    }

    // TODO: Cache the latest_requirement_id to avoid loading of all compliance requirements in memory.
    fn get_latest_requirement_id(ticker: Ticker) -> u32 {
        Self::asset_compliance(ticker)
            .requirements
            .last()
            .map(|r| r.id)
            .unwrap_or(0)
    }

    /// verifies all requirements and returns the result in an array of booleans.
    /// this does not care if the requirements are paused or not. It is meant to be
    /// called only in failure conditions
    pub fn granular_verify_restriction(
        ticker: &Ticker,
        from_did_opt: Option<IdentityId>,
        to_did_opt: Option<IdentityId>,
        primary_issuance_agent: Option<IdentityId>,
    ) -> AssetComplianceResult {
        let asset_compliance = Self::asset_compliance(ticker);

        let mut asset_compliance_with_results = AssetComplianceResult::from(asset_compliance);
        // It is to know the result of the scope claim (i.e investor does posses the valid `InvestorZKProof` claim or not).
        let from_has_scope_claim = Self::has_scope_claim(ticker, from_did_opt);
        let to_has_scope_claim = Self::has_scope_claim(ticker, to_did_opt);
        // Assigning the implicit requirement result.
        asset_compliance_with_results.implicit_requirements_result = ImplicitRequirementResult {
            from_result: from_has_scope_claim,
            to_result: to_has_scope_claim,
        };

        let implicit_result = from_has_scope_claim && to_has_scope_claim;

        for requirements in &mut asset_compliance_with_results.requirements {
            if let Some(from_did) = from_did_opt {
                // Evaluate all sender conditions
                if !Self::evaluate_conditions(
                    ticker,
                    from_did,
                    &mut requirements.sender_conditions,
                    primary_issuance_agent,
                ) {
                    // If the result of any of the sender conditions was false, set this requirements result to false.
                    requirements.result = false;
                }
            }
            if let Some(to_did) = to_did_opt {
                // Evaluate all receiver conditions
                if !Self::evaluate_conditions(
                    ticker,
                    to_did,
                    &mut requirements.receiver_conditions,
                    primary_issuance_agent,
                ) {
                    // If the result of any of the receiver conditions was false, set this requirements result to false.
                    requirements.result = false;
                }
            }
            // If the requirements result is positive, update the final result.
            if requirements.result {
                asset_compliance_with_results.result = implicit_result;
            }
        }
        asset_compliance_with_results
    }

    fn verify_compliance_complexity(
        asset_compliance: &[ComplianceRequirement],
        default_issuer_count: usize,
    ) -> DispatchResult {
        let mut complexity = 0usize;
        for requirement in asset_compliance {
            for condition in requirement
                .sender_conditions
                .iter()
                .chain(requirement.receiver_conditions.iter())
            {
                let (claims, issuers) = condition.complexity();
                if issuers == 0 {
                    complexity =
                        complexity.saturating_add(claims.saturating_mul(default_issuer_count));
                } else {
                    complexity = complexity.saturating_add(claims.saturating_mul(issuers));
                }
            }
        }
        if let Ok(complexity_u32) = u32::try_from(complexity) {
            if complexity_u32 <= T::MaxConditionComplexity::get() {
                return Ok(());
            }
        }
        Err(Error::<T>::ComplianceRequirementTooComplex.into())
    }

<<<<<<< HEAD
    /// Helper function for the RPC to know the result of the scope claim (i.e investor does posses the valid `InvestorUniqueness` claim).
    fn get_implicit_condition_result(
        ticker: &Ticker,
        from_did_opt: Option<IdentityId>,
        to_did_opt: Option<IdentityId>,
    ) -> Option<ImplicitRequirementResult> {
        if Self::implicit_requirements_status(ticker) == ImplicitRequirementStatus::Active {
            return Some(ImplicitRequirementResult {
                from_result: Self::has_scope_claim(ticker, from_did_opt),
                to_result: Self::has_scope_claim(ticker, to_did_opt),
            });
        }
        None
    }

=======
>>>>>>> acef202d
    /// Helper function to know whether the given did has the valid scope claim or not.
    fn has_scope_claim(ticker: &Ticker, did_opt: Option<IdentityId>) -> bool {
        did_opt.map_or(false, |did| {
            // Generate the condition for `HasValidProofOfInvestor` condition type.
            let condition =
                &Condition::new(ConditionType::HasValidProofOfInvestor(*ticker), vec![did]);
            Self::is_condition_satisfied(ticker, did, condition, None)
        })
    }

    /// Know whether sender and receiver has valid scope claim or not before checking the transfer conditions.
    fn is_sender_and_receiver_has_valid_scope_claim(
        ticker: &Ticker,
        from_did_opt: Option<IdentityId>,
        to_did_opt: Option<IdentityId>,
    ) -> bool {
        // Return the final boolean result.
        Self::has_scope_claim(ticker, to_did_opt) && Self::has_scope_claim(ticker, from_did_opt)
    }
}

impl<T: Trait> ComplianceManagerTrait<T::Balance> for Module<T> {
    ///  Sender restriction verification
    fn verify_restriction(
        ticker: &Ticker,
        from_did_opt: Option<IdentityId>,
        to_did_opt: Option<IdentityId>,
        _value: T::Balance,
        primary_issuance_agent: Option<IdentityId>,
    ) -> Result<(u8, Weight), DispatchError> {
        // Transfer is valid if ALL receiver AND sender conditions of ANY asset conditions are valid.
        let asset_compliance = Self::asset_compliance(ticker);
        let mut requirement_count: usize = 0;
        if asset_compliance.paused {
            return Ok((
                ERC1400_TRANSFER_SUCCESS,
                weight_for::weight_for_reading_asset_compliance::<T>(),
            ));
        }

        // Check for whether sender & receiver has the scope claim or not if not then fail the txn.
        // To optimize we are not checking it again and again with the respective conditions, it
        // gets checked only once and if it is valid then its result is tied up with the conditions result.
        //
        // Note - Due to this check `ConditionType::HasValidProofOfInvestor` is an implicit transfer condition and it only
        // lookup for the claims those are provided by the user itself.
        if !Self::is_sender_and_receiver_has_valid_scope_claim(ticker, from_did_opt, to_did_opt) {
            return Ok((
                ERC1400_TRANSFER_FAILURE,
                weight_for::weight_for_reading_asset_compliance::<T>(),
            ));
        }
        for requirement in asset_compliance.requirements {
            if let Some(from_did) = from_did_opt {
                requirement_count += requirement.sender_conditions.len();
                if !Self::are_all_conditions_satisfied(
                    ticker,
                    from_did,
                    &requirement.sender_conditions,
                    primary_issuance_agent,
                ) {
                    // Skips checking receiver conditions because sender conditions are not satisfied.
                    continue;
                }
            }

            if let Some(to_did) = to_did_opt {
                requirement_count += requirement.receiver_conditions.len();
                if Self::are_all_conditions_satisfied(
                    ticker,
                    to_did,
                    &requirement.receiver_conditions,
                    primary_issuance_agent,
                ) {
                    // All conditions satisfied, return early
                    return Ok((
                        ERC1400_TRANSFER_SUCCESS,
                        weight_for::weight_for_verify_restriction::<T>(
                            u64::try_from(requirement_count).unwrap_or(0),
                        ),
                    ));
                }
            }
        }
        Ok((
            ERC1400_TRANSFER_FAILURE,
            weight_for::weight_for_verify_restriction::<T>(
                u64::try_from(requirement_count).unwrap_or(0),
            ),
        ))
    }
}<|MERGE_RESOLUTION|>--- conflicted
+++ resolved
@@ -819,24 +819,6 @@
         Err(Error::<T>::ComplianceRequirementTooComplex.into())
     }
 
-<<<<<<< HEAD
-    /// Helper function for the RPC to know the result of the scope claim (i.e investor does posses the valid `InvestorUniqueness` claim).
-    fn get_implicit_condition_result(
-        ticker: &Ticker,
-        from_did_opt: Option<IdentityId>,
-        to_did_opt: Option<IdentityId>,
-    ) -> Option<ImplicitRequirementResult> {
-        if Self::implicit_requirements_status(ticker) == ImplicitRequirementStatus::Active {
-            return Some(ImplicitRequirementResult {
-                from_result: Self::has_scope_claim(ticker, from_did_opt),
-                to_result: Self::has_scope_claim(ticker, to_did_opt),
-            });
-        }
-        None
-    }
-
-=======
->>>>>>> acef202d
     /// Helper function to know whether the given did has the valid scope claim or not.
     fn has_scope_claim(ticker: &Ticker, did_opt: Option<IdentityId>) -> bool {
         did_opt.map_or(false, |did| {

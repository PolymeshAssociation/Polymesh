--- conflicted
+++ resolved
@@ -21,19 +21,9 @@
 pallet-group-rpc-runtime-api = { path = "../../group/rpc/runtime-api", default-features = false}
 pallet-settlement = { path = "../../settlement", default-features = false }
 
-<<<<<<< HEAD
-# Other
-chrono = { version = "0.4.11", default-features = false }
-rand = { version = "0.7.3", default-features = false }
-lazy_static = { version = "1.4.0", default-features = false }
-serde = { version = "1.0.104", optional = true }
-serde_derive = { version = "1.0.104", optional = true }
-serde_json = { version = "1.0.48", default-features = false }
-=======
 # General
 serde = { version = "1.0.104", default-features = false }
 rand = { version = "0.7.3", default-features = false }
->>>>>>> c6df37e1
 
 # Substrate
 codec = { package = "parity-scale-codec", version = "1.2.0", default-features = false, features = ["derive"] }
@@ -55,38 +45,6 @@
 default = ["std", "equalize", "runtime-benchmarks"]
 no_std = []
 std = [
-<<<<<<< HEAD
-    "codec/std",
-    "frame-benchmarking/std",
-    "frame-support/std",
-    "frame-system/std",
-    "ink_primitives/std",
-    "pallet-balances/std",
-    "pallet-committee/std",
-    "pallet-compliance-manager/std",
-    "pallet-contracts/std",
-    "pallet-group/std",
-    "pallet-identity-rpc-runtime-api/std",
-    "pallet-identity/std",
-    "pallet-multisig/std",
-    "pallet-pips/std",
-    "pallet-protocol-fee/std",
-    "pallet-randomness-collective-flip/std",
-    "pallet-session/std",
-    "pallet-timestamp/std",
-    "pallet-transaction-payment/std",
-    "pallet-treasury/std",
-    "pallet-treasury/std",
-    "pallet-utility/std",
-    "polymesh-common-utilities/std",
-    "serde",
-    "serde_derive",
-    "sp-arithmetic/std",
-    "sp-core/std",
-    "sp-io/std",
-    "sp-runtime/std",
-    "sp-std/std"
-=======
     "frame-benchmarking/std",
     "frame-support/std",
     "frame-system/std",
@@ -107,7 +65,6 @@
     "sp-io/std",
     "sp-runtime/std",
     "sp-std/std",
->>>>>>> c6df37e1
 ]
 
 runtime-benchmarks = [

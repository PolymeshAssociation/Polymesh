--- conflicted
+++ resolved
@@ -18,17 +18,7 @@
 
 # RPC
 pallet-group-rpc-runtime-api = { path = "../../group/rpc/runtime-api", default-features = false}
-<<<<<<< HEAD
-=======
-pallet-multisig = { package = "pallet-multisig", path = "../../multisig", default-features = false}
-pallet-treasury = { package = "pallet-treasury", path = "../../treasury", default-features = false }
-pallet-asset = { package = "pallet-asset", path = "../../asset", default-features = false }
-pallet-compliance-manager = { package = "pallet-compliance-manager", path = "../../compliance-manager", default-features = false }
-pallet-statistics = { package = "pallet-statistics", path = "../../statistics", default-features = false }
-pallet-identity-rpc-runtime-api = { path = "../../identity/rpc/runtime-api", default-features = false }
-pallet-utility = { path = "../../utility", default-features = false }
 pallet-settlement = { path = "../../settlement", default-features = false }
->>>>>>> 3fdead0f
 
 # General
 serde = { version = "1.0.104", default-features = false }

--- conflicted
+++ resolved
@@ -19,12 +19,9 @@
     multisig::AddSignerMultiSig,
     pip::{EnactProposalMaker, PipId},
     CommonTrait,
-<<<<<<< HEAD
 };
 use polymesh_primitives::{
     AccountKey, Authorization, AuthorizationData, IdentityId, JoinIdentityData, Signatory,
-=======
->>>>>>> 536ff31e
 };
 use polymesh_runtime_common::{
     bridge, cdd_check::CddChecker, dividend, exemption, simple_token, voting,
@@ -489,6 +486,18 @@
     }
 }
 
+type TestStorageHash = <TestStorage as frame_system::Trait>::Hash;
+
+impl EnactProposalMaker<Origin, Call> for TestStorage {
+    fn is_pip_id_valid(id: PipId) -> bool {
+        Pips::is_proposal_id_valid(id)
+    }
+
+    fn enact_referendum_call(id: PipId) -> Call {
+        Call::Pips(pallet_pips::Call::enact_referendum(id))
+    }
+}
+
 // Publish type alias for each module
 pub type Identity = identity::Module<TestStorage>;
 pub type Pips = pips::Module<TestStorage>;

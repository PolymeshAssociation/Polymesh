use codec::Encode;
use frame_support::{
    assert_ok,
    dispatch::DispatchResult,
    impl_outer_dispatch, impl_outer_event, impl_outer_origin, parameter_types,
    traits::Currency,
    weights::DispatchInfo,
    weights::{
        RuntimeDbWeight, WeightToFeeCoefficient, WeightToFeeCoefficients, WeightToFeePolynomial,
    },
    StorageDoubleMap,
};
use frame_system::{self as system};
use pallet_asset as asset;
use pallet_balances as balances;
use pallet_committee as committee;
use pallet_compliance_manager as compliance_manager;
use pallet_group as group;
use pallet_identity as identity;
use pallet_multisig as multisig;
use pallet_pips as pips;
use pallet_protocol_fee as protocol_fee;
use pallet_settlement as settlement;
use pallet_statistics as statistics;
use pallet_treasury as treasury;
use pallet_utility;
use polymesh_common_utilities::traits::{
    asset::AcceptTransfer,
    balances::AccountData,
    group::GroupTrait,
    identity::Trait as IdentityTrait,
    pip::{EnactProposalMaker, PipId},
    CommonTrait,
};
use polymesh_primitives::{
    Authorization, AuthorizationData, IdentityId, JoinIdentityData, Signatory,
};
use polymesh_runtime_common::{
    bridge, cdd_check::CddChecker, dividend, exemption, simple_token, voting,
};
use smallvec::smallvec;
use sp_arithmetic::traits::Saturating;
use sp_core::{
    crypto::{key_types, Pair as PairTrait},
    sr25519::{Pair, Public},
    H256,
};
use sp_runtime::{
    impl_opaque_keys,
    testing::{Header, UintAuthorityId},
    traits::{BlakeTwo256, ConvertInto, IdentityLookup, OpaqueKeys, Verify},
    transaction_validity::{InvalidTransaction, TransactionValidity, ValidTransaction},
    AnySignature, KeyTypeId, Perbill,
};
use std::cell::RefCell;
use test_client::AccountKeyring;

impl_opaque_keys! {
    pub struct MockSessionKeys {
        pub dummy: UintAuthorityId,
    }
}

impl From<UintAuthorityId> for MockSessionKeys {
    fn from(dummy: UintAuthorityId) -> Self {
        Self { dummy }
    }
}

impl_outer_origin! {
    pub enum Origin for TestStorage {}
}

impl_outer_dispatch! {
    pub enum Call for TestStorage where origin: Origin {
        identity::Identity,
        balances::Balances,
        pips::Pips,
        multisig::MultiSig,
        pallet_contracts::Contracts,
        bridge::Bridge,
        asset::Asset,
        frame_system::System,
        pallet_utility::Utility,
    }
}

impl_outer_event! {
    pub enum EventTest for TestStorage {
        identity<T>,
        balances<T>,
        multisig<T>,
        bridge<T>,
        asset<T>,
        pips<T>,
        pallet_contracts<T>,
        pallet_session,
        compliance_manager,
        exemption,
        group Instance1<T>,
        group Instance2<T>,
        group DefaultInstance<T>,
        committee Instance1<T>,
        committee DefaultInstance<T>,
        voting<T>,
        dividend<T>,
        simple_token<T>,
        frame_system<T>,
        protocol_fee<T>,
        treasury<T>,
<<<<<<< HEAD
        utility,
        settlement<T>,
=======
        pallet_utility,
>>>>>>> 0804aada
    }
}

// For testing the module, we construct most of a mock runtime. This means
// first constructing a configuration type (`Test`) which `impl`s each of the
// configuration traits of modules we want to use.
#[derive(Clone, Eq, PartialEq, Debug)]
pub struct TestStorage;

pub type AccountId = <AnySignature as Verify>::Signer;

type Index = u64;
type BlockNumber = u64;
type Hash = H256;
type Hashing = BlakeTwo256;
type Lookup = IdentityLookup<AccountId>;
type OffChainSignature = AnySignature;
type SessionIndex = u32;
type AuthorityId = <AnySignature as Verify>::Signer;
type Event = EventTest;
type Version = ();
type Balance = u128;

parameter_types! {
    pub const BlockHashCount: u32 = 250;
    pub const MaximumBlockWeight: u64 = 4096;
    pub const MaximumBlockLength: u32 = 4096;
    pub const AvailableBlockRatio: Perbill = Perbill::from_percent(75);
    pub const MaximumExtrinsicWeight: u64 = 2800;
    pub const BlockExecutionWeight: u64 = 10;
    pub const ExtrinsicBaseWeight: u64 = 5;
    pub const DbWeight: RuntimeDbWeight = RuntimeDbWeight {
        read: 10,
        write: 100,
    };
}

impl frame_system::Trait for TestStorage {
    /// The basic call filter to use in dispatchable.
    type BaseCallFilter = ();
    /// The identifier used to distinguish between accounts.
    type AccountId = AccountId;
    /// The aggregated dispatch type that is available for extrinsics.
    type Call = Call;
    /// The lookup mechanism to get account ID from whatever is passed in dispatchers.
    type Lookup = Lookup;
    /// The index type for storing how many extrinsics an account has signed.
    type Index = Index;
    /// The index type for blocks.
    type BlockNumber = BlockNumber;
    /// The type for hashing blocks and tries.
    type Hash = Hash;
    /// The hashing algorithm used.
    type Hashing = Hashing;
    /// The header type.
    type Header = Header;
    /// The ubiquitous event type.
    type Event = Event;
    /// The ubiquitous origin type.
    type Origin = Origin;
    /// Maximum number of block number to block hash mappings to keep (oldest pruned first).
    type BlockHashCount = BlockHashCount;
    /// Maximum weight of each block.
    type MaximumBlockWeight = MaximumBlockWeight;
    /// Maximum size of all encoded transactions (in bytes) that are allowed in one block.
    type MaximumBlockLength = MaximumBlockLength;
    /// Portion of the block weight that is available to all normal transactions.
    type AvailableBlockRatio = AvailableBlockRatio;
    /// Version of the runtime.
    type Version = Version;
    /// Converts a module to the index of the module in `construct_runtime!`.
    ///
    /// This type is being generated by `construct_runtime!`.
    type ModuleToIndex = ();
    /// What to do if a new account is created.
    type OnNewAccount = ();
    /// What to do if an account is fully reaped from the system.
    type OnKilledAccount = ();
    /// The data to be stored in an account.
    type AccountData = AccountData<<TestStorage as CommonTrait>::Balance>;
    /// The weight of database operations that the runtime can invoke.
    type DbWeight = DbWeight;
    /// The weight of the overhead invoked on the block import process, independent of the
    /// extrinsics included in that block.
    type BlockExecutionWeight = BlockExecutionWeight;
    /// The base weight of any extrinsic processed by the runtime, independent of the
    /// logic of that extrinsic. (Signature verification, nonce increment, fee, etc...)
    type ExtrinsicBaseWeight = ExtrinsicBaseWeight;
    /// The maximum weight that a single extrinsic of `Normal` dispatch class can have,
    /// independent of the logic of that extrinsics. (Roughly max block weight - average on
    /// initialize cost).
    type MaximumExtrinsicWeight = MaximumExtrinsicWeight;
}

parameter_types! {
    pub const ExistentialDeposit: u64 = 0;
}

impl CommonTrait for TestStorage {
    type Balance = Balance;
    type AcceptTransferTarget = TestStorage;
    type BlockRewardsReserve = balances::Module<TestStorage>;
}

impl balances::Trait for TestStorage {
    type DustRemoval = ();
    type Event = Event;
    type ExistentialDeposit = ExistentialDeposit;
    type AccountStore = frame_system::Module<TestStorage>;
    type Identity = identity::Module<TestStorage>;
    type CddChecker = CddChecker<Self>;
}

parameter_types! {
    pub const MinimumPeriod: u64 = 3;
}

impl pallet_timestamp::Trait for TestStorage {
    type Moment = u64;
    type OnTimestampSet = ();
    type MinimumPeriod = MinimumPeriod;
}

impl multisig::Trait for TestStorage {
    type Event = Event;
}

parameter_types! {
    pub const MaxScheduledInstructionLegsPerBlock: u32 = 500;
}

impl settlement::Trait for TestStorage {
    type Event = Event;
    type Asset = asset::Module<TestStorage>;
    type MaxScheduledInstructionLegsPerBlock = MaxScheduledInstructionLegsPerBlock;
}

impl simple_token::Trait for TestStorage {
    type Event = Event;
}

impl pallet_transaction_payment::ChargeTxFee for TestStorage {
    fn charge_fee(_len: u32, _info: DispatchInfo) -> TransactionValidity {
        Ok(ValidTransaction::default())
    }
}

impl pallet_transaction_payment::CddAndFeeDetails<AccountId, Call> for TestStorage {
    fn get_valid_payer(
        _: &Call,
        _: &Signatory<AccountId>,
    ) -> Result<Option<Signatory<AccountId>>, InvalidTransaction> {
        Ok(None)
    }
    fn clear_context() {}
    fn set_payer_context(_: Option<Signatory<AccountId>>) {}
    fn get_payer_from_context() -> Option<Signatory<AccountId>> {
        None
    }
    fn set_current_identity(_: &IdentityId) {}
}

pub struct WeightToFee;
impl WeightToFeePolynomial for WeightToFee {
    type Balance = Balance;

    fn polynomial() -> WeightToFeeCoefficients<Self::Balance> {
        smallvec![WeightToFeeCoefficient {
            degree: 1,
            coeff_frac: Perbill::zero(),
            coeff_integer: WEIGHT_TO_FEE.with(|v| *v.borrow()),
            negative: false,
        }]
    }
}

thread_local! {
    static WEIGHT_TO_FEE: RefCell<u128> = RefCell::new(1);
}

parameter_types! {
    pub const TransactionByteFee: Balance = 10;
}

impl pallet_transaction_payment::Trait for TestStorage {
    type Currency = Balances;
    type OnTransactionPayment = ();
    type TransactionByteFee = TransactionByteFee;
    type WeightToFee = WeightToFee;
    type FeeMultiplierUpdate = ();
    type CddHandler = TestStorage;
}

impl group::Trait<group::DefaultInstance> for TestStorage {
    type Event = Event;
    type AddOrigin = frame_system::EnsureRoot<AccountId>;
    type RemoveOrigin = frame_system::EnsureRoot<AccountId>;
    type SwapOrigin = frame_system::EnsureRoot<AccountId>;
    type ResetOrigin = frame_system::EnsureRoot<AccountId>;
    type MembershipInitialized = committee::Module<TestStorage, committee::Instance1>;
    type MembershipChanged = committee::Module<TestStorage, committee::Instance1>;
}

/// PolymeshCommittee as an instance of group
impl group::Trait<group::Instance1> for TestStorage {
    type Event = Event;
    type AddOrigin = frame_system::EnsureRoot<AccountId>;
    type RemoveOrigin = frame_system::EnsureRoot<AccountId>;
    type SwapOrigin = frame_system::EnsureRoot<AccountId>;
    type ResetOrigin = frame_system::EnsureRoot<AccountId>;
    type MembershipInitialized = committee::Module<TestStorage, committee::Instance1>;
    type MembershipChanged = committee::Module<TestStorage, committee::Instance1>;
}

impl group::Trait<group::Instance2> for TestStorage {
    type Event = Event;
    type AddOrigin = frame_system::EnsureRoot<AccountId>;
    type RemoveOrigin = frame_system::EnsureRoot<AccountId>;
    type SwapOrigin = frame_system::EnsureRoot<AccountId>;
    type ResetOrigin = frame_system::EnsureRoot<AccountId>;
    type MembershipInitialized = identity::Module<TestStorage>;
    type MembershipChanged = identity::Module<TestStorage>;
}

pub type CommitteeOrigin<T, I> = committee::RawOrigin<<T as frame_system::Trait>::AccountId, I>;

impl<I> From<CommitteeOrigin<TestStorage, I>> for Origin {
    fn from(_co: CommitteeOrigin<TestStorage, I>) -> Origin {
        Origin::from(frame_system::RawOrigin::Root)
    }
}

parameter_types! {
    pub const MotionDuration: BlockNumber = 0u64;
}

impl committee::Trait<committee::Instance1> for TestStorage {
    type Origin = Origin;
    type Proposal = Call;
    type CommitteeOrigin = frame_system::EnsureRoot<AccountId>;
    type Event = Event;
    type MotionDuration = MotionDuration;
    type EnactProposalMaker = TestStorage;
}

impl committee::Trait<committee::DefaultInstance> for TestStorage {
    type Origin = Origin;
    type Proposal = Call;
    type CommitteeOrigin = frame_system::EnsureRoot<AccountId>;
    type Event = Event;
    type MotionDuration = MotionDuration;
    type EnactProposalMaker = TestStorage;
}

impl IdentityTrait for TestStorage {
    type Event = Event;
    type Proposal = Call;
    type MultiSig = multisig::Module<TestStorage>;
    type CddServiceProviders = group::Module<TestStorage, group::Instance2>;
    type Balances = balances::Module<TestStorage>;
    type ChargeTxFeeTarget = TestStorage;
    type CddHandler = TestStorage;
    type Public = AccountId;
    type OffChainSignature = OffChainSignature;
    type ProtocolFee = protocol_fee::Module<TestStorage>;
}

impl AcceptTransfer for TestStorage {
    fn accept_ticker_transfer(_: IdentityId, _: u64) -> DispatchResult {
        Ok(())
    }
    fn accept_asset_ownership_transfer(_: IdentityId, _: u64) -> DispatchResult {
        Ok(())
    }
}

parameter_types! {
    pub const SignedClaimHandicap: u64 = 2;
    pub const StorageSizeOffset: u32 = 8;
    pub const TombstoneDeposit: Balance = 16;
    pub const RentByteFee: Balance = 100;
    pub const RentDepositOffset: Balance = 100000;
    pub const SurchargeReward: Balance = 1500;
    pub const MaxDepth: u32 = 100;
    pub const MaxValueSize: u32 = 16_384;
}

impl pallet_contracts::Trait for TestStorage {
    type Time = Timestamp;
    type Randomness = Randomness;
    type Call = Call;
    type Event = Event;
    type DetermineContractAddress = pallet_contracts::SimpleAddressDeterminer<TestStorage>;
    type TrieIdGenerator = pallet_contracts::TrieIdFromParentCounter<TestStorage>;
    type RentPayment = ();
    type SignedClaimHandicap = SignedClaimHandicap;
    type TombstoneDeposit = TombstoneDeposit;
    type StorageSizeOffset = StorageSizeOffset;
    type RentByteFee = RentByteFee;
    type RentDepositOffset = RentDepositOffset;
    type SurchargeReward = SurchargeReward;
    type MaxDepth = MaxDepth;
    type MaxValueSize = MaxValueSize;
}

impl statistics::Trait for TestStorage {}

impl compliance_manager::Trait for TestStorage {
    type Event = Event;
    type Asset = asset::Module<TestStorage>;
}

impl protocol_fee::Trait for TestStorage {
    type Event = Event;
    type Currency = Balances;
    type OnProtocolFeePayment = ();
}

impl asset::Trait for TestStorage {
    type Event = Event;
    type Currency = balances::Module<TestStorage>;
    type ComplianceManager = compliance_manager::Module<TestStorage>;
}

parameter_types! {
    pub const MaxTimelockedTxsPerBlock: u32 = 10;
    pub const BlockRangeForTimelock: BlockNumber = 1000;
}

impl bridge::Trait for TestStorage {
    type Event = Event;
    type Proposal = Call;
    type MaxTimelockedTxsPerBlock = MaxTimelockedTxsPerBlock;
}

impl exemption::Trait for TestStorage {
    type Event = Event;
    type Asset = asset::Module<TestStorage>;
}

impl voting::Trait for TestStorage {
    type Event = Event;
    type Asset = asset::Module<TestStorage>;
}

impl treasury::Trait for TestStorage {
    type Event = Event;
    type Currency = Balances;
}

thread_local! {
    pub static FORCE_SESSION_END: RefCell<bool> = RefCell::new(false);
    pub static SESSION_LENGTH: RefCell<u64> = RefCell::new(2);
}

pub struct TestSessionHandler;
impl pallet_session::SessionHandler<AuthorityId> for TestSessionHandler {
    const KEY_TYPE_IDS: &'static [KeyTypeId] = &[key_types::DUMMY];

    fn on_new_session<Ks: OpaqueKeys>(
        _changed: bool,
        _validators: &[(AuthorityId, Ks)],
        _queued_validators: &[(AuthorityId, Ks)],
    ) {
    }

    fn on_disabled(_validator_index: usize) {}

    fn on_genesis_session<Ks: OpaqueKeys>(_validators: &[(AuthorityId, Ks)]) {}
    fn on_before_session_ending() {}
}

pub struct TestShouldEndSession;
impl pallet_session::ShouldEndSession<BlockNumber> for TestShouldEndSession {
    fn should_end_session(now: BlockNumber) -> bool {
        let l = SESSION_LENGTH.with(|l| *l.borrow());
        now % l == 0
            || FORCE_SESSION_END.with(|l| {
                let r = *l.borrow();
                *l.borrow_mut() = false;
                r
            })
    }
}

pub struct TestSessionManager;
impl pallet_session::SessionManager<AccountId> for TestSessionManager {
    fn end_session(_: SessionIndex) {}
    fn start_session(_: SessionIndex) {}
    fn new_session(_: SessionIndex) -> Option<Vec<AccountId>> {
        None
    }
}

parameter_types! {
    pub const DisabledValidatorsThreshold: Perbill = Perbill::from_percent(33);
}

impl pallet_session::Trait for TestStorage {
    type Event = Event;
    type ValidatorId = AccountId;
    type ValidatorIdOf = ConvertInto;
    type ShouldEndSession = TestShouldEndSession;
    type NextSessionRotation = ();
    type SessionManager = TestSessionManager;
    type SessionHandler = TestSessionHandler;
    type Keys = MockSessionKeys;
    type DisabledValidatorsThreshold = DisabledValidatorsThreshold;
}

impl dividend::Trait for TestStorage {
    type Event = Event;
}

impl pips::Trait for TestStorage {
    type Currency = balances::Module<Self>;
    type CommitteeOrigin = frame_system::EnsureRoot<AccountId>;
    type VotingMajorityOrigin = frame_system::EnsureRoot<AccountId>;
    type GovernanceCommittee = Committee;
    type Treasury = treasury::Module<Self>;
    type Event = Event;
}

impl pallet_utility::Trait for TestStorage {
    type Event = Event;
    type Call = Call;
}

impl EnactProposalMaker<Origin, Call> for TestStorage {
    fn is_pip_id_valid(id: PipId) -> bool {
        Pips::is_proposal_id_valid(id)
    }

    fn enact_referendum_call(id: PipId) -> Call {
        Call::Pips(pallet_pips::Call::enact_referendum(id))
    }

    fn reject_referendum_call(id: PipId) -> Call {
        Call::Pips(pallet_pips::Call::reject_referendum(id))
    }
}

// Publish type alias for each module
pub type Identity = identity::Module<TestStorage>;
pub type Pips = pips::Module<TestStorage>;
pub type Balances = balances::Module<TestStorage>;
pub type Asset = asset::Module<TestStorage>;
pub type MultiSig = multisig::Module<TestStorage>;
pub type Randomness = pallet_randomness_collective_flip::Module<TestStorage>;
pub type Timestamp = pallet_timestamp::Module<TestStorage>;
pub type Contracts = pallet_contracts::Module<TestStorage>;
pub type Bridge = bridge::Module<TestStorage>;
pub type GovernanceCommittee = group::Module<TestStorage, group::Instance1>;
pub type CddServiceProvider = group::Module<TestStorage, group::Instance2>;
pub type Committee = committee::Module<TestStorage, committee::Instance1>;
pub type Utility = pallet_utility::Module<TestStorage>;
pub type System = frame_system::Module<TestStorage>;

pub fn make_account(
    id: AccountId,
) -> Result<(<TestStorage as frame_system::Trait>::Origin, IdentityId), &'static str> {
    make_account_with_balance(id, 1_000_000)
}

/// It creates an Account and registers its DID.
pub fn make_account_with_balance(
    id: AccountId,
    balance: <TestStorage as CommonTrait>::Balance,
) -> Result<(<TestStorage as frame_system::Trait>::Origin, IdentityId), &'static str> {
    let signed_id = Origin::signed(id.clone());
    Balances::make_free_balance_be(&id, balance);

    // If we have CDD providers, first of them executes the registration.
    let cdd_providers = CddServiceProvider::get_members();
    let did_registration = if let Some(cdd_provider) = cdd_providers.into_iter().nth(0) {
        let cdd_acc = Public::from_raw(Identity::did_records(&cdd_provider).master_key.0);
        Identity::cdd_register_did(Origin::signed(cdd_acc), id, Some(10), vec![])
    } else {
        Identity::register_did(signed_id.clone(), vec![])
    };
    let _ = did_registration.map_err(|_| "Register DID failed")?;
    let did = Identity::get_identity(&id).unwrap();

    Ok((signed_id, did))
}

pub fn make_account_without_cdd(
    id: AccountId,
) -> Result<(<TestStorage as frame_system::Trait>::Origin, IdentityId), &'static str> {
    let signed_id = Origin::signed(id.clone());
    Balances::make_free_balance_be(&id, 10_000_000);
    let did = Identity::_register_did(id.clone(), vec![], None).expect("did");
    Ok((signed_id, did))
}

pub fn register_keyring_account(acc: AccountKeyring) -> Result<IdentityId, &'static str> {
    register_keyring_account_with_balance(acc, 10_000_000)
}

pub fn register_keyring_account_with_balance(
    acc: AccountKeyring,
    balance: <TestStorage as CommonTrait>::Balance,
) -> Result<IdentityId, &'static str> {
    let acc_pub = acc.public();
    make_account_with_balance(acc_pub, balance).map(|(_, id)| id)
}

pub fn register_keyring_account_without_cdd(
    acc: AccountKeyring,
) -> Result<IdentityId, &'static str> {
    let acc_pub = acc.public();
    make_account_without_cdd(acc_pub).map(|(_, id)| id)
}

pub fn add_signing_item(did: IdentityId, signer: Signatory<AccountId>) {
    let master_key = Identity::did_records(&did).master_key;
    let auth_id = Identity::add_auth(
        Signatory::Account(master_key),
        signer,
        AuthorizationData::JoinIdentity(JoinIdentityData::new(did, vec![])),
        None,
    );
    assert_ok!(Identity::join_identity(signer, auth_id));
}

pub fn account_from(id: u64) -> AccountId {
    let mut enc_id_vec = id.encode();
    enc_id_vec.resize_with(32, Default::default);

    let mut enc_id = [0u8; 32];
    enc_id.copy_from_slice(enc_id_vec.as_slice());

    Pair::from_seed(&enc_id).public()
}

pub fn get_identity_id(acc: AccountKeyring) -> Option<IdentityId> {
    let key = acc.public();
    Identity::get_identity(&key)
}

pub fn authorizations_to(to: &Signatory<AccountId>) -> Vec<Authorization<AccountId, u64>> {
    identity::Authorizations::<TestStorage>::iter_prefix_values(to).collect::<Vec<_>>()
}

pub fn fast_forward_to_block(n: u64) {
    let block_number = frame_system::Module::<TestStorage>::block_number();
    (block_number..n).for_each(|block| {
        assert_ok!(pips::Module::<TestStorage>::end_block(block));
        frame_system::Module::<TestStorage>::set_block_number(block + 1);
    });
}<|MERGE_RESOLUTION|>--- conflicted
+++ resolved
@@ -108,12 +108,9 @@
         frame_system<T>,
         protocol_fee<T>,
         treasury<T>,
-<<<<<<< HEAD
         utility,
         settlement<T>,
-=======
         pallet_utility,
->>>>>>> 0804aada
     }
 }
 

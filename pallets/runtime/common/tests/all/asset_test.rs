use super::{
    storage::{make_account, TestStorage},
    ExtBuilder,
};

use pallet_asset::{
    self as asset, AssetType, FundingRoundName, IdentifierType, SecurityToken, SignData,
};
use pallet_balances as balances;
use pallet_general_tm as general_tm;
use pallet_identity as identity;

use polymesh_primitives::{
    AuthorizationData, Document, IdentityId, LinkData, Signatory, SmartExtension,
    SmartExtensionType, Ticker,
};
<<<<<<< HEAD
use polymesh_runtime_common::{
    asset::{self, AssetType, FundingRoundName, IdentifierType, SecurityToken, SignData},
    compliance_manager,
};
=======
>>>>>>> dee42be3

use chrono::prelude::Utc;
use codec::Encode;
use frame_support::{
    assert_err, assert_noop, assert_ok, traits::Currency, StorageDoubleMap, StorageMap,
};
use hex_literal::hex;
use ink_primitives::hash as FunctionSelectorHasher;
use rand::Rng;
use sp_runtime::AnySignature;
use std::{
    convert::{TryFrom, TryInto},
    mem,
};
use test_client::AccountKeyring;

type Identity = identity::Module<TestStorage>;
type Balances = balances::Module<TestStorage>;
type Asset = asset::Module<TestStorage>;
type Timestamp = pallet_timestamp::Module<TestStorage>;
type ComplianceManager = compliance_manager::Module<TestStorage>;
type AssetError = asset::Error<TestStorage>;

type OffChainSignature = AnySignature;

#[test]
fn check_the_test_hex() {
    ExtBuilder::default().build().execute_with(|| {
        let selector: [u8; 4] = (FunctionSelectorHasher::keccak256("verify_transfer".as_bytes())
            [0..4])
            .try_into()
            .unwrap();
        println!("{:#X}", u32::from_be_bytes(selector));
        let data = hex!("D9386E41");
        println!("{:?}", data);
    });
}

#[test]
fn issuers_can_create_and_rename_tokens() {
    ExtBuilder::default().build().execute_with(|| {
        let (owner_signed, owner_did) = make_account(AccountKeyring::Dave.public()).unwrap();
        let funding_round_name: FundingRoundName = b"round1".into();
        // Expected token entry
        let mut token = SecurityToken {
            name: vec![0x01].into(),
            owner_did,
            total_supply: 1_000_000,
            divisible: true,
            asset_type: AssetType::default(),
            ..Default::default()
        };
        let ticker = Ticker::try_from(token.name.as_slice()).unwrap();
        assert!(!<identity::DidRecords>::contains_key(
            Identity::get_token_did(&ticker).unwrap()
        ));
        let identifiers = vec![(IdentifierType::default(), b"undefined".into())];
        let ticker = Ticker::try_from(token.name.as_slice()).unwrap();
        assert_err!(
            Asset::create_token(
                owner_signed.clone(),
                token.name.clone(),
                ticker,
                1_000_000_000_000_000_000_000_000, // Total supply over the limit
                true,
                token.asset_type.clone(),
                identifiers.clone(),
                Some(funding_round_name.clone()),
            ),
            AssetError::TotalSupplyAboveLimit
        );

        // Issuance is successful
        assert_ok!(Asset::create_token(
            owner_signed.clone(),
            token.name.clone(),
            ticker,
            token.total_supply,
            true,
            token.asset_type.clone(),
            identifiers.clone(),
            Some(funding_round_name.clone())
        ));

        let token_link = Identity::get_link(
            Signatory::from(owner_did),
            Asset::token_details(ticker).link_id,
        );
        assert_eq!(token_link.link_data, LinkData::TokenOwned(ticker));
        assert_eq!(token_link.expiry, None);

        let ticker_link = Identity::get_link(
            Signatory::from(owner_did),
            Asset::ticker_registration(ticker).link_id,
        );

        assert_eq!(ticker_link.link_data, LinkData::TickerOwned(ticker));
        assert_eq!(ticker_link.expiry, None);

        token.link_id = Asset::token_details(ticker).link_id;
        // A correct entry is added
        assert_eq!(Asset::token_details(ticker), token);
        assert!(<identity::DidRecords>::contains_key(
            Identity::get_token_did(&ticker).unwrap()
        ));
        assert_eq!(Asset::funding_round(ticker), funding_round_name.clone());

        // Unauthorized identities cannot rename the token.
        let (eve_signed, _eve_did) = make_account(AccountKeyring::Eve.public()).unwrap();
        assert_err!(
            Asset::rename_token(eve_signed, ticker, vec![0xde, 0xad, 0xbe, 0xef].into()),
            AssetError::SenderMustBeSigningKeyForDid
        );
        // The token should remain unchanged in storage.
        assert_eq!(Asset::token_details(ticker), token);
        // Rename the token and check storage has been updated.
        let renamed_token = SecurityToken {
            name: vec![0x42].into(),
            owner_did: token.owner_did,
            total_supply: token.total_supply,
            divisible: token.divisible,
            asset_type: token.asset_type.clone(),
            link_id: Asset::token_details(ticker).link_id,
        };
        assert_ok!(Asset::rename_token(
            owner_signed.clone(),
            ticker,
            renamed_token.name.clone()
        ));
        assert_eq!(Asset::token_details(ticker), renamed_token);
        for (typ, val) in identifiers {
            assert_eq!(Asset::identifiers((ticker, typ)), val);
        }
    });
}

/// # TODO
/// It should be re-enable once issuer claim is re-enabled.
#[test]
#[ignore]
fn non_issuers_cant_create_tokens() {
    ExtBuilder::default().build().execute_with(|| {
        let (_, owner_did) = make_account(AccountKeyring::Dave.public()).unwrap();

        // Expected token entry
        let _ = SecurityToken {
            name: vec![0x01].into(),
            owner_did,
            total_supply: 1_000_000,
            divisible: true,
            asset_type: AssetType::default(),
            ..Default::default()
        };

        Balances::make_free_balance_be(&AccountKeyring::Bob.public(), 1_000_000);

        let wrong_did = IdentityId::try_from("did:poly:wrong");
        assert!(wrong_did.is_err());
    });
}

#[test]
fn valid_transfers_pass() {
    ExtBuilder::default().build().execute_with(|| {
        let now = Utc::now();
        Timestamp::set_timestamp(now.timestamp() as u64);

        let (owner_signed, owner_did) = make_account(AccountKeyring::Dave.public()).unwrap();

        // Expected token entry
        let token = SecurityToken {
            name: vec![0x01].into(),
            owner_did,
            total_supply: 1_000_000,
            divisible: true,
            asset_type: AssetType::default(),
            ..Default::default()
        };
        let ticker = Ticker::try_from(token.name.as_slice()).unwrap();

        let (_, alice_did) = make_account(AccountKeyring::Alice.public()).unwrap();

        // Issuance is successful
        assert_ok!(Asset::create_token(
            owner_signed.clone(),
            token.name.clone(),
            ticker,
            token.total_supply,
            true,
            token.asset_type.clone(),
            vec![],
            None
        ));

        // Allow all transfers
        assert_ok!(ComplianceManager::add_active_rule(
            owner_signed.clone(),
            ticker,
            vec![],
            vec![]
        ));

        assert_ok!(Asset::transfer(
            owner_signed.clone(),
            ticker,
            alice_did,
            500
        ));

        let mut cap_table = <asset::BalanceOf<TestStorage>>::iter_prefix(ticker);
        let balance_alice = cap_table.next().unwrap();
        let balance_owner = cap_table.next().unwrap();
        assert_eq!(balance_owner, 1_000_000 - 500);
        assert_eq!(balance_alice, 500);
    })
}

#[test]
fn valid_custodian_allowance() {
    ExtBuilder::default().build().execute_with(|| {
        let (owner_signed, owner_did) = make_account(AccountKeyring::Dave.public()).unwrap();

        let now = Utc::now();
        Timestamp::set_timestamp(now.timestamp() as u64);

        // Expected token entry
        let token = SecurityToken {
            name: vec![0x01].into(),
            owner_did,
            total_supply: 1_000_000,
            divisible: true,
            asset_type: AssetType::default(),
            ..Default::default()
        };
        let ticker = Ticker::try_from(token.name.as_slice()).unwrap();

        let (investor1_signed, investor1_did) = make_account(AccountKeyring::Bob.public()).unwrap();
        let (investor2_signed, investor2_did) =
            make_account(AccountKeyring::Charlie.public()).unwrap();
        let (custodian_signed, custodian_did) = make_account(AccountKeyring::Eve.public()).unwrap();

        // Issuance is successful
        assert_ok!(Asset::create_token(
            owner_signed.clone(),
            token.name.clone(),
            ticker,
            token.total_supply,
            true,
            token.asset_type.clone(),
            vec![],
            None
        ));

        assert_eq!(
            Asset::balance(&ticker, &token.owner_did),
            token.total_supply
        );

        // Allow all transfers
        assert_ok!(ComplianceManager::add_active_rule(
            owner_signed.clone(),
            ticker,
            vec![],
            vec![]
        ));
        let funding_round1: FundingRoundName = b"Round One".into();
        assert_ok!(Asset::set_funding_round(
            owner_signed.clone(),
            ticker,
            funding_round1.clone()
        ));
        // Mint some tokens to investor1
        let num_tokens1: u128 = 2_000_000;
        assert_ok!(Asset::issue(
            owner_signed.clone(),
            ticker,
            investor1_did,
            num_tokens1,
            vec![0x0]
        ));
        assert_eq!(Asset::funding_round(&ticker), funding_round1.clone());
        assert_eq!(
            Asset::issued_in_funding_round((ticker, funding_round1.clone())),
            num_tokens1
        );
        // Check the expected default behaviour of the map.
        let no_such_round: FundingRoundName = b"No such round".into();
        assert_eq!(Asset::issued_in_funding_round((ticker, no_such_round)), 0);
        assert_eq!(Asset::balance(&ticker, &investor1_did), num_tokens1);

        // Failed to add custodian because of insufficient balance
        assert_noop!(
            Asset::increase_custody_allowance(
                investor1_signed.clone(),
                ticker,
                investor1_did,
                custodian_did,
                250_00_00 as u128
            ),
            AssetError::InsufficientBalance
        );

        // Failed to add/increase the custodian allowance because of Invalid custodian did
        let custodian_did_not_register = IdentityId::from(5u128);
        assert_noop!(
            Asset::increase_custody_allowance(
                investor1_signed.clone(),
                ticker,
                investor1_did,
                custodian_did_not_register,
                50_00_00 as u128
            ),
            AssetError::InvalidCustodianDid
        );

        // Add custodian
        assert_ok!(Asset::increase_custody_allowance(
            investor1_signed.clone(),
            ticker,
            investor1_did,
            custodian_did,
            50_00_00 as u128
        ));

        assert_eq!(
            Asset::custodian_allowance((ticker, investor1_did, custodian_did)),
            50_00_00 as u128
        );

        assert_eq!(
            Asset::total_custody_allowance((ticker, investor1_did)),
            50_00_00 as u128
        );

        // Transfer the token upto the limit
        assert_ok!(Asset::transfer(
            investor1_signed.clone(),
            ticker,
            investor2_did,
            140_00_00 as u128
        ));

        assert_eq!(Asset::balance(&ticker, &investor2_did), 140_00_00 as u128);

        // Try to Transfer the tokens beyond the limit
        assert_noop!(
            Asset::transfer(
                investor1_signed.clone(),
                ticker,
                investor2_did,
                50_00_00 as u128
            ),
            AssetError::InsufficientBalance
        );

        // Should fail to transfer the token by the custodian because of invalid signing key
        assert_noop!(
            Asset::transfer_by_custodian(
                investor2_signed.clone(),
                ticker,
                investor1_did,
                custodian_did,
                investor2_did,
                45_00_00 as u128
            ),
            AssetError::SenderMustBeSigningKeyForDid
        );

        // Should fail to transfer the token by the custodian because of insufficient allowance
        assert_noop!(
            Asset::transfer_by_custodian(
                custodian_signed.clone(),
                ticker,
                investor1_did,
                custodian_did,
                investor2_did,
                55_00_00 as u128
            ),
            AssetError::InsufficientAllowance
        );

        // Successfully transfer by the custodian
        assert_ok!(Asset::transfer_by_custodian(
            custodian_signed.clone(),
            ticker,
            investor1_did,
            custodian_did,
            investor2_did,
            45_00_00 as u128
        ));
    });
}

#[test]
fn valid_custodian_allowance_of() {
    ExtBuilder::default().build().execute_with(|| {
        let (owner_signed, owner_did) = make_account(AccountKeyring::Dave.public()).unwrap();

        let now = Utc::now();
        Timestamp::set_timestamp(now.timestamp() as u64);

        // Expected token entry
        let token = SecurityToken {
            name: vec![0x01].into(),
            owner_did,
            total_supply: 1_000_000,
            divisible: true,
            asset_type: AssetType::default(),
            ..Default::default()
        };
        let ticker = Ticker::try_from(token.name.as_slice()).unwrap();

        let (investor1_signed, investor1_did) = make_account(AccountKeyring::Bob.public()).unwrap();
        let (investor2_signed, investor2_did) =
            make_account(AccountKeyring::Charlie.public()).unwrap();
        let (custodian_signed, custodian_did) = make_account(AccountKeyring::Eve.public()).unwrap();

        // Issuance is successful
        assert_ok!(Asset::create_token(
            owner_signed.clone(),
            token.name.clone(),
            ticker,
            token.total_supply,
            true,
            token.asset_type.clone(),
            vec![],
            None
        ));

        assert_eq!(
            Asset::balance(&ticker, &token.owner_did),
            token.total_supply
        );

        // Allow all transfers
        assert_ok!(ComplianceManager::add_active_rule(
            owner_signed.clone(),
            ticker,
            vec![],
            vec![]
        ));

        // Mint some tokens to investor1
        assert_ok!(Asset::issue(
            owner_signed.clone(),
            ticker,
            investor1_did,
            200_00_00 as u128,
            vec![0x0]
        ));

        assert_eq!(Asset::balance(&ticker, &investor1_did), 200_00_00 as u128);

        let msg = SignData {
            custodian_did,
            holder_did: investor1_did,
            ticker,
            value: 50_00_00 as u128,
            nonce: 1,
        };

        let investor1_key = AccountKeyring::Bob;

        // Add custodian
        assert_ok!(Asset::increase_custody_allowance_of(
            investor2_signed.clone(),
            ticker,
            investor1_did,
            AccountKeyring::Bob.public(),
            custodian_did,
            investor2_did,
            50_00_00 as u128,
            1,
            OffChainSignature::from(investor1_key.sign(&msg.encode()))
        ));

        assert_eq!(
            Asset::custodian_allowance((ticker, investor1_did, custodian_did)),
            50_00_00 as u128
        );

        assert_eq!(
            Asset::total_custody_allowance((ticker, investor1_did)),
            50_00_00 as u128
        );

        // use the same signature with the same nonce should fail
        assert_noop!(
            Asset::increase_custody_allowance_of(
                investor2_signed.clone(),
                ticker,
                investor1_did,
                AccountKeyring::Bob.public(),
                custodian_did,
                investor2_did,
                50_00_00 as u128,
                1,
                OffChainSignature::from(investor1_key.sign(&msg.encode()))
            ),
            AssetError::SignatureAlreadyUsed
        );

        // use the same signature with the different nonce should fail
        assert_noop!(
            Asset::increase_custody_allowance_of(
                investor2_signed.clone(),
                ticker,
                investor1_did,
                AccountKeyring::Bob.public(),
                custodian_did,
                investor2_did,
                50_00_00 as u128,
                3,
                OffChainSignature::from(investor1_key.sign(&msg.encode()))
            ),
            AssetError::InvalidSignature
        );

        // Transfer the token upto the limit
        assert_ok!(Asset::transfer(
            investor1_signed.clone(),
            ticker,
            investor2_did,
            140_00_00 as u128
        ));

        assert_eq!(Asset::balance(&ticker, &investor2_did), 140_00_00 as u128);

        // Try to Transfer the tokens beyond the limit
        assert_noop!(
            Asset::transfer(
                investor1_signed.clone(),
                ticker,
                investor2_did,
                50_00_00 as u128
            ),
            AssetError::InsufficientBalance
        );

        // Should fail to transfer the token by the custodian because of invalid signing key
        assert_noop!(
            Asset::transfer_by_custodian(
                investor2_signed.clone(),
                ticker,
                investor1_did,
                custodian_did,
                investor2_did,
                45_00_00 as u128
            ),
            AssetError::SenderMustBeSigningKeyForDid
        );

        // Should fail to transfer the token by the custodian because of insufficient allowance
        assert_noop!(
            Asset::transfer_by_custodian(
                custodian_signed.clone(),
                ticker,
                investor1_did,
                custodian_did,
                investor2_did,
                55_00_00 as u128
            ),
            AssetError::InsufficientAllowance
        );

        // Successfully transfer by the custodian
        assert_ok!(Asset::transfer_by_custodian(
            custodian_signed.clone(),
            ticker,
            investor1_did,
            custodian_did,
            investor2_did,
            45_00_00 as u128
        ));
    });
}

#[test]
fn checkpoints_fuzz_test() {
    println!("Starting");
    for _ in 0..10 {
        // When fuzzing in local, feel free to bump this number to add more fuzz runs.
        ExtBuilder::default().build().execute_with(|| {
            let now = Utc::now();
            Timestamp::set_timestamp(now.timestamp() as u64);

            let (owner_signed, owner_did) = make_account(AccountKeyring::Dave.public()).unwrap();

            // Expected token entry
            let token = SecurityToken {
                name: vec![0x01].into(),
                owner_did,
                total_supply: 1_000_000,
                divisible: true,
                asset_type: AssetType::default(),
                ..Default::default()
            };
            let ticker = Ticker::try_from(token.name.as_slice()).unwrap();
            let (_, bob_did) = make_account(AccountKeyring::Bob.public()).unwrap();

            // Issuance is successful
            assert_ok!(Asset::create_token(
                owner_signed.clone(),
                token.name.clone(),
                ticker,
                token.total_supply,
                true,
                token.asset_type.clone(),
                vec![],
                None
            ));

            // Allow all transfers
            assert_ok!(ComplianceManager::add_active_rule(
                owner_signed.clone(),
                ticker,
                vec![],
                vec![]
            ));

            let mut owner_balance: [u128; 100] = [1_000_000; 100];
            let mut bob_balance: [u128; 100] = [0; 100];
            let mut rng = rand::thread_rng();
            for j in 1..100 {
                let transfers = rng.gen_range(0, 10);
                owner_balance[j] = owner_balance[j - 1];
                bob_balance[j] = bob_balance[j - 1];
                for _k in 0..transfers {
                    if j == 1 {
                        owner_balance[0] -= 1;
                        bob_balance[0] += 1;
                    }
                    owner_balance[j] -= 1;
                    bob_balance[j] += 1;
                    assert_ok!(Asset::transfer(owner_signed.clone(), ticker, bob_did, 1));
                }
                assert_ok!(Asset::create_checkpoint(owner_signed.clone(), ticker,));
                let x: u64 = u64::try_from(j).unwrap();
                assert_eq!(
                    Asset::get_balance_at(ticker, owner_did, 0),
                    owner_balance[j]
                );
                assert_eq!(Asset::get_balance_at(ticker, bob_did, 0), bob_balance[j]);
                assert_eq!(
                    Asset::get_balance_at(ticker, owner_did, 1),
                    owner_balance[1]
                );
                assert_eq!(Asset::get_balance_at(ticker, bob_did, 1), bob_balance[1]);
                assert_eq!(
                    Asset::get_balance_at(ticker, owner_did, x - 1),
                    owner_balance[j - 1]
                );
                assert_eq!(
                    Asset::get_balance_at(ticker, bob_did, x - 1),
                    bob_balance[j - 1]
                );
                assert_eq!(
                    Asset::get_balance_at(ticker, owner_did, x),
                    owner_balance[j]
                );
                assert_eq!(Asset::get_balance_at(ticker, bob_did, x), bob_balance[j]);
                assert_eq!(
                    Asset::get_balance_at(ticker, owner_did, x + 1),
                    owner_balance[j]
                );
                assert_eq!(
                    Asset::get_balance_at(ticker, bob_did, x + 1),
                    bob_balance[j]
                );
                assert_eq!(
                    Asset::get_balance_at(ticker, owner_did, 1000),
                    owner_balance[j]
                );
                assert_eq!(Asset::get_balance_at(ticker, bob_did, 1000), bob_balance[j]);
            }
        });
    }
}

#[test]
fn register_ticker() {
    ExtBuilder::default().build().execute_with(|| {
        let now = Utc::now();
        Timestamp::set_timestamp(now.timestamp() as u64);

        let (owner_signed, owner_did) = make_account(AccountKeyring::Dave.public()).unwrap();

        let token = SecurityToken {
            name: vec![0x01].into(),
            owner_did,
            total_supply: 1_000_000,
            divisible: true,
            asset_type: AssetType::default(),
            ..Default::default()
        };
        let identifiers = vec![(IdentifierType::Isin, b"0123".into())];
        let ticker = Ticker::try_from(token.name.as_slice()).unwrap();
        // Issuance is successful
        assert_ok!(Asset::create_token(
            owner_signed.clone(),
            token.name.clone(),
            ticker,
            token.total_supply,
            true,
            token.asset_type.clone(),
            identifiers.clone(),
            None
        ));

        assert_eq!(Asset::is_ticker_registry_valid(&ticker, owner_did), true);
        assert_eq!(Asset::is_ticker_available(&ticker), false);
        let stored_token = Asset::token_details(&ticker);
        assert_eq!(stored_token.asset_type, token.asset_type);
        for (typ, val) in identifiers {
            assert_eq!(Asset::identifiers((ticker, typ)), val);
        }

        assert_err!(
            Asset::register_ticker(owner_signed.clone(), Ticker::try_from(&[0x01][..]).unwrap()),
            AssetError::TokenAlreadyCreated
        );

        assert_err!(
            Asset::register_ticker(
                owner_signed.clone(),
                Ticker::try_from(&[0x01, 0x01, 0x01, 0x01, 0x01, 0x01, 0x01, 0x01, 0x01][..])
                    .unwrap()
            ),
            AssetError::TickerTooLong
        );

        let ticker = Ticker::try_from(&[0x01, 0x01][..]).unwrap();

        assert_eq!(Asset::is_ticker_available(&ticker), true);

        assert_ok!(Asset::register_ticker(owner_signed.clone(), ticker));

        let ticker_link = Identity::get_link(
            Signatory::from(owner_did),
            Asset::ticker_registration(ticker).link_id,
        );

        assert_eq!(ticker_link.link_data, LinkData::TickerOwned(ticker));

        let (alice_signed, _) = make_account(AccountKeyring::Alice.public()).unwrap();

        assert_err!(
            Asset::register_ticker(alice_signed.clone(), ticker),
            AssetError::TickerAlreadyRegistered
        );

        assert_eq!(Asset::is_ticker_registry_valid(&ticker, owner_did), true);
        assert_eq!(Asset::is_ticker_available(&ticker), false);

        Timestamp::set_timestamp(now.timestamp() as u64 + 10001);

        assert_eq!(Asset::is_ticker_registry_valid(&ticker, owner_did), false);
        assert_eq!(Asset::is_ticker_available(&ticker), true);
    })
}

#[test]
fn transfer_ticker() {
    ExtBuilder::default().build().execute_with(|| {
        let now = Utc::now();
        Timestamp::set_timestamp(now.timestamp() as u64);

        let (owner_signed, owner_did) = make_account(AccountKeyring::Dave.public()).unwrap();
        let (alice_signed, alice_did) = make_account(AccountKeyring::Alice.public()).unwrap();
        let (bob_signed, bob_did) = make_account(AccountKeyring::Bob.public()).unwrap();

        let ticker = Ticker::try_from(&[0x01, 0x01][..]).unwrap();

        assert_eq!(Asset::is_ticker_available(&ticker), true);
        assert_ok!(Asset::register_ticker(owner_signed.clone(), ticker));

        let auth_id_alice = Identity::add_auth(
            Signatory::from(owner_did),
            Signatory::from(alice_did),
            AuthorizationData::TransferTicker(ticker),
            None,
        );

        let auth_id_bob = Identity::add_auth(
            Signatory::from(owner_did),
            Signatory::from(bob_did),
            AuthorizationData::TransferTicker(ticker),
            None,
        );

        assert_eq!(Asset::is_ticker_registry_valid(&ticker, owner_did), true);
        assert_eq!(Asset::is_ticker_registry_valid(&ticker, alice_did), false);
        assert_eq!(Asset::is_ticker_available(&ticker), false);

        assert_err!(
            Asset::accept_ticker_transfer(alice_signed.clone(), auth_id_alice + 1),
            "Authorization does not exist"
        );

        let old_ticker = Asset::ticker_registration(ticker);
        let old_ticker_link =
            Identity::get_link(Signatory::from(old_ticker.owner), old_ticker.link_id);
        assert_eq!(old_ticker_link.link_data, LinkData::TickerOwned(ticker));

        assert_ok!(Asset::accept_ticker_transfer(
            alice_signed.clone(),
            auth_id_alice
        ));

        assert!(!<identity::Links<TestStorage>>::contains_key(
            Signatory::from(old_ticker.owner),
            old_ticker.link_id
        ));

        let ticker_link = Identity::get_link(
            Signatory::from(alice_did),
            Asset::ticker_registration(ticker).link_id,
        );
        assert_eq!(ticker_link.link_data, LinkData::TickerOwned(ticker));

        assert_err!(
            Asset::accept_ticker_transfer(bob_signed.clone(), auth_id_bob),
            "Illegal use of Authorization"
        );

        let mut auth_id = Identity::add_auth(
            Signatory::from(alice_did),
            Signatory::from(bob_did),
            AuthorizationData::TransferTicker(ticker),
            Some(now.timestamp() as u64 - 100),
        );

        assert_err!(
            Asset::accept_ticker_transfer(bob_signed.clone(), auth_id),
            "Authorization expired"
        );

        auth_id = Identity::add_auth(
            Signatory::from(alice_did),
            Signatory::from(bob_did),
            AuthorizationData::Custom(ticker),
            Some(now.timestamp() as u64 + 100),
        );

        assert_err!(
            Asset::accept_ticker_transfer(bob_signed.clone(), auth_id),
            AssetError::NoTickerTransferAuth
        );

        auth_id = Identity::add_auth(
            Signatory::from(alice_did),
            Signatory::from(bob_did),
            AuthorizationData::TransferTicker(ticker),
            Some(now.timestamp() as u64 + 100),
        );

        assert_ok!(Asset::accept_ticker_transfer(bob_signed.clone(), auth_id));

        assert_eq!(Asset::is_ticker_registry_valid(&ticker, owner_did), false);
        assert_eq!(Asset::is_ticker_registry_valid(&ticker, alice_did), false);
        assert_eq!(Asset::is_ticker_registry_valid(&ticker, bob_did), true);
        assert_eq!(Asset::is_ticker_available(&ticker), false);
    })
}

#[test]
fn transfer_token_ownership() {
    ExtBuilder::default().build().execute_with(|| {
        let now = Utc::now();
        Timestamp::set_timestamp(now.timestamp() as u64);

        let (owner_signed, owner_did) = make_account(AccountKeyring::Dave.public()).unwrap();
        let (alice_signed, alice_did) = make_account(AccountKeyring::Alice.public()).unwrap();
        let (bob_signed, bob_did) = make_account(AccountKeyring::Bob.public()).unwrap();

        let token_name = vec![0x01, 0x01];
        let ticker = Ticker::try_from(token_name.as_slice()).unwrap();
        assert_ok!(Asset::create_token(
            owner_signed.clone(),
            token_name.into(),
            ticker,
            1_000_000,
            true,
            AssetType::default(),
            vec![],
            None
        ));

        let auth_id_alice = Identity::add_auth(
            Signatory::from(owner_did),
            Signatory::from(alice_did),
            AuthorizationData::TransferTokenOwnership(ticker),
            None,
        );

        let auth_id_bob = Identity::add_auth(
            Signatory::from(owner_did),
            Signatory::from(bob_did),
            AuthorizationData::TransferTokenOwnership(ticker),
            None,
        );

        assert_eq!(Asset::token_details(&ticker).owner_did, owner_did);

        assert_err!(
            Asset::accept_token_ownership_transfer(alice_signed.clone(), auth_id_alice + 1),
            "Authorization does not exist"
        );

        let old_ticker = Asset::ticker_registration(ticker);
        let old_ticker_link =
            Identity::get_link(Signatory::from(old_ticker.owner), old_ticker.link_id);

        assert_eq!(old_ticker_link.link_data, LinkData::TickerOwned(ticker));

        let old_token = Asset::token_details(ticker);
        let old_token_link =
            Identity::get_link(Signatory::from(old_token.owner_did), old_token.link_id);

        assert_eq!(old_token_link.link_data, LinkData::TokenOwned(ticker));

        assert_ok!(Asset::accept_token_ownership_transfer(
            alice_signed.clone(),
            auth_id_alice
        ));
        assert_eq!(Asset::token_details(&ticker).owner_did, alice_did);
        assert!(!<identity::Links<TestStorage>>::contains_key(
            Signatory::from(old_ticker.owner),
            old_ticker.link_id
        ));
        assert!(!<identity::Links<TestStorage>>::contains_key(
            Signatory::from(old_token.owner_did),
            old_token.link_id
        ));

        let ticker_link = Identity::get_link(
            Signatory::from(alice_did),
            Asset::ticker_registration(ticker).link_id,
        );
        assert_eq!(ticker_link.link_data, LinkData::TickerOwned(ticker));
        let token_link = Identity::get_link(
            Signatory::from(alice_did),
            Asset::token_details(ticker).link_id,
        );
        assert_eq!(token_link.link_data, LinkData::TokenOwned(ticker));

        assert_err!(
            Asset::accept_token_ownership_transfer(bob_signed.clone(), auth_id_bob),
            "Illegal use of Authorization"
        );

        let mut auth_id = Identity::add_auth(
            Signatory::from(alice_did),
            Signatory::from(bob_did),
            AuthorizationData::TransferTokenOwnership(ticker),
            Some(now.timestamp() as u64 - 100),
        );

        assert_err!(
            Asset::accept_token_ownership_transfer(bob_signed.clone(), auth_id),
            "Authorization expired"
        );

        auth_id = Identity::add_auth(
            Signatory::from(alice_did),
            Signatory::from(bob_did),
            AuthorizationData::Custom(ticker),
            Some(now.timestamp() as u64 + 100),
        );

        assert_err!(
            Asset::accept_token_ownership_transfer(bob_signed.clone(), auth_id),
            AssetError::NotTickerOwnershipTransferAuth
        );

        auth_id = Identity::add_auth(
            Signatory::from(alice_did),
            Signatory::from(bob_did),
            AuthorizationData::TransferTokenOwnership(Ticker::try_from(&[0x50][..]).unwrap()),
            Some(now.timestamp() as u64 + 100),
        );

        assert_err!(
            Asset::accept_token_ownership_transfer(bob_signed.clone(), auth_id),
            AssetError::NoSuchToken
        );

        auth_id = Identity::add_auth(
            Signatory::from(alice_did),
            Signatory::from(bob_did),
            AuthorizationData::TransferTokenOwnership(ticker),
            Some(now.timestamp() as u64 + 100),
        );

        assert_ok!(Asset::accept_token_ownership_transfer(
            bob_signed.clone(),
            auth_id
        ));
        assert_eq!(Asset::token_details(&ticker).owner_did, bob_did);
    })
}

#[test]
fn update_identifiers() {
    ExtBuilder::default().build().execute_with(|| {
        let (owner_signed, owner_did) = make_account(AccountKeyring::Dave.public()).unwrap();

        // Expected token entry
        let mut token = SecurityToken {
            name: b"TEST".into(),
            owner_did,
            total_supply: 1_000_000,
            divisible: true,
            asset_type: AssetType::default(),
            ..Default::default()
        };
        let ticker = Ticker::try_from(token.name.as_slice()).unwrap();
        assert!(!<identity::DidRecords>::contains_key(
            Identity::get_token_did(&ticker).unwrap()
        ));
        let identifier_value1 = b"ABC123";
        let identifiers = vec![(IdentifierType::Cusip, identifier_value1.into())];
        assert_ok!(Asset::create_token(
            owner_signed.clone(),
            token.name.clone(),
            ticker,
            token.total_supply,
            true,
            token.asset_type.clone(),
            identifiers.clone(),
            None
        ));

        token.link_id = Asset::token_details(ticker).link_id;
        // A correct entry was added
        assert_eq!(Asset::token_details(ticker), token);
        assert_eq!(
            Asset::identifiers((ticker, IdentifierType::Cusip)),
            identifier_value1.into()
        );
        let identifier_value2 = b"XYZ555";
        let updated_identifiers = vec![
            (IdentifierType::Cusip, Default::default()),
            (IdentifierType::Isin, identifier_value2.into()),
        ];
        assert_ok!(Asset::update_identifiers(
            owner_signed.clone(),
            ticker,
            updated_identifiers.clone(),
        ));
        for (typ, val) in updated_identifiers {
            assert_eq!(Asset::identifiers((ticker, typ)), val);
        }
    });
}

#[test]
fn adding_removing_documents() {
    ExtBuilder::default().build().execute_with(|| {
        let (owner_signed, owner_did) = make_account(AccountKeyring::Dave.public()).unwrap();

        let token = SecurityToken {
            name: vec![0x01].into(),
            owner_did,
            total_supply: 1_000_000,
            divisible: true,
            asset_type: AssetType::default(),
            ..Default::default()
        };

        let ticker = Ticker::try_from(token.name.as_slice()).unwrap();

        assert!(!<identity::DidRecords>::contains_key(
            Identity::get_token_did(&ticker).unwrap()
        ));

        let identifiers = vec![(IdentifierType::default(), b"undefined".into())];
        let ticker_did = Identity::get_token_did(&ticker).unwrap();

        // Issuance is successful
        assert_ok!(Asset::create_token(
            owner_signed.clone(),
            token.name.clone(),
            ticker,
            token.total_supply,
            true,
            token.asset_type.clone(),
            identifiers.clone(),
            None
        ));

        let documents = vec![
            Document {
                name: b"A".into(),
                uri: b"www.a.com".into(),
                content_hash: b"0x1".into(),
            },
            Document {
                name: b"B".into(),
                uri: b"www.b.com".into(),
                content_hash: b"0x2".into(),
            },
        ];

        assert_ok!(Asset::add_documents(
            owner_signed.clone(),
            ticker,
            documents
        ));

        let mut docs = <identity::Links<TestStorage>>::iter_prefix(Signatory::from(ticker_did));
        let mut doc1 = docs.next().unwrap();
        let mut doc2 = docs.next().unwrap();
        if doc1.link_id > doc2.link_id {
            mem::swap(&mut doc1, &mut doc2);
        }

        assert_eq!(
            doc1.link_data,
            LinkData::DocumentOwned(Document {
                name: b"A".into(),
                uri: b"www.a.com".into(),
                content_hash: b"0x1".into(),
            })
        );
        assert_eq!(doc1.expiry, None);

        assert_eq!(
            doc2.link_data,
            LinkData::DocumentOwned(Document {
                name: b"B".into(),
                uri: b"www.b.com".into(),
                content_hash: b"0x2".into()
            })
        );

        assert_eq!(doc2.expiry, None);

        assert_ok!(Asset::update_documents(
            owner_signed.clone(),
            ticker,
            vec![
                (
                    doc1.link_id,
                    Document {
                        name: b"C".into(),
                        uri: b"www.c.com".into(),
                        content_hash: b"0x3".into(),
                    }
                ),
                (
                    doc2.link_id,
                    Document {
                        name: b"D".into(),
                        uri: b"www.d.com".into(),
                        content_hash: b"0x4".into(),
                    }
                ),
            ]
        ));

        docs = <identity::Links<TestStorage>>::iter_prefix(Signatory::from(ticker_did));
        doc1 = docs.next().unwrap();
        doc2 = docs.next().unwrap();
        if doc1.link_id > doc2.link_id {
            mem::swap(&mut doc1, &mut doc2);
        }

        assert_eq!(
            doc1.link_data,
            LinkData::DocumentOwned(Document {
                name: b"C".into(),
                uri: b"www.c.com".into(),
                content_hash: b"0x3".into(),
            })
        );

        assert_eq!(doc1.expiry, None);

        assert_eq!(
            doc2.link_data,
            LinkData::DocumentOwned(Document {
                name: b"D".into(),
                uri: b"www.d.com".into(),
                content_hash: b"0x4".into(),
            })
        );
        assert_eq!(doc2.expiry, None);
    });
}

#[test]
fn add_extension_successfully() {
    ExtBuilder::default().build().execute_with(|| {
        let (owner_signed, _) = make_account(AccountKeyring::Dave.public()).unwrap();

        // Expected token entry
        let token = SecurityToken {
            name: b"TEST".into(),
            total_supply: 1_000_000,
            divisible: true,
            asset_type: AssetType::default(),
            ..Default::default()
        };

        let ticker = Ticker::try_from(token.name.as_slice()).unwrap();
        assert!(!<identity::DidRecords>::contains_key(
            Identity::get_token_did(&ticker).unwrap()
        ));
        let identifier_value1 = b"ABC123";
        let identifiers = vec![(IdentifierType::Cusip, identifier_value1.into())];
        assert_ok!(Asset::create_token(
            owner_signed.clone(),
            token.name.clone(),
            ticker,
            token.total_supply,
            true,
            token.asset_type.clone(),
            identifiers.clone(),
            None
        ));

        // Add smart extension
        let extension_name = b"PTM".into();
        let extension_id = AccountKeyring::Bob.public();

        let extension_details = SmartExtension {
            extension_type: SmartExtensionType::TransferManager,
            extension_name,
            extension_id: extension_id.clone(),
            is_archive: false,
        };

        assert_ok!(Asset::add_extension(
            owner_signed.clone(),
            ticker,
            extension_details.clone(),
        ));

        // verify the data within the runtime
        assert_eq!(
            Asset::extension_details((ticker, extension_id)),
            extension_details
        );
        assert_eq!(
            (Asset::extensions((ticker, SmartExtensionType::TransferManager))).len(),
            1
        );
        assert_eq!(
            (Asset::extensions((ticker, SmartExtensionType::TransferManager)))[0],
            extension_id
        );
    });
}

#[test]
fn add_same_extension_should_fail() {
    ExtBuilder::default().build().execute_with(|| {
        let (owner_signed, owner_did) = make_account(AccountKeyring::Dave.public()).unwrap();

        // Expected token entry
        let token = SecurityToken {
            name: b"TEST".into(),
            owner_did,
            total_supply: 1_000_000,
            divisible: true,
            asset_type: AssetType::default(),
            ..Default::default()
        };

        let ticker = Ticker::try_from(token.name.as_slice()).unwrap();
        assert!(!<identity::DidRecords>::contains_key(
            Identity::get_token_did(&ticker).unwrap()
        ));
        let identifier_value1 = b"ABC123";
        let identifiers = vec![(IdentifierType::Cusip, identifier_value1.into())];
        assert_ok!(Asset::create_token(
            owner_signed.clone(),
            token.name.clone(),
            ticker,
            token.total_supply,
            true,
            token.asset_type.clone(),
            identifiers.clone(),
            None
        ));

        // Add smart extension
        let extension_name = b"PTM".into();
        let extension_id = AccountKeyring::Bob.public();

        let extension_details = SmartExtension {
            extension_type: SmartExtensionType::TransferManager,
            extension_name,
            extension_id: extension_id.clone(),
            is_archive: false,
        };

        assert_ok!(Asset::add_extension(
            owner_signed.clone(),
            ticker,
            extension_details.clone()
        ));

        // verify the data within the runtime
        assert_eq!(
            Asset::extension_details((ticker, extension_id)),
            extension_details.clone()
        );
        assert_eq!(
            (Asset::extensions((ticker, SmartExtensionType::TransferManager))).len(),
            1
        );
        assert_eq!(
            (Asset::extensions((ticker, SmartExtensionType::TransferManager)))[0],
            extension_id
        );

        assert_err!(
            Asset::add_extension(owner_signed.clone(), ticker, extension_details),
            AssetError::ExtensionAlreadyPresent
        );
    });
}

#[test]
fn should_successfully_archive_extension() {
    ExtBuilder::default().build().execute_with(|| {
        let (owner_signed, owner_did) = make_account(AccountKeyring::Dave.public()).unwrap();

        // Expected token entry
        let token = SecurityToken {
            name: b"TEST".into(),
            owner_did,
            total_supply: 1_000_000,
            divisible: true,
            asset_type: AssetType::default(),
            ..Default::default()
        };

        let ticker = Ticker::try_from(token.name.as_slice()).unwrap();
        assert!(!<identity::DidRecords>::contains_key(
            Identity::get_token_did(&ticker).unwrap()
        ));
        let identifier_value1 = b"ABC123";
        let identifiers = vec![(IdentifierType::Cusip, identifier_value1.into())];
        assert_ok!(Asset::create_token(
            owner_signed.clone(),
            token.name.clone(),
            ticker,
            token.total_supply,
            true,
            token.asset_type.clone(),
            identifiers.clone(),
            None
        ));
        // Add smart extension
        let extension_name = b"STO".into();
        let extension_id = AccountKeyring::Bob.public();

        let extension_details = SmartExtension {
            extension_type: SmartExtensionType::Offerings,
            extension_name,
            extension_id: extension_id.clone(),
            is_archive: false,
        };

        assert_ok!(Asset::add_extension(
            owner_signed.clone(),
            ticker,
            extension_details.clone()
        ));

        // verify the data within the runtime
        assert_eq!(
            Asset::extension_details((ticker, extension_id)),
            extension_details
        );
        assert_eq!(
            (Asset::extensions((ticker, SmartExtensionType::Offerings))).len(),
            1
        );
        assert_eq!(
            (Asset::extensions((ticker, SmartExtensionType::Offerings)))[0],
            extension_id
        );

        assert_ok!(Asset::archive_extension(
            owner_signed.clone(),
            ticker,
            extension_id
        ));

        assert_eq!(
            (Asset::extension_details((ticker, extension_id))).is_archive,
            true
        );
    });
}

#[test]
fn should_fail_to_archive_an_already_archived_extension() {
    ExtBuilder::default().build().execute_with(|| {
        let (owner_signed, owner_did) = make_account(AccountKeyring::Dave.public()).unwrap();

        // Expected token entry
        let token = SecurityToken {
            name: b"TEST".into(),
            owner_did,
            total_supply: 1_000_000,
            divisible: true,
            asset_type: AssetType::default(),
            ..Default::default()
        };

        let ticker = Ticker::try_from(token.name.as_slice()).unwrap();
        assert!(!<identity::DidRecords>::contains_key(
            Identity::get_token_did(&ticker).unwrap()
        ));
        let identifier_value1 = b"ABC123";
        let identifiers = vec![(IdentifierType::Cusip, identifier_value1.into())];
        assert_ok!(Asset::create_token(
            owner_signed.clone(),
            token.name.clone(),
            ticker,
            token.total_supply,
            true,
            token.asset_type.clone(),
            identifiers.clone(),
            None
        ));
        // Add smart extension
        let extension_name = b"STO".into();
        let extension_id = AccountKeyring::Bob.public();

        let extension_details = SmartExtension {
            extension_type: SmartExtensionType::Offerings,
            extension_name,
            extension_id: extension_id.clone(),
            is_archive: false,
        };

        assert_ok!(Asset::add_extension(
            owner_signed.clone(),
            ticker,
            extension_details.clone()
        ));

        // verify the data within the runtime
        assert_eq!(
            Asset::extension_details((ticker, extension_id)),
            extension_details
        );
        assert_eq!(
            (Asset::extensions((ticker, SmartExtensionType::Offerings))).len(),
            1
        );
        assert_eq!(
            (Asset::extensions((ticker, SmartExtensionType::Offerings)))[0],
            extension_id
        );

        assert_ok!(Asset::archive_extension(
            owner_signed.clone(),
            ticker,
            extension_id
        ));

        assert_eq!(
            (Asset::extension_details((ticker, extension_id))).is_archive,
            true
        );

        assert_err!(
            Asset::archive_extension(owner_signed.clone(), ticker, extension_id),
            AssetError::AlreadyArchived
        );
    });
}

#[test]
fn should_fail_to_archive_a_non_existent_extension() {
    ExtBuilder::default().build().execute_with(|| {
        let (owner_signed, owner_did) = make_account(AccountKeyring::Dave.public()).unwrap();

        // Expected token entry
        let token = SecurityToken {
            name: b"TEST".into(),
            owner_did,
            total_supply: 1_000_000,
            divisible: true,
            asset_type: AssetType::default(),
            ..Default::default()
        };

        let ticker = Ticker::try_from(token.name.as_slice()).unwrap();
        assert!(!<identity::DidRecords>::contains_key(
            Identity::get_token_did(&ticker).unwrap()
        ));
        let identifier_value1 = b"ABC123";
        let identifiers = vec![(IdentifierType::Cusip, identifier_value1.into())];
        assert_ok!(Asset::create_token(
            owner_signed.clone(),
            token.name.clone(),
            ticker,
            token.total_supply,
            true,
            token.asset_type.clone(),
            identifiers.clone(),
            None
        ));
        // Add smart extension
        let extension_id = AccountKeyring::Bob.public();

        assert_err!(
            Asset::archive_extension(owner_signed.clone(), ticker, extension_id),
            AssetError::NoSuchSmartExtension
        );
    });
}

#[test]
fn should_successfuly_unarchive_an_extension() {
    ExtBuilder::default().build().execute_with(|| {
        let (owner_signed, owner_did) = make_account(AccountKeyring::Dave.public()).unwrap();

        // Expected token entry
        let token = SecurityToken {
            name: b"TEST".into(),
            owner_did,
            total_supply: 1_000_000,
            divisible: true,
            asset_type: AssetType::default(),
            ..Default::default()
        };

        let ticker = Ticker::try_from(token.name.as_slice()).unwrap();
        assert!(!<identity::DidRecords>::contains_key(
            Identity::get_token_did(&ticker).unwrap()
        ));
        let identifier_value1 = b"ABC123";
        let identifiers = vec![(IdentifierType::Cusip, identifier_value1.into())];
        assert_ok!(Asset::create_token(
            owner_signed.clone(),
            token.name.clone(),
            ticker,
            token.total_supply,
            true,
            token.asset_type.clone(),
            identifiers.clone(),
            None
        ));
        // Add smart extension
        let extension_name = b"STO".into();
        let extension_id = AccountKeyring::Bob.public();

        let extension_details = SmartExtension {
            extension_type: SmartExtensionType::Offerings,
            extension_name,
            extension_id: extension_id.clone(),
            is_archive: false,
        };

        assert_ok!(Asset::add_extension(
            owner_signed.clone(),
            ticker,
            extension_details.clone()
        ));

        // verify the data within the runtime
        assert_eq!(
            Asset::extension_details((ticker, extension_id)),
            extension_details
        );
        assert_eq!(
            (Asset::extensions((ticker, SmartExtensionType::Offerings))).len(),
            1
        );
        assert_eq!(
            (Asset::extensions((ticker, SmartExtensionType::Offerings)))[0],
            extension_id
        );

        assert_ok!(Asset::archive_extension(
            owner_signed.clone(),
            ticker,
            extension_id
        ));

        assert_eq!(
            (Asset::extension_details((ticker, extension_id))).is_archive,
            true
        );

        assert_ok!(Asset::unarchive_extension(
            owner_signed.clone(),
            ticker,
            extension_id
        ));
        assert_eq!(
            (Asset::extension_details((ticker, extension_id))).is_archive,
            false
        );
    });
}

#[test]
fn should_fail_to_unarchive_an_already_unarchived_extension() {
    ExtBuilder::default().build().execute_with(|| {
        let (owner_signed, owner_did) = make_account(AccountKeyring::Dave.public()).unwrap();

        // Expected token entry
        let token = SecurityToken {
            name: b"TEST".into(),
            owner_did,
            total_supply: 1_000_000,
            divisible: true,
            asset_type: AssetType::default(),
            ..Default::default()
        };

        let ticker = Ticker::try_from(token.name.as_slice()).unwrap();
        assert!(!<identity::DidRecords>::contains_key(
            Identity::get_token_did(&ticker).unwrap()
        ));
        let identifier_value1 = b"ABC123";
        let identifiers = vec![(IdentifierType::Cusip, identifier_value1.into())];
        assert_ok!(Asset::create_token(
            owner_signed.clone(),
            token.name.clone(),
            ticker,
            token.total_supply,
            true,
            token.asset_type.clone(),
            identifiers.clone(),
            None
        ));
        // Add smart extension
        let extension_name = b"STO".into();
        let extension_id = AccountKeyring::Bob.public();

        let extension_details = SmartExtension {
            extension_type: SmartExtensionType::Offerings,
            extension_name,
            extension_id: extension_id.clone(),
            is_archive: false,
        };

        assert_ok!(Asset::add_extension(
            owner_signed.clone(),
            ticker,
            extension_details.clone(),
        ));

        // verify the data within the runtime
        assert_eq!(
            Asset::extension_details((ticker, extension_id)),
            extension_details
        );
        assert_eq!(
            (Asset::extensions((ticker, SmartExtensionType::Offerings))).len(),
            1
        );
        assert_eq!(
            (Asset::extensions((ticker, SmartExtensionType::Offerings)))[0],
            extension_id
        );

        assert_ok!(Asset::archive_extension(
            owner_signed.clone(),
            ticker,
            extension_id
        ));

        assert_eq!(
            (Asset::extension_details((ticker, extension_id))).is_archive,
            true
        );

        assert_ok!(Asset::unarchive_extension(
            owner_signed.clone(),
            ticker,
            extension_id
        ));
        assert_eq!(
            (Asset::extension_details((ticker, extension_id))).is_archive,
            false
        );

        assert_err!(
            Asset::unarchive_extension(owner_signed.clone(), ticker, extension_id),
            AssetError::AlreadyUnArchived
        );
    });
}

#[test]
fn freeze_unfreeze_asset() {
    ExtBuilder::default().build().execute_with(|| {
        let now = Utc::now();
        Timestamp::set_timestamp(now.timestamp() as u64);
        let (alice_signed, alice_did) = make_account(AccountKeyring::Alice.public()).unwrap();
        let (bob_signed, bob_did) = make_account(AccountKeyring::Bob.public()).unwrap();
        let token_name = b"COOL";
        let ticker = Ticker::try_from(&token_name[..]).unwrap();
        assert_ok!(Asset::create_token(
            alice_signed.clone(),
            token_name.into(),
            ticker,
            1_000_000,
            true,
            AssetType::default(),
            vec![],
            None
        ));

        // Allow all transfers.
        assert_ok!(ComplianceManager::add_active_rule(
            alice_signed.clone(),
            ticker,
            vec![],
            vec![]
        ));
        assert_err!(
            Asset::freeze(bob_signed.clone(), ticker),
            AssetError::SenderMustBeSigningKeyForDid
        );
        assert_err!(
            Asset::unfreeze(alice_signed.clone(), ticker),
            AssetError::NotFrozen
        );
        assert_ok!(Asset::freeze(alice_signed.clone(), ticker));
        assert_err!(
            Asset::freeze(alice_signed.clone(), ticker),
            AssetError::AlreadyFrozen
        );

        // Attempt to mint tokens.
        assert_err!(
            Asset::issue(alice_signed.clone(), ticker, bob_did, 1, vec![]),
            "Frozen"
        );
        assert_err!(
            Asset::transfer(alice_signed.clone(), ticker, bob_did, 1),
            "Frozen"
        );
        // Attempt to transfer token ownership.
        let auth_id = Identity::add_auth(
            Signatory::from(alice_did),
            Signatory::from(bob_did),
            AuthorizationData::TransferTokenOwnership(ticker),
            None,
        );

        assert_ok!(Asset::accept_token_ownership_transfer(
            bob_signed.clone(),
            auth_id
        ));

        // `batch_issue` fails when the vector of recipients is not empty.
        assert_err!(
            Asset::batch_issue(bob_signed.clone(), ticker, vec![bob_did], vec![1]),
            "Frozen"
        );
        // `batch_issue` fails with the empty vector of investors with a different error message.
        assert_err!(
            Asset::batch_issue(bob_signed.clone(), ticker, vec![], vec![]),
            AssetError::NoInvestors
        );
        assert_ok!(Asset::unfreeze(bob_signed.clone(), ticker));
        assert_err!(
            Asset::unfreeze(bob_signed.clone(), ticker),
            AssetError::NotFrozen
        );
        // Transfer some balance.
        assert_ok!(Asset::transfer(alice_signed.clone(), ticker, bob_did, 1));
    });
}

/*
 *    #[test]
 *    /// This test loads up a YAML of testcases and checks each of them
 *    fn transfer_scenarios_external() {
 *        let mut yaml_path_buf = PathBuf::new();
 *        yaml_path_buf.push(env!("CARGO_MANIFEST_DIR")); // This package's root
 *        yaml_path_buf.push("tests/asset_transfers.yml");
 *
 *        println!("Loading YAML from {:?}", yaml_path_buf);
 *
 *        let yaml_string = read_to_string(yaml_path_buf.as_path())
 *            .expect("Could not load the YAML file to a string");
 *
 *        // Parse the YAML
 *        let yaml = YamlLoader::load_from_str(&yaml_string).expect("Could not parse the YAML file");
 *
 *        let yaml = &yaml[0];
 *
 *        let now = Utc::now();
 *
 *        for case in yaml["test_cases"]
 *            .as_vec()
 *            .expect("Could not reach test_cases")
 *        {
 *            println!("Case: {:#?}", case);
 *
 *            let accounts = case["named_accounts"]
 *                .as_hash()
 *                .expect("Could not view named_accounts as a hashmap");
 *
 *            let mut externalities = if let Some(identity_owner) =
 *                accounts.get(&Yaml::String("identity-owner".to_owned()))
 *            {
 *                identity_owned_by(
 *                    identity_owner["id"]
 *                        .as_i64()
 *                        .expect("Could not get identity owner's ID") as u64,
 *                )
 *            } else {
 *                frame_system::GenesisConfig::default()
 *                    .build_storage()
 *                    .unwrap()
 *                    .0
 *                    .into()
 *            };
 *
 *            with_externalities(&mut externalities, || {
 *                // Instantiate accounts
 *                for (name, account) in accounts {
 *                    Timestamp::set_timestamp(now.timestamp() as u64);
 *                    let name = name
 *                        .as_str()
 *                        .expect("Could not take named_accounts key as string");
 *                    let id = account["id"].as_i64().expect("id is not a number") as u64;
 *                    let balance = account["balance"]
 *                        .as_i64()
 *                        .expect("balance is not a number");
 *
 *                    println!("Preparing account {}", name);
 *
 *                    Balances::make_free_balance_be(&id, balance.clone() as u128);
 *                    println!("{}: gets {} initial balance", name, balance);
 *                    if account["issuer"]
 *                        .as_bool()
 *                        .expect("Could not check if account is an issuer")
 *                    {
 *                        assert_ok!(identity::Module::<Test>::do_create_issuer(id));
 *                        println!("{}: becomes issuer", name);
 *                    }
 *                    if account["investor"]
 *                        .as_bool()
*                        .expect("Could not check if account is an investor")
*                    {
 *                        assert_ok!(identity::Module::<Test>::do_create_investor(id));
 *                        println!("{}: becomes investor", name);
 *                    }
 *                }
 *
 *                // Issue tokens
 *                let tokens = case["tokens"]
*                    .as_hash()
 *                    .expect("Could not view tokens as a hashmap");
 *
 *                for (ticker, token) in tokens {
 *                    let ticker = ticker.as_str().expect("Can't parse ticker as string");
 *                    println!("Preparing token {}:", ticker);
 *
 *                    let owner = token["owner"]
 *                        .as_str()
 *                        .expect("Can't parse owner as string");
 *
 *                    let owner_id = accounts
 *                        .get(&Yaml::String(owner.to_owned()))
 *                        .expect("Can't get owner record")["id"]
 *                        .as_i64()
 *                        .expect("Can't parse owner id as i64")
 *                        as u64;
 *                    let total_supply = token["total_supply"]
 *                        .as_i64()
 *                        .expect("Can't parse the total supply as i64")
 *                        as u128;
 *
 *                    let token_struct = SecurityToken {
 *                        name: *ticker.into_bytes(),
 *                        owner: owner_id,
 *                        total_supply,
 *                        divisible: true,
 *                    };
 *                    println!("{:#?}", token_struct);
 *
 *                    // Check that issuing succeeds/fails as expected
 *                    if token["issuance_succeeds"]
 *                        .as_bool()
 *                        .expect("Could not check if issuance should succeed")
 *                    {
 *                        assert_ok!(Asset::create_token(
 *                            Origin::signed(token_struct.owner),
 *                            token_struct.name.clone(),
 *                            token_struct.name.clone(),
 *                            token_struct.total_supply,
 *                            true
 *                        ));
 *
 *                        // Also check that the new token matches what we asked to create
 *                        assert_eq!(
 *                            Asset::token_details(token_struct.name.clone()),
 *                            token_struct
 *                        );
 *
 *                        // Check that the issuer's balance corresponds to total supply
 *                        assert_eq!(
 *                            Asset::balance((token_struct.name, token_struct.owner)),
 *                            token_struct.total_supply
 *                        );
 *
 *                        // Add specified whitelist entries
 *                        let whitelists = token["whitelist_entries"]
 *                            .as_vec()
 *                            .expect("Could not view token whitelist entries as vec");
 *
 *                        for wl_entry in whitelists {
 *                            let investor = wl_entry["investor"]
 *                                .as_str()
 *                                .expect("Can't parse investor as string");
 *                            let investor_id = accounts
 *                                .get(&Yaml::String(investor.to_owned()))
 *                                .expect("Can't get investor account record")["id"]
 *                                .as_i64()
 *                                .expect("Can't parse investor id as i64")
 *                                as u64;
 *
 *                            let expiry = wl_entry["expiry"]
 *                                .as_i64()
 *                                .expect("Can't parse expiry as i64");
 *
 *                            let wl_id = wl_entry["whitelist_id"]
 *                                .as_i64()
 *                                .expect("Could not parse whitelist_id as i64")
 *                                as u32;
 *
 *                            println!(
 *                                "Token {}: processing whitelist entry for {}",
 *                                ticker, investor
 *                            );
 *
 *                            compliance_manager::Module::<Test>::add_to_whitelist(
 *                                Origin::signed(owner_id),
 *                                *ticker.into_bytes(),
 *                                wl_id,
 *                                investor_id,
 *                                (now + Duration::hours(expiry)).timestamp() as u64,
 *                            )
 *                            .expect("Could not create whitelist entry");
 *                        }
 *                    } else {
 *                        assert!(Asset::create_token(
 *                            Origin::signed(token_struct.owner),
 *                            token_struct.name.clone(),
 *                            token_struct.name.clone(),
 *                            token_struct.total_supply,
 *                            true
 *                        )
 *                        .is_err());
 *                    }
 *                }
 *
 *                // Set up allowances
 *                let allowances = case["allowances"]
*                    .as_vec()
 *                    .expect("Could not view allowances as a vec");
 *
 *                for allowance in allowances {
 *                    let sender = allowance["sender"]
 *                        .as_str()
 *                        .expect("Could not view sender as str");
 *                    let sender_id = case["named_accounts"][sender]["id"]
 *                        .as_i64()
 *                        .expect("Could not view sender id as i64")
 *                        as u64;
 *                    let spender = allowance["spender"]
 *                        .as_str()
 *                        .expect("Could not view spender as str");
 *                    let spender_id = case["named_accounts"][spender]["id"]
 *                        .as_i64()
 *                        .expect("Could not view sender id as i64")
 *                        as u64;
 *                    let amount = allowance["amount"]
 *                        .as_i64()
 *                        .expect("Could not view amount as i64")
 *                        as u128;
 *                    let ticker = allowance["ticker"]
 *                        .as_str()
 *                        .expect("Could not view ticker as str");
 *                    let succeeds = allowance["succeeds"]
 *                        .as_bool()
 *                        .expect("Could not determine if allowance should succeed");
 *
 *                    if succeeds {
 *                        assert_ok!(Asset::approve(
 *                            Origin::signed(sender_id),
 *                            *ticker.into_bytes(),
 *                            spender_id,
 *                            amount,
 *                        ));
 *                    } else {
 *                        assert!(Asset::approve(
 *                            Origin::signed(sender_id),
 *                            *ticker.into_bytes(),
 *                            spender_id,
 *                            amount,
 *                        )
 *                        .is_err())
 *                    }
 *                }
 *
 *                println!("Transfers:");
 *                // Perform regular transfers
 *                let transfers = case["transfers"]
*                    .as_vec()
 *                    .expect("Could not view transfers as vec");
 *                for transfer in transfers {
 *                    let from = transfer["from"]
 *                        .as_str()
 *                        .expect("Could not view from as str");
 *                    let from_id = case["named_accounts"][from]["id"]
 *                        .as_i64()
 *                        .expect("Could not view from_id as i64")
 *                        as u64;
 *                    let to = transfer["to"].as_str().expect("Could not view to as str");
 *                    let to_id = case["named_accounts"][to]["id"]
 *                        .as_i64()
 *                        .expect("Could not view to_id as i64")
 *                        as u64;
 *                    let amount = transfer["amount"]
 *                        .as_i64()
 *                        .expect("Could not view amount as i64")
 *                        as u128;
 *                    let ticker = transfer["ticker"]
 *                        .as_str()
 *                        .expect("Coule not view ticker as str")
 *                        .to_owned();
 *                    let succeeds = transfer["succeeds"]
 *                        .as_bool()
 *                        .expect("Could not view succeeds as bool");
 *
 *                    println!("{} of token {} from {} to {}", amount, ticker, from, to);
 *                    let ticker = ticker.into_bytes();
 *
 *                    // Get sender's investor data
 *                    let investor_data = <InvestorList<Test>>::get(from_id);
 *
 *                    println!("{}'s investor data: {:#?}", from, investor_data);
 *
 *                    if succeeds {
 *                        assert_ok!(Asset::transfer(
 *                            Origin::signed(from_id),
 *                            ticker,
 *                            to_id,
 *                            amount
 *                        ));
 *                    } else {
 *                        assert!(
 *                            Asset::transfer(Origin::signed(from_id), ticker, to_id, amount)
 *                                .is_err()
 *                        );
 *                    }
 *                }
 *
 *                println!("Approval-based transfers:");
 *                // Perform allowance transfers
 *                let transfer_froms = case["transfer_froms"]
*                    .as_vec()
 *                    .expect("Could not view transfer_froms as vec");
 *                for transfer_from in transfer_froms {
 *                    let from = transfer_from["from"]
 *                        .as_str()
 *                        .expect("Could not view from as str");
 *                    let from_id = case["named_accounts"][from]["id"]
 *                        .as_i64()
 *                        .expect("Could not view from_id as i64")
 *                        as u64;
 *                    let spender = transfer_from["spender"]
 *                        .as_str()
 *                        .expect("Could not view spender as str");
 *                    let spender_id = case["named_accounts"][spender]["id"]
 *                        .as_i64()
 *                        .expect("Could not view spender_id as i64")
 *                        as u64;
 *                    let to = transfer_from["to"]
 *                        .as_str()
 *                        .expect("Could not view to as str");
 *                    let to_id = case["named_accounts"][to]["id"]
 *                        .as_i64()
 *                        .expect("Could not view to_id as i64")
 *                        as u64;
 *                    let amount = transfer_from["amount"]
 *                        .as_i64()
 *                        .expect("Could not view amount as i64")
 *                        as u128;
 *                    let ticker = transfer_from["ticker"]
 *                        .as_str()
 *                        .expect("Coule not view ticker as str")
 *                        .to_owned();
 *                    let succeeds = transfer_from["succeeds"]
 *                        .as_bool()
 *                        .expect("Could not view succeeds as bool");
 *
 *                    println!(
 *                        "{} of token {} from {} to {} spent by {}",
 *                        amount, ticker, from, to, spender
 *                    );
 *                    let ticker = ticker.into_bytes();
 *
 *                    // Get sender's investor data
 *                    let investor_data = <InvestorList<Test>>::get(spender_id);
 *
 *                    println!("{}'s investor data: {:#?}", from, investor_data);
 *
 *                    if succeeds {
 *                        assert_ok!(Asset::transfer_from(
 *                            Origin::signed(spender_id),
 *                            ticker,
 *                            from_id,
 *                            to_id,
 *                            amount
 *                        ));
 *                    } else {
 *                        assert!(Asset::transfer_from(
 *                            Origin::signed(from_id),
 *                            ticker,
 *                            from_id,
 *                            to_id,
 *                            amount
 *                        )
 *                        .is_err());
 *                    }
 *                }
 *            });
 *        }
 *    }
 */<|MERGE_RESOLUTION|>--- conflicted
+++ resolved
@@ -7,20 +7,13 @@
     self as asset, AssetType, FundingRoundName, IdentifierType, SecurityToken, SignData,
 };
 use pallet_balances as balances;
-use pallet_general_tm as general_tm;
+use pallet_compliance_manager as compliance_manager;
 use pallet_identity as identity;
 
 use polymesh_primitives::{
     AuthorizationData, Document, IdentityId, LinkData, Signatory, SmartExtension,
     SmartExtensionType, Ticker,
 };
-<<<<<<< HEAD
-use polymesh_runtime_common::{
-    asset::{self, AssetType, FundingRoundName, IdentifierType, SecurityToken, SignData},
-    compliance_manager,
-};
-=======
->>>>>>> dee42be3
 
 use chrono::prelude::Utc;
 use codec::Encode;

--- conflicted
+++ resolved
@@ -388,16 +388,7 @@
     // Ignoring `frame_system` events
     let system_events = System::events();
 
-    let emitted_events = vec![
-<<<<<<< HEAD
-        system_events[17].clone(),
-        system_events[18].clone(),
-        system_events[19].clone(),
-=======
-        system_events[13].clone(),
-        system_events[14].clone(),
-        system_events[15].clone(),
->>>>>>> d630a38c
-    ];
-    assert_eq!(emitted_events, expected_events);
+    expected_events.into_iter().for_each(|expected| {
+        assert!(system_events.contains(&expected));
+    });
 }
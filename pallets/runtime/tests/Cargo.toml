[package]
name = "polymesh-runtime-tests"
version = "1.0.0"
authors = ["Polymath"]
edition = "2021"

[dependencies]
confidential_identity_v1 = { version = "1.0.1", default-features = false }
confidential_identity_core = { version = "1.0.1", default-features = false }
node-rpc-runtime-api = { path = "../../../rpc/runtime-api", default-features = false }
pallet-asset = { path = "../../asset", default-features = false }
pallet-balances = { path = "../../balances", default-features = false }
pallet-base = { path = "../../base", default-features = false }
pallet-bridge = { path = "../../bridge", default-features = false }
pallet-committee = { path = "../../committee", default-features = false }
pallet-compliance-manager = { path = "../../compliance-manager", default-features = false }
pallet-corporate-actions = { path = "../../corporate-actions", default-features = false }
pallet-external-agents = { path = "../../external-agents", default-features = false }
pallet-group = { path = "../../group", default-features = false }
pallet-group-rpc-runtime-api = { path = "../../group/rpc/runtime-api", default-features = false }
pallet-identity = { path = "../../identity", default-features = false, features = ["no_cdd"] }
pallet-multisig = { path = "../../multisig", default-features = false }
pallet-permissions = { path = "../../permissions", default-features = false }
pallet-pips = { path = "../../pips", default-features = false }
pallet-portfolio = { path = "../../portfolio", default-features = false }
pallet-protocol-fee = { path = "../../protocol-fee", default-features = false }
pallet-protocol-fee-rpc-runtime-api = { path = "../../protocol-fee/rpc/runtime-api", default-features = false }
pallet-relayer = { path = "../../relayer", default-features = false }
pallet-rewards = { path = "../../rewards", default-features = false }
pallet-settlement = { path = "../../settlement", default-features = false }
pallet-staking = { path = "../../staking", default-features = false }
pallet-staking-rpc-runtime-api = { path = "../../staking/rpc/runtime-api", default-features = false }
pallet-statistics = { path = "../../statistics", default-features = false }
pallet-sto = { path = "../../sto", default-features = false }
pallet-sudo = { path = "../../sudo", default-features = false }
pallet-test-utils = { path = "../../test-utils", default-features = false }
pallet-transaction-payment = { path = "../../transaction-payment", default-features = false }
pallet-treasury = { path = "../../treasury", default-features = false }
pallet-utility = { path = "../../utility", default-features = false }
polymesh-common-utilities = { path = "../../common", default-features = false }
polymesh-contracts = { path = "../../contracts", default-features = false }
polymesh-extensions = { path = "../extensions", default-features = false }
polymesh-primitives = { path = "../../../primitives", default-features = false }
polymesh-runtime-common = { path = "../common", default-features = false }
polymesh-runtime-develop = { path = "../develop" }
polymesh-weights = { path = "../../weights", default-features = false }
polymesh-exec-macro = { path = "exec_macro" }

# General
serde = { version = "1.0.104", default-features = false }
rand = { version = "0.7.3", default-features = false }
chrono = "0.4"
hex-literal = "0.3.0"
smallvec = "1.4.1"
lazy_static = "1.4.0"
parking_lot = "0.12.0"
env_logger = "0.7"
serde_json = '1.0.48'
log = "0.4.8"

# Substrate
codec = { package = "parity-scale-codec", version = "3.0.0", default-features = false, features = ["derive"] }
frame-benchmarking = { version = "4.0.0-dev", optional = true }
frame-support = { version = "4.0.0-dev", default-features = false }
frame-system = { version = "4.0.0-dev", default-features = false }
frame-system-rpc-runtime-api = { version = "4.0.0-dev", default-features = false }
frame-election-provider-support = { version = "4.0.0-dev", default-features = false }
ink_primitives = { git = "https://github.com/paritytech/ink", tag = "v2.1.0", default-features = false }
pallet-authority-discovery = { version = "4.0.0-dev", default-features = false }
pallet-authorship = { version = "4.0.0-dev", default-features = false }
pallet-babe = { version = "4.0.0-dev", default-features = false }
pallet-contracts = { version = "4.0.0-dev", default-features = false }
pallet-contracts-primitives = { version = "6.0.0", default-features = false }
pallet-contracts-rpc-runtime-api = { version = "4.0.0-dev", default-features = false }
pallet-executive = { package = "frame-executive", version = "4.0.0-dev", default-features = false }
pallet-grandpa = { version = "4.0.0-dev", default-features = false }
pallet-im-online = { version = "4.0.0-dev", default-features = false }
pallet-indices = { version = "4.0.0-dev", default-features = false }
pallet-offences = { version = "4.0.0-dev", default-features = false }
pallet-preimage = { version = "4.0.0-dev", default-features = false }
pallet-randomness-collective-flip = { version = "4.0.0-dev", default-features = false }
pallet-scheduler = { version = "4.0.0-dev", default-features = false }
pallet-session = { version = "4.0.0-dev", default-features = false, features = ["historical"] }
pallet-staking-reward-curve = { version = "4.0.0-dev", default-features = false }
pallet-timestamp = { version = "4.0.0-dev", default-features = false }
scale-info = { version = "2.0", default-features = false, features = ["derive"] }
sp-api = { version = "4.0.0-dev", default-features = false }
sp-arithmetic = { version = "5.0.0", default-features = false }
sp-authority-discovery = { version = "4.0.0-dev", default-features = false }
sp-block-builder = { version = "4.0.0-dev", default-features = false }
sp-consensus-babe = { version = "0.10.0-dev", default-features = false }
sp-core = { version = "6.0.0", default-features = false }
sp-inherents = { version = "4.0.0-dev", default-features = false }
sp-io = { version = "6.0.0", default-features = false }
sp-npos-elections = { version = "4.0.0-dev", default-features = false }
sp-offchain = { version = "4.0.0-dev", default-features = false }
sp-runtime = { version = "6.0.0", default-features = false }
sp-session = { version = "4.0.0-dev", default-features = false }
sp-staking = { version = "4.0.0-dev", default-features = false }
sp-std = { version = "4.0.0", default-features = false }
sp-transaction-pool = { version = "4.0.0-dev", default-features = false }
sp-version = { version = "5.0.0", default-features = false }

<<<<<<< HEAD
test_client = { package = "substrate-test-runtime-client", git = "https://github.com/PolymeshAssociation/substrate", branch = "polymesh-monthly-2022-05-1", optional = true }
=======
test_client = { package = "substrate-test-runtime-client", git = "https://github.com/PolymeshAssociation/substrate", branch = "polymesh-monthly-2022-05-2", optional = true }
>>>>>>> 4b25bda6
substrate-test-utils = { version = "4.0.0-dev", optional = true }

[dev-dependencies]
libsecp256k1 = { version = "0.6", default-features = false }
wat = "1.0"
sp-tracing = { version = "5.0.0", default-features = false }

[features]
default = ["std", "equalize"]

default_identity = [ "polymesh-common-utilities/default_identity" ]

equalize = []
only-staking = []

# Backends
u64_backend = ["confidential_identity_core/u64_backend", "polymesh-primitives/u64_backend"]

no_std = [
    "confidential_identity_core/no_std",
    "u64_backend"
]

std = [
    "u64_backend",
    "confidential_identity_core/std",
    "confidential_identity_v1/std",
    "frame-support/std",
    "frame-system/std",
    "frame-election-provider-support/std",
    "ink_primitives/std",
    "pallet-asset/std",
    "pallet-authorship/std",
    "pallet-base/std",
    "pallet-babe/std",
    "pallet-balances/std",
    "pallet-sto/std",
    "pallet-bridge/std",
    "pallet-committee/std",
    "pallet-compliance-manager/std",
    "pallet-contracts/std",
    "pallet-corporate-actions/std",
    "pallet-external-agents/std",
    "polymesh-weights/std",
    "pallet-group-rpc-runtime-api/std",
    "pallet-group/std",
    "pallet-identity/std",
    "pallet-multisig/std",
    "pallet-permissions/std",
    "pallet-preimage/std",
    "pallet-pips/std",
    "pallet-portfolio/std",
    "pallet-relayer/std",
    "pallet-randomness-collective-flip/std",
    "pallet-scheduler/std",
    "pallet-session/std",
    "pallet-staking/std",
    "pallet-statistics/std",
    "pallet-timestamp/std",
    "pallet-transaction-payment/std",
    "pallet-treasury/std",
    "pallet-sudo/std",
    "polymesh-common-utilities/std",
    "polymesh-primitives/std",
    "polymesh-runtime-common/std",
    "polymesh-contracts/std",
    "polymesh-weights/std",
    "serde/std",
    "sp-arithmetic/std",
    "sp-core/std",
    "sp-io/std",
    "sp-npos-elections/std",
    "sp-runtime/std",
    "sp-staking/std",
    "sp-std/std",
    "substrate-test-utils",
    "test_client",
]
runtime-benchmarks = [
    "frame-benchmarking/runtime-benchmarks",
]<|MERGE_RESOLUTION|>--- conflicted
+++ resolved
@@ -101,11 +101,7 @@
 sp-transaction-pool = { version = "4.0.0-dev", default-features = false }
 sp-version = { version = "5.0.0", default-features = false }
 
-<<<<<<< HEAD
-test_client = { package = "substrate-test-runtime-client", git = "https://github.com/PolymeshAssociation/substrate", branch = "polymesh-monthly-2022-05-1", optional = true }
-=======
 test_client = { package = "substrate-test-runtime-client", git = "https://github.com/PolymeshAssociation/substrate", branch = "polymesh-monthly-2022-05-2", optional = true }
->>>>>>> 4b25bda6
 substrate-test-utils = { version = "4.0.0-dev", optional = true }
 
 [dev-dependencies]

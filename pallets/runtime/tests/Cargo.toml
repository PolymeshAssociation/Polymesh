[package]
name = "polymesh-runtime-tests"
version = "1.0.0"
authors = ["Polymath"]
edition = "2018"

[dependencies]
polymesh-common-utilities = { path = "../../common", default-features = false }
polymesh-primitives = { path = "../../../primitives", default-features = false }
polymesh-runtime-common = { path = "../common", default-features = false }
polymesh-extensions = { path = "../extensions", default-features = false }

pallet-asset = { path = "../../asset", default-features = false }
pallet-confidential-asset = { path = "../../confidential-asset", default-features = false }
pallet-balances = { path = "../../balances", default-features = false }
pallet-sto = { path = "../../sto", default-features = false }
pallet-bridge = { path = "../../bridge", default-features = false }
pallet-committee = { path = "../../committee", default-features = false }
pallet-compliance-manager = { path = "../../compliance-manager", default-features = false }
pallet-confidential = { path = "../../confidential", default-features = false }
pallet-contracts = { git = "https://github.com/PolymathNetwork/substrate", tag = "v2.0.1-2", default-features = false }
pallet-corporate-actions = { path = "../../corporate-actions", default-features = false }
pallet-group = { path = "../../group", default-features = false }
pallet-identity = { path = "../../identity", default-features = false, features = ["no_cdd"] }
pallet-multisig = { path = "../../multisig", default-features = false }
pallet-permissions = { path = "../../permissions", default-features = false }
pallet-pips = { path = "../../pips", default-features = false }
pallet-portfolio = { path = "../../portfolio", default-features = false }
pallet-protocol-fee = { path = "../../protocol-fee", default-features = false }
pallet-settlement = { path = "../../settlement", default-features = false }
pallet-staking = { path = "../../staking", default-features = false }
pallet-staking-reward-curve = { git = "https://github.com/PolymathNetwork/substrate", default-features = false, tag = "v2.0.1-2" }
pallet-statistics = { path = "../../statistics", default-features = false }
pallet-transaction-payment = { path = "../../transaction-payment", default-features = false }
pallet-treasury = { path = "../../treasury", default-features = false }
pallet-utility = { path = "../../utility", default-features = false }
pallet-sudo = { path = "../../sudo", default-features = false }
polymesh-contracts = { path = "../../contracts", default-features = false }

# RPC
pallet-group-rpc-runtime-api = { path = "../../group/rpc/runtime-api", default-features = false }

# Crypto
<<<<<<< HEAD
confidential_identity = { git = "https://github.com/PolymathNetwork/cryptography.git", default-features = false, tag = "v2.2.2" }
mercat = { git = "https://github.com/PolymathNetwork/cryptography.git", default-features = false, tag = "v2.2.2" }
base64 = { version = "0.12.1", default-features = false, features = ["alloc"] }
=======
confidential_identity = { git = "https://github.com/PolymathNetwork/cryptography.git", default-features = false, tag = "v2.2.3" }
>>>>>>> ca23b41d

# Runtime
polymesh-runtime-develop = { path = "../develop" }

# General
serde = { version = "1.0.104", default-features = false }
rand = { version = "0.7.3", default-features = false }
chrono = "0.4"
hex-literal = "0.3.0"
smallvec = "1.4.1"
lazy_static = "1.4.0"
parking_lot = "=0.10.2"
env_logger = "0.7"
serde_json = '1.0.48'

# Substrate
codec = { package = "parity-scale-codec", version = "1.2.0", default-features = false, features = ["derive"] }
sp-core = { git = "https://github.com/PolymathNetwork/substrate", default-features = false, tag = "v2.0.1-2" }
sp-std = { git = "https://github.com/PolymathNetwork/substrate", default-features = false, tag = "v2.0.1-2" }
sp-io = { git = "https://github.com/PolymathNetwork/substrate", default-features = false, tag = "v2.0.1-2" }
sp-runtime = { git = "https://github.com/PolymathNetwork/substrate", default-features = false, tag = "v2.0.1-2" }
sp-arithmetic = { git = "https://github.com/PolymathNetwork/substrate", default-features = false, tag = "v2.0.1-2" }
sp-staking = { git = "https://github.com/PolymathNetwork/substrate", default-features = false, tag = "v2.0.1-2" }
sp-npos-elections = { git = "https://github.com/PolymathNetwork/substrate", default-features = false, tag = "v2.0.1-2"}
frame-support = { git = "https://github.com/PolymathNetwork/substrate", default-features = false, tag = "v2.0.1-2" }
frame-system = { git = "https://github.com/PolymathNetwork/substrate", default-features = false, tag = "v2.0.1-2" }

pallet-timestamp = { git = "https://github.com/PolymathNetwork/substrate", default-features = false, tag = "v2.0.1-2" }
pallet-authorship = { git = "https://github.com/PolymathNetwork/substrate", default-features = false, tag = "v2.0.1-2" }
pallet-session = { git = "https://github.com/PolymathNetwork/substrate", default-features = false, tag = "v2.0.1-2", features = ["historical"] }
pallet-randomness-collective-flip = { git = "https://github.com/PolymathNetwork/substrate/", default-features = false, tag = "v2.0.1-2" }
pallet-babe = { git = "https://github.com/PolymathNetwork/substrate", default-features = false, tag = "v2.0.1-2" }
pallet-scheduler = { git = "https://github.com/PolymathNetwork/substrate", default-features = false, tag = "v2.0.1-2" }

ink_primitives = { git = "https://github.com/paritytech/ink", tag = "v2.1.0", default-features = false }

frame-benchmarking = { git = "https://github.com/PolymathNetwork/substrate", tag = "v2.0.1-2", optional = true }

test_client = { package = "substrate-test-runtime-client", git = "https://github.com/PolymathNetwork/substrate", tag = "v2.0.1-2", optional = true }
substrate-test-utils = { git = "https://github.com/PolymathNetwork/substrate", tag = "v2.0.1-2", optional = true }
polymesh-weights = { path = "../../weights", default-features = false }

[dev-dependencies]
libsecp256k1 = { version = "0.3.5", default-features = false }
wat = "1.0"

[features]
equalize = []
only-staking = []
default = ["std", "equalize", "u64_backend"]
no_std = [
    "confidential_identity/no_std",
    "mercat/no_std",
    "u64_backend"
]

# Backends
u64_backend = [
    "confidential_identity/u64_backend",
    "mercat/u64_backend"
]
avx2_backend = [
    "confidential_identity/avx2_backend",
    "mercat/avx2_backend"
]

std = [
    "confidential_identity/std",
    "frame-benchmarking/std",
    "frame-support/std",
    "frame-system/std",
    "ink_primitives/std",
    "mercat/std",
    "pallet-asset/std",
    "pallet-confidential-asset/std",
    "pallet-confidential/std",
    "pallet-authorship/std",
    "pallet-babe/std",
    "pallet-balances/std",
    "pallet-sto/std",
    "pallet-bridge/std",
    "pallet-committee/std",
    "pallet-compliance-manager/std",
    "pallet-contracts/std",
    "pallet-corporate-actions/std",
    "polymesh-weights/std",
    "pallet-group-rpc-runtime-api/std",
    "pallet-group/std",
    "pallet-identity/std",
    "pallet-multisig/std",
    "pallet-permissions/std",
    "pallet-pips/std",
    "pallet-portfolio/std",
    "pallet-randomness-collective-flip/std",
    "pallet-scheduler/std",
    "pallet-session/std",
    "pallet-staking/std",
    "pallet-statistics/std",
    "pallet-timestamp/std",
    "pallet-transaction-payment/std",
    "pallet-treasury/std",
    "pallet-sudo/std",
    "polymesh-common-utilities/std",
    "polymesh-primitives/std",
    "polymesh-runtime-common/std",
    "polymesh-contracts/std",
    "polymesh-weights/std",
    "serde/std",
    "sp-arithmetic/std",
    "sp-core/std",
    "sp-io/std",
    "sp-npos-elections/std",
    "sp-runtime/std",
    "sp-staking/std",
    "sp-std/std",
    "substrate-test-utils",
    "test_client",
]
runtime-benchmarks = [
    "frame-benchmarking",
]<|MERGE_RESOLUTION|>--- conflicted
+++ resolved
@@ -41,13 +41,9 @@
 pallet-group-rpc-runtime-api = { path = "../../group/rpc/runtime-api", default-features = false }
 
 # Crypto
-<<<<<<< HEAD
-confidential_identity = { git = "https://github.com/PolymathNetwork/cryptography.git", default-features = false, tag = "v2.2.2" }
-mercat = { git = "https://github.com/PolymathNetwork/cryptography.git", default-features = false, tag = "v2.2.2" }
+confidential_identity = { git = "https://github.com/PolymathNetwork/cryptography.git", default-features = false, tag = "v2.2.3" }
+mercat = { git = "https://github.com/PolymathNetwork/cryptography.git", default-features = false, tag = "v2.2.3" }
 base64 = { version = "0.12.1", default-features = false, features = ["alloc"] }
-=======
-confidential_identity = { git = "https://github.com/PolymathNetwork/cryptography.git", default-features = false, tag = "v2.2.3" }
->>>>>>> ca23b41d
 
 # Runtime
 polymesh-runtime-develop = { path = "../develop" }

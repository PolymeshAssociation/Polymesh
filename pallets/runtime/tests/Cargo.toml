[package]
name = "polymesh-runtime-tests"
version = "1.0.0"
authors = ["PolymeshAssociation"]
edition = "2021"

[dependencies]
mercat = { version = "1.1.0", default-features = false }
confidential_identity_v1 = { version = "1.1.0", default-features = false }
confidential_identity_core = { version = "1.1.0", default-features = false }

node-rpc-runtime-api = { path = "../../../rpc/runtime-api", default-features = false }
pallet-asset = { path = "../../asset", default-features = false }
pallet-balances = { path = "../../balances", default-features = false }
pallet-base = { path = "../../base", default-features = false }
pallet-bridge = { path = "../../bridge", default-features = false }
pallet-committee = { path = "../../committee", default-features = false }
pallet-compliance-manager = { path = "../../compliance-manager", default-features = false }
pallet-confidential-asset = { path = "../../confidential-asset", default-features = false }
pallet-corporate-actions = { path = "../../corporate-actions", default-features = false }
pallet-external-agents = { path = "../../external-agents", default-features = false }
pallet-group = { path = "../../group", default-features = false }
pallet-group-rpc-runtime-api = { path = "../../group/rpc/runtime-api", default-features = false }
pallet-identity = { path = "../../identity", default-features = false, features = ["no_cdd"] }
pallet-multisig = { path = "../../multisig", default-features = false }
pallet-nft = { path = "../../nft", default-features = false }
pallet-permissions = { path = "../../permissions", default-features = false }
pallet-pips = { path = "../../pips", default-features = false }
pallet-portfolio = { path = "../../portfolio", default-features = false }
pallet-protocol-fee = { path = "../../protocol-fee", default-features = false }
pallet-protocol-fee-rpc-runtime-api = { path = "../../protocol-fee/rpc/runtime-api", default-features = false }
pallet-relayer = { path = "../../relayer", default-features = false }
pallet-rewards = { path = "../../rewards", default-features = false }
pallet-settlement = { path = "../../settlement", default-features = false }
pallet-staking = { path = "../../staking", default-features = false }
pallet-staking-rpc-runtime-api = { path = "../../staking/rpc/runtime-api", default-features = false }
pallet-statistics = { path = "../../statistics", default-features = false }
pallet-sto = { path = "../../sto", default-features = false }
pallet-sudo = { path = "../../sudo", default-features = false }
pallet-test-utils = { path = "../../test-utils", default-features = false }
pallet-transaction-payment = { path = "../../transaction-payment", default-features = false }
pallet-treasury = { path = "../../treasury", default-features = false }
pallet-utility = { path = "../../utility", default-features = false }
polymesh-common-utilities = { path = "../../common", default-features = false }
polymesh-contracts = { path = "../../contracts", default-features = false }
polymesh-extensions = { path = "../extensions", default-features = false }
polymesh-primitives = { path = "../../../primitives", default-features = false }
polymesh-runtime-common = { path = "../common", default-features = false, features = ["testing"] }
polymesh-runtime-develop = { path = "../develop" }
polymesh-weights = { path = "../../weights", default-features = false }
polymesh-exec-macro = { path = "exec_macro" }

# General
serde = { version = "1.0.104", default-features = false }
<<<<<<< HEAD
rand_core = { version = "0.6", default-features = false}
rand = { version = "0.8", default-features = false }
chrono = "0.4"
=======
rand = { version = "0.7.3", default-features = false }
chrono = { version = "0.4", default-features = false }
>>>>>>> a2f8cb23
hex-literal = "0.3.0"
smallvec = "1.4.1"
lazy_static = "1.4.0"
parking_lot = "0.12.0"
env_logger = "0.7"
serde_json = '1.0.48'
log = "0.4.8"

# Substrate
codec = { package = "parity-scale-codec", version = "3.0.0", default-features = false, features = ["derive"] }
frame-benchmarking = { version = "4.0.0-dev", optional = true }
frame-support = { version = "4.0.0-dev", default-features = false }
frame-system = { version = "4.0.0-dev", default-features = false }
frame-system-rpc-runtime-api = { version = "4.0.0-dev", default-features = false }
frame-election-provider-support = { version = "4.0.0-dev", default-features = false }
ink_primitives = { git = "https://github.com/paritytech/ink", tag = "v2.1.0", default-features = false }
pallet-authority-discovery = { version = "4.0.0-dev", default-features = false }
pallet-authorship = { version = "4.0.0-dev", default-features = false }
pallet-babe = { version = "4.0.0-dev", default-features = false }
pallet-contracts = { version = "4.0.0-dev", default-features = false }
pallet-contracts-primitives = { version = "7.0.0", default-features = false }
pallet-executive = { package = "frame-executive", version = "4.0.0-dev", default-features = false }
pallet-grandpa = { version = "4.0.0-dev", default-features = false }
pallet-im-online = { version = "4.0.0-dev", default-features = false }
pallet-indices = { version = "4.0.0-dev", default-features = false }
pallet-offences = { version = "4.0.0-dev", default-features = false }
pallet-preimage = { version = "4.0.0-dev", default-features = false }
pallet-insecure-randomness-collective-flip = { version = "4.0.0-dev", default-features = false }
pallet-scheduler = { version = "4.0.0-dev", default-features = false }
pallet-session = { version = "4.0.0-dev", default-features = false, features = ["historical"] }
pallet-staking-reward-curve = { version = "4.0.0-dev", default-features = false }
pallet-timestamp = { version = "4.0.0-dev", default-features = false }
scale-info = { version = "2.0", default-features = false, features = ["derive"] }
sp-api = { version = "4.0.0-dev", default-features = false }
sp-arithmetic = { version = "6.0.0", default-features = false }
sp-authority-discovery = { version = "4.0.0-dev", default-features = false }
sp-block-builder = { version = "4.0.0-dev", default-features = false }
sp-consensus-babe = { version = "0.10.0-dev", default-features = false }
sp-consensus-grandpa = { version = "4.0.0-dev", default-features = false }
sp-core = { version = "7.0.0", default-features = false }
sp-inherents = { version = "4.0.0-dev", default-features = false }
sp-io = { version = "7.0.0", default-features = false }
sp-npos-elections = { version = "4.0.0-dev", default-features = false }
sp-offchain = { version = "4.0.0-dev", default-features = false }
sp-runtime = { version = "7.0.0", default-features = false }
sp-session = { version = "4.0.0-dev", default-features = false }
sp-staking = { version = "4.0.0-dev", default-features = false }
sp-std = { version = "5.0.0", default-features = false }
sp-transaction-pool = { version = "4.0.0-dev", default-features = false }
sp-version = { version = "5.0.0", default-features = false }

test_client = { package = "substrate-test-runtime-client", git = "https://github.com/PolymeshAssociation/substrate", branch = "polymesh-v6-monthly-2023-03", optional = true }
substrate-test-utils = { version = "4.0.0-dev", optional = true }

[dev-dependencies]
libsecp256k1 = { version = "0.7", default-features = false }
wat = "1.0"
<<<<<<< HEAD
sp-tracing = { version = "5.0.0", default-features = false, features = ["std"] }
=======
sp-tracing = { version = "6.0.0", default-features = false, features = ["std"] }
>>>>>>> a2f8cb23

[features]
default = ["std", "testing", "equalize"]

default_identity = ["polymesh-common-utilities/default_identity"]

testing = []
equalize = []
only-staking = []

# Backends
u64_backend = [
		"mercat/u64_backend",
    "confidential_identity_core/u64_backend",
    "polymesh-primitives/u64_backend"
]

no_std = [
		"pallet-confidential-asset/no_std",
    "mercat/no_std",
    "confidential_identity_core/no_std",
    "u64_backend"
]

std = [
    "u64_backend",
		"rand_core/std",
		"rand/std",
		"mercat/std",
    "confidential_identity_core/std",
    "confidential_identity_v1/std",
    "frame-support/std",
    "frame-system/std",
    "frame-election-provider-support/std",
    "ink_primitives/std",
    "pallet-asset/std",
    "pallet-authorship/std",
    "pallet-base/std",
    "pallet-babe/std",
    "pallet-balances/std",
    "pallet-sto/std",
    "pallet-bridge/std",
    "pallet-committee/std",
    "pallet-compliance-manager/std",
    "pallet-confidential-asset/std",
    "pallet-contracts/std",
    "pallet-corporate-actions/std",
    "pallet-external-agents/std",
    "polymesh-weights/std",
    "pallet-group-rpc-runtime-api/std",
    "pallet-group/std",
    "pallet-identity/std",
    "pallet-multisig/std",
    "pallet-nft/std",
    "pallet-permissions/std",
    "pallet-preimage/std",
    "pallet-pips/std",
    "pallet-portfolio/std",
    "pallet-relayer/std",
    "pallet-insecure-randomness-collective-flip/std",
    "pallet-scheduler/std",
    "pallet-session/std",
    "pallet-staking/std",
    "pallet-statistics/std",
    "pallet-timestamp/std",
    "pallet-transaction-payment/std",
    "pallet-treasury/std",
    "pallet-sudo/std",
    "polymesh-common-utilities/std",
    "polymesh-primitives/std",
    "polymesh-runtime-common/std",
    "polymesh-contracts/std",
    "polymesh-weights/std",
    "serde/std",
    "sp-arithmetic/std",
    "sp-core/std",
    "sp-io/std",
    "sp-npos-elections/std",
    "sp-runtime/std",
    "sp-staking/std",
    "sp-std/std",
    "substrate-test-utils",
    "test_client",
]
runtime-benchmarks = [
    "frame-benchmarking/runtime-benchmarks",
]<|MERGE_RESOLUTION|>--- conflicted
+++ resolved
@@ -52,14 +52,8 @@
 
 # General
 serde = { version = "1.0.104", default-features = false }
-<<<<<<< HEAD
-rand_core = { version = "0.6", default-features = false}
-rand = { version = "0.8", default-features = false }
-chrono = "0.4"
-=======
 rand = { version = "0.7.3", default-features = false }
 chrono = { version = "0.4", default-features = false }
->>>>>>> a2f8cb23
 hex-literal = "0.3.0"
 smallvec = "1.4.1"
 lazy_static = "1.4.0"
@@ -117,11 +111,7 @@
 [dev-dependencies]
 libsecp256k1 = { version = "0.7", default-features = false }
 wat = "1.0"
-<<<<<<< HEAD
-sp-tracing = { version = "5.0.0", default-features = false, features = ["std"] }
-=======
 sp-tracing = { version = "6.0.0", default-features = false, features = ["std"] }
->>>>>>> a2f8cb23
 
 [features]
 default = ["std", "testing", "equalize"]
@@ -148,7 +138,6 @@
 
 std = [
     "u64_backend",
-		"rand_core/std",
 		"rand/std",
 		"mercat/std",
     "confidential_identity_core/std",

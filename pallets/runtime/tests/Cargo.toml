[package]
name = "polymesh-runtime-tests"
version = "1.0.0"
authors = ["Polymath"]
edition = "2018"

[dependencies]
polymesh-common-utilities = { path = "../../common", default-features = false }
polymesh-primitives = { path = "../../../primitives", default-features = false }
polymesh-primitives-derive = { path = "../../../primitives_derive", default-features = false }
polymesh-runtime-common = { path = "../common", default-features = false }

pallet-asset = { path = "../../asset", default-features = false }
pallet-balances = { path = "../../balances", default-features = false }
pallet-basic-sto = { path = "../../basic-sto", default-features = false }
pallet-bridge = { path = "../../bridge", default-features = false }
pallet-cdd-offchain-worker = { path = "../../cdd-offchain-worker", default-features = false }
pallet-committee = { path = "../../committee", default-features = false }
pallet-compliance-manager = { path = "../../compliance-manager", default-features = false }
pallet-confidential = { path = "../../confidential", default-features = false }
pallet-contracts = { git = "https://github.com/paritytech/substrate", tag = "v2.0.0-rc6", default-features = false }
pallet-group = { path = "../../group", default-features = false }
pallet-identity = { path = "../../identity", default-features = false, features = ["no_cdd"] }
pallet-multisig = { path = "../../multisig", default-features = false }
pallet-permissions = { path = "../../permissions", default-features = false }
pallet-pips = { path = "../../pips", default-features = false }
pallet-portfolio = { path = "../../portfolio", default-features = false }
pallet-protocol-fee = { path = "../../protocol-fee", default-features = false }
pallet-settlement = { path = "../../settlement", default-features = false }
pallet-staking = { path = "../../staking", default-features = false }
pallet-staking-reward-curve = { git = "https://github.com/paritytech/substrate", default-features = false, tag = "v2.0.0-rc6" }
pallet-statistics = { path = "../../statistics", default-features = false }
pallet-transaction-payment = { path = "../../transaction-payment", default-features = false }
pallet-treasury = { path = "../../treasury", default-features = false }
pallet-utility = { path = "../../utility", default-features = false }
polymesh-contracts = { path = "../../contracts", default-features = false }

# RPC
pallet-group-rpc-runtime-api = { path = "../../group/rpc/runtime-api", default-features = false }

# Crypto
cryptography = { git = "https://github.com/PolymathNetwork/cryptography.git", branch = "master", default-features = false }

# Runtime
polymesh-runtime-develop = { path = "../develop" }

# General
serde = { version = "1.0.104", default-features = false }
rand = { version = "0.7.3", default-features = false }
chrono = "0.4"
hex-literal = "0.3.0"
smallvec = "1.4.1"
lazy_static = "1.4.0"
parking_lot = "=0.10.2"
env_logger = "0.7"
serde_json = '1.0.48'

# Substrate
codec = { package = "parity-scale-codec", version = "1.2.0", default-features = false, features = ["derive"] }
sp-core = { git = "https://github.com/paritytech/substrate", default-features = false, tag = "v2.0.0-rc6" }
sp-std = { git = "https://github.com/paritytech/substrate", default-features = false, tag = "v2.0.0-rc6" }
sp-io = { git = "https://github.com/paritytech/substrate", default-features = false, tag = "v2.0.0-rc6" }
sp-runtime = { git = "https://github.com/paritytech/substrate", default-features = false, tag = "v2.0.0-rc6" }
sp-arithmetic = { git = "https://github.com/paritytech/substrate", default-features = false, tag = "v2.0.0-rc6" }
sp-staking = { git = "https://github.com/paritytech/substrate", default-features = false, tag = "v2.0.0-rc6" }
sp-npos-elections = { git = "https://github.com/paritytech/substrate", default-features = false, tag = "v2.0.0-rc6"}
frame-support = { git = "https://github.com/paritytech/substrate", default-features = false, tag = "v2.0.0-rc6" }
frame-system = { git = "https://github.com/paritytech/substrate", default-features = false, tag = "v2.0.0-rc6" }

pallet-timestamp = { git = "https://github.com/paritytech/substrate", default-features = false, tag = "v2.0.0-rc6" }
pallet-authorship = { git = "https://github.com/paritytech/substrate", default-features = false, tag = "v2.0.0-rc6" }
pallet-session = { git = "https://github.com/paritytech/substrate", default-features = false, tag = "v2.0.0-rc6", features = ["historical"] }
pallet-randomness-collective-flip = { git = "https://github.com/paritytech/substrate/", default-features = false, tag = "v2.0.0-rc6" }
pallet-babe = { git = "https://github.com/paritytech/substrate", default-features = false, tag = "v2.0.0-rc6" }

ink_primitives = { git = "https://github.com/paritytech/ink", tag = "v2.1.0", default-features = false }

frame-benchmarking = { git = "https://github.com/paritytech/substrate", tag = "v2.0.0-rc6", optional = true }

test_client = { package = "substrate-test-runtime-client", git = "https://github.com/paritytech/substrate", tag = "v2.0.0-rc6", optional = true }
substrate-test-utils = { git = "https://github.com/paritytech/substrate", tag = "v2.0.0-rc6", optional = true }

[dev-dependencies]
libsecp256k1 = { version = "0.3.5", default-features = false }
wat = "1.0"

[features]
equalize = []
only-staking = []
default = ["std", "equalize"]
std = [
    "cryptography/std",
    "frame-benchmarking/std",
    "frame-support/std",
    "frame-system/std",
    "ink_primitives/std",
    "pallet-asset/std",
    "pallet-authorship/std",
    "pallet-babe/std",
    "pallet-balances/std",
    "pallet-basic-sto/std",
    "pallet-bridge/std",
    "pallet-cdd-offchain-worker/std",
    "pallet-committee/std",
    "pallet-compliance-manager/std",
    "pallet-contracts/std",
    "pallet-group-rpc-runtime-api/std",
    "pallet-group/std",
    "pallet-identity/std",
    "pallet-multisig/std",
    "pallet-permissions/std",
    "pallet-pips/std",
    "pallet-portfolio/std",
    "pallet-randomness-collective-flip/std",
    "pallet-session/std",
    "pallet-staking/std",
    "pallet-statistics/std",
    "pallet-timestamp/std",
    "pallet-transaction-payment/std",
    "pallet-treasury/std",
    "polymesh-common-utilities/std",
    "polymesh-primitives/std",
    "polymesh-runtime-common/std",
    "polymesh-contracts/std",
    "serde/std",
    "sp-arithmetic/std",
    "sp-core/std",
    "sp-io/std",
    "sp-npos-elections/std",
    "sp-runtime/std",
    "sp-staking/std",
    "sp-std/std",
    "substrate-test-utils",
    "test_client",
]
runtime-benchmarks = [
    "frame-benchmarking",
<<<<<<< HEAD
    "pallet-identity/runtime-benchmarks"
=======
>>>>>>> 76a5e659
]<|MERGE_RESOLUTION|>--- conflicted
+++ resolved
@@ -135,8 +135,4 @@
 ]
 runtime-benchmarks = [
     "frame-benchmarking",
-<<<<<<< HEAD
-    "pallet-identity/runtime-benchmarks"
-=======
->>>>>>> 76a5e659
 ]
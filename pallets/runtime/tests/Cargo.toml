--- conflicted
+++ resolved
@@ -12,12 +12,8 @@
 
 pallet-asset = { path = "../../asset", default-features = false }
 pallet-balances = { path = "../../balances", default-features = false }
-<<<<<<< HEAD
 pallet-sto = { path = "../../sto", default-features = false }
-=======
-pallet-basic-sto = { path = "../../basic-sto", default-features = false }
 pallet-bridge = { path = "../../bridge", default-features = false }
->>>>>>> 999cc0f3
 pallet-cdd-offchain-worker = { path = "../../cdd-offchain-worker", default-features = false }
 pallet-committee = { path = "../../committee", default-features = false }
 pallet-compliance-manager = { path = "../../compliance-manager", default-features = false }
@@ -102,12 +98,8 @@
     "pallet-authorship/std",
     "pallet-babe/std",
     "pallet-balances/std",
-<<<<<<< HEAD
     "pallet-sto/std",
-=======
-    "pallet-basic-sto/std",
     "pallet-bridge/std",
->>>>>>> 999cc0f3
     "pallet-cdd-offchain-worker/std",
     "pallet-committee/std",
     "pallet-compliance-manager/std",

[package]
name = "polymesh-runtime-tests"
version = "1.0.0"
authors = ["PolymeshAssociation"]
edition = "2021"

[dependencies]
confidential_identity_v1 = { version = "1.1.0", default-features = false }
confidential_identity_core = { version = "1.1.0", default-features = false }
node-rpc-runtime-api = { path = "../../../rpc/runtime-api", default-features = false }
pallet-asset = { path = "../../asset", default-features = false }
pallet-balances = { path = "../../balances", default-features = false }
pallet-base = { path = "../../base", default-features = false }
pallet-bridge = { path = "../../bridge", default-features = false }
pallet-committee = { path = "../../committee", default-features = false }
pallet-compliance-manager = { path = "../../compliance-manager", default-features = false }
pallet-corporate-actions = { path = "../../corporate-actions", default-features = false }
pallet-external-agents = { path = "../../external-agents", default-features = false }
pallet-group = { path = "../../group", default-features = false }
pallet-group-rpc-runtime-api = { path = "../../group/rpc/runtime-api", default-features = false }
pallet-identity = { path = "../../identity", default-features = false, features = ["no_cdd"] }
pallet-multisig = { path = "../../multisig", default-features = false }
pallet-nft = { path = "../../nft", default-features = false }
pallet-permissions = { path = "../../permissions", default-features = false }
pallet-pips = { path = "../../pips", default-features = false }
pallet-portfolio = { path = "../../portfolio", default-features = false }
pallet-protocol-fee = { path = "../../protocol-fee", default-features = false }
pallet-protocol-fee-rpc-runtime-api = { path = "../../protocol-fee/rpc/runtime-api", default-features = false }
pallet-relayer = { path = "../../relayer", default-features = false }
pallet-rewards = { path = "../../rewards", default-features = false }
pallet-settlement = { path = "../../settlement", default-features = false }
pallet-staking = { path = "../../staking", default-features = false }
pallet-staking-rpc-runtime-api = { path = "../../staking/rpc/runtime-api", default-features = false }
pallet-statistics = { path = "../../statistics", default-features = false }
pallet-sto = { path = "../../sto", default-features = false }
pallet-sudo = { path = "../../sudo", default-features = false }
pallet-test-utils = { path = "../../test-utils", default-features = false }
pallet-transaction-payment = { path = "../../transaction-payment", default-features = false }
pallet-treasury = { path = "../../treasury", default-features = false }
pallet-utility = { path = "../../utility", default-features = false }
polymesh-common-utilities = { path = "../../common", default-features = false }
polymesh-contracts = { path = "../../contracts", default-features = false }
polymesh-extensions = { path = "../extensions", default-features = false }
polymesh-primitives = { path = "../../../primitives", default-features = false }
polymesh-runtime-common = { path = "../common", default-features = false, features = ["testing"] }
polymesh-runtime-develop = { path = "../develop" }
polymesh-weights = { path = "../../weights", default-features = false }
polymesh-exec-macro = { path = "exec_macro" }

# General
serde = { version = "1.0.104", default-features = false }
rand = { version = "0.7.3", default-features = false }
chrono = { version = "0.4", default-features = false }
hex-literal = "0.3.0"
smallvec = "1.4.1"
lazy_static = "1.4.0"
parking_lot = "0.12.0"
env_logger = "0.7"
serde_json = '1.0.48'
log = "0.4.8"

# Substrate
codec = { package = "parity-scale-codec", version = "3.0.0", default-features = false, features = ["derive"] }
frame-benchmarking = { version = "4.0.0-dev", optional = true }
frame-support = { version = "4.0.0-dev", default-features = false }
frame-system = { version = "4.0.0-dev", default-features = false }
frame-system-rpc-runtime-api = { version = "4.0.0-dev", default-features = false }
frame-election-provider-support = { version = "4.0.0-dev", default-features = false }
ink_primitives = { git = "https://github.com/paritytech/ink", tag = "v2.1.0", default-features = false }
pallet-authority-discovery = { version = "4.0.0-dev", default-features = false }
pallet-authorship = { version = "4.0.0-dev", default-features = false }
pallet-babe = { version = "4.0.0-dev", default-features = false }
pallet-contracts = { version = "4.0.0-dev", default-features = false }
pallet-contracts-primitives = { version = "7.0.0", default-features = false }
pallet-executive = { package = "frame-executive", version = "4.0.0-dev", default-features = false }
pallet-grandpa = { version = "4.0.0-dev", default-features = false }
pallet-im-online = { version = "4.0.0-dev", default-features = false }
pallet-indices = { version = "4.0.0-dev", default-features = false }
pallet-offences = { version = "4.0.0-dev", default-features = false }
pallet-preimage = { version = "4.0.0-dev", default-features = false }
pallet-insecure-randomness-collective-flip = { version = "4.0.0-dev", default-features = false }
pallet-scheduler = { version = "4.0.0-dev", default-features = false }
pallet-session = { version = "4.0.0-dev", default-features = false, features = ["historical"] }
pallet-staking-reward-curve = { version = "4.0.0-dev", default-features = false }
pallet-timestamp = { version = "4.0.0-dev", default-features = false }
scale-info = { version = "2.0", default-features = false, features = ["derive"] }
sp-api = { version = "4.0.0-dev", default-features = false }
sp-arithmetic = { version = "6.0.0", default-features = false }
sp-authority-discovery = { version = "4.0.0-dev", default-features = false }
sp-block-builder = { version = "4.0.0-dev", default-features = false }
sp-consensus-babe = { version = "0.10.0-dev", default-features = false }
sp-consensus-grandpa = { version = "4.0.0-dev", default-features = false }
sp-core = { version = "7.0.0", default-features = false }
sp-inherents = { version = "4.0.0-dev", default-features = false }
sp-io = { version = "7.0.0", default-features = false }
sp-npos-elections = { version = "4.0.0-dev", default-features = false }
sp-offchain = { version = "4.0.0-dev", default-features = false }
sp-runtime = { version = "7.0.0", default-features = false }
sp-session = { version = "4.0.0-dev", default-features = false }
sp-staking = { version = "4.0.0-dev", default-features = false }
sp-std = { version = "5.0.0", default-features = false }
sp-transaction-pool = { version = "4.0.0-dev", default-features = false }
sp-version = { version = "5.0.0", default-features = false }

test_client = { package = "substrate-test-runtime-client", git = "https://github.com/PolymeshAssociation/substrate", branch = "polymesh-v6-monthly-2023-03", optional = true }
substrate-test-utils = { version = "4.0.0-dev", optional = true }

[dev-dependencies]
libsecp256k1 = { version = "0.7", default-features = false }
wat = "1.0"
<<<<<<< HEAD
sp-tracing = { version = "5.0.0", default-features = false, features = ["std"] }
=======
sp-tracing = { version = "6.0.0", default-features = false }
>>>>>>> de418e96

[features]
default = ["std", "testing", "equalize"]

default_identity = [ "polymesh-common-utilities/default_identity" ]

testing = []
equalize = []
only-staking = []

# Backends
u64_backend = ["confidential_identity_core/u64_backend", "polymesh-primitives/u64_backend"]

no_std = [
    "confidential_identity_core/no_std",
    "u64_backend"
]

std = [
    "u64_backend",
    "confidential_identity_core/std",
    "confidential_identity_v1/std",
    "frame-support/std",
    "frame-system/std",
    "frame-election-provider-support/std",
    "ink_primitives/std",
    "pallet-asset/std",
    "pallet-authorship/std",
    "pallet-base/std",
    "pallet-babe/std",
    "pallet-balances/std",
    "pallet-sto/std",
    "pallet-bridge/std",
    "pallet-committee/std",
    "pallet-compliance-manager/std",
    "pallet-contracts/std",
    "pallet-corporate-actions/std",
    "pallet-external-agents/std",
    "polymesh-weights/std",
    "pallet-group-rpc-runtime-api/std",
    "pallet-group/std",
    "pallet-identity/std",
    "pallet-multisig/std",
    "pallet-nft/std",
    "pallet-permissions/std",
    "pallet-preimage/std",
    "pallet-pips/std",
    "pallet-portfolio/std",
    "pallet-relayer/std",
    "pallet-insecure-randomness-collective-flip/std",
    "pallet-scheduler/std",
    "pallet-session/std",
    "pallet-staking/std",
    "pallet-statistics/std",
    "pallet-timestamp/std",
    "pallet-transaction-payment/std",
    "pallet-treasury/std",
    "pallet-sudo/std",
    "polymesh-common-utilities/std",
    "polymesh-primitives/std",
    "polymesh-runtime-common/std",
    "polymesh-contracts/std",
    "polymesh-weights/std",
    "serde/std",
    "sp-arithmetic/std",
    "sp-core/std",
    "sp-io/std",
    "sp-npos-elections/std",
    "sp-runtime/std",
    "sp-staking/std",
    "sp-std/std",
    "substrate-test-utils",
    "test_client",
]
runtime-benchmarks = [
    "frame-benchmarking/runtime-benchmarks",
]<|MERGE_RESOLUTION|>--- conflicted
+++ resolved
@@ -108,11 +108,7 @@
 [dev-dependencies]
 libsecp256k1 = { version = "0.7", default-features = false }
 wat = "1.0"
-<<<<<<< HEAD
-sp-tracing = { version = "5.0.0", default-features = false, features = ["std"] }
-=======
-sp-tracing = { version = "6.0.0", default-features = false }
->>>>>>> de418e96
+sp-tracing = { version = "6.0.0", default-features = false, features = ["std"] }
 
 [features]
 default = ["std", "testing", "equalize"]

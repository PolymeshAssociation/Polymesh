--- conflicted
+++ resolved
@@ -33,11 +33,8 @@
 pallet-transaction-payment = { path = "../../transaction-payment", default-features = false }
 pallet-treasury = { path = "../../treasury", default-features = false }
 pallet-utility = { path = "../../utility", default-features = false }
-<<<<<<< HEAD
+pallet-sudo = { path = "../../sudo", default-features = false }
 pallet-testnet = { path = "../../testnet", default-features = false, features = ["testnet"] }
-=======
-pallet-sudo = { path = "../../sudo", default-features = false }
->>>>>>> 3c34e34a
 polymesh-contracts = { path = "../../contracts", default-features = false }
 
 # RPC

[package]
name = "polymesh-runtime-tests"
version = "1.0.0"
authors = ["Polymath"]
edition = "2018"

[dependencies]
polymesh-common-utilities = { path = "../../common", default-features = false }
polymesh-primitives = { path = "../../../primitives", default-features = false }
polymesh-runtime-common = { path = "../common", default-features = false }
polymesh-extensions = { path = "../extensions", default-features = false }

pallet-asset = { path = "../../asset", default-features = false }
pallet-confidential-asset = { path = "../../confidential-asset", default-features = false }
pallet-confidential = { path = "../../confidential", default-features = false }
pallet-balances = { path = "../../balances", default-features = false }
pallet-sto = { path = "../../sto", default-features = false }
pallet-bridge = { path = "../../bridge", default-features = false }
pallet-committee = { path = "../../committee", default-features = false }
pallet-compliance-manager = { path = "../../compliance-manager", default-features = false }
<<<<<<< HEAD
pallet-contracts = { git = "https://github.com/paritytech/substrate", tag = "v2.0.1", default-features = false }
=======
pallet-confidential = { path = "../../confidential", default-features = false }
pallet-contracts = { git = "https://github.com/PolymathNetwork/substrate", tag = "v2.0.1-1", default-features = false }
>>>>>>> 204689c9
pallet-corporate-actions = { path = "../../corporate-actions", default-features = false }
pallet-group = { path = "../../group", default-features = false }
pallet-identity = { path = "../../identity", default-features = false, features = ["no_cdd"] }
pallet-multisig = { path = "../../multisig", default-features = false }
pallet-permissions = { path = "../../permissions", default-features = false }
pallet-pips = { path = "../../pips", default-features = false }
pallet-portfolio = { path = "../../portfolio", default-features = false }
pallet-protocol-fee = { path = "../../protocol-fee", default-features = false }
pallet-settlement = { path = "../../settlement", default-features = false }
pallet-staking = { path = "../../staking", default-features = false }
pallet-staking-reward-curve = { git = "https://github.com/PolymathNetwork/substrate", default-features = false, tag = "v2.0.1-1" }
pallet-statistics = { path = "../../statistics", default-features = false }
pallet-transaction-payment = { path = "../../transaction-payment", default-features = false }
pallet-treasury = { path = "../../treasury", default-features = false }
pallet-utility = { path = "../../utility", default-features = false }
pallet-sudo = { path = "../../sudo", default-features = false }
polymesh-contracts = { path = "../../contracts", default-features = false }

# RPC
pallet-group-rpc-runtime-api = { path = "../../group/rpc/runtime-api", default-features = false }

# Crypto
confidential_identity = { git = "https://github.com/PolymathNetwork/cryptography.git", default-features = false, tag = "v2.2.2" }
<<<<<<< HEAD
mercat = { git = "https://github.com/PolymathNetwork/cryptography.git", default-features = false, tag = "v2.2.2" }
base64 = { version = "0.12.1", default-features = false, features = ["alloc"] }
=======
>>>>>>> 204689c9

# Runtime
polymesh-runtime-develop = { path = "../develop" }

# General
serde = { version = "1.0.104", default-features = false }
rand = { version = "0.7.3", default-features = false }
chrono = "0.4"
hex-literal = "0.3.0"
smallvec = "1.4.1"
lazy_static = "1.4.0"
parking_lot = "=0.10.2"
env_logger = "0.7"
serde_json = '1.0.48'

# Substrate
codec = { package = "parity-scale-codec", version = "1.2.0", default-features = false, features = ["derive"] }
sp-core = { git = "https://github.com/PolymathNetwork/substrate", default-features = false, tag = "v2.0.1-1" }
sp-std = { git = "https://github.com/PolymathNetwork/substrate", default-features = false, tag = "v2.0.1-1" }
sp-io = { git = "https://github.com/PolymathNetwork/substrate", default-features = false, tag = "v2.0.1-1" }
sp-runtime = { git = "https://github.com/PolymathNetwork/substrate", default-features = false, tag = "v2.0.1-1" }
sp-arithmetic = { git = "https://github.com/PolymathNetwork/substrate", default-features = false, tag = "v2.0.1-1" }
sp-staking = { git = "https://github.com/PolymathNetwork/substrate", default-features = false, tag = "v2.0.1-1" }
sp-npos-elections = { git = "https://github.com/PolymathNetwork/substrate", default-features = false, tag = "v2.0.1-1"}
frame-support = { git = "https://github.com/PolymathNetwork/substrate", default-features = false, tag = "v2.0.1-1" }
frame-system = { git = "https://github.com/PolymathNetwork/substrate", default-features = false, tag = "v2.0.1-1" }

pallet-timestamp = { git = "https://github.com/PolymathNetwork/substrate", default-features = false, tag = "v2.0.1-1" }
pallet-authorship = { git = "https://github.com/PolymathNetwork/substrate", default-features = false, tag = "v2.0.1-1" }
pallet-session = { git = "https://github.com/PolymathNetwork/substrate", default-features = false, tag = "v2.0.1-1", features = ["historical"] }
pallet-randomness-collective-flip = { git = "https://github.com/PolymathNetwork/substrate/", default-features = false, tag = "v2.0.1-1" }
pallet-babe = { git = "https://github.com/PolymathNetwork/substrate", default-features = false, tag = "v2.0.1-1" }
pallet-scheduler = { git = "https://github.com/PolymathNetwork/substrate", default-features = false, tag = "v2.0.1-1" }

ink_primitives = { git = "https://github.com/paritytech/ink", tag = "v2.1.0", default-features = false }

frame-benchmarking = { git = "https://github.com/PolymathNetwork/substrate", tag = "v2.0.1-1", optional = true }

test_client = { package = "substrate-test-runtime-client", git = "https://github.com/PolymathNetwork/substrate", tag = "v2.0.1-1", optional = true }
substrate-test-utils = { git = "https://github.com/PolymathNetwork/substrate", tag = "v2.0.1-1", optional = true }
polymesh-weights = { path = "../../weights", default-features = false }

[dev-dependencies]
libsecp256k1 = { version = "0.3.5", default-features = false }
wat = "1.0"

[features]
equalize = []
only-staking = []
default = ["std", "equalize", "u64_backend"]
no_std = [
    "confidential_identity/no_std",
    "mercat/no_std",
    "u64_backend"
]

# Backends
u64_backend = [
    "confidential_identity/u64_backend",
    "mercat/u64_backend"
]
avx2_backend = [
    "confidential_identity/avx2_backend",
    "mercat/avx2_backend"
]

std = [
    "confidential_identity/std",
    "frame-benchmarking/std",
    "frame-support/std",
    "frame-system/std",
    "ink_primitives/std",
    "mercat/std",
    "pallet-asset/std",
    "pallet-confidential-asset/std",
    "pallet-confidential/std",
    "pallet-authorship/std",
    "pallet-babe/std",
    "pallet-balances/std",
    "pallet-sto/std",
    "pallet-bridge/std",
    "pallet-committee/std",
    "pallet-compliance-manager/std",
    "pallet-contracts/std",
    "pallet-corporate-actions/std",
    "polymesh-weights/std",
    "pallet-group-rpc-runtime-api/std",
    "pallet-group/std",
    "pallet-identity/std",
    "pallet-multisig/std",
    "pallet-permissions/std",
    "pallet-pips/std",
    "pallet-portfolio/std",
    "pallet-randomness-collective-flip/std",
    "pallet-scheduler/std",
    "pallet-session/std",
    "pallet-staking/std",
    "pallet-statistics/std",
    "pallet-timestamp/std",
    "pallet-transaction-payment/std",
    "pallet-treasury/std",
    "pallet-sudo/std",
    "polymesh-common-utilities/std",
    "polymesh-primitives/std",
    "polymesh-runtime-common/std",
    "polymesh-contracts/std",
    "polymesh-weights/std",
    "serde/std",
    "sp-arithmetic/std",
    "sp-core/std",
    "sp-io/std",
    "sp-npos-elections/std",
    "sp-runtime/std",
    "sp-staking/std",
    "sp-std/std",
    "substrate-test-utils",
    "test_client",
]
runtime-benchmarks = [
    "frame-benchmarking",
]<|MERGE_RESOLUTION|>--- conflicted
+++ resolved
@@ -12,18 +12,13 @@
 
 pallet-asset = { path = "../../asset", default-features = false }
 pallet-confidential-asset = { path = "../../confidential-asset", default-features = false }
-pallet-confidential = { path = "../../confidential", default-features = false }
 pallet-balances = { path = "../../balances", default-features = false }
 pallet-sto = { path = "../../sto", default-features = false }
 pallet-bridge = { path = "../../bridge", default-features = false }
 pallet-committee = { path = "../../committee", default-features = false }
 pallet-compliance-manager = { path = "../../compliance-manager", default-features = false }
-<<<<<<< HEAD
-pallet-contracts = { git = "https://github.com/paritytech/substrate", tag = "v2.0.1", default-features = false }
-=======
 pallet-confidential = { path = "../../confidential", default-features = false }
 pallet-contracts = { git = "https://github.com/PolymathNetwork/substrate", tag = "v2.0.1-1", default-features = false }
->>>>>>> 204689c9
 pallet-corporate-actions = { path = "../../corporate-actions", default-features = false }
 pallet-group = { path = "../../group", default-features = false }
 pallet-identity = { path = "../../identity", default-features = false, features = ["no_cdd"] }
@@ -47,11 +42,8 @@
 
 # Crypto
 confidential_identity = { git = "https://github.com/PolymathNetwork/cryptography.git", default-features = false, tag = "v2.2.2" }
-<<<<<<< HEAD
 mercat = { git = "https://github.com/PolymathNetwork/cryptography.git", default-features = false, tag = "v2.2.2" }
 base64 = { version = "0.12.1", default-features = false, features = ["alloc"] }
-=======
->>>>>>> 204689c9
 
 # Runtime
 polymesh-runtime-develop = { path = "../develop" }

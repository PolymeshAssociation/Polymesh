--- conflicted
+++ resolved
@@ -18,12 +18,8 @@
 pallet-bridge = { path = "../../bridge", default-features = false }
 pallet-committee = { path = "../../committee", default-features = false }
 pallet-compliance-manager = { path = "../../compliance-manager", default-features = false }
-<<<<<<< HEAD
-pallet-contracts = { git = "https://github.com/paritytech/substrate", tag = "v2.0.0", default-features = false }
-=======
 pallet-confidential = { path = "../../confidential", default-features = false }
 pallet-contracts = { git = "https://github.com/paritytech/substrate", tag = "v2.0.1", default-features = false }
->>>>>>> a4eec8ee
 pallet-corporate-actions = { path = "../../corporate-actions", default-features = false }
 pallet-group = { path = "../../group", default-features = false }
 pallet-identity = { path = "../../identity", default-features = false, features = ["no_cdd"] }
@@ -45,13 +41,9 @@
 pallet-group-rpc-runtime-api = { path = "../../group/rpc/runtime-api", default-features = false }
 
 # Crypto
-<<<<<<< HEAD
 confidential_identity = { git = "https://github.com/PolymathNetwork/cryptography.git", default-features = false, tag = "v2.2.2" }
 mercat = { git = "https://github.com/PolymathNetwork/cryptography.git", default-features = false, tag = "v2.2.2" }
 base64 = { version = "0.12.1", default-features = false, features = ["alloc"] }
-=======
-confidential_identity = { git = "https://github.com/PolymathNetwork/cryptography.git", default-features = false, tag = "v2.2.1" }
->>>>>>> a4eec8ee
 
 # Runtime
 polymesh-runtime-develop = { path = "../develop" }

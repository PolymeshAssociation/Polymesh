[package]
name = "polymesh-runtime-tests"
version = "1.0.0"
authors = ["PolymeshAssociation"]
edition = "2021"

[dependencies]
<<<<<<< HEAD
mercat = { version = "1.1.0", default-features = false }
confidential_identity_v1 = { version = "1.1.0", default-features = false }
confidential_identity_core = { version = "1.1.0", default-features = false }

=======
>>>>>>> 9c6e6b21
node-rpc-runtime-api = { path = "../../../rpc/runtime-api", default-features = false }
pallet-asset = { path = "../../asset", default-features = false }
pallet-balances = { path = "../../balances", default-features = false }
pallet-base = { path = "../../base", default-features = false }
pallet-bridge = { path = "../../bridge", default-features = false }
pallet-committee = { path = "../../committee", default-features = false }
pallet-compliance-manager = { path = "../../compliance-manager", default-features = false }
pallet-confidential-asset = { path = "../../confidential-asset", default-features = false }
pallet-corporate-actions = { path = "../../corporate-actions", default-features = false }
pallet-external-agents = { path = "../../external-agents", default-features = false }
pallet-group = { path = "../../group", default-features = false }
pallet-group-rpc-runtime-api = { path = "../../group/rpc/runtime-api", default-features = false }
pallet-identity = { path = "../../identity", default-features = false, features = ["no_cdd"] }
pallet-multisig = { path = "../../multisig", default-features = false }
pallet-nft = { path = "../../nft", default-features = false }
pallet-permissions = { path = "../../permissions", default-features = false }
pallet-pips = { path = "../../pips", default-features = false }
pallet-portfolio = { path = "../../portfolio", default-features = false }
pallet-protocol-fee = { path = "../../protocol-fee", default-features = false }
pallet-protocol-fee-rpc-runtime-api = { path = "../../protocol-fee/rpc/runtime-api", default-features = false }
pallet-relayer = { path = "../../relayer", default-features = false }
pallet-rewards = { path = "../../rewards", default-features = false }
pallet-settlement = { path = "../../settlement", default-features = false }
pallet-staking = { path = "../../staking", default-features = false }
pallet-staking-rpc-runtime-api = { path = "../../staking/rpc/runtime-api", default-features = false }
pallet-statistics = { path = "../../statistics", default-features = false }
pallet-sto = { path = "../../sto", default-features = false }
pallet-sudo = { path = "../../sudo", default-features = false }
pallet-test-utils = { path = "../../test-utils", default-features = false }
pallet-transaction-payment = { path = "../../transaction-payment", default-features = false }
pallet-treasury = { path = "../../treasury", default-features = false }
pallet-utility = { path = "../../utility", default-features = false }
polymesh-common-utilities = { path = "../../common", default-features = false }
polymesh-contracts = { path = "../../contracts", default-features = false }
polymesh-extensions = { path = "../extensions", default-features = false }
polymesh-primitives = { path = "../../../primitives", default-features = false }
polymesh-runtime-common = { path = "../common", default-features = false, features = ["testing"] }
polymesh-runtime-develop = { path = "../develop" }
polymesh-weights = { path = "../../weights", default-features = false }
polymesh-exec-macro = { path = "exec_macro" }

# General
serde = { version = "1.0.104", default-features = false }
rand = { version = "0.8", default-features = false }
chrono = { version = "0.4", default-features = false }
hex-literal = "0.3.0"
smallvec = "1.4.1"
lazy_static = "1.4.0"
parking_lot = "0.12.0"
env_logger = "0.7"
serde_json = '1.0.48'
log = "0.4.8"

# Substrate
codec = { package = "parity-scale-codec", version = "3.0.0", default-features = false, features = ["derive"] }
frame-benchmarking = { version = "4.0.0-dev", optional = true }
frame-support = { version = "4.0.0-dev", default-features = false }
frame-system = { version = "4.0.0-dev", default-features = false }
frame-system-rpc-runtime-api = { version = "4.0.0-dev", default-features = false }
frame-election-provider-support = { version = "4.0.0-dev", default-features = false }
ink_primitives = { git = "https://github.com/paritytech/ink", tag = "v2.1.0", default-features = false }
pallet-authority-discovery = { version = "4.0.0-dev", default-features = false }
pallet-authorship = { version = "4.0.0-dev", default-features = false }
pallet-babe = { version = "4.0.0-dev", default-features = false }
pallet-contracts = { version = "4.0.0-dev", default-features = false }
pallet-contracts-primitives = { version = "7.0.0", default-features = false }
pallet-executive = { package = "frame-executive", version = "4.0.0-dev", default-features = false }
pallet-grandpa = { version = "4.0.0-dev", default-features = false }
pallet-im-online = { version = "4.0.0-dev", default-features = false }
pallet-indices = { version = "4.0.0-dev", default-features = false }
pallet-offences = { version = "4.0.0-dev", default-features = false }
pallet-preimage = { version = "4.0.0-dev", default-features = false }
pallet-insecure-randomness-collective-flip = { version = "4.0.0-dev", default-features = false }
pallet-scheduler = { version = "4.0.0-dev", default-features = false }
pallet-session = { version = "4.0.0-dev", default-features = false, features = ["historical"] }
pallet-staking-reward-curve = { version = "4.0.0-dev", default-features = false }
pallet-timestamp = { version = "4.0.0-dev", default-features = false }
scale-info = { version = "2.0", default-features = false, features = ["derive"] }
sp-api = { version = "4.0.0-dev", default-features = false }
sp-arithmetic = { version = "6.0.0", default-features = false }
sp-authority-discovery = { version = "4.0.0-dev", default-features = false }
sp-block-builder = { version = "4.0.0-dev", default-features = false }
sp-consensus-babe = { version = "0.10.0-dev", default-features = false }
sp-consensus-grandpa = { version = "4.0.0-dev", default-features = false }
sp-core = { version = "7.0.0", default-features = false }
sp-inherents = { version = "4.0.0-dev", default-features = false }
sp-io = { version = "7.0.0", default-features = false }
sp-npos-elections = { version = "4.0.0-dev", default-features = false }
sp-offchain = { version = "4.0.0-dev", default-features = false }
sp-runtime = { version = "7.0.0", default-features = false }
sp-session = { version = "4.0.0-dev", default-features = false }
sp-staking = { version = "4.0.0-dev", default-features = false }
sp-std = { version = "5.0.0", default-features = false }
sp-transaction-pool = { version = "4.0.0-dev", default-features = false }
sp-version = { version = "5.0.0", default-features = false }

test_client = { package = "substrate-test-runtime-client", git = "https://github.com/PolymeshAssociation/substrate", branch = "polymesh-v6-monthly-2023-03", optional = true }
substrate-test-utils = { version = "4.0.0-dev", optional = true }

[dev-dependencies]
libsecp256k1 = { version = "0.7", default-features = false }
wat = "1.0"
sp-tracing = { version = "6.0.0", default-features = false, features = ["std"] }

[features]
default = ["std", "testing", "equalize"]

default_identity = ["polymesh-common-utilities/default_identity"]

testing = []
equalize = []
only-staking = []

# Backends
<<<<<<< HEAD
u64_backend = [
		"mercat/u64_backend",
    "confidential_identity_core/u64_backend",
    "polymesh-primitives/u64_backend"
]

no_std = [
		"pallet-confidential-asset/no_std",
    "mercat/no_std",
    "confidential_identity_core/no_std",
=======
u64_backend = ["polymesh-primitives/u64_backend"]

no_std = [
>>>>>>> 9c6e6b21
    "u64_backend"
]

std = [
    "u64_backend",
<<<<<<< HEAD
		"rand/std",
		"mercat/std",
    "confidential_identity_core/std",
    "confidential_identity_v1/std",
=======
>>>>>>> 9c6e6b21
    "frame-support/std",
    "frame-system/std",
    "frame-election-provider-support/std",
    "ink_primitives/std",
    "pallet-asset/std",
    "pallet-authorship/std",
    "pallet-base/std",
    "pallet-babe/std",
    "pallet-balances/std",
    "pallet-sto/std",
    "pallet-bridge/std",
    "pallet-committee/std",
    "pallet-compliance-manager/std",
    "pallet-confidential-asset/std",
    "pallet-contracts/std",
    "pallet-corporate-actions/std",
    "pallet-external-agents/std",
    "polymesh-weights/std",
    "pallet-group-rpc-runtime-api/std",
    "pallet-group/std",
    "pallet-identity/std",
    "pallet-multisig/std",
    "pallet-nft/std",
    "pallet-permissions/std",
    "pallet-preimage/std",
    "pallet-pips/std",
    "pallet-portfolio/std",
    "pallet-relayer/std",
    "pallet-insecure-randomness-collective-flip/std",
    "pallet-scheduler/std",
    "pallet-session/std",
    "pallet-staking/std",
    "pallet-statistics/std",
    "pallet-timestamp/std",
    "pallet-transaction-payment/std",
    "pallet-treasury/std",
    "pallet-sudo/std",
    "polymesh-common-utilities/std",
    "polymesh-primitives/std",
    "polymesh-runtime-common/std",
    "polymesh-contracts/std",
    "polymesh-weights/std",
    "serde/std",
    "sp-arithmetic/std",
    "sp-core/std",
    "sp-io/std",
    "sp-npos-elections/std",
    "sp-runtime/std",
    "sp-staking/std",
    "sp-std/std",
    "substrate-test-utils",
    "test_client",
]
runtime-benchmarks = [
    "frame-benchmarking/runtime-benchmarks",
]<|MERGE_RESOLUTION|>--- conflicted
+++ resolved
@@ -5,13 +5,9 @@
 edition = "2021"
 
 [dependencies]
-<<<<<<< HEAD
 mercat = { version = "1.1.0", default-features = false }
-confidential_identity_v1 = { version = "1.1.0", default-features = false }
 confidential_identity_core = { version = "1.1.0", default-features = false }
 
-=======
->>>>>>> 9c6e6b21
 node-rpc-runtime-api = { path = "../../../rpc/runtime-api", default-features = false }
 pallet-asset = { path = "../../asset", default-features = false }
 pallet-balances = { path = "../../balances", default-features = false }
@@ -126,34 +122,21 @@
 only-staking = []
 
 # Backends
-<<<<<<< HEAD
 u64_backend = [
 		"mercat/u64_backend",
-    "confidential_identity_core/u64_backend",
     "polymesh-primitives/u64_backend"
 ]
 
 no_std = [
 		"pallet-confidential-asset/no_std",
     "mercat/no_std",
-    "confidential_identity_core/no_std",
-=======
-u64_backend = ["polymesh-primitives/u64_backend"]
-
-no_std = [
->>>>>>> 9c6e6b21
     "u64_backend"
 ]
 
 std = [
     "u64_backend",
-<<<<<<< HEAD
 		"rand/std",
 		"mercat/std",
-    "confidential_identity_core/std",
-    "confidential_identity_v1/std",
-=======
->>>>>>> 9c6e6b21
     "frame-support/std",
     "frame-system/std",
     "frame-election-provider-support/std",

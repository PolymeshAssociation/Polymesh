--- conflicted
+++ resolved
@@ -15,11 +15,7 @@
 };
 use pallet_asset as asset;
 use pallet_balances as balances;
-<<<<<<< HEAD
-=======
-use pallet_basic_sto as sto;
 use pallet_bridge as bridge;
->>>>>>> 999cc0f3
 use pallet_committee as committee;
 use pallet_compliance_manager as compliance_manager;
 use pallet_confidential as confidential;

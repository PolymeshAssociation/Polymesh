use super::ext_builder::{
    EXTRINSIC_BASE_WEIGHT, MAX_NO_OF_LEGS, MAX_NO_OF_TM_ALLOWED, TRANSACTION_BYTE_FEE,
    WEIGHT_TO_FEE,
};
use codec::Encode;
use cryptography::claim_proofs::{compute_cdd_id, compute_scope_id};
use frame_support::{
    assert_ok,
    dispatch::DispatchResult,
    impl_outer_dispatch, impl_outer_event, impl_outer_origin, parameter_types,
    traits::Currency,
    weights::DispatchInfo,
    weights::{
        RuntimeDbWeight, WeightToFeeCoefficient, WeightToFeeCoefficients, WeightToFeePolynomial,
    },
    StorageDoubleMap,
};
use frame_system as system;
use pallet_asset as asset;
use pallet_balances as balances;
use pallet_basic_sto as sto;
use pallet_committee as committee;
use pallet_compliance_manager as compliance_manager;
use pallet_confidential as confidential;
use pallet_group as group;
use pallet_identity as identity;
use pallet_multisig as multisig;
use pallet_pips as pips;
use pallet_portfolio as portfolio;
use pallet_protocol_fee as protocol_fee;
use pallet_settlement as settlement;
use pallet_statistics as statistics;
use pallet_treasury as treasury;
use pallet_utility;
use polymesh_common_utilities::traits::{
    asset::AcceptTransfer,
    balances::AccountData,
    group::GroupTrait,
    identity::Trait as IdentityTrait,
    transaction_payment::{CddAndFeeDetails, ChargeTxFee},
    CommonTrait,
};
use polymesh_common_utilities::Context;
use polymesh_primitives::{
<<<<<<< HEAD
    Authorization, AuthorizationData, CddId, Claim, IdentityId, InvestorUid, PortfolioId,
    PortfolioNumber, Signatory,
=======
    Authorization, AuthorizationData, CddId, Claim, IdentityId, InvestorUid, InvestorZKProofData,
    Scope, Signatory, Ticker,
>>>>>>> 453a4387
};
use polymesh_runtime_common::{bridge, cdd_check::CddChecker, dividend, exemption, voting};
use smallvec::smallvec;
use sp_core::{
    crypto::{key_types, Pair as PairTrait},
    sr25519::{Pair, Public},
    H256,
};
use sp_runtime::{
    impl_opaque_keys,
    testing::{Header, UintAuthorityId},
    traits::{BlakeTwo256, ConvertInto, IdentityLookup, OpaqueKeys, Verify},
    transaction_validity::{InvalidTransaction, TransactionValidity, ValidTransaction},
    AnySignature, KeyTypeId, Perbill,
};
use sp_std::{collections::btree_set::BTreeSet, iter};
use std::cell::RefCell;
use std::convert::{From, TryFrom};
use test_client::AccountKeyring;

impl_opaque_keys! {
    pub struct MockSessionKeys {
        pub dummy: UintAuthorityId,
    }
}

impl From<UintAuthorityId> for MockSessionKeys {
    fn from(dummy: UintAuthorityId) -> Self {
        Self { dummy }
    }
}

impl_outer_origin! {
    pub enum Origin for TestStorage {}
}

impl_outer_dispatch! {
    pub enum Call for TestStorage where origin: Origin {
        identity::Identity,
        balances::Balances,
        pips::Pips,
        multisig::MultiSig,
        pallet_contracts::Contracts,
        bridge::Bridge,
        asset::Asset,
        frame_system::System,
        pallet_utility::Utility,
        self::Committee,
        self::DefaultCommittee,
    }
}

impl_outer_event! {
    pub enum EventTest for TestStorage {
        identity<T>,
        balances<T>,
        multisig<T>,
        bridge<T>,
        asset<T>,
        pips<T>,
        pallet_contracts<T>,
        pallet_session,
        compliance_manager,
        exemption,
        group Instance1<T>,
        group Instance2<T>,
        group DefaultInstance<T>,
        committee Instance1<T>,
        committee DefaultInstance<T>,
        voting<T>,
        dividend<T>,
        frame_system<T>,
        protocol_fee<T>,
        treasury<T>,
        settlement<T>,
        sto<T>,
        pallet_utility,
        portfolio<T>,
        confidential,
    }
}

// For testing the module, we construct most of a mock runtime. This means
// first constructing a configuration type (`Test`) which `impl`s each of the
// configuration traits of modules we want to use.
#[derive(Clone, Eq, PartialEq, Debug)]
pub struct TestStorage;

pub type AccountId = <AnySignature as Verify>::Signer;

type Index = u64;
type BlockNumber = u64;
type Hash = H256;
type Hashing = BlakeTwo256;
type Lookup = IdentityLookup<AccountId>;
type OffChainSignature = AnySignature;
type SessionIndex = u32;
type AuthorityId = <AnySignature as Verify>::Signer;
type Event = EventTest;
type Version = ();
type Balance = u128;

parameter_types! {
    pub const BlockHashCount: u32 = 250;
    pub const MaximumBlockWeight: u64 = 4096;
    pub const MaximumBlockLength: u32 = 4096;
    pub const AvailableBlockRatio: Perbill = Perbill::from_percent(75);
    pub const MaximumExtrinsicWeight: u64 = 2800;
    pub const BlockExecutionWeight: u64 = 10;
    pub TransactionByteFee: Balance = TRANSACTION_BYTE_FEE.with(|v| *v.borrow());
    pub ExtrinsicBaseWeight: u64 = EXTRINSIC_BASE_WEIGHT.with(|v| *v.borrow());
    pub const DbWeight: RuntimeDbWeight = RuntimeDbWeight {
        read: 10,
        write: 100,
    };
}

impl frame_system::Trait for TestStorage {
    /// The basic call filter to use in dispatchable.
    type BaseCallFilter = ();
    /// The identifier used to distinguish between accounts.
    type AccountId = AccountId;
    /// The aggregated dispatch type that is available for extrinsics.
    type Call = Call;
    /// The lookup mechanism to get account ID from whatever is passed in dispatchers.
    type Lookup = Lookup;
    /// The index type for storing how many extrinsics an account has signed.
    type Index = Index;
    /// The index type for blocks.
    type BlockNumber = BlockNumber;
    /// The type for hashing blocks and tries.
    type Hash = Hash;
    /// The hashing algorithm used.
    type Hashing = Hashing;
    /// The header type.
    type Header = Header;
    /// The ubiquitous event type.
    type Event = Event;
    /// The ubiquitous origin type.
    type Origin = Origin;
    /// Maximum number of block number to block hash mappings to keep (oldest pruned first).
    type BlockHashCount = BlockHashCount;
    /// Maximum weight of each block.
    type MaximumBlockWeight = MaximumBlockWeight;
    /// Maximum size of all encoded transactions (in bytes) that are allowed in one block.
    type MaximumBlockLength = MaximumBlockLength;
    /// Portion of the block weight that is available to all normal transactions.
    type AvailableBlockRatio = AvailableBlockRatio;
    /// Version of the runtime.
    type Version = Version;
    /// Converts a module to the index of the module in `construct_runtime!`.
    ///
    /// This type is being generated by `construct_runtime!`.
    type ModuleToIndex = ();
    /// What to do if a new account is created.
    type OnNewAccount = ();
    /// What to do if an account is fully reaped from the system.
    type OnKilledAccount = ();
    /// The data to be stored in an account.
    type AccountData = AccountData<<TestStorage as CommonTrait>::Balance>;
    /// The weight of database operations that the runtime can invoke.
    type DbWeight = DbWeight;
    /// The weight of the overhead invoked on the block import process, independent of the
    /// extrinsics included in that block.
    type BlockExecutionWeight = BlockExecutionWeight;
    /// The base weight of any extrinsic processed by the runtime, independent of the
    /// logic of that extrinsic. (Signature verification, nonce increment, fee, etc...)
    type ExtrinsicBaseWeight = ExtrinsicBaseWeight;
    /// The maximum weight that a single extrinsic of `Normal` dispatch class can have,
    /// independent of the logic of that extrinsics. (Roughly max block weight - average on
    /// initialize cost).
    type MaximumExtrinsicWeight = MaximumExtrinsicWeight;
}

parameter_types! {
    pub const ExistentialDeposit: u64 = 0;
}

impl CommonTrait for TestStorage {
    type Balance = Balance;
    type AcceptTransferTarget = TestStorage;
    type BlockRewardsReserve = balances::Module<TestStorage>;
}

impl balances::Trait for TestStorage {
    type DustRemoval = ();
    type Event = Event;
    type ExistentialDeposit = ExistentialDeposit;
    type AccountStore = frame_system::Module<TestStorage>;
    type Identity = identity::Module<TestStorage>;
    type CddChecker = CddChecker<Self>;
}

parameter_types! {
    pub const MinimumPeriod: u64 = 3;
}

impl pallet_timestamp::Trait for TestStorage {
    type Moment = u64;
    type OnTimestampSet = ();
    type MinimumPeriod = MinimumPeriod;
}

impl multisig::Trait for TestStorage {
    type Event = Event;
}

parameter_types! {
    pub const MaxScheduledInstructionLegsPerBlock: u32 = 500;
    pub MaxLegsInAInstruction: u32 = MAX_NO_OF_LEGS.with(|v| *v.borrow());
}

impl settlement::Trait for TestStorage {
    type Event = Event;
    type Asset = asset::Module<TestStorage>;
    type MaxScheduledInstructionLegsPerBlock = MaxScheduledInstructionLegsPerBlock;
    type MaxLegsInAInstruction = MaxLegsInAInstruction;
}

impl sto::Trait for TestStorage {
    type Event = Event;
}

impl ChargeTxFee for TestStorage {
    fn charge_fee(_len: u32, _info: DispatchInfo) -> TransactionValidity {
        Ok(ValidTransaction::default())
    }
}

impl CddAndFeeDetails<AccountId, Call> for TestStorage {
    fn get_valid_payer(
        _: &Call,
        caller: &AccountId,
    ) -> Result<Option<AccountId>, InvalidTransaction> {
        Ok(Some(*caller))
    }
    fn clear_context() {
        Context::set_current_identity::<Identity>(None);
        Context::set_current_payer::<Identity>(None);
    }
    fn set_payer_context(payer: Option<AccountId>) {
        Context::set_current_payer::<Identity>(payer);
    }
    fn get_payer_from_context() -> Option<AccountId> {
        Context::current_payer::<Identity>()
    }
    fn set_current_identity(did: &IdentityId) {
        Context::set_current_identity::<Identity>(Some(*did));
    }
}

pub struct WeightToFee;
impl WeightToFeePolynomial for WeightToFee {
    type Balance = Balance;

    fn polynomial() -> WeightToFeeCoefficients<Self::Balance> {
        smallvec![WeightToFeeCoefficient {
            degree: 1,
            coeff_frac: Perbill::zero(),
            coeff_integer: WEIGHT_TO_FEE.with(|v| *v.borrow()),
            negative: false,
        }]
    }
}

impl pallet_transaction_payment::Trait for TestStorage {
    type Currency = Balances;
    type OnTransactionPayment = ();
    type TransactionByteFee = TransactionByteFee;
    type WeightToFee = WeightToFee;
    type FeeMultiplierUpdate = ();
    type CddHandler = TestStorage;
}

impl group::Trait<group::DefaultInstance> for TestStorage {
    type Event = Event;
    type LimitOrigin = frame_system::EnsureRoot<AccountId>;
    type AddOrigin = frame_system::EnsureRoot<AccountId>;
    type RemoveOrigin = frame_system::EnsureRoot<AccountId>;
    type SwapOrigin = frame_system::EnsureRoot<AccountId>;
    type ResetOrigin = frame_system::EnsureRoot<AccountId>;
    type MembershipInitialized = committee::Module<TestStorage, committee::Instance1>;
    type MembershipChanged = committee::Module<TestStorage, committee::Instance1>;
}

/// PolymeshCommittee as an instance of group
impl group::Trait<group::Instance1> for TestStorage {
    type Event = Event;
    type LimitOrigin = frame_system::EnsureRoot<AccountId>;
    type AddOrigin = frame_system::EnsureRoot<AccountId>;
    type RemoveOrigin = frame_system::EnsureRoot<AccountId>;
    type SwapOrigin = frame_system::EnsureRoot<AccountId>;
    type ResetOrigin = frame_system::EnsureRoot<AccountId>;
    type MembershipInitialized = committee::Module<TestStorage, committee::Instance1>;
    type MembershipChanged = committee::Module<TestStorage, committee::Instance1>;
}

impl group::Trait<group::Instance2> for TestStorage {
    type Event = Event;
    type LimitOrigin = frame_system::EnsureRoot<AccountId>;
    type AddOrigin = frame_system::EnsureRoot<AccountId>;
    type RemoveOrigin = frame_system::EnsureRoot<AccountId>;
    type SwapOrigin = frame_system::EnsureRoot<AccountId>;
    type ResetOrigin = frame_system::EnsureRoot<AccountId>;
    type MembershipInitialized = identity::Module<TestStorage>;
    type MembershipChanged = identity::Module<TestStorage>;
}

pub type CommitteeOrigin<T, I> = committee::RawOrigin<<T as frame_system::Trait>::AccountId, I>;

impl<I> From<CommitteeOrigin<TestStorage, I>> for Origin {
    fn from(_co: CommitteeOrigin<TestStorage, I>) -> Origin {
        Origin::from(frame_system::RawOrigin::Root)
    }
}

parameter_types! {
    pub const MotionDuration: BlockNumber = 0u64;
}

impl committee::Trait<committee::Instance1> for TestStorage {
    type Origin = Origin;
    type Proposal = Call;
    type CommitteeOrigin = frame_system::EnsureRoot<AccountId>;
    type Event = Event;
    type MotionDuration = MotionDuration;
}

impl committee::Trait<committee::DefaultInstance> for TestStorage {
    type Origin = Origin;
    type Proposal = Call;
    type CommitteeOrigin = frame_system::EnsureRoot<AccountId>;
    type Event = Event;
    type MotionDuration = MotionDuration;
}

impl IdentityTrait for TestStorage {
    type Event = Event;
    type Proposal = Call;
    type MultiSig = multisig::Module<TestStorage>;
    type Portfolio = portfolio::Module<TestStorage>;
    type CddServiceProviders = group::Module<TestStorage, group::Instance2>;
    type Balances = balances::Module<TestStorage>;
    type ChargeTxFeeTarget = TestStorage;
    type CddHandler = TestStorage;
    type Public = AccountId;
    type OffChainSignature = OffChainSignature;
    type ProtocolFee = protocol_fee::Module<TestStorage>;
}

impl AcceptTransfer for TestStorage {
    fn accept_ticker_transfer(_: IdentityId, _: u64) -> DispatchResult {
        Ok(())
    }

    fn accept_primary_issuance_agent_transfer(_: IdentityId, _: u64) -> DispatchResult {
        Ok(())
    }

    fn accept_asset_ownership_transfer(_: IdentityId, _: u64) -> DispatchResult {
        Ok(())
    }
}

parameter_types! {
    pub const SignedClaimHandicap: u64 = 2;
    pub const StorageSizeOffset: u32 = 8;
    pub const TombstoneDeposit: Balance = 16;
    pub const RentByteFee: Balance = 100;
    pub const RentDepositOffset: Balance = 100000;
    pub const SurchargeReward: Balance = 1500;
    pub const MaxDepth: u32 = 100;
    pub const MaxValueSize: u32 = 16_384;
}

impl pallet_contracts::Trait for TestStorage {
    type Time = Timestamp;
    type Randomness = Randomness;
    type Currency = Balances;
    type Event = Event;
    type Call = Call;
    type DetermineContractAddress = pallet_contracts::SimpleAddressDeterminer<TestStorage>;
    type TrieIdGenerator = pallet_contracts::TrieIdFromParentCounter<TestStorage>;
    type RentPayment = ();
    type SignedClaimHandicap = SignedClaimHandicap;
    type TombstoneDeposit = TombstoneDeposit;
    type StorageSizeOffset = StorageSizeOffset;
    type RentByteFee = RentByteFee;
    type RentDepositOffset = RentDepositOffset;
    type SurchargeReward = SurchargeReward;
    type MaxDepth = MaxDepth;
    type MaxValueSize = MaxValueSize;
    type WeightPrice = pallet_transaction_payment::Module<Self>;
}

impl statistics::Trait for TestStorage {}

parameter_types! {
    pub const MaxConditionComplexity: u32 = 50;
}
impl compliance_manager::Trait for TestStorage {
    type Event = Event;
    type Asset = Asset;
    type MaxConditionComplexity = MaxConditionComplexity;
}

impl protocol_fee::Trait for TestStorage {
    type Event = Event;
    type Currency = Balances;
    type OnProtocolFeePayment = ();
}

impl portfolio::Trait for TestStorage {
    type Event = Event;
}

parameter_types! {
    pub MaxNumberOfTMExtensionForAsset: u32 = MAX_NO_OF_TM_ALLOWED.with(|v| *v.borrow());
}

impl asset::Trait for TestStorage {
    type Event = Event;
    type Currency = balances::Module<TestStorage>;
    type ComplianceManager = compliance_manager::Module<TestStorage>;
    type MaxNumberOfTMExtensionForAsset = MaxNumberOfTMExtensionForAsset;
}

parameter_types! {
    pub const MaxTimelockedTxsPerBlock: u32 = 10;
    pub const BlockRangeForTimelock: BlockNumber = 1000;
}

impl bridge::Trait for TestStorage {
    type Event = Event;
    type Proposal = Call;
    type MaxTimelockedTxsPerBlock = MaxTimelockedTxsPerBlock;
}

impl exemption::Trait for TestStorage {
    type Event = Event;
    type Asset = asset::Module<TestStorage>;
}

impl voting::Trait for TestStorage {
    type Event = Event;
    type Asset = asset::Module<TestStorage>;
}

impl treasury::Trait for TestStorage {
    type Event = Event;
    type Currency = Balances;
}

thread_local! {
    pub static FORCE_SESSION_END: RefCell<bool> = RefCell::new(false);
    pub static SESSION_LENGTH: RefCell<u64> = RefCell::new(2);
}

pub struct TestSessionHandler;
impl pallet_session::SessionHandler<AuthorityId> for TestSessionHandler {
    const KEY_TYPE_IDS: &'static [KeyTypeId] = &[key_types::DUMMY];

    fn on_new_session<Ks: OpaqueKeys>(
        _changed: bool,
        _validators: &[(AuthorityId, Ks)],
        _queued_validators: &[(AuthorityId, Ks)],
    ) {
    }

    fn on_disabled(_validator_index: usize) {}

    fn on_genesis_session<Ks: OpaqueKeys>(_validators: &[(AuthorityId, Ks)]) {}
    fn on_before_session_ending() {}
}

pub struct TestShouldEndSession;
impl pallet_session::ShouldEndSession<BlockNumber> for TestShouldEndSession {
    fn should_end_session(now: BlockNumber) -> bool {
        let l = SESSION_LENGTH.with(|l| *l.borrow());
        now % l == 0
            || FORCE_SESSION_END.with(|l| {
                let r = *l.borrow();
                *l.borrow_mut() = false;
                r
            })
    }
}

pub struct TestSessionManager;
impl pallet_session::SessionManager<AccountId> for TestSessionManager {
    fn end_session(_: SessionIndex) {}
    fn start_session(_: SessionIndex) {}
    fn new_session(_: SessionIndex) -> Option<Vec<AccountId>> {
        None
    }
}

parameter_types! {
    pub const DisabledValidatorsThreshold: Perbill = Perbill::from_percent(33);
}

impl pallet_session::Trait for TestStorage {
    type Event = Event;
    type ValidatorId = AccountId;
    type ValidatorIdOf = ConvertInto;
    type ShouldEndSession = TestShouldEndSession;
    type NextSessionRotation = ();
    type SessionManager = TestSessionManager;
    type SessionHandler = TestSessionHandler;
    type Keys = MockSessionKeys;
    type DisabledValidatorsThreshold = DisabledValidatorsThreshold;
}

impl dividend::Trait for TestStorage {
    type Event = Event;
}

impl pips::Trait for TestStorage {
    type Currency = balances::Module<Self>;
    type CommitteeOrigin = frame_system::EnsureRoot<AccountId>;
    type VotingMajorityOrigin = frame_system::EnsureRoot<AccountId>;
    type GovernanceCommittee = Committee;
    type TechnicalCommitteeVMO = frame_system::EnsureRoot<AccountId>;
    type UpgradeCommitteeVMO = frame_system::EnsureRoot<AccountId>;
    type Treasury = treasury::Module<Self>;
    type Event = Event;
}

impl confidential::Trait for TestStorage {
    type Event = Event;
}

impl pallet_utility::Trait for TestStorage {
    type Event = Event;
    type Call = Call;
}

// Publish type alias for each module
pub type Identity = identity::Module<TestStorage>;
pub type Pips = pips::Module<TestStorage>;
pub type Balances = balances::Module<TestStorage>;
pub type Asset = asset::Module<TestStorage>;
pub type MultiSig = multisig::Module<TestStorage>;
pub type Randomness = pallet_randomness_collective_flip::Module<TestStorage>;
pub type Timestamp = pallet_timestamp::Module<TestStorage>;
pub type Contracts = pallet_contracts::Module<TestStorage>;
pub type Bridge = bridge::Module<TestStorage>;
pub type GovernanceCommittee = group::Module<TestStorage, group::Instance1>;
pub type CddServiceProvider = group::Module<TestStorage, group::Instance2>;
pub type Committee = committee::Module<TestStorage, committee::Instance1>;
pub type DefaultCommittee = committee::Module<TestStorage, committee::DefaultInstance>;
pub type Utility = pallet_utility::Module<TestStorage>;
pub type System = frame_system::Module<TestStorage>;
pub type Portfolio = portfolio::Module<TestStorage>;
pub type ComplianceManager = compliance_manager::Module<TestStorage>;

pub fn make_account(
    id: AccountId,
    uid: InvestorUid,
) -> Result<(<TestStorage as frame_system::Trait>::Origin, IdentityId), &'static str> {
    make_account_with_balance(id, uid, 1_000_000)
}

/// It creates an Account and registers its DID and its InvestorUid.
pub fn make_account_with_balance(
    id: AccountId,
    uid: InvestorUid,
    balance: <TestStorage as CommonTrait>::Balance,
) -> Result<(<TestStorage as frame_system::Trait>::Origin, IdentityId), &'static str> {
    let signed_id = Origin::signed(id.clone());
    Balances::make_free_balance_be(&id, balance);

    // If we have CDD providers, first of them executes the registration.
    let cdd_providers = CddServiceProvider::get_members();
    let did = match cdd_providers.into_iter().nth(0) {
        Some(cdd_provider) => {
            let cdd_acc = Public::from_raw(Identity::did_records(&cdd_provider).primary_key.0);
            let _ = Identity::cdd_register_did(Origin::signed(cdd_acc), id, vec![])
                .map_err(|_| "CDD register DID failed")?;

            // Add CDD Claim
            let did = Identity::get_identity(&id).unwrap();
            let cdd_claim = Claim::CustomerDueDiligence(CddId::new(did, uid));
            Identity::add_claim(Origin::signed(cdd_acc), did, cdd_claim, None)
                .map_err(|_| "CDD provider cannot add the CDD claim")?;
            did
        }
        _ => {
            let _ = Identity::register_did(signed_id.clone(), uid, vec![])
                .map_err(|_| "Register DID failed")?;
            Identity::get_identity(&id).unwrap()
        }
    };

    Ok((signed_id, did))
}

pub fn make_account_without_cdd(
    id: AccountId,
) -> Result<(<TestStorage as frame_system::Trait>::Origin, IdentityId), &'static str> {
    let signed_id = Origin::signed(id.clone());
    Balances::make_free_balance_be(&id, 10_000_000);
    let did = Identity::_register_did(id.clone(), vec![], None).expect("did");
    Ok((signed_id, did))
}

pub fn register_keyring_account(acc: AccountKeyring) -> Result<IdentityId, &'static str> {
    register_keyring_account_with_balance(acc, 10_000_000)
}

pub fn register_keyring_account_with_balance(
    acc: AccountKeyring,
    balance: <TestStorage as CommonTrait>::Balance,
) -> Result<IdentityId, &'static str> {
    let acc_pub = acc.public();
    let uid = InvestorUid::from(format!("{}", acc).as_str());
    make_account_with_balance(acc_pub, uid, balance).map(|(_, id)| id)
}

pub fn register_keyring_account_without_cdd(
    acc: AccountKeyring,
) -> Result<IdentityId, &'static str> {
    let acc_pub = acc.public();
    make_account_without_cdd(acc_pub).map(|(_, id)| id)
}

pub fn add_secondary_key(did: IdentityId, signer: Signatory<AccountId>) {
    let _primary_key = Identity::did_records(&did).primary_key;
    let auth_id = Identity::add_auth(
        did.clone(),
        signer,
        AuthorizationData::JoinIdentity(vec![]),
        None,
    );
    assert_ok!(Identity::join_identity(signer, auth_id));
}

pub fn account_from(id: u64) -> AccountId {
    let mut enc_id_vec = id.encode();
    enc_id_vec.resize_with(32, Default::default);

    let mut enc_id = [0u8; 32];
    enc_id.copy_from_slice(enc_id_vec.as_slice());

    Pair::from_seed(&enc_id).public()
}

pub fn get_identity_id(acc: AccountKeyring) -> Option<IdentityId> {
    let key = acc.public();
    Identity::get_identity(&key)
}

pub fn authorizations_to(to: &Signatory<AccountId>) -> Vec<Authorization<AccountId, u64>> {
    identity::Authorizations::<TestStorage>::iter_prefix_values(to).collect::<Vec<_>>()
}

pub fn fast_forward_to_block(n: u64) {
    let block_number = frame_system::Module::<TestStorage>::block_number();
    (block_number..n).for_each(|block| {
        assert_ok!(pips::Module::<TestStorage>::end_block(block));
        frame_system::Module::<TestStorage>::set_block_number(block + 1);
    });
}

pub fn fast_forward_blocks(n: u64) {
    fast_forward_to_block(n + frame_system::Module::<TestStorage>::block_number());
}

<<<<<<< HEAD
/// Returns a btreeset that contains default portfolio for the identity.
pub fn default_portfolio_btreeset(did: IdentityId) -> BTreeSet<PortfolioId> {
    iter::once(PortfolioId::default_portfolio(did)).collect::<BTreeSet<_>>()
}
/// Returns a btreeset that contains a portfolio for the identity.
pub fn user_portfolio_btreeset(did: IdentityId, num: PortfolioNumber) -> BTreeSet<PortfolioId> {
    iter::once(PortfolioId::user_portfolio(did, num)).collect::<BTreeSet<_>>()
=======
pub fn provide_scope_claim(
    claim_to: IdentityId,
    scope: Ticker,
    investor_uid: InvestorUid,
    cdd_provider: AccountId,
) {
    let asset_id = IdentityId::try_from(scope.as_slice()).unwrap();

    let proof: InvestorZKProofData = InvestorZKProofData::new(&claim_to, &investor_uid, &scope);
    let cdd_claim = InvestorZKProofData::make_cdd_claim(&claim_to, &investor_uid);
    let cdd_id = compute_cdd_id(&cdd_claim).compress().to_bytes().into();
    let scope_claim = InvestorZKProofData::make_scope_claim(&scope, &investor_uid);
    let scope_id = compute_scope_id(&scope_claim).compress().to_bytes().into();

    let signed_claim_to = Origin::signed(Identity::did_records(claim_to).primary_key);

    // Add cdd claim first
    assert_ok!(Identity::add_claim(
        Origin::signed(cdd_provider),
        claim_to,
        Claim::CustomerDueDiligence(cdd_id),
        None
    ));

    // Provide the InvestorZKProof.
    assert_ok!(Identity::add_claim(
        signed_claim_to,
        claim_to,
        Claim::InvestorZKProof(Scope::Ticker(scope), scope_id, cdd_id, proof),
        None
    ));
}

pub fn provide_scope_claim_to_multiple_parties(
    parties: &[IdentityId],
    ticker: Ticker,
    cdd_provider: AccountId,
) {
    parties.iter().enumerate().for_each(|(index, id)| {
        let uid = InvestorUid::from(format!("uid_{}", index).as_bytes());
        provide_scope_claim(*id, ticker, uid, cdd_provider);
    });
>>>>>>> 453a4387
}<|MERGE_RESOLUTION|>--- conflicted
+++ resolved
@@ -42,13 +42,8 @@
 };
 use polymesh_common_utilities::Context;
 use polymesh_primitives::{
-<<<<<<< HEAD
-    Authorization, AuthorizationData, CddId, Claim, IdentityId, InvestorUid, PortfolioId,
-    PortfolioNumber, Signatory,
-=======
     Authorization, AuthorizationData, CddId, Claim, IdentityId, InvestorUid, InvestorZKProofData,
-    Scope, Signatory, Ticker,
->>>>>>> 453a4387
+    PortfolioId, PortfolioNumber, Scope, Signatory, Ticker,
 };
 use polymesh_runtime_common::{bridge, cdd_check::CddChecker, dividend, exemption, voting};
 use smallvec::smallvec;
@@ -717,15 +712,16 @@
     fast_forward_to_block(n + frame_system::Module::<TestStorage>::block_number());
 }
 
-<<<<<<< HEAD
 /// Returns a btreeset that contains default portfolio for the identity.
 pub fn default_portfolio_btreeset(did: IdentityId) -> BTreeSet<PortfolioId> {
     iter::once(PortfolioId::default_portfolio(did)).collect::<BTreeSet<_>>()
 }
+
 /// Returns a btreeset that contains a portfolio for the identity.
 pub fn user_portfolio_btreeset(did: IdentityId, num: PortfolioNumber) -> BTreeSet<PortfolioId> {
     iter::once(PortfolioId::user_portfolio(did, num)).collect::<BTreeSet<_>>()
-=======
+}
+
 pub fn provide_scope_claim(
     claim_to: IdentityId,
     scope: Ticker,
@@ -768,5 +764,4 @@
         let uid = InvestorUid::from(format!("uid_{}", index).as_bytes());
         provide_scope_claim(*id, ticker, uid, cdd_provider);
     });
->>>>>>> 453a4387
 }
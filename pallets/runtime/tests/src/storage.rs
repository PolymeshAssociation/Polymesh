use super::ext_builder::{
    EXTRINSIC_BASE_WEIGHT, MAX_NO_OF_TM_ALLOWED, NETWORK_FEE_SHARE, TRANSACTION_BYTE_FEE,
    WEIGHT_TO_FEE,
};
use codec::Encode;
use frame_support::{
    assert_ok,
    dispatch::DispatchResult,
    parameter_types,
    traits::{Currency, Imbalance, KeyOwnerProofSystem, OnInitialize, OnUnbalanced},
    weights::{
        DispatchInfo, RuntimeDbWeight, Weight, WeightToFeeCoefficient, WeightToFeeCoefficients,
        WeightToFeePolynomial,
    },
    StorageDoubleMap,
};
use frame_system::{EnsureRoot, RawOrigin};
use lazy_static::lazy_static;
use pallet_asset::checkpoint as pallet_checkpoint;
use pallet_balances as balances;
use pallet_committee as committee;
use pallet_corporate_actions as corporate_actions;
use pallet_corporate_actions::ballot as corporate_ballots;
use pallet_corporate_actions::distribution as capital_distributions;
use pallet_group as group;
use pallet_identity as identity;
use pallet_multisig as multisig;
use pallet_pips as pips;
use pallet_portfolio as portfolio;
use pallet_protocol_fee as protocol_fee;
use pallet_session::historical as pallet_session_historical;
use pallet_transaction_payment::RuntimeDispatchInfo;
use pallet_utility;
use polymesh_common_utilities::{
    constants::currency::{DOLLARS, POLY},
    protocol_fee::ProtocolOp,
    traits::{
        group::GroupTrait,
        transaction_payment::{CddAndFeeDetails, ChargeTxFee},
    },
    Context,
};
use polymesh_primitives::{
    investor_zkproof_data::v1::InvestorZKProofData, AccountId, Authorization, AuthorizationData,
    BlockNumber, CddId, Claim, InvestorUid, Moment, Permissions as AuthPermissions,
    PortfolioNumber, Scope, ScopeId, SecondaryKey, TrustedFor, TrustedIssuer,
};
use polymesh_runtime_common::{
    merge_active_and_inactive,
    runtime::{BENCHMARK_MAX_INCREASE, VMO},
};
use polymesh_runtime_develop::constants::time::{EPOCH_DURATION_IN_BLOCKS, MILLISECS_PER_BLOCK};
use smallvec::smallvec;
use sp_core::{
    crypto::{key_types, Pair as PairTrait},
    sr25519::Pair,
    H256,
};
use sp_runtime::generic::Era;
use sp_runtime::{
    create_runtime_str,
    curve::PiecewiseLinear,
    testing::UintAuthorityId,
    traits::{
        BlakeTwo256, Block as BlockT, Extrinsic, IdentityLookup, NumberFor, OpaqueKeys,
        StaticLookup, Verify,
    },
    transaction_validity::{
        InvalidTransaction, TransactionPriority, TransactionValidity, ValidTransaction,
    },
    AnySignature, KeyTypeId, Perbill, Permill,
};
use sp_std::{collections::btree_set::BTreeSet, iter};
#[cfg(feature = "std")]
use sp_version::NativeVersion;
use sp_version::RuntimeVersion;
use std::cell::RefCell;
use std::convert::From;
use test_client::AccountKeyring;

lazy_static! {
    pub static ref INTEGRATION_TEST: bool = std::env::var("INTEGRATION_TEST")
        .map(|var| var.parse().unwrap_or(false))
        .unwrap_or(false);
}

#[macro_export]
macro_rules! exec_ok {
    ( $x:expr $(,)? ) => {
        frame_support::assert_ok!(polymesh_exec_macro::exec!($x))
    };
    ( $x:expr, $y:expr $(,)? ) => {
        frame_support::assert_ok!(polymesh_exec_macro::exec!($x), $y)
    };
}

#[macro_export]
macro_rules! exec_noop {
    (
		$x:expr,
		$y:expr $(,)?
	) => {
        // Use `assert_err` when running with `INTEGRATION_TEST`.
        // `assert_noop` returns false positives when using full extrinsic execution.
        if *crate::storage::INTEGRATION_TEST {
            frame_support::assert_err!(polymesh_exec_macro::exec!($x), $y);
        } else {
            frame_support::assert_noop!(polymesh_exec_macro::exec!($x), $y);
        }
    };
}

// 1 in 4 blocks (on average, not counting collisions) will be primary babe blocks.
pub const PRIMARY_PROBABILITY: (u64, u64) = (1, 4);
const GENESIS_HASH: [u8; 32] = [69u8; 32];
pub const VERSION: RuntimeVersion = RuntimeVersion {
    spec_name: create_runtime_str!("test-storage"),
    impl_name: create_runtime_str!("test-storage"),
    authoring_version: 1,
    // Per convention: if the runtime behavior changes, increment spec_version
    // and set impl_version to 0. If only runtime
    // implementation changes and behavior does not, then leave spec_version as
    // is and increment impl_version.
    spec_version: 1,
    impl_version: 1,
    apis: RUNTIME_API_VERSIONS,
    transaction_version: 7,
};

impl_opaque_keys! {
    pub struct MockSessionKeys {
        pub dummy: UintAuthorityId,
    }
}

impl From<UintAuthorityId> for MockSessionKeys {
    fn from(dummy: UintAuthorityId) -> Self {
        Self { dummy }
    }
}

type Runtime = TestStorage;

pallet_staking_reward_curve::build! {
    const REWARD_CURVE: PiecewiseLinear<'_> = curve!(
        min_inflation: 0_025_000,
        max_inflation: 0_140_000,
        ideal_stake: 0_700_000,
        falloff: 0_050_000,
        max_piece_count: 40,
        test_precision: 0_005_000,
    );
}

parameter_types! {
    pub const EpochDuration: u64 = EPOCH_DURATION_IN_BLOCKS as u64;
    pub const Version: RuntimeVersion = VERSION;
    pub const ExpectedBlockTime: Moment = MILLISECS_PER_BLOCK;
    pub const UncleGenerations: BlockNumber = 0;
    pub const SessionsPerEra: sp_staking::SessionIndex = 3;
    pub const BondingDuration: pallet_staking::EraIndex = 7;
    pub const SlashDeferDuration: pallet_staking::EraIndex = 4;
    pub const ElectionLookahead: BlockNumber = EPOCH_DURATION_IN_BLOCKS / 4;
    pub const MaxIterations: u32 = 10;
    pub MinSolutionScoreBump: Perbill = Perbill::from_rational(5u32, 10_000);
    pub const MaxNominatorRewardedPerValidator: u32 = 2048;
    pub const IndexDeposit: Balance = DOLLARS;
    pub const RewardCurve: &'static PiecewiseLinear<'static> = &REWARD_CURVE;
    pub const StakingUnsignedPriority: TransactionPriority = TransactionPriority::max_value() / 2;
    pub const MaxValidatorPerIdentity: Permill = Permill::from_percent(33);
    pub const MaxVariableInflationTotalIssuance: Balance = 1_000_000_000 * POLY;
    pub const FixedYearlyReward: Balance = 140_000_000 * POLY;
    pub const MinimumBond: Balance = 1 * POLY;
    pub const MaxLegsInInstruction: u32 = 100;
    pub const ImOnlineUnsignedPriority: TransactionPriority = TransactionPriority::max_value();
    pub const MaxAuthorities: u32 = 100_000;
    pub const MaxKeys: u32 = 10_000;
    pub const MaxPeerInHeartbeats: u32 = 10_000;
    pub const MaxPeerDataEncodingSize: u32 = 1_000;
    pub const ReportLongevity: u64 =
        BondingDuration::get() as u64 * SessionsPerEra::get() as u64 * EpochDuration::get();
}

frame_support::construct_runtime!(
    pub enum TestStorage where
    Block = Block,
    NodeBlock = polymesh_primitives::Block,
    UncheckedExtrinsic = UncheckedExtrinsic,
{
        System: frame_system::{Pallet, Call, Config, Storage, Event<T>} = 0,
        Babe: pallet_babe::{Pallet, Call, Storage, Config, ValidateUnsigned} = 1,
        Timestamp: pallet_timestamp::{Pallet, Call, Storage, Inherent} = 2,
        Indices: pallet_indices::{Pallet, Call, Storage, Config<T>, Event<T>} = 3,

        // Balance: Genesis config dependencies: System.
        Balances: pallet_balances::{Pallet, Call, Storage, Config<T>, Event<T>} = 4,

        // TransactionPayment: Genesis config dependencies: Balance.
        TransactionPayment: pallet_transaction_payment::{Pallet, Storage} = 5,

        // Identity: Genesis config deps: Timestamp.
        Identity: pallet_identity::{Pallet, Call, Storage, Event<T>, Config<T>} = 6,
        // Authorship: pallet_authorship::{Pallet, Call, Storage, Inherent} = 7,

        // CddServiceProviders: Genesis config deps: Identity
        CddServiceProviders: pallet_group::<Instance2>::{Pallet, Call, Storage, Event<T>, Config<T>} = 38,

        // Staking: Genesis config deps: Balances, Indices, Identity, Babe, Timestamp, CddServiceProviders.
        Staking: pallet_staking::{Pallet, Call, Config<T>, Storage, Event<T>, ValidateUnsigned} = 8,
        Offences: pallet_offences::{Pallet, Storage, Event} = 9,

        // Session: Genesis config deps: System.
        Session: pallet_session::{Pallet, Call, Storage, Event, Config<T>} = 10,
        Grandpa: pallet_grandpa::{Pallet, Call, Storage, Config, Event} = 12,
        ImOnline: pallet_im_online::{Pallet, Call, Storage, Event<T>, ValidateUnsigned, Config<T>} = 13,
        AuthorityDiscovery: pallet_authority_discovery::{Pallet, Config} = 14,
        RandomnessCollectiveFlip: pallet_randomness_collective_flip::{Pallet, Storage} = 15,
        Historical: pallet_session_historical::{Pallet} = 16,

        // Sudo. Usable initially.
        // RELEASE: remove this for release build.
        Sudo: pallet_sudo::{Pallet, Call, Config<T>, Storage, Event<T>} = 17,
        MultiSig: pallet_multisig::{Pallet, Call, Config, Storage, Event<T>} = 18,

        /*
        // Contracts
        BaseContracts: pallet_contracts::{Pallet, Config<T>, Storage, Event<T>} = 19,
        Contracts: polymesh_contracts::{Pallet, Call, Storage, Event<T>} = 20,
        */

        // Polymesh Governance Committees
        Treasury: pallet_treasury::{Pallet, Call, Event<T>} = 21,
        PolymeshCommittee: pallet_committee::<Instance1>::{Pallet, Call, Storage, Origin<T>, Event<T>, Config<T>} = 22,

        // CommitteeMembership: Genesis config deps: PolymeshCommittee, Identity.
        CommitteeMembership: pallet_group::<Instance1>::{Pallet, Call, Storage, Event<T>, Config<T>} = 23,
        Pips: pallet_pips::{Pallet, Call, Storage, Event<T>, Config<T>} = 24,
        TechnicalCommittee: pallet_committee::<Instance3>::{Pallet, Call, Storage, Origin<T>, Event<T>, Config<T>} = 25,

        // TechnicalCommitteeMembership: Genesis config deps: TechnicalCommittee, Identity
        TechnicalCommitteeMembership: pallet_group::<Instance3>::{Pallet, Call, Storage, Event<T>, Config<T>} = 26,
        UpgradeCommittee: pallet_committee::<Instance4>::{Pallet, Call, Storage, Origin<T>, Event<T>, Config<T>} = 27,

        // UpgradeCommitteeMembership: Genesis config deps: UpgradeCommittee
        UpgradeCommitteeMembership: pallet_group::<Instance4>::{Pallet, Call, Storage, Event<T>, Config<T>} = 28,

        //Polymesh
        ////////////

        // Asset: Genesis config deps: Timestamp,
        Asset: pallet_asset::{Pallet, Call, Storage, Config<T>, Event<T>} = 29,

        // Bridge: Genesis config deps: Multisig, Identity,
        Bridge: pallet_bridge::{Pallet, Call, Storage, Config<T>, Event<T>} = 31,
        ComplianceManager: pallet_compliance_manager::{Pallet, Call, Storage, Event} = 32,
        Settlement: pallet_settlement::{Pallet, Call, Storage, Event<T>, Config} = 36,
        Sto: pallet_sto::{Pallet, Call, Storage, Event<T>} = 37,
        Statistics: pallet_statistics::{Pallet, Call, Storage, Event} = 39,
        ProtocolFee: pallet_protocol_fee::{Pallet, Call, Storage, Event<T>, Config} = 40,
        Utility: pallet_utility::{Pallet, Call, Storage, Event} = 41,
        Portfolio: pallet_portfolio::{Pallet, Call, Storage, Event} = 42,
        // Removed pallet Confidential = 43,
        Permissions: pallet_permissions::{Pallet, Storage} = 44,
        Scheduler: pallet_scheduler::{Pallet, Call, Storage, Event<T>} = 45,
        CorporateAction: pallet_corporate_actions::{Pallet, Call, Storage, Event, Config} = 46,
        CorporateBallot: corporate_ballots::{Pallet, Call, Storage, Event} = 47,
        CapitalDistribution: capital_distributions::{Pallet, Call, Storage, Event} = 48,
        Checkpoint: pallet_checkpoint::{Pallet, Call, Storage, Event, Config} = 49,
        TestUtils: pallet_test_utils::{Pallet, Call, Storage, Event<T> } = 50,
        Base: pallet_base::{Pallet, Call, Event} = 51,
        ExternalAgents: pallet_external_agents::{Pallet, Call, Storage, Event} = 52,
        Relayer: pallet_relayer::{Pallet, Call, Storage, Event<T>} = 53,
        Rewards: pallet_rewards::{Pallet, Call, Storage, Event<T>, Config<T>} = 54,
    }
);

polymesh_runtime_common::runtime_apis! {}

#[derive(Copy, Clone)]
pub struct User {
    /// The `ring` of the `User` used to derive account related data,
    /// e.g., origins, keys, and balances.
    pub ring: AccountKeyring,
    /// The DID of the `User`.
    /// The `ring` need not be the primary key of this DID.
    pub did: IdentityId,
}

impl User {
    /// Creates a `User` provided a `did` and a `ring`.
    ///
    /// The function is useful when `ring` refers to a secondary key.
    /// At the time of calling, nothing is asserted about `did`'s registration.
    pub const fn new_with(did: IdentityId, ring: AccountKeyring) -> Self {
        User { ring, did }
    }

    /// Creates and registers a `User` for the given `ring` which will act as the primary key.
    pub fn new(ring: AccountKeyring) -> Self {
        Self::new_with(register_keyring_account(ring).unwrap(), ring)
    }

    /// Creates a `User` for an already registered DID with `ring` as its primary key.
    pub fn existing(ring: AccountKeyring) -> Self {
        Self::new_with(get_identity_id(ring).unwrap(), ring)
    }

    /// Returns the current balance of `self`'s account.
    pub fn balance(self, balance: u128) -> Self {
        use frame_support::traits::Currency as _;
        Balances::make_free_balance_be(&self.acc(), balance);
        self
    }

    /// Returns `self`'s `AccountId`. This is based on the `ring`.
    pub fn acc(&self) -> AccountId {
        self.ring.to_account_id()
    }

    /// Returns an account based signatory for `self`.
    pub fn signatory_acc(&self) -> Signatory<AccountId> {
        Signatory::Account(self.acc())
    }

    /// Returns an account based signatory for `self`.
    pub const fn signatory_did(&self) -> Signatory<AccountId> {
        Signatory::Identity(self.did)
    }

    /// Returns an `Origin` that can be used to execute extrinsics.
    pub fn origin(&self) -> Origin {
        Origin::signed(self.acc())
    }

    pub fn uid(&self) -> InvestorUid {
        create_investor_uid(self.acc())
    }

    pub fn make_scope_claim(&self, ticker: Ticker, cdd_provider: &AccountId) -> (ScopeId, CddId) {
        provide_scope_claim(self.did, ticker, self.uid(), cdd_provider.clone(), None)
    }

    /// Create a `Scope::Identity` from a User
    pub fn scope(&self) -> Scope {
        Scope::Identity(self.did)
    }

    /// Create a `TrustedIssuer` trusted from a User
    pub fn trusted_issuer_for(&self, trusted_for: TrustedFor) -> TrustedIssuer {
        TrustedIssuer {
            issuer: self.did,
            trusted_for,
        }
    }

    /// Create a `TrustedIssuer` trusted from a User
    pub fn issuer(&self) -> TrustedIssuer {
        self.did.into()
    }
}

pub type EventTest = Event;

type Hash = H256;
type Hashing = BlakeTwo256;
type Lookup = IdentityLookup<AccountId>;
type OffChainSignature = AnySignature;
type SessionIndex = u32;
type AuthorityId = <AnySignature as Verify>::Signer;
crate type Balance = u128;

parameter_types! {
    pub const BlockHashCount: u32 = 250;
    pub const MaximumBlockWeight: u64 = 4096;
    pub const MaximumBlockLength: u32 = 4096;
    pub const AvailableBlockRatio: Perbill = Perbill::from_percent(75);
    pub const MaximumExtrinsicWeight: u64 = 2800;
    pub const BlockExecutionWeight: u64 = 10;
    pub TransactionByteFee: Balance = TRANSACTION_BYTE_FEE.with(|v| *v.borrow());
    pub ExtrinsicBaseWeight: u64 = EXTRINSIC_BASE_WEIGHT.with(|v| *v.borrow());
    pub const DbWeight: RuntimeDbWeight = RuntimeDbWeight {
        read: 10,
        write: 100,
    };
    pub FeeCollector: AccountId = account_from(5000);
}

pub struct DealWithFees;

impl OnUnbalanced<NegativeImbalance<TestStorage>> for DealWithFees {
    fn on_nonzero_unbalanced(amount: NegativeImbalance<TestStorage>) {
        let target = account_from(5000);
        let positive_imbalance = Balances::deposit_creating(&target, amount.peek());
        let _ = amount.offset(positive_imbalance).same().map_err(|_| 4); // random value mapped for error
    }
}

parameter_types! {
    pub const SS58Prefix: u8 = 12;
    pub const ExistentialDeposit: u64 = 0;
    pub const MaxLocks: u32 = 50;
    pub const MaxLen: u32 = 256;
    pub MaxNumberOfTMExtensionForAsset: u32 = MAX_NO_OF_TM_ALLOWED.with(|v| *v.borrow());
    pub const AssetNameMaxLength: u32 = 128;
    pub const FundingRoundNameMaxLength: u32 = 128;
    pub const AssetMetadataNameMaxLength: u32 = 256;
    pub const AssetMetadataValueMaxLength: u32 = 8 * 1024;
    pub const AssetMetadataTypeDefMaxLength: u32 = 8 * 1024;
    pub const BlockRangeForTimelock: BlockNumber = 1000;
    pub const MaxTargetIds: u32 = 10;
    pub const MaxDidWhts: u32 = 10;
    pub const MinimumPeriod: u64 = 3;
    pub NetworkShareInFee: Perbill = NETWORK_FEE_SHARE.with(|v| *v.borrow());

    pub const MaxStatsPerAsset: u32 = 10 + BENCHMARK_MAX_INCREASE;
    pub const MaxTransferConditionsPerAsset: u32 = 4 + BENCHMARK_MAX_INCREASE;

    pub const MaxConditionComplexity: u32 = 50;
    pub const MaxDefaultTrustedClaimIssuers: usize = 10;
    pub const MaxTrustedIssuerPerCondition: usize = 10;
    pub const MaxSenderConditionsPerCompliance: usize = 30;
    pub const MaxReceiverConditionsPerCompliance: usize = 30;
    pub const MaxCompliancePerRequirement: usize = 10;

    pub MaximumSchedulerWeight: Weight = Perbill::from_percent(80) * MaximumBlockWeight::get();
    pub const MaxScheduledPerBlock: u32 = 50;

    pub const InitialPOLYX: Balance = 41;
    pub const SignedClaimHandicap: u64 = 2;
    pub const StorageSizeOffset: u32 = 8;
    pub const TombstoneDeposit: Balance = 16;
    pub const RentByteFee: Balance = 100;
    pub const RentDepositOffset: Balance = 100000;
    pub const SurchargeReward: Balance = 1500;
    pub const MaxDepth: u32 = 100;
    pub const MaxValueSize: u32 = 16_384;
}

thread_local! {
    pub static FORCE_SESSION_END: RefCell<bool> = RefCell::new(false);
    pub static SESSION_LENGTH: RefCell<BlockNumber> = RefCell::new(2);
}

pub type NegativeImbalance<T> =
    <balances::Module<T> as Currency<<T as frame_system::Config>::AccountId>>::NegativeImbalance;

impl ChargeTxFee for TestStorage {
    fn charge_fee(_len: u32, _info: DispatchInfo) -> TransactionValidity {
        Ok(ValidTransaction::default())
    }
}

type CddHandler = TestStorage;
impl CddAndFeeDetails<AccountId, Call> for TestStorage {
    fn get_valid_payer(
        _: &Call,
        caller: &AccountId,
    ) -> Result<Option<AccountId>, InvalidTransaction> {
        let caller: AccountId = caller.clone();
        Ok(Some(caller))
    }
    fn clear_context() {
        Context::set_current_identity::<Identity>(None);
        Context::set_current_payer::<Identity>(None);
    }
    fn set_payer_context(payer: Option<AccountId>) {
        Context::set_current_payer::<Identity>(payer);
    }
    fn get_payer_from_context() -> Option<AccountId> {
        Context::current_payer::<Identity>()
    }
    fn set_current_identity(did: &IdentityId) {
        Context::set_current_identity::<Identity>(Some(*did));
    }
}

pub struct WeightToFee;
impl WeightToFeePolynomial for WeightToFee {
    type Balance = Balance;

    fn polynomial() -> WeightToFeeCoefficients<Self::Balance> {
        smallvec![WeightToFeeCoefficient {
            degree: 1,
            coeff_frac: Perbill::zero(),
            coeff_integer: WEIGHT_TO_FEE.with(|v| *v.borrow()),
            negative: false,
        }]
    }
}

/// PolymeshCommittee as an instance of group
impl group::Config<group::Instance1> for TestStorage {
    type Event = Event;
    type LimitOrigin = EnsureRoot<AccountId>;
    type AddOrigin = EnsureRoot<AccountId>;
    type RemoveOrigin = EnsureRoot<AccountId>;
    type SwapOrigin = EnsureRoot<AccountId>;
    type ResetOrigin = EnsureRoot<AccountId>;
    type MembershipInitialized = committee::Module<TestStorage, committee::Instance1>;
    type MembershipChanged = committee::Module<TestStorage, committee::Instance1>;
    type WeightInfo = polymesh_weights::pallet_group::WeightInfo;
}

impl group::Config<group::Instance2> for TestStorage {
    type Event = Event;
    type LimitOrigin = EnsureRoot<AccountId>;
    type AddOrigin = EnsureRoot<AccountId>;
    type RemoveOrigin = EnsureRoot<AccountId>;
    type SwapOrigin = EnsureRoot<AccountId>;
    type ResetOrigin = EnsureRoot<AccountId>;
    type MembershipInitialized = identity::Module<TestStorage>;
    type MembershipChanged = identity::Module<TestStorage>;
    type WeightInfo = polymesh_weights::pallet_group::WeightInfo;
}

impl group::Config<group::Instance3> for TestStorage {
    type Event = Event;
    type LimitOrigin = EnsureRoot<AccountId>;
    type AddOrigin = EnsureRoot<AccountId>;
    type RemoveOrigin = EnsureRoot<AccountId>;
    type SwapOrigin = EnsureRoot<AccountId>;
    type ResetOrigin = EnsureRoot<AccountId>;
    type MembershipInitialized = TechnicalCommittee;
    type MembershipChanged = TechnicalCommittee;
    type WeightInfo = polymesh_weights::pallet_group::WeightInfo;
}

impl group::Config<group::Instance4> for TestStorage {
    type Event = Event;
    type LimitOrigin = EnsureRoot<AccountId>;
    type AddOrigin = EnsureRoot<AccountId>;
    type RemoveOrigin = EnsureRoot<AccountId>;
    type SwapOrigin = EnsureRoot<AccountId>;
    type ResetOrigin = EnsureRoot<AccountId>;
    type MembershipInitialized = UpgradeCommittee;
    type MembershipChanged = UpgradeCommittee;
    type WeightInfo = polymesh_weights::pallet_group::WeightInfo;
}

pub type CommitteeOrigin<T, I> = committee::RawOrigin<<T as frame_system::Config>::AccountId, I>;

impl committee::Config<committee::Instance1> for TestStorage {
    type CommitteeOrigin = VMO<committee::Instance1>;
    type VoteThresholdOrigin = Self::CommitteeOrigin;
    type Event = Event;
    type WeightInfo = polymesh_weights::pallet_committee::WeightInfo;
}

impl committee::Config<committee::Instance3> for TestStorage {
    type CommitteeOrigin = EnsureRoot<AccountId>;
    type VoteThresholdOrigin = Self::CommitteeOrigin;
    type Event = Event;
    type WeightInfo = polymesh_weights::pallet_committee::WeightInfo;
}

impl committee::Config<committee::Instance4> for TestStorage {
    type CommitteeOrigin = EnsureRoot<AccountId>;
    type VoteThresholdOrigin = Self::CommitteeOrigin;
    type Event = Event;
    type WeightInfo = polymesh_weights::pallet_committee::WeightInfo;
}

impl polymesh_common_utilities::traits::identity::Config for TestStorage {
    type Event = Event;
    type Proposal = Call;
    type MultiSig = multisig::Module<TestStorage>;
    type Portfolio = portfolio::Module<TestStorage>;
    type CddServiceProviders = CddServiceProvider;
    type Balances = balances::Module<TestStorage>;
    type ChargeTxFeeTarget = TestStorage;
    type CddHandler = TestStorage;
    type Public = <MultiSignature as Verify>::Signer;
    type OffChainSignature = MultiSignature;
    type ProtocolFee = protocol_fee::Module<TestStorage>;
    type GCVotingMajorityOrigin = VMO<committee::Instance1>;
    type WeightInfo = polymesh_weights::pallet_identity::WeightInfo;
    type IdentityFn = identity::Module<TestStorage>;
    type SchedulerOrigin = OriginCaller;
    type InitialPOLYX = InitialPOLYX;
    type MultiSigBalanceLimit = polymesh_runtime_common::MultiSigBalanceLimit;
}

pub struct TestSessionHandler;
impl pallet_session::SessionHandler<AuthorityId> for TestSessionHandler {
    const KEY_TYPE_IDS: &'static [KeyTypeId] = &[key_types::DUMMY];

    fn on_new_session<Ks: OpaqueKeys>(
        _changed: bool,
        _validators: &[(AuthorityId, Ks)],
        _queued_validators: &[(AuthorityId, Ks)],
    ) {
    }

    fn on_disabled(_validator_index: u32) {}

    fn on_genesis_session<Ks: OpaqueKeys>(_validators: &[(AuthorityId, Ks)]) {}
    fn on_before_session_ending() {}
}

pub struct TestShouldEndSession;
impl pallet_session::ShouldEndSession<BlockNumber> for TestShouldEndSession {
    fn should_end_session(now: BlockNumber) -> bool {
        let l = SESSION_LENGTH.with(|l| *l.borrow());
        now % l == 0
            || FORCE_SESSION_END.with(|l| {
                let r = *l.borrow();
                *l.borrow_mut() = false;
                r
            })
    }
}

pub struct TestSessionManager;
impl pallet_session::SessionManager<AccountId> for TestSessionManager {
    fn end_session(_: SessionIndex) {}
    fn start_session(_: SessionIndex) {}
    fn new_session(_: SessionIndex) -> Option<Vec<AccountId>> {
        None
    }
}

impl pips::Config for TestStorage {
    type Currency = balances::Module<Self>;
    type VotingMajorityOrigin = VMO<committee::Instance1>;
    type GovernanceCommittee = Committee;
    type TechnicalCommitteeVMO = VMO<committee::Instance3>;
    type UpgradeCommitteeVMO = VMO<committee::Instance4>;
    type Event = Event;
    type WeightInfo = polymesh_weights::pallet_pips::WeightInfo;
    type Scheduler = Scheduler;
}

impl pallet_test_utils::Config for TestStorage {
    type Event = Event;
    type WeightInfo = polymesh_weights::pallet_test_utils::WeightInfo;
}

polymesh_runtime_common::misc_pallet_impls!();

pub type GovernanceCommittee = group::Module<TestStorage, group::Instance1>;
pub type CddServiceProvider = group::Module<TestStorage, group::Instance2>;
pub type Committee = committee::Module<TestStorage, committee::Instance1>;
pub type DefaultCommittee = committee::Module<TestStorage, committee::DefaultInstance>;
//pub type WrapperContracts = polymesh_contracts::Module<TestStorage>;
pub type CorporateActions = corporate_actions::Module<TestStorage>;

pub fn make_account(
    id: AccountId,
) -> Result<(<TestStorage as frame_system::Config>::Origin, IdentityId), &'static str> {
    let uid = create_investor_uid(id.clone());
    make_account_with_uid(id, uid)
}

pub fn make_account_with_portfolio(ring: AccountKeyring) -> (User, PortfolioId) {
    let user = User::new(ring);
    let portfolio = PortfolioId::default_portfolio(user.did);
    (user, portfolio)
}

pub fn make_account_with_scope(
    id: AccountId,
    ticker: Ticker,
    cdd_provider: AccountId,
) -> Result<
    (
        <TestStorage as frame_system::Config>::Origin,
        IdentityId,
        ScopeId,
    ),
    &'static str,
> {
    let uid = create_investor_uid(id.clone());
    let (origin, did) = make_account_with_uid(id, uid.clone()).unwrap();
    let scope_id = provide_scope_claim(did, ticker, uid, cdd_provider, None).0;
    Ok((origin, did, scope_id))
}

pub fn make_account_with_uid(
    id: AccountId,
    uid: InvestorUid,
) -> Result<(<TestStorage as frame_system::Config>::Origin, IdentityId), &'static str> {
    make_account_with_balance(id, uid, 1_000_000)
}

/// It creates an Account and registers its DID and its InvestorUid.
pub fn make_account_with_balance(
    id: AccountId,
    uid: InvestorUid,
    balance: Balance,
) -> Result<(<TestStorage as frame_system::Config>::Origin, IdentityId), &'static str> {
    let signed_id = Origin::signed(id.clone());
    Balances::make_free_balance_be(&id, balance);

    // If we have CDD providers, first of them executes the registration.
    let cdd_providers = CddServiceProvider::get_members();
    let did = match cdd_providers.into_iter().nth(0) {
        Some(cdd_provider) => {
            let cdd_acc = get_primary_key(cdd_provider);
            let _ = Identity::cdd_register_did(Origin::signed(cdd_acc.clone()), id.clone(), vec![])
                .map_err(|_| "CDD register DID failed")?;

            // Add CDD Claim
            let did = Identity::get_identity(&id).unwrap();
            let (cdd_id, _) = create_cdd_id(did, Ticker::default(), uid);
            let cdd_claim = Claim::CustomerDueDiligence(cdd_id);
            Identity::add_claim(Origin::signed(cdd_acc), did, cdd_claim, None)
                .map_err(|_| "CDD provider cannot add the CDD claim")?;
            did
        }
        _ => {
            let _ = TestUtils::register_did(signed_id.clone(), uid, vec![])
                .map_err(|_| "Register DID failed")?;
            Identity::get_identity(&id).unwrap()
        }
    };

    Ok((signed_id, did))
}

pub fn make_account_without_cdd(
    id: AccountId,
) -> Result<(<TestStorage as frame_system::Config>::Origin, IdentityId), &'static str> {
    let signed_id = Origin::signed(id.clone());
    Balances::make_free_balance_be(&id, 10_000_000);
    let did = Identity::_register_did(id.clone(), vec![], None).expect("did");
    Ok((signed_id, did))
}

pub fn register_keyring_account(acc: AccountKeyring) -> Result<IdentityId, &'static str> {
    register_keyring_account_with_balance(acc, 10_000_000)
}

pub fn register_keyring_account_with_balance(
    acc: AccountKeyring,
    balance: Balance,
) -> Result<IdentityId, &'static str> {
    let acc_id = acc.to_account_id();
    let uid = create_investor_uid(acc_id.clone());
    make_account_with_balance(acc_id, uid, balance).map(|(_, id)| id)
}

<<<<<<< HEAD
pub fn register_keyring_account_without_cdd(
    acc: AccountKeyring,
) -> Result<IdentityId, &'static str> {
    make_account_without_cdd(acc.to_account_id()).map(|(_, id)| id)
}

pub fn get_primary_key(target: IdentityId) -> AccountId {
    Identity::get_primary_key(target)
}

pub fn get_secondary_keys(target: IdentityId) -> Vec<SecondaryKey<AccountId>> {
    match Identity::get_did_records(target) {
        RpcDidRecords::Success { secondary_keys, .. } => secondary_keys,
        _ => vec![],
    }
}

=======
>>>>>>> c2caccd1
pub fn add_secondary_key_with_perms(did: IdentityId, acc: AccountId, perms: AuthPermissions) {
    let _primary_key = get_primary_key(did);
    let auth_id = Identity::add_auth(
        did.clone(),
        Signatory::Account(acc.clone()),
        AuthorizationData::JoinIdentity(perms),
        None,
    );
    assert_ok!(Identity::join_identity(Origin::signed(acc), auth_id));
}

pub fn add_secondary_key(did: IdentityId, acc: AccountId) {
    add_secondary_key_with_perms(did, acc, <_>::default())
}

pub fn account_from(id: u64) -> AccountId {
    let mut enc_id_vec = id.encode();
    enc_id_vec.resize_with(32, Default::default);

    let mut enc_id = [0u8; 32];
    enc_id.copy_from_slice(enc_id_vec.as_slice());

    let pk = *Pair::from_seed(&enc_id).public().as_array_ref();
    pk.into()
}

pub fn get_identity_id(acc: AccountKeyring) -> Option<IdentityId> {
    Identity::get_identity(&acc.to_account_id())
}

pub fn authorizations_to(to: &Signatory<AccountId>) -> Vec<Authorization<AccountId, u64>> {
    identity::Authorizations::<TestStorage>::iter_prefix_values(to).collect::<Vec<_>>()
}

/// Advances the system `block_number` and run any scheduled task.
pub fn next_block() -> Weight {
    let block_number = frame_system::Pallet::<TestStorage>::block_number() + 1;
    frame_system::Pallet::<TestStorage>::set_block_number(block_number);

    // Call the timelocked tx handler.
    pallet_scheduler::Pallet::<TestStorage>::on_initialize(block_number)
}

pub fn fast_forward_to_block(n: u32) -> Weight {
    let i = System::block_number();
    (i..=n).map(|_| next_block()).sum()
}

pub fn fast_forward_blocks(offset: u32) -> Weight {
    fast_forward_to_block(offset + System::block_number())
}

// `iter_prefix_values` has no guarantee that it will iterate in a sequential
// order. However, we need the latest `auth_id`. Which is why we search for the claim
// with the highest `auth_id`.
pub fn get_last_auth(signatory: &Signatory<AccountId>) -> Authorization<AccountId, u64> {
    <identity::Authorizations<TestStorage>>::iter_prefix_values(signatory)
        .into_iter()
        .max_by_key(|x| x.auth_id)
        .expect("there are no authorizations")
}

pub fn get_last_auth_id(signatory: &Signatory<AccountId>) -> u64 {
    get_last_auth(signatory).auth_id
}

/// Returns a btreeset that contains default portfolio for the identity.
pub fn default_portfolio_btreeset(did: IdentityId) -> BTreeSet<PortfolioId> {
    iter::once(PortfolioId::default_portfolio(did)).collect::<BTreeSet<_>>()
}

/// Returns a vector that contains default portfolio for the identity.
pub fn default_portfolio_vec(did: IdentityId) -> Vec<PortfolioId> {
    vec![PortfolioId::default_portfolio(did)]
}

/// Returns a btreeset that contains a portfolio for the identity.
pub fn user_portfolio_btreeset(did: IdentityId, num: PortfolioNumber) -> BTreeSet<PortfolioId> {
    iter::once(PortfolioId::user_portfolio(did, num)).collect::<BTreeSet<_>>()
}

/// Returns a vector that contains a portfolio for the identity.
pub fn user_portfolio_vec(did: IdentityId, num: PortfolioNumber) -> Vec<PortfolioId> {
    vec![PortfolioId::user_portfolio(did, num)]
}

pub fn create_cdd_id(
    claim_to: IdentityId,
    scope: Ticker,
    investor_uid: InvestorUid,
) -> (CddId, InvestorZKProofData) {
    let proof: InvestorZKProofData = InvestorZKProofData::new(&claim_to, &investor_uid, &scope);
    let cdd_id = CddId::new_v1(claim_to, investor_uid);
    (cdd_id, proof)
}

pub fn create_investor_uid(acc: AccountId) -> InvestorUid {
    InvestorUid::from(format!("{}", acc).as_str())
}

pub fn add_cdd_claim(
    claim_to: IdentityId,
    scope: Ticker,
    investor_uid: InvestorUid,
    cdd_provider: AccountId,
    cdd_claim_expiry: Option<u64>,
) -> (ScopeId, CddId, InvestorZKProofData) {
    let (cdd_id, proof) = create_cdd_id(claim_to, scope, investor_uid);
    let scope_id = InvestorZKProofData::make_scope_id(&scope.as_slice(), &investor_uid);

    // Add cdd claim first
    assert_ok!(Identity::add_claim(
        Origin::signed(cdd_provider),
        claim_to,
        Claim::CustomerDueDiligence(cdd_id),
        cdd_claim_expiry,
    ));
    (scope_id, cdd_id, proof)
}

pub fn provide_scope_claim(
    claim_to: IdentityId,
    scope: Ticker,
    investor_uid: InvestorUid,
    cdd_provider: AccountId,
    cdd_claim_expiry: Option<u64>,
) -> (ScopeId, CddId) {
    // Add CDD claim, create scope_id and proof.
    let (scope_id, cdd_id, proof) = add_cdd_claim(
        claim_to,
        scope,
        investor_uid,
        cdd_provider,
        cdd_claim_expiry,
    );

    // Add the InvestorUniqueness claim.
    assert_ok!(add_investor_uniqueness_claim(
        claim_to, scope, scope_id, cdd_id, proof
    ));
    (scope_id, cdd_id)
}

pub fn add_investor_uniqueness_claim(
    claim_to: IdentityId,
    scope: Ticker,
    scope_id: ScopeId,
    cdd_id: CddId,
    proof: InvestorZKProofData,
) -> DispatchResult {
    let signed_claim_to = Origin::signed(get_primary_key(claim_to));

    // Provide the InvestorUniqueness.
    Identity::add_investor_uniqueness_claim(
        signed_claim_to,
        claim_to,
        Claim::InvestorUniqueness(Scope::Ticker(scope), scope_id, cdd_id),
        proof,
        None,
    )
}

pub fn provide_scope_claim_to_multiple_parties<'a>(
    parties: impl IntoIterator<Item = &'a IdentityId>,
    ticker: Ticker,
    cdd_provider: AccountId,
) {
    parties.into_iter().for_each(|id| {
        let uid = create_investor_uid(get_primary_key(*id));
        provide_scope_claim(*id, ticker, uid, cdd_provider.clone(), None).0;
    });
}

pub fn root() -> Origin {
    Origin::from(frame_system::RawOrigin::Root)
}

pub fn create_cdd_id_and_investor_uid(identity_id: IdentityId) -> (CddId, InvestorUid) {
    let uid = create_investor_uid(get_primary_key(identity_id));
    let (cdd_id, _) = create_cdd_id(identity_id, Ticker::default(), uid);
    (cdd_id, uid)
}

pub fn make_remark_proposal() -> Call {
    Call::System(frame_system::Call::remark {
        remark: vec![b'X'; 100],
    })
    .into()
}

crate fn set_curr_did(did: Option<IdentityId>) {
    Context::set_current_identity::<Identity>(did);
}

#[macro_export]
macro_rules! assert_last_event {
    ($event:pat) => {
        assert_last_event!($event, true);
    };
    ($event:pat, $cond:expr) => {
        assert!(matches!(
            &*System::events(),
            [.., EventRecord {
                event: $event,
                ..
            }]
            if $cond
        ));
    };
}

#[macro_export]
macro_rules! assert_event_exists {
    ($event:pat) => {
        assert_event_exists!($event, true);
    };
    ($event:pat, $cond:expr) => {
        assert!(System::events().iter().any(|e| {
            matches!(
                e,
                EventRecord {
                    event: $event,
                    ..
                }
                if $cond
            )
        }));
    };
}

#[macro_export]
macro_rules! assert_event_doesnt_exist {
    ($event:pat) => {
        assert_event_doesnt_exist!($event, true);
    };
    ($event:pat, $cond:expr) => {
        assert!(System::events().iter().all(|e| {
            !matches!(
                e,
                EventRecord {
                    event: $event,
                    ..
                }
                if $cond
            )
        }));
    };
}

pub fn exec<C: Into<Call>>(origin: Origin, call: C) -> DispatchResult {
    let origin: Result<RawOrigin<AccountId>, Origin> = origin.into();
    let signed = match origin.unwrap() {
        RawOrigin::Signed(acc) => {
            let info = frame_system::Account::<TestStorage>::get(&acc);
            Some((acc, signed_extra(info.nonce)))
        }
        _ => None,
    };
    Executive::apply_extrinsic(sign(CheckedExtrinsic {
        signed,
        function: call.into(),
    }))
    .unwrap()
}

/// Sign given `CheckedExtrinsic` returning an `UncheckedExtrinsic`
/// usable for execution.
fn sign(xt: CheckedExtrinsic) -> UncheckedExtrinsic {
    let CheckedExtrinsic {
        signed, function, ..
    } = xt;
    UncheckedExtrinsic {
        signature: signed.map(|(signed, extra)| {
            let payload = (
                &function,
                extra.clone(),
                VERSION.spec_version,
                VERSION.transaction_version,
                GENESIS_HASH,
                GENESIS_HASH,
            );
            let key = AccountKeyring::from_account_id(&signed).unwrap();
            let signature = payload
                .using_encoded(|b| {
                    if b.len() > 256 {
                        key.sign(&sp_io::hashing::blake2_256(b))
                    } else {
                        key.sign(b)
                    }
                })
                .into();
            (Address::Id(signed), signature, extra)
        }),
        function,
    }
}

/// Returns transaction extra.
fn signed_extra(nonce: Index) -> SignedExtra {
    (
        frame_system::CheckSpecVersion::new(),
        frame_system::CheckTxVersion::new(),
        frame_system::CheckGenesis::new(),
        frame_system::CheckEra::from(Era::mortal(256, 0)),
        frame_system::CheckNonce::from(nonce),
        polymesh_extensions::CheckWeight::new(),
        pallet_transaction_payment::ChargeTransactionPayment::from(0),
        pallet_permissions::StoreCallMetadata::new(),
    )
}<|MERGE_RESOLUTION|>--- conflicted
+++ resolved
@@ -739,15 +739,8 @@
     make_account_with_balance(acc_id, uid, balance).map(|(_, id)| id)
 }
 
-<<<<<<< HEAD
-pub fn register_keyring_account_without_cdd(
-    acc: AccountKeyring,
-) -> Result<IdentityId, &'static str> {
-    make_account_without_cdd(acc.to_account_id()).map(|(_, id)| id)
-}
-
 pub fn get_primary_key(target: IdentityId) -> AccountId {
-    Identity::get_primary_key(target)
+    Identity::get_primary_key(target).unwrap_or_default()
 }
 
 pub fn get_secondary_keys(target: IdentityId) -> Vec<SecondaryKey<AccountId>> {
@@ -757,8 +750,6 @@
     }
 }
 
-=======
->>>>>>> c2caccd1
 pub fn add_secondary_key_with_perms(did: IdentityId, acc: AccountId, perms: AuthPermissions) {
     let _primary_key = get_primary_key(did);
     let auth_id = Identity::add_auth(

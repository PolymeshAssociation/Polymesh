use super::ext_builder::{EXTRINSIC_BASE_WEIGHT, TRANSACTION_BYTE_FEE, WEIGHT_TO_FEE};
use codec::Encode;
use frame_support::{
    assert_ok,
    dispatch::{DispatchInfo, DispatchResult, Weight},
    parameter_types,
    traits::{Currency, Imbalance, KeyOwnerProofSystem, OnInitialize, OnUnbalanced},
    weights::{
        RuntimeDbWeight, WeightToFeeCoefficient, WeightToFeeCoefficients, WeightToFeePolynomial,
    },
    StorageDoubleMap,
};
use frame_system::{EnsureRoot, RawOrigin};
use lazy_static::lazy_static;
use pallet_asset::checkpoint as pallet_checkpoint;
use pallet_balances as balances;
use pallet_committee as committee;
use pallet_corporate_actions as corporate_actions;
use pallet_corporate_actions::ballot as corporate_ballots;
use pallet_corporate_actions::distribution as capital_distributions;
use pallet_group as group;
use pallet_identity as identity;
use pallet_multisig as multisig;
use pallet_pips as pips;
use pallet_portfolio as portfolio;
use pallet_protocol_fee as protocol_fee;
use pallet_session::historical as pallet_session_historical;
use pallet_transaction_payment::RuntimeDispatchInfo;
use pallet_utility;
use polymesh_common_utilities::{
    constants::currency::{DOLLARS, POLY},
    protocol_fee::ProtocolOp,
    traits::{
        group::GroupTrait,
        transaction_payment::{CddAndFeeDetails, ChargeTxFee},
    },
    Context,
};
use polymesh_primitives::{
    AccountId, Authorization, AuthorizationData, BlockNumber, Claim, Moment,
    Permissions as AuthPermissions, PortfolioNumber, Scope, SecondaryKey, TrustedFor,
    TrustedIssuer,
};
use polymesh_runtime_common::{
    merge_active_and_inactive,
    runtime::{BENCHMARK_MAX_INCREASE, VMO},
    AvailableBlockRatio, MaximumBlockWeight,
};
use polymesh_runtime_develop::constants::time::{EPOCH_DURATION_IN_BLOCKS, MILLISECS_PER_BLOCK};
use smallvec::smallvec;
use sp_core::{
    crypto::{key_types, Pair as PairTrait},
    sr25519::Pair,
    H256,
};
use sp_keyring::AccountKeyring;
use sp_runtime::generic::Era;
use sp_runtime::{
    create_runtime_str,
    curve::PiecewiseLinear,
    testing::UintAuthorityId,
    traits::{
        BlakeTwo256, Block as BlockT, Extrinsic, IdentityLookup, NumberFor, OpaqueKeys,
        StaticLookup, Verify,
    },
    transaction_validity::{
        InvalidTransaction, TransactionPriority, TransactionValidity, ValidTransaction,
    },
    AnySignature, KeyTypeId, Perbill, Permill,
};
use sp_std::{collections::btree_set::BTreeSet, iter};
#[cfg(feature = "std")]
use sp_version::NativeVersion;
use sp_version::RuntimeVersion;
use std::cell::RefCell;
use std::convert::From;

lazy_static! {
    pub static ref INTEGRATION_TEST: bool = std::env::var("INTEGRATION_TEST")
        .map(|var| var.parse().unwrap_or(false))
        .unwrap_or(false);
}

#[macro_export]
macro_rules! exec_ok {
    ( $x:expr $(,)? ) => {
        frame_support::assert_ok!(polymesh_exec_macro::exec!($x))
    };
    ( $x:expr, $y:expr $(,)? ) => {
        frame_support::assert_ok!(polymesh_exec_macro::exec!($x), $y)
    };
}

#[macro_export]
macro_rules! exec_noop {
    (
		$x:expr,
		$y:expr $(,)?
	) => {
        // Use `assert_err` when running with `INTEGRATION_TEST`.
        // `assert_noop` returns false positives when using full extrinsic execution.
        if *crate::storage::INTEGRATION_TEST {
            frame_support::assert_err!(polymesh_exec_macro::exec!($x), $y);
        } else {
            frame_support::assert_noop!(polymesh_exec_macro::exec!($x), $y);
        }
    };
}

// 1 in 4 blocks (on average, not counting collisions) will be primary babe blocks.
pub const PRIMARY_PROBABILITY: (u64, u64) = (1, 4);
const GENESIS_HASH: [u8; 32] = [69u8; 32];
pub const VERSION: RuntimeVersion = RuntimeVersion {
    spec_name: create_runtime_str!("test-storage"),
    impl_name: create_runtime_str!("test-storage"),
    authoring_version: 1,
    // Per convention: if the runtime behavior changes, increment spec_version
    // and set impl_version to 0. If only runtime
    // implementation changes and behavior does not, then leave spec_version as
    // is and increment impl_version.
    spec_version: 1,
    impl_version: 1,
    apis: RUNTIME_API_VERSIONS,
    transaction_version: 7,
    state_version: 1,
};

impl_opaque_keys! {
    pub struct MockSessionKeys {
        pub dummy: UintAuthorityId,
    }
}

impl From<UintAuthorityId> for MockSessionKeys {
    fn from(dummy: UintAuthorityId) -> Self {
        Self { dummy }
    }
}

type Runtime = TestStorage;

// example module to test behaviors.
#[frame_support::pallet]
pub mod example {
    use frame_support::{dispatch::WithPostDispatchInfo, pallet_prelude::*};
    use frame_system::pallet_prelude::*;

    #[pallet::pallet]
    pub struct Pallet<T>(_);

    #[pallet::config]
    pub trait Config: frame_system::Config {}

    #[pallet::call]
    impl<T: Config> Pallet<T> {
        #[pallet::call_index(0)]
        #[pallet::weight(*_weight)]
        pub fn noop(_origin: OriginFor<T>, _weight: Weight) -> DispatchResult {
            Ok(())
        }

        #[pallet::call_index(1)]
        #[pallet::weight(*_start_weight)]
        pub fn foobar(
            origin: OriginFor<T>,
            err: bool,
            _start_weight: Weight,
            end_weight: Option<Weight>,
        ) -> DispatchResultWithPostInfo {
            let _ = ensure_signed(origin)?;
            if err {
                let error: DispatchError = "The cake is a lie.".into();
                if let Some(weight) = end_weight {
                    Err(error.with_weight(weight))
                } else {
                    Err(error)?
                }
            } else {
                Ok(end_weight.into())
            }
        }

        #[pallet::call_index(2)]
        #[pallet::weight(0)]
        pub fn big_variant(_origin: OriginFor<T>, _arg: [u8; 400]) -> DispatchResult {
            Ok(())
        }

        #[pallet::call_index(3)]
        #[pallet::weight(0)]
        pub fn noop2(_origin: OriginFor<T>) -> DispatchResult {
            Ok(())
        }
    }
}

pallet_staking_reward_curve::build! {
    const REWARD_CURVE: PiecewiseLinear<'_> = curve!(
        min_inflation: 0_025_000,
        max_inflation: 0_140_000,
        ideal_stake: 0_700_000,
        falloff: 0_050_000,
        max_piece_count: 40,
        test_precision: 0_005_000,
    );
}

parameter_types! {
    pub const EpochDuration: u64 = EPOCH_DURATION_IN_BLOCKS as u64;
    pub const Version: RuntimeVersion = VERSION;
    pub const ExpectedBlockTime: Moment = MILLISECS_PER_BLOCK;
    pub const SessionsPerEra: sp_staking::SessionIndex = 3;
    pub const BondingDuration: pallet_staking::EraIndex = 7;
    pub const SlashDeferDuration: pallet_staking::EraIndex = 4;
    pub const ElectionLookahead: BlockNumber = EPOCH_DURATION_IN_BLOCKS / 4;
    pub const MaxIterations: u32 = 10;
    pub MinSolutionScoreBump: Perbill = Perbill::from_rational(5u32, 10_000);
    pub const MaxNominatorRewardedPerValidator: u32 = 2048;
    pub const OffendingValidatorsThreshold: Perbill = Perbill::from_percent(17);
    pub const IndexDeposit: Balance = DOLLARS;
    pub const RewardCurve: &'static PiecewiseLinear<'static> = &REWARD_CURVE;
    pub const StakingUnsignedPriority: TransactionPriority = TransactionPriority::max_value() / 2;
    pub const MaxValidatorPerIdentity: Permill = Permill::from_percent(33);
    pub const MaxVariableInflationTotalIssuance: Balance = 1_000_000_000 * POLY;
    pub const FixedYearlyReward: Balance = 140_000_000 * POLY;
    pub const MinimumBond: Balance = 1 * POLY;
    pub const MaxNumberOfFungibleAssets: u32 = 100;
    pub const MaxNumberOfNFTsPerLeg: u32 = 10;
    pub const MaxNumberOfNFTs: u32 = 100;
    pub const ImOnlineUnsignedPriority: TransactionPriority = TransactionPriority::max_value();
    pub const MaxSetIdSessionEntries: u32 = BondingDuration::get() * SessionsPerEra::get();
    pub const MaxAuthorities: u32 = 100_000;
    pub const MaxKeys: u32 = 10_000;
    pub const MaxPeerInHeartbeats: u32 = 10_000;
    pub const MaxPeerDataEncodingSize: u32 = 1_000;
    pub const ReportLongevity: u64 =
        BondingDuration::get() as u64 * SessionsPerEra::get() as u64 * EpochDuration::get();
    pub const MaxNumberOfCollectionKeys: u8 = u8::MAX;
    pub const MaxNumberOfFungibleMoves: u32 = 10;
    pub const MaxNumberOfNFTsMoves: u32 = 100;
    pub const MaxNumberOfOffChainAssets: u32 = 10;
    pub const MaxNumberOfVenueSigners: u32 = 50;
    pub const MaxInstructionMediators: u32 = 4;
    pub const MaxAssetMediators: u32 = 4;
<<<<<<< HEAD
    pub const MaxGivenAuths: u32 = 1024;
=======
    pub const MigrationSignedDepositPerItem: Balance = 0;
    pub const MigrationSignedDepositBase: Balance = 0;
    pub const MaxKeyLen: u32 = 2048;
>>>>>>> 2b3e32ec
}

frame_support::construct_runtime!(
    pub enum TestStorage where
    Block = Block,
    NodeBlock = polymesh_primitives::Block,
    UncheckedExtrinsic = UncheckedExtrinsic,
{
        System: frame_system::{Pallet, Call, Config, Storage, Event<T>} = 0,
        Babe: pallet_babe::{Pallet, Call, Storage, Config, ValidateUnsigned} = 1,
        Timestamp: pallet_timestamp::{Pallet, Call, Storage, Inherent} = 2,
        Indices: pallet_indices::{Pallet, Call, Storage, Config<T>, Event<T>} = 3,
        // Authorship: pallet_authorship = 4,

        // Balance: Genesis config dependencies: System.
        Balances: pallet_balances::{Pallet, Call, Storage, Config<T>, Event<T>} = 5,

        // TransactionPayment: Genesis config dependencies: Balance.
        TransactionPayment: pallet_transaction_payment::{Pallet, Event<T>, Storage} = 6,

        // Identity: Genesis config deps: Timestamp.
        Identity: pallet_identity::{Pallet, Call, Storage, Event<T>, Config<T>} = 7,

        // Polymesh Committees

        // CddServiceProviders: Genesis config deps: Identity
        CddServiceProviders: pallet_group::<Instance2>::{Pallet, Call, Storage, Event<T>, Config<T>} = 8,

        // Governance Council (committee)
        PolymeshCommittee: pallet_committee::<Instance1>::{Pallet, Call, Storage, Origin<T>, Event<T>, Config<T>} = 9,
        // CommitteeMembership: Genesis config deps: PolymeshCommittee, Identity.
        CommitteeMembership: pallet_group::<Instance1>::{Pallet, Call, Storage, Event<T>, Config<T>} = 10,

        // Technical Committee
        TechnicalCommittee: pallet_committee::<Instance3>::{Pallet, Call, Storage, Origin<T>, Event<T>, Config<T>} = 11,
        // TechnicalCommitteeMembership: Genesis config deps: TechnicalCommittee, Identity
        TechnicalCommitteeMembership: pallet_group::<Instance3>::{Pallet, Call, Storage, Event<T>, Config<T>} = 12,

        // Upgrade Committee
        UpgradeCommittee: pallet_committee::<Instance4>::{Pallet, Call, Storage, Origin<T>, Event<T>, Config<T>} = 13,
        // UpgradeCommitteeMembership: Genesis config deps: UpgradeCommittee
        UpgradeCommitteeMembership: pallet_group::<Instance4>::{Pallet, Call, Storage, Event<T>, Config<T>} = 14,

        MultiSig: pallet_multisig::{Pallet, Call, Config, Storage, Event<T>} = 15,
        // Bridge: Genesis config deps: Multisig, Identity,
        Bridge: pallet_bridge::{Pallet, Call, Storage, Config<T>, Event<T>} = 16,

        // Staking: Genesis config deps: Balances, Indices, Identity, Babe, Timestamp, CddServiceProviders.
        Staking: pallet_staking::{Pallet, Call, Config<T>, Storage, Event<T>, ValidateUnsigned} = 17,
        Offences: pallet_offences::{Pallet, Storage, Event} = 18,

        // Session: Genesis config deps: System.
        Session: pallet_session::{Pallet, Call, Storage, Event, Config<T>} = 19,
        AuthorityDiscovery: pallet_authority_discovery::{Pallet, Config} = 20,
        Grandpa: pallet_grandpa::{Pallet, Call, Storage, Config, Event} = 21,
        Historical: pallet_session_historical::{Pallet} = 22,
        ImOnline: pallet_im_online::{Pallet, Call, Storage, Event<T>, ValidateUnsigned, Config<T>} = 23,
        RandomnessCollectiveFlip: pallet_insecure_randomness_collective_flip::{Pallet, Storage} = 24,

        // Sudo. Usable initially.
        Sudo: pallet_sudo::{Pallet, Call, Config<T>, Storage, Event<T>} = 25,

        // Asset: Genesis config deps: Timestamp,
        Asset: pallet_asset::{Pallet, Call, Storage, Config<T>, Event<T>} = 26,
        CapitalDistribution: capital_distributions::{Pallet, Call, Storage, Event} = 27,
        Checkpoint: pallet_checkpoint::{Pallet, Call, Storage, Event, Config} = 28,
        ComplianceManager: pallet_compliance_manager::{Pallet, Call, Storage, Event} = 29,
        CorporateAction: pallet_corporate_actions::{Pallet, Call, Storage, Event, Config} = 30,
        CorporateBallot: corporate_ballots::{Pallet, Call, Storage, Event} = 31,
        Permissions: pallet_permissions::{Pallet, Storage} = 32,
        Pips: pallet_pips::{Pallet, Call, Storage, Event<T>, Config<T>} = 33,
        Portfolio: pallet_portfolio::{Pallet, Call, Storage, Event} = 34,
        ProtocolFee: pallet_protocol_fee::{Pallet, Call, Storage, Event<T>, Config} = 35,
        Scheduler: pallet_scheduler::{Pallet, Call, Storage, Event<T>} = 36,
        Settlement: pallet_settlement::{Pallet, Call, Storage, Event<T>, Config} = 37,
        Statistics: pallet_statistics::{Pallet, Call, Storage, Event} = 38,
        Sto: pallet_sto::{Pallet, Call, Storage, Event<T>} = 39,
        Treasury: pallet_treasury::{Pallet, Call, Event<T>} = 40,
        Utility: pallet_utility::{Pallet, Call, Storage, Event<T>} = 41,
        Base: pallet_base::{Pallet, Call, Event} = 42,
        ExternalAgents: pallet_external_agents::{Pallet, Call, Storage, Event} = 43,
        Relayer: pallet_relayer::{Pallet, Call, Storage, Event<T>} = 44,
        // Removed pallet_rewards = 45,

        // Contracts
        Contracts: pallet_contracts::{Pallet, Call, Storage, Event<T>} = 46,
        PolymeshContracts: polymesh_contracts::{Pallet, Call, Storage, Event<T>, Config<T>} = 47,

        // Preimage register.  Used by `pallet_scheduler`.
        Preimage: pallet_preimage::{Pallet, Call, Storage, Event<T>} = 48,

        TestUtils: pallet_test_utils::{Pallet, Call, Storage, Event<T> } = 50,

        Nft: pallet_nft::{Pallet, Call, Storage, Event} = 51,

        // Testing only.
        Example: example::{Pallet, Call} = 201,

        StateTrieMigration: pallet_state_trie_migration::{Pallet, Call, Storage, Event<T>} = 210,
    }
);

polymesh_runtime_common::runtime_apis! {}

#[derive(Copy, Clone)]
pub struct User {
    /// The `ring` of the `User` used to derive account related data,
    /// e.g., origins, keys, and balances.
    pub ring: AccountKeyring,
    /// The DID of the `User`.
    /// The `ring` need not be the primary key of this DID.
    pub did: IdentityId,
}

impl User {
    /// Creates a `User` provided a `did` and a `ring`.
    ///
    /// The function is useful when `ring` refers to a secondary key.
    /// At the time of calling, nothing is asserted about `did`'s registration.
    pub const fn new_with(did: IdentityId, ring: AccountKeyring) -> Self {
        User { ring, did }
    }

    /// Creates and registers a `User` for the given `ring` which will act as the primary key.
    pub fn new(ring: AccountKeyring) -> Self {
        Self::new_with(register_keyring_account(ring).unwrap(), ring)
    }

    /// Creates a `User` for an already registered DID with `ring` as its primary key.
    pub fn existing(ring: AccountKeyring) -> Self {
        Self::new_with(get_identity_id(ring).unwrap(), ring)
    }

    /// Returns the current balance of `self`'s account.
    pub fn balance(self, balance: u128) -> Self {
        use frame_support::traits::Currency as _;
        Balances::make_free_balance_be(&self.acc(), balance);
        self
    }

    /// Returns `self`'s `AccountId`. This is based on the `ring`.
    pub fn acc(&self) -> AccountId {
        self.ring.to_account_id()
    }

    /// Returns an account based signatory for `self`.
    pub fn signatory_acc(&self) -> Signatory<AccountId> {
        Signatory::Account(self.acc())
    }

    /// Returns an account based signatory for `self`.
    pub const fn signatory_did(&self) -> Signatory<AccountId> {
        Signatory::Identity(self.did)
    }

    /// Returns an `Origin` that can be used to execute extrinsics.
    pub fn origin(&self) -> RuntimeOrigin {
        RuntimeOrigin::signed(self.acc())
    }

    /// Create a `Scope::Identity` from a User
    pub fn scope(&self) -> Scope {
        Scope::Identity(self.did)
    }

    /// Create a `TrustedIssuer` trusted from a User
    pub fn trusted_issuer_for(&self, trusted_for: TrustedFor) -> TrustedIssuer {
        TrustedIssuer {
            issuer: self.did,
            trusted_for,
        }
    }

    /// Create a `TrustedIssuer` trusted from a User
    pub fn issuer(&self) -> TrustedIssuer {
        self.did.into()
    }
}

pub type EventTest = RuntimeEvent;

type Hash = H256;
type Hashing = BlakeTwo256;
type Lookup = IdentityLookup<AccountId>;
type OffChainSignature = AnySignature;
type SessionIndex = u32;
type AuthorityId = <AnySignature as Verify>::Signer;
pub(crate) type Balance = u128;

parameter_types! {
    pub MaximumExtrinsicWeight: Weight = AvailableBlockRatio::get()
        .saturating_sub(Perbill::from_percent(10)) * MaximumBlockWeight::get();
    pub const BlockExecutionWeight: Weight = Weight::from_ref_time(10);
    pub TransactionByteFee: Balance = TRANSACTION_BYTE_FEE.with(|v| *v.borrow());
    pub ExtrinsicBaseWeight: Weight = EXTRINSIC_BASE_WEIGHT.with(|v| *v.borrow());
    pub const DbWeight: RuntimeDbWeight = RuntimeDbWeight {
        read: 10,
        write: 100,
    };
    pub FeeCollector: AccountId = account_from(5000);
}

pub struct DealWithFees;

impl OnUnbalanced<NegativeImbalance<TestStorage>> for DealWithFees {
    fn on_nonzero_unbalanced(amount: NegativeImbalance<TestStorage>) {
        let target = account_from(5000);
        let positive_imbalance = Balances::deposit_creating(&target, amount.peek());
        let _ = amount.offset(positive_imbalance).same().map_err(|_| 4); // random value mapped for error
    }
}

parameter_types! {
    pub const SS58Prefix: u8 = 12;
    pub const ExistentialDeposit: u64 = 0;
    pub const MaxLocks: u32 = 50;
    pub const MaxLen: u32 = 256;
    pub const AssetNameMaxLength: u32 = 128;
    pub const FundingRoundNameMaxLength: u32 = 128;
    pub const AssetMetadataNameMaxLength: u32 = 256;
    pub const AssetMetadataValueMaxLength: u32 = 8 * 1024;
    pub const AssetMetadataTypeDefMaxLength: u32 = 8 * 1024;
    pub const BlockRangeForTimelock: BlockNumber = 1000;
    pub const MaxTargetIds: u32 = 10;
    pub const MaxDidWhts: u32 = 10;
    pub const MinimumPeriod: u64 = 3;

    pub const MaxStatsPerAsset: u32 = 10 + BENCHMARK_MAX_INCREASE;
    pub const MaxTransferConditionsPerAsset: u32 = 4 + BENCHMARK_MAX_INCREASE;

    pub const MaxConditionComplexity: u32 = 50;
    pub const MaxDefaultTrustedClaimIssuers: usize = 10;
    pub const MaxTrustedIssuerPerCondition: usize = 10;
    pub const MaxSenderConditionsPerCompliance: usize = 30;
    pub const MaxReceiverConditionsPerCompliance: usize = 30;
    pub const MaxCompliancePerRequirement: usize = 10;

    pub MaximumSchedulerWeight: Weight = Perbill::from_percent(80) * MaximumBlockWeight::get();
    pub const MaxScheduledPerBlock: u32 = 50;

    pub const InitialPOLYX: Balance = 41;
    pub const SignedClaimHandicap: u64 = 2;
    pub const StorageSizeOffset: u32 = 8;
    pub const MaxDepth: u32 = 100;
    pub const MaxValueSize: u32 = 16_384;

    pub Schedule: pallet_contracts::Schedule<Runtime> = Default::default();
    pub DeletionWeightLimit: Weight = Weight::from_ref_time(500_000_000_000);
    pub DeletionQueueDepth: u32 = 1024;
    pub MaxInLen: u32 = 8 * 1024;
    pub MaxOutLen: u32 = 8 * 1024;
}

thread_local! {
    pub static FORCE_SESSION_END: RefCell<bool> = RefCell::new(false);
    pub static SESSION_LENGTH: RefCell<BlockNumber> = RefCell::new(2);
}

pub type NegativeImbalance<T> =
    <balances::Module<T> as Currency<<T as frame_system::Config>::AccountId>>::NegativeImbalance;

impl ChargeTxFee for TestStorage {
    fn charge_fee(_len: u32, _info: DispatchInfo) -> TransactionValidity {
        Ok(ValidTransaction::default())
    }
}

type CddHandler = TestStorage;
impl CddAndFeeDetails<AccountId, RuntimeCall> for TestStorage {
    fn get_valid_payer(
        _: &RuntimeCall,
        caller: &AccountId,
    ) -> Result<Option<AccountId>, InvalidTransaction> {
        let caller: AccountId = caller.clone();
        Ok(Some(caller))
    }
    fn clear_context() {
        Context::set_current_identity::<Identity>(None);
        Context::set_current_payer::<Identity>(None);
    }
    fn set_payer_context(payer: Option<AccountId>) {
        Context::set_current_payer::<Identity>(payer);
    }
    fn get_payer_from_context() -> Option<AccountId> {
        Context::current_payer::<Identity>()
    }
    fn set_current_identity(did: &IdentityId) {
        Context::set_current_identity::<Identity>(Some(*did));
    }
}

pub struct WeightToFee;
impl WeightToFeePolynomial for WeightToFee {
    type Balance = Balance;

    fn polynomial() -> WeightToFeeCoefficients<Self::Balance> {
        smallvec![WeightToFeeCoefficient {
            degree: 1,
            coeff_frac: Perbill::zero(),
            coeff_integer: WEIGHT_TO_FEE.with(|v| *v.borrow()),
            negative: false,
        }]
    }
}

/// PolymeshCommittee as an instance of group
impl group::Config<group::Instance1> for TestStorage {
    type RuntimeEvent = RuntimeEvent;
    type LimitOrigin = EnsureRoot<AccountId>;
    type AddOrigin = EnsureRoot<AccountId>;
    type RemoveOrigin = EnsureRoot<AccountId>;
    type SwapOrigin = EnsureRoot<AccountId>;
    type ResetOrigin = EnsureRoot<AccountId>;
    type MembershipInitialized = committee::Module<TestStorage, committee::Instance1>;
    type MembershipChanged = committee::Module<TestStorage, committee::Instance1>;
    type WeightInfo = polymesh_weights::pallet_group::SubstrateWeight;
}

impl group::Config<group::Instance2> for TestStorage {
    type RuntimeEvent = RuntimeEvent;
    type LimitOrigin = EnsureRoot<AccountId>;
    type AddOrigin = EnsureRoot<AccountId>;
    type RemoveOrigin = EnsureRoot<AccountId>;
    type SwapOrigin = EnsureRoot<AccountId>;
    type ResetOrigin = EnsureRoot<AccountId>;
    type MembershipInitialized = identity::Module<TestStorage>;
    type MembershipChanged = identity::Module<TestStorage>;
    type WeightInfo = polymesh_weights::pallet_group::SubstrateWeight;
}

impl group::Config<group::Instance3> for TestStorage {
    type RuntimeEvent = RuntimeEvent;
    type LimitOrigin = EnsureRoot<AccountId>;
    type AddOrigin = EnsureRoot<AccountId>;
    type RemoveOrigin = EnsureRoot<AccountId>;
    type SwapOrigin = EnsureRoot<AccountId>;
    type ResetOrigin = EnsureRoot<AccountId>;
    type MembershipInitialized = TechnicalCommittee;
    type MembershipChanged = TechnicalCommittee;
    type WeightInfo = polymesh_weights::pallet_group::SubstrateWeight;
}

impl group::Config<group::Instance4> for TestStorage {
    type RuntimeEvent = RuntimeEvent;
    type LimitOrigin = EnsureRoot<AccountId>;
    type AddOrigin = EnsureRoot<AccountId>;
    type RemoveOrigin = EnsureRoot<AccountId>;
    type SwapOrigin = EnsureRoot<AccountId>;
    type ResetOrigin = EnsureRoot<AccountId>;
    type MembershipInitialized = UpgradeCommittee;
    type MembershipChanged = UpgradeCommittee;
    type WeightInfo = polymesh_weights::pallet_group::SubstrateWeight;
}

pub type CommitteeOrigin<T, I> = committee::RawOrigin<<T as frame_system::Config>::AccountId, I>;

impl committee::Config<committee::Instance1> for TestStorage {
    type RuntimeOrigin = RuntimeOrigin;
    type Proposal = RuntimeCall;
    type CommitteeOrigin = VMO<committee::Instance1>;
    type VoteThresholdOrigin = Self::CommitteeOrigin;
    type RuntimeEvent = RuntimeEvent;
    type WeightInfo = polymesh_weights::pallet_committee::SubstrateWeight;
}

impl committee::Config<committee::Instance3> for TestStorage {
    type RuntimeOrigin = RuntimeOrigin;
    type Proposal = RuntimeCall;
    type CommitteeOrigin = EnsureRoot<AccountId>;
    type VoteThresholdOrigin = Self::CommitteeOrigin;
    type RuntimeEvent = RuntimeEvent;
    type WeightInfo = polymesh_weights::pallet_committee::SubstrateWeight;
}

impl committee::Config<committee::Instance4> for TestStorage {
    type RuntimeOrigin = RuntimeOrigin;
    type Proposal = RuntimeCall;
    type CommitteeOrigin = EnsureRoot<AccountId>;
    type VoteThresholdOrigin = Self::CommitteeOrigin;
    type RuntimeEvent = RuntimeEvent;
    type WeightInfo = polymesh_weights::pallet_committee::SubstrateWeight;
}

impl polymesh_common_utilities::traits::identity::Config for TestStorage {
    type RuntimeEvent = RuntimeEvent;
    type Proposal = RuntimeCall;
    type MultiSig = multisig::Module<TestStorage>;
    type Portfolio = portfolio::Module<TestStorage>;
    type CddServiceProviders = CddServiceProvider;
    type Balances = balances::Module<TestStorage>;
    type ChargeTxFeeTarget = TestStorage;
    type CddHandler = TestStorage;
    type Public = <MultiSignature as Verify>::Signer;
    type OffChainSignature = MultiSignature;
    type ProtocolFee = protocol_fee::Module<TestStorage>;
    type GCVotingMajorityOrigin = VMO<committee::Instance1>;
    type WeightInfo = polymesh_weights::pallet_identity::SubstrateWeight;
    type IdentityFn = identity::Module<TestStorage>;
    type SchedulerOrigin = OriginCaller;
    type InitialPOLYX = InitialPOLYX;
    type MultiSigBalanceLimit = polymesh_runtime_common::MultiSigBalanceLimit;
    type MaxGivenAuths = MaxGivenAuths;
}

impl example::Config for TestStorage {}

pub struct TestBaseCallFilter;
impl frame_support::traits::Contains<RuntimeCall> for TestBaseCallFilter {
    fn contains(c: &RuntimeCall) -> bool {
        match *c {
            // Use `noop2` and `set_storage` for a call that doesn't pass the filter.
            RuntimeCall::Example(example::Call::noop2 {}) => false,
            RuntimeCall::System(frame_system::Call::set_storage { .. }) => false,
            _ => true,
        }
    }
}
type RuntimeBaseCallFilter = TestBaseCallFilter;

pub struct TestSessionHandler;
impl pallet_session::SessionHandler<AuthorityId> for TestSessionHandler {
    const KEY_TYPE_IDS: &'static [KeyTypeId] = &[key_types::DUMMY];

    fn on_new_session<Ks: OpaqueKeys>(
        _changed: bool,
        _validators: &[(AuthorityId, Ks)],
        _queued_validators: &[(AuthorityId, Ks)],
    ) {
    }

    fn on_disabled(_validator_index: u32) {}

    fn on_genesis_session<Ks: OpaqueKeys>(_validators: &[(AuthorityId, Ks)]) {}
    fn on_before_session_ending() {}
}

pub struct TestShouldEndSession;
impl pallet_session::ShouldEndSession<BlockNumber> for TestShouldEndSession {
    fn should_end_session(now: BlockNumber) -> bool {
        let l = SESSION_LENGTH.with(|l| *l.borrow());
        now % l == 0
            || FORCE_SESSION_END.with(|l| {
                let r = *l.borrow();
                *l.borrow_mut() = false;
                r
            })
    }
}

pub struct TestSessionManager;
impl pallet_session::SessionManager<AccountId> for TestSessionManager {
    fn end_session(_: SessionIndex) {}
    fn start_session(_: SessionIndex) {}
    fn new_session(_: SessionIndex) -> Option<Vec<AccountId>> {
        None
    }
}

impl pips::Config for TestStorage {
    type Currency = balances::Module<Self>;
    type VotingMajorityOrigin = VMO<committee::Instance1>;
    type GovernanceCommittee = Committee;
    type TechnicalCommitteeVMO = VMO<committee::Instance3>;
    type UpgradeCommitteeVMO = VMO<committee::Instance4>;
    type RuntimeEvent = RuntimeEvent;
    type WeightInfo = polymesh_weights::pallet_pips::SubstrateWeight;
    type Scheduler = Scheduler;
    type SchedulerCall = RuntimeCall;
}

impl pallet_test_utils::Config for TestStorage {
    type RuntimeEvent = RuntimeEvent;
    type WeightInfo = polymesh_weights::pallet_test_utils::SubstrateWeight;
}

impl pallet_sudo::Config for Runtime {
    type RuntimeEvent = RuntimeEvent;
    type RuntimeCall = RuntimeCall;
}

polymesh_runtime_common::misc_pallet_impls!();

pub type GovernanceCommittee = group::Module<TestStorage, group::Instance1>;
pub type CddServiceProvider = group::Module<TestStorage, group::Instance2>;
pub type Committee = committee::Module<TestStorage, committee::Instance1>;
pub type DefaultCommittee = committee::Module<TestStorage, committee::DefaultInstance>;
//pub type WrapperContracts = polymesh_contracts::Module<TestStorage>;
pub type CorporateActions = corporate_actions::Module<TestStorage>;

pub fn make_account(
    id: AccountId,
) -> Result<
    (
        <TestStorage as frame_system::Config>::RuntimeOrigin,
        IdentityId,
    ),
    &'static str,
> {
    make_account_with_balance(id, 1_000_000)
}

pub fn make_account_with_portfolio(ring: AccountKeyring) -> (User, PortfolioId) {
    let user = User::new(ring);
    let portfolio = PortfolioId::default_portfolio(user.did);
    (user, portfolio)
}

/// It creates an Account and registers its DID.
pub fn make_account_with_balance(
    id: AccountId,
    balance: Balance,
) -> Result<
    (
        <TestStorage as frame_system::Config>::RuntimeOrigin,
        IdentityId,
    ),
    &'static str,
> {
    let signed_id = RuntimeOrigin::signed(id.clone());
    Balances::make_free_balance_be(&id, balance);

    // If we have CDD providers, first of them executes the registration.
    let cdd_providers = CddServiceProvider::get_members();
    let did = match cdd_providers.into_iter().nth(0) {
        Some(cdd_provider) => {
            let cdd_acc = get_primary_key(cdd_provider);
            let _ = Identity::cdd_register_did(
                RuntimeOrigin::signed(cdd_acc.clone()),
                id.clone(),
                vec![],
            )
            .map_err(|_| "CDD register DID failed")?;

            // Add CDD Claim
            let did = Identity::get_identity(&id).unwrap();
            let cdd_claim = Claim::CustomerDueDiligence(Default::default());
            Identity::add_claim(RuntimeOrigin::signed(cdd_acc), did, cdd_claim, None)
                .map_err(|_| "CDD provider cannot add the CDD claim")?;
            did
        }
        _ => {
            let _ = TestUtils::register_did(signed_id.clone(), vec![])
                .map_err(|_| "Register DID failed")?;
            Identity::get_identity(&id).unwrap()
        }
    };

    Ok((signed_id, did))
}

pub fn make_account_without_cdd(
    id: AccountId,
) -> Result<
    (
        <TestStorage as frame_system::Config>::RuntimeOrigin,
        IdentityId,
    ),
    &'static str,
> {
    let signed_id = RuntimeOrigin::signed(id.clone());
    Balances::make_free_balance_be(&id, 10_000_000);
    let did = Identity::_register_did(id.clone(), vec![], None).expect("did");
    Ok((signed_id, did))
}

pub fn register_keyring_account(acc: AccountKeyring) -> Result<IdentityId, &'static str> {
    register_keyring_account_with_balance(acc, 10_000_000)
}

pub fn register_keyring_account_with_balance(
    acc: AccountKeyring,
    balance: Balance,
) -> Result<IdentityId, &'static str> {
    let acc_id = acc.to_account_id();
    make_account_with_balance(acc_id, balance).map(|(_, id)| id)
}

pub fn get_primary_key(target: IdentityId) -> AccountId {
    Identity::get_primary_key(target).expect("Primary key")
}

pub fn get_secondary_keys(target: IdentityId) -> Vec<SecondaryKey<AccountId>> {
    match Identity::get_did_records(target) {
        RpcDidRecords::Success { secondary_keys, .. } => secondary_keys,
        _ => vec![],
    }
}

pub fn add_secondary_key_with_perms(did: IdentityId, acc: AccountId, perms: AuthPermissions) {
    let _primary_key = get_primary_key(did);
    let auth_id = Identity::add_auth(
        did.clone(),
        Signatory::Account(acc.clone()),
        AuthorizationData::JoinIdentity(perms),
        None,
    )
    .unwrap();
    assert_ok!(Identity::join_identity(RuntimeOrigin::signed(acc), auth_id));
}

pub fn add_secondary_key(did: IdentityId, acc: AccountId) {
    add_secondary_key_with_perms(did, acc, <_>::default())
}

pub fn account_from(id: u64) -> AccountId {
    let mut enc_id_vec = id.encode();
    enc_id_vec.resize_with(32, Default::default);

    let mut enc_id = [0u8; 32];
    enc_id.copy_from_slice(enc_id_vec.as_slice());

    let pk = *Pair::from_seed(&enc_id).public().as_array_ref();
    pk.into()
}

pub fn get_identity_id(acc: AccountKeyring) -> Option<IdentityId> {
    Identity::get_identity(&acc.to_account_id())
}

pub fn authorizations_to(to: &Signatory<AccountId>) -> Vec<Authorization<AccountId, u64>> {
    identity::Authorizations::<TestStorage>::iter_prefix_values(to).collect::<Vec<_>>()
}

/// Advances the system `block_number` and run any scheduled task.
pub fn next_block() -> Weight {
    let block_number = frame_system::Pallet::<TestStorage>::block_number() + 1;
    frame_system::Pallet::<TestStorage>::set_block_number(block_number);

    // Call the timelocked tx handler.
    pallet_scheduler::Pallet::<TestStorage>::on_initialize(block_number)
}

pub fn fast_forward_to_block(n: u32) {
    let i = System::block_number();
    for _ in i..=n {
        next_block();
    }
}

pub fn fast_forward_blocks(offset: u32) {
    fast_forward_to_block(offset + System::block_number())
}

// `iter_prefix_values` has no guarantee that it will iterate in a sequential
// order. However, we need the latest `auth_id`. Which is why we search for the claim
// with the highest `auth_id`.
pub fn get_last_auth(signatory: &Signatory<AccountId>) -> Authorization<AccountId, u64> {
    <identity::Authorizations<TestStorage>>::iter_prefix_values(signatory)
        .into_iter()
        .max_by_key(|x| x.auth_id)
        .expect("there are no authorizations")
}

pub fn get_last_auth_id(signatory: &Signatory<AccountId>) -> u64 {
    get_last_auth(signatory).auth_id
}

/// Returns a btreeset that contains default portfolio for the identity.
pub fn default_portfolio_btreeset(did: IdentityId) -> BTreeSet<PortfolioId> {
    iter::once(PortfolioId::default_portfolio(did)).collect::<BTreeSet<_>>()
}

/// Returns a vector that contains default portfolio for the identity.
pub fn default_portfolio_vec(did: IdentityId) -> Vec<PortfolioId> {
    vec![PortfolioId::default_portfolio(did)]
}

/// Returns a btreeset that contains a portfolio for the identity.
pub fn user_portfolio_btreeset(did: IdentityId, num: PortfolioNumber) -> BTreeSet<PortfolioId> {
    iter::once(PortfolioId::user_portfolio(did, num)).collect::<BTreeSet<_>>()
}

/// Returns a vector that contains a portfolio for the identity.
pub fn user_portfolio_vec(did: IdentityId, num: PortfolioNumber) -> Vec<PortfolioId> {
    vec![PortfolioId::user_portfolio(did, num)]
}

pub fn root() -> RuntimeOrigin {
    RuntimeOrigin::from(frame_system::RawOrigin::Root)
}

pub fn make_remark_proposal() -> RuntimeCall {
    RuntimeCall::System(frame_system::Call::remark {
        remark: vec![b'X'; 100],
    })
    .into()
}

pub(crate) fn set_curr_did(did: Option<IdentityId>) {
    Context::set_current_identity::<Identity>(did);
}

#[macro_export]
macro_rules! assert_last_event {
    ($event:pat) => {
        assert_last_event!($event, true);
    };
    ($event:pat, $cond:expr) => {
        assert!(matches!(
            &*System::events(),
            [.., EventRecord {
                event: $event,
                ..
            }]
            if $cond
        ));
    };
}

#[macro_export]
macro_rules! assert_event_exists {
    ($event:pat) => {
        assert_event_exists!($event, true);
    };
    ($event:pat, $cond:expr) => {
        assert!(System::events().iter().any(|e| {
            matches!(
                e,
                EventRecord {
                    event: $event,
                    ..
                }
                if $cond
            )
        }));
    };
}

#[macro_export]
macro_rules! assert_event_doesnt_exist {
    ($event:pat) => {
        assert_event_doesnt_exist!($event, true);
    };
    ($event:pat, $cond:expr) => {
        assert!(System::events().iter().all(|e| {
            !matches!(
                e,
                EventRecord {
                    event: $event,
                    ..
                }
                if $cond
            )
        }));
    };
}

pub fn exec<C: Into<RuntimeCall>>(origin: RuntimeOrigin, call: C) -> DispatchResult {
    let origin: Result<RawOrigin<AccountId>, RuntimeOrigin> = origin.into();
    let signed = match origin.unwrap() {
        RawOrigin::Signed(acc) => {
            let info = frame_system::Account::<TestStorage>::get(&acc);
            Some((acc, signed_extra(info.nonce)))
        }
        _ => None,
    };
    Executive::apply_extrinsic(sign(CheckedExtrinsic {
        signed,
        function: call.into(),
    }))
    .unwrap()
}

/// Sign given `CheckedExtrinsic` returning an `UncheckedExtrinsic`
/// usable for execution.
fn sign(xt: CheckedExtrinsic) -> UncheckedExtrinsic {
    let CheckedExtrinsic {
        signed, function, ..
    } = xt;
    UncheckedExtrinsic {
        signature: signed.map(|(signed, extra)| {
            let payload = (
                &function,
                extra.clone(),
                VERSION.spec_version,
                VERSION.transaction_version,
                GENESIS_HASH,
                GENESIS_HASH,
            );
            let key = AccountKeyring::from_account_id(&signed).unwrap();
            let signature = payload
                .using_encoded(|b| {
                    if b.len() > 256 {
                        key.sign(&sp_io::hashing::blake2_256(b))
                    } else {
                        key.sign(b)
                    }
                })
                .into();
            (Address::Id(signed), signature, extra)
        }),
        function,
    }
}

/// Returns transaction extra.
fn signed_extra(nonce: Index) -> SignedExtra {
    (
        frame_system::CheckSpecVersion::new(),
        frame_system::CheckTxVersion::new(),
        frame_system::CheckGenesis::new(),
        frame_system::CheckEra::from(Era::mortal(256, 0)),
        frame_system::CheckNonce::from(nonce),
        polymesh_extensions::CheckWeight::new(),
        pallet_transaction_payment::ChargeTransactionPayment::from(0),
        pallet_permissions::StoreCallMetadata::new(),
    )
}<|MERGE_RESOLUTION|>--- conflicted
+++ resolved
@@ -242,13 +242,10 @@
     pub const MaxNumberOfVenueSigners: u32 = 50;
     pub const MaxInstructionMediators: u32 = 4;
     pub const MaxAssetMediators: u32 = 4;
-<<<<<<< HEAD
     pub const MaxGivenAuths: u32 = 1024;
-=======
     pub const MigrationSignedDepositPerItem: Balance = 0;
     pub const MigrationSignedDepositBase: Balance = 0;
     pub const MaxKeyLen: u32 = 2048;
->>>>>>> 2b3e32ec
 }
 
 frame_support::construct_runtime!(

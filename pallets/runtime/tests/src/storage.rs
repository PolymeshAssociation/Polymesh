use super::ext_builder::{
    EXTRINSIC_BASE_WEIGHT, MAX_NO_OF_LEGS, MAX_NO_OF_TM_ALLOWED, NETWORK_FEE_SHARE,
    TRANSACTION_BYTE_FEE, WEIGHT_TO_FEE,
};
use codec::Encode;
use cryptography::claim_proofs::{compute_cdd_id, compute_scope_id};
use frame_support::{
    assert_ok, impl_outer_dispatch, impl_outer_event, impl_outer_origin, parameter_types,
    traits::{Currency, Imbalance, OnInitialize, OnUnbalanced},
    weights::DispatchInfo,
    weights::{
        RuntimeDbWeight, Weight, WeightToFeeCoefficient, WeightToFeeCoefficients,
        WeightToFeePolynomial,
    },
    StorageDoubleMap,
};
use frame_system::EnsureRoot;
use pallet_asset::{self as asset, checkpoint};
use pallet_balances as balances;
use pallet_bridge as bridge;
use pallet_committee as committee;
use pallet_compliance_manager as compliance_manager;
use pallet_confidential as confidential;
use pallet_corporate_actions as corporate_actions;
use pallet_corporate_actions::ballot as corporate_ballots;
use pallet_corporate_actions::distribution as capital_distributions;
use pallet_group as group;
use pallet_identity as identity;
use pallet_multisig as multisig;
use pallet_pips as pips;
use pallet_portfolio as portfolio;
use pallet_protocol_fee as protocol_fee;
use pallet_settlement as settlement;
use pallet_statistics as statistics;
use pallet_sto as sto;
use pallet_treasury as treasury;
use pallet_utility;
use polymesh_common_utilities::traits::{
    balances::AccountData,
    group::GroupTrait,
    identity::Trait as IdentityTrait,
    transaction_payment::{CddAndFeeDetails, ChargeTxFee},
    CommonTrait, PermissionChecker,
};
use polymesh_common_utilities::Context;
use polymesh_primitives::{
    Authorization, AuthorizationData, CddId, Claim, IdentityId, InvestorUid, InvestorZKProofData,
    Permissions, PortfolioId, PortfolioNumber, Scope, Signatory, Ticker,
};
use polymesh_runtime_common::{cdd_check::CddChecker, dividend, exemption, voting};
use smallvec::smallvec;
use sp_core::{
    crypto::{key_types, Pair as PairTrait},
    sr25519::{Pair, Public},
    u32_trait::{_1, _2},
    H256,
};
use sp_runtime::{
    impl_opaque_keys,
    testing::{Header, UintAuthorityId},
    traits::{BlakeTwo256, ConvertInto, IdentityLookup, OpaqueKeys, Verify},
    transaction_validity::{InvalidTransaction, TransactionValidity, ValidTransaction},
    AnySignature, KeyTypeId, Perbill,
};
use sp_std::{collections::btree_set::BTreeSet, iter};
use std::cell::RefCell;
use std::convert::From;
use test_client::AccountKeyring;

impl_opaque_keys! {
    pub struct MockSessionKeys {
        pub dummy: UintAuthorityId,
    }
}

impl From<UintAuthorityId> for MockSessionKeys {
    fn from(dummy: UintAuthorityId) -> Self {
        Self { dummy }
    }
}

impl_outer_origin! {
    pub enum Origin for TestStorage {
        committee Instance1 <T>,
        committee DefaultInstance <T>,
        committee Instance3 <T>,
        committee Instance4 <T>
    }
}

impl_outer_dispatch! {
    pub enum Call for TestStorage where origin: Origin {
        identity::Identity,
        balances::Balances,
        pips::Pips,
        multisig::MultiSig,
        pallet_contracts::Contracts,
        bridge::Bridge,
        asset::Asset,
        frame_system::System,
        pallet_utility::Utility,
        polymesh_contracts::WrapperContracts,
        self::Committee,
        self::DefaultCommittee,
        pallet_scheduler::Scheduler,
        pallet_settlement::Settlement,
        checkpoint::Checkpoint,
    }
}

impl_outer_event! {
    pub enum EventTest for TestStorage {
        identity<T>,
        balances<T>,
        multisig<T>,
        bridge<T>,
        asset<T>,
        pips<T>,
        pallet_contracts<T>,
        pallet_session,
        compliance_manager,
        exemption,
        group Instance1<T>,
        group Instance2<T>,
        group DefaultInstance<T>,
        committee Instance1<T>,
        committee DefaultInstance<T>,
        voting<T>,
        dividend<T>,
        frame_system<T>,
        protocol_fee<T>,
        treasury<T>,
        settlement<T>,
        sto<T>,
        pallet_utility,
        portfolio<T>,
        confidential,
        polymesh_contracts<T>,
        pallet_scheduler<T>,
        corporate_actions,
        corporate_ballots<T>,
        capital_distributions<T>,
        checkpoint<T>,
    }
}

// For testing the module, we construct most of a mock runtime. This means
// first constructing a configuration type (`Test`) which `impl`s each of the
// configuration traits of modules we want to use.
#[derive(Clone, Eq, PartialEq, Debug)]
pub struct TestStorage;

pub type AccountId = <AnySignature as Verify>::Signer;

type Index = u64;
type BlockNumber = u64;
type Hash = H256;
type Hashing = BlakeTwo256;
type Lookup = IdentityLookup<AccountId>;
type OffChainSignature = AnySignature;
type SessionIndex = u32;
type AuthorityId = <AnySignature as Verify>::Signer;
type Event = EventTest;
type Version = ();
crate type Balance = u128;

parameter_types! {
    pub const BlockHashCount: u32 = 250;
    pub const MaximumBlockWeight: u64 = 4096;
    pub const MaximumBlockLength: u32 = 4096;
    pub const AvailableBlockRatio: Perbill = Perbill::from_percent(75);
    pub const MaximumExtrinsicWeight: u64 = 2800;
    pub const BlockExecutionWeight: u64 = 10;
    pub TransactionByteFee: Balance = TRANSACTION_BYTE_FEE.with(|v| *v.borrow());
    pub ExtrinsicBaseWeight: u64 = EXTRINSIC_BASE_WEIGHT.with(|v| *v.borrow());
    pub const DbWeight: RuntimeDbWeight = RuntimeDbWeight {
        read: 10,
        write: 100,
    };
    pub FeeCollector: AccountId = account_from(5000);
}

pub type NegativeImbalance<T> =
    <balances::Module<T> as Currency<<T as frame_system::Trait>::AccountId>>::NegativeImbalance;

pub struct DealWithFees<T>(sp_std::marker::PhantomData<T>);

impl OnUnbalanced<NegativeImbalance<TestStorage>> for DealWithFees<TestStorage> {
    fn on_nonzero_unbalanced(amount: NegativeImbalance<TestStorage>) {
        let target = account_from(5000);
        let positive_imbalance = Balances::deposit_creating(&target, amount.peek());
        let _ = amount.offset(positive_imbalance).map_err(|_| 4); // random value mapped for error
    }
}

impl frame_system::Trait for TestStorage {
    /// The basic call filter to use in dispatchable.
    type BaseCallFilter = ();
    /// The identifier used to distinguish between accounts.
    type AccountId = AccountId;
    /// The aggregated dispatch type that is available for extrinsics.
    type Call = Call;
    /// The lookup mechanism to get account ID from whatever is passed in dispatchers.
    type Lookup = Lookup;
    /// The index type for storing how many extrinsics an account has signed.
    type Index = Index;
    /// The index type for blocks.
    type BlockNumber = BlockNumber;
    /// The type for hashing blocks and tries.
    type Hash = Hash;
    /// The hashing algorithm used.
    type Hashing = Hashing;
    /// The header type.
    type Header = Header;
    /// The ubiquitous event type.
    type Event = Event;
    /// The ubiquitous origin type.
    type Origin = Origin;
    /// Maximum number of block number to block hash mappings to keep (oldest pruned first).
    type BlockHashCount = BlockHashCount;
    /// Maximum weight of each block.
    type MaximumBlockWeight = MaximumBlockWeight;
    /// Maximum size of all encoded transactions (in bytes) that are allowed in one block.
    type MaximumBlockLength = MaximumBlockLength;
    /// Portion of the block weight that is available to all normal transactions.
    type AvailableBlockRatio = AvailableBlockRatio;
    /// Version of the runtime.
    type Version = Version;
    /// Converts a module to the index of the module in `construct_runtime!`.
    ///
    /// This type is being generated by `construct_runtime!`.
    type PalletInfo = ();
    /// What to do if a new account is created.
    type OnNewAccount = ();
    /// What to do if an account is fully reaped from the system.
    type OnKilledAccount = ();
    /// The data to be stored in an account.
    type AccountData = AccountData<<TestStorage as CommonTrait>::Balance>;
    /// The weight of database operations that the runtime can invoke.
    type DbWeight = DbWeight;
    /// The weight of the overhead invoked on the block import process, independent of the
    /// extrinsics included in that block.
    type BlockExecutionWeight = BlockExecutionWeight;
    /// The base weight of any extrinsic processed by the runtime, independent of the
    /// logic of that extrinsic. (Signature verification, nonce increment, fee, etc...)
    type ExtrinsicBaseWeight = ExtrinsicBaseWeight;
    /// The maximum weight that a single extrinsic of `Normal` dispatch class can have,
    /// independent of the logic of that extrinsics. (Roughly max block weight - average on
    /// initialize cost).
    type MaximumExtrinsicWeight = MaximumExtrinsicWeight;
    type SystemWeightInfo = ();
}

parameter_types! {
    pub const ExistentialDeposit: u64 = 0;
    pub const MaxLocks: u32 = 50;
}

impl CommonTrait for TestStorage {
    type Balance = Balance;
    type AssetSubTraitTarget = Asset;
    type BlockRewardsReserve = balances::Module<TestStorage>;
}

impl balances::Trait for TestStorage {
    type DustRemoval = ();
    type Event = Event;
    type ExistentialDeposit = ExistentialDeposit;
    type AccountStore = frame_system::Module<TestStorage>;
    type Identity = identity::Module<TestStorage>;
    type CddChecker = CddChecker<Self>;
    type WeightInfo = ();
    type MaxLocks = MaxLocks;
}

parameter_types! {
    pub const MinimumPeriod: u64 = 3;
}

impl pallet_timestamp::Trait for TestStorage {
    type Moment = u64;
    type OnTimestampSet = ();
    type MinimumPeriod = MinimumPeriod;
    type WeightInfo = ();
}

parameter_types! {
    pub NetworkShareInFee: Perbill = NETWORK_FEE_SHARE.with(|v| *v.borrow());
}

impl polymesh_contracts::Trait for TestStorage {
    type Event = Event;
    type NetworkShareInFee = NetworkShareInFee;
}

impl multisig::Trait for TestStorage {
    type Event = Event;
}

parameter_types! {
    pub MaxLegsInInstruction: u32 = MAX_NO_OF_LEGS.with(|v| *v.borrow());
}

impl settlement::Trait for TestStorage {
    type Event = Event;
    type MaxLegsInInstruction = MaxLegsInInstruction;
    type Scheduler = Scheduler;
    type SchedulerOrigin = OriginCaller;
    type SchedulerCall = Call;
    type WeightInfo = ();
}

impl sto::Trait for TestStorage {
    type Event = Event;
}

impl ChargeTxFee for TestStorage {
    fn charge_fee(_len: u32, _info: DispatchInfo) -> TransactionValidity {
        Ok(ValidTransaction::default())
    }
}

impl CddAndFeeDetails<AccountId, Call> for TestStorage {
    fn get_valid_payer(
        _: &Call,
        caller: &AccountId,
    ) -> Result<Option<AccountId>, InvalidTransaction> {
        Ok(Some(*caller))
    }
    fn clear_context() {
        Context::set_current_identity::<Identity>(None);
        Context::set_current_payer::<Identity>(None);
    }
    fn set_payer_context(payer: Option<AccountId>) {
        Context::set_current_payer::<Identity>(payer);
    }
    fn get_payer_from_context() -> Option<AccountId> {
        Context::current_payer::<Identity>()
    }
    fn set_current_identity(did: &IdentityId) {
        Context::set_current_identity::<Identity>(Some(*did));
    }
}

pub struct WeightToFee;
impl WeightToFeePolynomial for WeightToFee {
    type Balance = Balance;

    fn polynomial() -> WeightToFeeCoefficients<Self::Balance> {
        smallvec![WeightToFeeCoefficient {
            degree: 1,
            coeff_frac: Perbill::zero(),
            coeff_integer: WEIGHT_TO_FEE.with(|v| *v.borrow()),
            negative: false,
        }]
    }
}

impl pallet_transaction_payment::Trait for TestStorage {
    type Currency = Balances;
    type OnTransactionPayment = ();
    type TransactionByteFee = TransactionByteFee;
    type WeightToFee = WeightToFee;
    type FeeMultiplierUpdate = ();
    type CddHandler = TestStorage;
}

impl group::Trait<group::DefaultInstance> for TestStorage {
    type Event = Event;
    type LimitOrigin = EnsureRoot<AccountId>;
    type AddOrigin = EnsureRoot<AccountId>;
    type RemoveOrigin = EnsureRoot<AccountId>;
    type SwapOrigin = EnsureRoot<AccountId>;
    type ResetOrigin = EnsureRoot<AccountId>;
    type MembershipInitialized = committee::Module<TestStorage, committee::Instance1>;
    type MembershipChanged = committee::Module<TestStorage, committee::Instance1>;
}

/// PolymeshCommittee as an instance of group
impl group::Trait<group::Instance1> for TestStorage {
    type Event = Event;
    type LimitOrigin = EnsureRoot<AccountId>;
    type AddOrigin = EnsureRoot<AccountId>;
    type RemoveOrigin = EnsureRoot<AccountId>;
    type SwapOrigin = EnsureRoot<AccountId>;
    type ResetOrigin = EnsureRoot<AccountId>;
    type MembershipInitialized = committee::Module<TestStorage, committee::Instance1>;
    type MembershipChanged = committee::Module<TestStorage, committee::Instance1>;
}

impl group::Trait<group::Instance2> for TestStorage {
    type Event = Event;
    type LimitOrigin = EnsureRoot<AccountId>;
    type AddOrigin = EnsureRoot<AccountId>;
    type RemoveOrigin = EnsureRoot<AccountId>;
    type SwapOrigin = EnsureRoot<AccountId>;
    type ResetOrigin = EnsureRoot<AccountId>;
    type MembershipInitialized = identity::Module<TestStorage>;
    type MembershipChanged = identity::Module<TestStorage>;
}

pub type CommitteeOrigin<T, I> = committee::RawOrigin<<T as frame_system::Trait>::AccountId, I>;

parameter_types! {
    pub const MotionDuration: BlockNumber = 0u64;
}

/// Voting majority origin for `Instance`.
type VMO<Instance> = committee::EnsureProportionAtLeast<_1, _2, AccountId, Instance>;

impl committee::Trait<committee::Instance1> for TestStorage {
    type Origin = Origin;
    type Proposal = Call;
    type CommitteeOrigin = VMO<committee::Instance1>;
    type Event = Event;
    type MotionDuration = MotionDuration;
}

impl committee::Trait<committee::DefaultInstance> for TestStorage {
    type Origin = Origin;
    type Proposal = Call;
    type CommitteeOrigin = EnsureRoot<AccountId>;
    type Event = Event;
    type MotionDuration = MotionDuration;
}

impl IdentityTrait for TestStorage {
    type Event = Event;
    type Proposal = Call;
    type MultiSig = multisig::Module<TestStorage>;
    type Portfolio = portfolio::Module<TestStorage>;
    type CddServiceProviders = CddServiceProvider;
    type Balances = balances::Module<TestStorage>;
    type ChargeTxFeeTarget = TestStorage;
    type CddHandler = TestStorage;
    type Public = AccountId;
    type OffChainSignature = OffChainSignature;
    type ProtocolFee = protocol_fee::Module<TestStorage>;
    type GCVotingMajorityOrigin = VMO<committee::Instance1>;
    type WeightInfo = polymesh_weights::pallet_identity::WeightInfo;
    type CorporateAction = CorporateActions;
}

parameter_types! {
    pub const SignedClaimHandicap: u64 = 2;
    pub const StorageSizeOffset: u32 = 8;
    pub const TombstoneDeposit: Balance = 16;
    pub const RentByteFee: Balance = 100;
    pub const RentDepositOffset: Balance = 100000;
    pub const SurchargeReward: Balance = 1500;
    pub const MaxDepth: u32 = 100;
    pub const MaxValueSize: u32 = 16_384;
}

impl pallet_contracts::Trait for TestStorage {
    type Time = Timestamp;
    type Randomness = Randomness;
    type Currency = Balances;
    type Event = Event;
    type DetermineContractAddress = polymesh_contracts::NonceBasedAddressDeterminer<TestStorage>;
    type TrieIdGenerator = pallet_contracts::TrieIdFromParentCounter<TestStorage>;
    type RentPayment = ();
    type SignedClaimHandicap = SignedClaimHandicap;
    type TombstoneDeposit = TombstoneDeposit;
    type StorageSizeOffset = StorageSizeOffset;
    type RentByteFee = RentByteFee;
    type RentDepositOffset = RentDepositOffset;
    type SurchargeReward = SurchargeReward;
    type MaxDepth = MaxDepth;
    type MaxValueSize = MaxValueSize;
    type WeightPrice = pallet_transaction_payment::Module<Self>;
}

impl statistics::Trait for TestStorage {}

parameter_types! {
    pub const MaxConditionComplexity: u32 = 50;
    pub const MaxDefaultTrustedClaimIssuers: usize = 10;
    pub const MaxTrustedIssuerPerCondition: usize = 10;
    pub const MaxSenderConditionsPerCompliance: usize = 30;
    pub const MaxReceiverConditionsPerCompliance: usize = 30;
    pub const MaxCompliancePerRequirement: usize = 10;

}
impl compliance_manager::Trait for TestStorage {
    type Event = Event;
    type Asset = Asset;
    type WeightInfo = polymesh_weights::pallet_compliance_manager::WeightInfo;
    type MaxConditionComplexity = MaxConditionComplexity;
}

impl protocol_fee::Trait for TestStorage {
    type Event = Event;
    type Currency = Balances;
    type OnProtocolFeePayment = DealWithFees<TestStorage>;
    type WeightInfo = polymesh_weights::pallet_protocol_fee::WeightInfo;
}

impl portfolio::Trait for TestStorage {
    type Event = Event;
    type WeightInfo = polymesh_weights::pallet_portfolio::WeightInfo;
}

parameter_types! {
    pub MaxNumberOfTMExtensionForAsset: u32 = MAX_NO_OF_TM_ALLOWED.with(|v| *v.borrow());
}

impl asset::Trait for TestStorage {
    type Event = Event;
    type Currency = balances::Module<TestStorage>;
    type ComplianceManager = compliance_manager::Module<TestStorage>;
    type MaxNumberOfTMExtensionForAsset = MaxNumberOfTMExtensionForAsset;
    type UnixTime = Timestamp;
}

parameter_types! {
    pub const BlockRangeForTimelock: BlockNumber = 1000;
}

impl bridge::Trait for TestStorage {
    type Event = Event;
    type Proposal = Call;
    type Scheduler = Scheduler;
    type SchedulerOrigin = OriginCaller;
    type SchedulerCall = Call;
}

impl corporate_actions::Trait for TestStorage {
    type Event = Event;
    type WeightInfo = polymesh_weights::pallet_corporate_actions::WeightInfo;
}

impl exemption::Trait for TestStorage {
    type Event = Event;
    type Asset = asset::Module<TestStorage>;
}

impl voting::Trait for TestStorage {
    type Event = Event;
    type Asset = asset::Module<TestStorage>;
}

impl treasury::Trait for TestStorage {
    type Event = Event;
    type Currency = Balances;
}

thread_local! {
    pub static FORCE_SESSION_END: RefCell<bool> = RefCell::new(false);
    pub static SESSION_LENGTH: RefCell<u64> = RefCell::new(2);
}

pub struct TestSessionHandler;
impl pallet_session::SessionHandler<AuthorityId> for TestSessionHandler {
    const KEY_TYPE_IDS: &'static [KeyTypeId] = &[key_types::DUMMY];

    fn on_new_session<Ks: OpaqueKeys>(
        _changed: bool,
        _validators: &[(AuthorityId, Ks)],
        _queued_validators: &[(AuthorityId, Ks)],
    ) {
    }

    fn on_disabled(_validator_index: usize) {}

    fn on_genesis_session<Ks: OpaqueKeys>(_validators: &[(AuthorityId, Ks)]) {}
    fn on_before_session_ending() {}
}

pub struct TestShouldEndSession;
impl pallet_session::ShouldEndSession<BlockNumber> for TestShouldEndSession {
    fn should_end_session(now: BlockNumber) -> bool {
        let l = SESSION_LENGTH.with(|l| *l.borrow());
        now % l == 0
            || FORCE_SESSION_END.with(|l| {
                let r = *l.borrow();
                *l.borrow_mut() = false;
                r
            })
    }
}

pub struct TestSessionManager;
impl pallet_session::SessionManager<AccountId> for TestSessionManager {
    fn end_session(_: SessionIndex) {}
    fn start_session(_: SessionIndex) {}
    fn new_session(_: SessionIndex) -> Option<Vec<AccountId>> {
        None
    }
}

parameter_types! {
    pub const DisabledValidatorsThreshold: Perbill = Perbill::from_percent(33);
}

impl pallet_session::Trait for TestStorage {
    type Event = Event;
    type ValidatorId = AccountId;
    type ValidatorIdOf = ConvertInto;
    type ShouldEndSession = TestShouldEndSession;
    type NextSessionRotation = ();
    type SessionManager = TestSessionManager;
    type SessionHandler = TestSessionHandler;
    type Keys = MockSessionKeys;
    type DisabledValidatorsThreshold = DisabledValidatorsThreshold;
    type WeightInfo = ();
}

impl dividend::Trait for TestStorage {
    type Event = Event;
}

impl pips::Trait for TestStorage {
    type Currency = balances::Module<Self>;
    type CommitteeOrigin = EnsureRoot<AccountId>;
    type VotingMajorityOrigin = VMO<committee::Instance1>;
    type GovernanceCommittee = Committee;
    type TechnicalCommitteeVMO = VMO<committee::Instance3>;
    type UpgradeCommitteeVMO = VMO<committee::Instance4>;
    type Treasury = treasury::Module<Self>;
    type Event = Event;
<<<<<<< HEAD
    type WeightInfo = polymesh_weights::pallet_pips::WeightInfo;
=======
    type Scheduler = Scheduler;
    type SchedulerOrigin = OriginCaller;
    type SchedulerCall = Call;
>>>>>>> fdd00eee
}

impl confidential::Trait for TestStorage {
    type Event = Event;
}

impl pallet_utility::Trait for TestStorage {
    type Event = Event;
    type Call = Call;
}

impl PermissionChecker for TestStorage {
    type Call = Call;
    type Checker = Identity;
}

parameter_types! {
    pub MaximumSchedulerWeight: Weight = Perbill::from_percent(80) * MaximumBlockWeight::get();
    pub const MaxScheduledPerBlock: u32 = 50;
}

impl pallet_scheduler::Trait for TestStorage {
    type Event = Event;
    type Origin = Origin;
    type PalletsOrigin = OriginCaller;
    type Call = Call;
    type MaximumWeight = MaximumSchedulerWeight;
    type ScheduleOrigin = EnsureRoot<AccountId>;
    type MaxScheduledPerBlock = MaxScheduledPerBlock;
    type WeightInfo = ();
}

// Publish type alias for each module
pub type Identity = identity::Module<TestStorage>;
pub type Pips = pips::Module<TestStorage>;
pub type Balances = balances::Module<TestStorage>;
pub type Asset = asset::Module<TestStorage>;
pub type Checkpoint = checkpoint::Module<TestStorage>;
pub type MultiSig = multisig::Module<TestStorage>;
pub type Randomness = pallet_randomness_collective_flip::Module<TestStorage>;
pub type Timestamp = pallet_timestamp::Module<TestStorage>;
pub type Contracts = pallet_contracts::Module<TestStorage>;
pub type Bridge = bridge::Module<TestStorage>;
pub type GovernanceCommittee = group::Module<TestStorage, group::Instance1>;
pub type CddServiceProvider = group::Module<TestStorage, group::Instance2>;
pub type Committee = committee::Module<TestStorage, committee::Instance1>;
pub type DefaultCommittee = committee::Module<TestStorage, committee::DefaultInstance>;
pub type Utility = pallet_utility::Module<TestStorage>;
pub type System = frame_system::Module<TestStorage>;
pub type Portfolio = portfolio::Module<TestStorage>;
pub type WrapperContracts = polymesh_contracts::Module<TestStorage>;
pub type ComplianceManager = compliance_manager::Module<TestStorage>;
pub type CorporateActions = corporate_actions::Module<TestStorage>;
pub type Scheduler = pallet_scheduler::Module<TestStorage>;
pub type Settlement = pallet_settlement::Module<TestStorage>;

pub fn make_account(
    id: AccountId,
) -> Result<(<TestStorage as frame_system::Trait>::Origin, IdentityId), &'static str> {
    let uid = InvestorUid::from(format!("{}", id).as_str());
    make_account_with_uid(id, uid)
}

pub fn make_account_with_uid(
    id: AccountId,
    uid: InvestorUid,
) -> Result<(<TestStorage as frame_system::Trait>::Origin, IdentityId), &'static str> {
    make_account_with_balance(id, uid, 1_000_000)
}

/// It creates an Account and registers its DID and its InvestorUid.
pub fn make_account_with_balance(
    id: AccountId,
    uid: InvestorUid,
    balance: <TestStorage as CommonTrait>::Balance,
) -> Result<(<TestStorage as frame_system::Trait>::Origin, IdentityId), &'static str> {
    let signed_id = Origin::signed(id.clone());
    Balances::make_free_balance_be(&id, balance);

    // If we have CDD providers, first of them executes the registration.
    let cdd_providers = CddServiceProvider::get_members();
    let did = match cdd_providers.into_iter().nth(0) {
        Some(cdd_provider) => {
            let cdd_acc = Public::from_raw(Identity::did_records(&cdd_provider).primary_key.0);
            let _ = Identity::cdd_register_did(Origin::signed(cdd_acc), id, vec![])
                .map_err(|_| "CDD register DID failed")?;

            // Add CDD Claim
            let did = Identity::get_identity(&id).unwrap();
            let cdd_claim = Claim::CustomerDueDiligence(CddId::new(did, uid));
            Identity::add_claim(Origin::signed(cdd_acc), did, cdd_claim, None)
                .map_err(|_| "CDD provider cannot add the CDD claim")?;
            did
        }
        _ => {
            let _ = Identity::register_did(signed_id.clone(), uid, vec![])
                .map_err(|_| "Register DID failed")?;
            Identity::get_identity(&id).unwrap()
        }
    };

    Ok((signed_id, did))
}

pub fn make_account_without_cdd(
    id: AccountId,
) -> Result<(<TestStorage as frame_system::Trait>::Origin, IdentityId), &'static str> {
    let signed_id = Origin::signed(id.clone());
    Balances::make_free_balance_be(&id, 10_000_000);
    let did = Identity::_register_did(id.clone(), vec![], None).expect("did");
    Ok((signed_id, did))
}

pub fn register_keyring_account(acc: AccountKeyring) -> Result<IdentityId, &'static str> {
    register_keyring_account_with_balance(acc, 10_000_000)
}

pub fn register_keyring_account_with_balance(
    acc: AccountKeyring,
    balance: <TestStorage as CommonTrait>::Balance,
) -> Result<IdentityId, &'static str> {
    let acc_pub = acc.public();
    let uid = InvestorUid::from(format!("{}", acc).as_str());
    make_account_with_balance(acc_pub, uid, balance).map(|(_, id)| id)
}

pub fn register_keyring_account_without_cdd(
    acc: AccountKeyring,
) -> Result<IdentityId, &'static str> {
    let acc_pub = acc.public();
    make_account_without_cdd(acc_pub).map(|(_, id)| id)
}

pub fn add_secondary_key(did: IdentityId, signer: Signatory<AccountId>) {
    let _primary_key = Identity::did_records(&did).primary_key;
    let auth_id = Identity::add_auth(
        did.clone(),
        signer,
        AuthorizationData::JoinIdentity(Permissions::default()),
        None,
    );
    assert_ok!(Identity::join_identity(signer, auth_id));
}

pub fn account_from(id: u64) -> AccountId {
    let mut enc_id_vec = id.encode();
    enc_id_vec.resize_with(32, Default::default);

    let mut enc_id = [0u8; 32];
    enc_id.copy_from_slice(enc_id_vec.as_slice());

    Pair::from_seed(&enc_id).public()
}

pub fn get_identity_id(acc: AccountKeyring) -> Option<IdentityId> {
    let key = acc.public();
    Identity::get_identity(&key)
}

pub fn authorizations_to(to: &Signatory<AccountId>) -> Vec<Authorization<AccountId, u64>> {
    identity::Authorizations::<TestStorage>::iter_prefix_values(to).collect::<Vec<_>>()
}

pub fn fast_forward_to_block(n: u64) {
    let next_block = System::block_number() + 1;
    (next_block..=n).for_each(|block| {
        System::set_block_number(block);
        Scheduler::on_initialize(block);
    });
}

pub fn fast_forward_blocks(n: u64) {
    fast_forward_to_block(n + System::block_number());
}

// `iter_prefix_values` has no guarantee that it will iterate in a sequential
// order. However, we need the latest `auth_id`. Which is why we search for the claim
// with the highest `auth_id`.
pub fn get_last_auth(signatory: &Signatory<AccountId>) -> Authorization<AccountId, u64> {
    <identity::Authorizations<TestStorage>>::iter_prefix_values(signatory)
        .into_iter()
        .max_by_key(|x| x.auth_id)
        .expect("there are no authorizations")
}

pub fn get_last_auth_id(signatory: &Signatory<AccountId>) -> u64 {
    get_last_auth(signatory).auth_id
}

/// Returns a btreeset that contains default portfolio for the identity.
pub fn default_portfolio_btreeset(did: IdentityId) -> BTreeSet<PortfolioId> {
    iter::once(PortfolioId::default_portfolio(did)).collect::<BTreeSet<_>>()
}

/// Returns a vector that contains default portfolio for the identity.
pub fn default_portfolio_vec(did: IdentityId) -> Vec<PortfolioId> {
    vec![PortfolioId::default_portfolio(did)]
}

/// Returns a btreeset that contains a portfolio for the identity.
pub fn user_portfolio_btreeset(did: IdentityId, num: PortfolioNumber) -> BTreeSet<PortfolioId> {
    iter::once(PortfolioId::user_portfolio(did, num)).collect::<BTreeSet<_>>()
}

/// Returns a vector that contains a portfolio for the identity.
pub fn user_portfolio_vec(did: IdentityId, num: PortfolioNumber) -> Vec<PortfolioId> {
    vec![PortfolioId::user_portfolio(did, num)]
}

pub fn provide_scope_claim(
    claim_to: IdentityId,
    scope: Ticker,
    investor_uid: InvestorUid,
    cdd_provider: AccountId,
) {
    let proof: InvestorZKProofData = InvestorZKProofData::new(&claim_to, &investor_uid, &scope);
    let cdd_claim = InvestorZKProofData::make_cdd_claim(&claim_to, &investor_uid);
    let cdd_id = compute_cdd_id(&cdd_claim).compress().to_bytes().into();
    let scope_claim = InvestorZKProofData::make_scope_claim(&scope.as_slice(), &investor_uid);
    let scope_id = compute_scope_id(&scope_claim).compress().to_bytes().into();

    let signed_claim_to = Origin::signed(Identity::did_records(claim_to).primary_key);

    // Add cdd claim first
    assert_ok!(Identity::add_claim(
        Origin::signed(cdd_provider),
        claim_to,
        Claim::CustomerDueDiligence(cdd_id),
        None
    ));

    // Provide the InvestorUniqueness.
    assert_ok!(Identity::add_investor_uniqueness_claim(
        signed_claim_to,
        claim_to,
        Claim::InvestorUniqueness(Scope::Ticker(scope), scope_id, cdd_id),
        proof,
        None
    ));
}

pub fn provide_scope_claim_to_multiple_parties(
    parties: &[IdentityId],
    ticker: Ticker,
    cdd_provider: AccountId,
) {
    parties.iter().enumerate().for_each(|(index, id)| {
        let uid = InvestorUid::from(format!("uid_{}", index).as_bytes());
        provide_scope_claim(*id, ticker, uid, cdd_provider);
    });
}

pub fn root() -> Origin {
    Origin::from(frame_system::RawOrigin::Root)
}<|MERGE_RESOLUTION|>--- conflicted
+++ resolved
@@ -619,13 +619,10 @@
     type UpgradeCommitteeVMO = VMO<committee::Instance4>;
     type Treasury = treasury::Module<Self>;
     type Event = Event;
-<<<<<<< HEAD
     type WeightInfo = polymesh_weights::pallet_pips::WeightInfo;
-=======
     type Scheduler = Scheduler;
     type SchedulerOrigin = OriginCaller;
     type SchedulerCall = Call;
->>>>>>> fdd00eee
 }
 
 impl confidential::Trait for TestStorage {

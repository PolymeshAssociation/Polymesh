--- conflicted
+++ resolved
@@ -1,8 +1,5 @@
 use super::{
-<<<<<<< HEAD
-=======
     asset_test::{a_token, basic_asset, max_len_bytes},
->>>>>>> bf6c533b
     storage::{TestStorage, User},
     ExtBuilder,
 };
@@ -11,13 +8,8 @@
 use pallet_portfolio::MovePortfolioItem;
 use polymesh_common_utilities::portfolio::PortfolioSubTrait;
 use polymesh_primitives::{
-<<<<<<< HEAD
-    asset::AssetType, AuthorizationData, AuthorizationError, PortfolioId, PortfolioName,
-    PortfolioNumber, Signatory, Ticker,
-=======
     AuthorizationData, AuthorizationError, PortfolioId, PortfolioName, PortfolioNumber, Signatory,
     Ticker,
->>>>>>> bf6c533b
 };
 use test_client::AccountKeyring;
 
@@ -35,11 +27,7 @@
 }
 
 fn create_portfolio() -> (User, PortfolioNumber) {
-<<<<<<< HEAD
-    let owner = User::new(AccountKeyring::Alice).balance(1_000);
-=======
     let owner = User::new(AccountKeyring::Alice);
->>>>>>> bf6c533b
     let name = PortfolioName::from([42u8].to_vec());
     let num = Portfolio::next_portfolio_number(&owner.did);
     assert_eq!(num, PortfolioNumber(1));
@@ -48,7 +36,6 @@
     (owner, num)
 }
 
-<<<<<<< HEAD
 fn set_custodian_ok(current_custodian: User, new_custodian: User, portfolio_id: PortfolioId) {
     let auth_id = Identity::add_auth(
         current_custodian.did,
@@ -70,7 +57,6 @@
             false
         );
     }};
-=======
 #[test]
 fn portfolio_name_too_long() {
     ExtBuilder::default().build().execute_with(|| {
@@ -84,7 +70,6 @@
         assert_ok!(rename(b"".into()));
         assert_ok!(rename(max_len_bytes(0)));
     });
->>>>>>> bf6c533b
 }
 
 #[test]
@@ -110,11 +95,7 @@
 fn can_recover_funds_from_deleted_portfolio() {
     ExtBuilder::default().build().execute_with(|| {
         let (owner, num) = create_portfolio();
-<<<<<<< HEAD
-        let (token, ticker) = create_token();
-=======
         let (ticker, token) = create_token();
->>>>>>> bf6c533b
         let owner_default_portfolio = PortfolioId::default_portfolio(owner.did);
         let owner_user_portfolio = PortfolioId::user_portfolio(owner.did, num);
 
@@ -169,11 +150,7 @@
 fn do_move_asset_from_portfolio() {
     let (owner, num) = create_portfolio();
     let bob = User::new(AccountKeyring::Bob);
-<<<<<<< HEAD
-    let (token, ticker) = create_token();
-=======
     let (ticker, token) = create_token();
->>>>>>> bf6c533b
     assert_eq!(
         Portfolio::default_portfolio_balance(owner.did, &ticker),
         token.total_supply,
@@ -282,11 +259,7 @@
 fn can_lock_unlock_assets() {
     ExtBuilder::default().build().execute_with(|| {
         let (owner, num) = create_portfolio();
-<<<<<<< HEAD
-        let (token, ticker) = create_token();
-=======
         let (ticker, token) = create_token();
->>>>>>> bf6c533b
         assert_eq!(
             Portfolio::default_portfolio_balance(owner.did, &ticker),
             token.total_supply,
@@ -406,17 +379,11 @@
     ExtBuilder::default().build().execute_with(|| {
         let (owner, num) = create_portfolio();
         let bob = User::new(AccountKeyring::Bob);
-<<<<<<< HEAD
 
         let owner_default_portfolio = PortfolioId::default_portfolio(owner.did);
         let owner_user_portfolio = PortfolioId::user_portfolio(owner.did, num);
-=======
-
-        let owner_default_portfolio = PortfolioId::default_portfolio(owner.did);
-        let owner_user_portfolio = PortfolioId::user_portfolio(owner.did, num);
 
         let has_custody = |u: User| Portfolio::portfolios_in_custody(u.did, owner_user_portfolio);
->>>>>>> bf6c533b
 
         // Custody of all portfolios is with the owner identity by default
         assert_ok!(Portfolio::ensure_portfolio_custody(
@@ -432,20 +399,6 @@
             None
         );
         assert_eq!(Portfolio::portfolio_custodian(owner_user_portfolio), None);
-<<<<<<< HEAD
-        assert_eq!(
-            Portfolio::portfolios_in_custody(bob.did, owner_user_portfolio),
-            false
-        );
-
-        // Bob can not issue authorization for custody transfer of a portfolio they don't have custody of
-        let mut auth_id = Identity::add_auth(
-            bob.did,
-            Signatory::from(bob.did),
-            AuthorizationData::PortfolioCustody(owner_user_portfolio),
-            None,
-        );
-=======
         assert!(!has_custody(bob));
 
         // Bob can not issue authorization for custody transfer of a portfolio they don't have custody of
@@ -455,7 +408,6 @@
         };
 
         let auth_id = add_auth(bob, bob);
->>>>>>> bf6c533b
         assert_noop!(
             Identity::accept_authorization(bob.origin(), auth_id),
             AuthorizationError::Unauthorized
@@ -468,12 +420,8 @@
         );
 
         // Can accept a valid custody transfer auth
-<<<<<<< HEAD
-        set_custodian_ok(owner, bob, owner_user_portfolio);
-=======
         let auth_id = add_auth(owner, bob);
         assert_ok!(Identity::accept_authorization(bob.origin(), auth_id));
->>>>>>> bf6c533b
 
         assert_ok!(Portfolio::ensure_portfolio_custody(
             owner_default_portfolio,
@@ -483,11 +431,7 @@
             owner_user_portfolio,
             bob.did
         ));
-<<<<<<< HEAD
-        assert_err!(
-=======
-        assert_noop!(
->>>>>>> bf6c533b
+        assert_noop!(
             Portfolio::ensure_portfolio_custody(owner_user_portfolio, owner.did),
             Error::UnauthorizedCustodian
         );
@@ -498,34 +442,17 @@
         assert_eq!(
             Portfolio::portfolio_custodian(owner_user_portfolio),
             Some(bob.did)
-<<<<<<< HEAD
-        );
-        assert_eq!(
-            Portfolio::portfolios_in_custody(bob.did, owner_user_portfolio),
-            true
-=======
->>>>>>> bf6c533b
         );
         assert!(has_custody(bob));
 
         // Owner can not issue authorization for custody transfer of a portfolio they don't have custody of
-<<<<<<< HEAD
-        auth_id = Identity::add_auth(
-            owner.did,
-            Signatory::from(owner.did),
-            AuthorizationData::PortfolioCustody(owner_user_portfolio),
-            None,
-        );
-=======
         let auth_id = add_auth(owner, owner);
->>>>>>> bf6c533b
         assert_noop!(
             Identity::accept_authorization(owner.origin(), auth_id),
             AuthorizationError::Unauthorized
         );
 
         // Bob transfers portfolio custody back to Alice.
-<<<<<<< HEAD
         set_custodian_ok(bob, owner, owner_user_portfolio);
         // The mapping is removed which means the owner is the custodian.
         assert_owner_is_custodian!(owner_user_portfolio);
@@ -548,11 +475,9 @@
             bob.origin(),
             user_portfolio
         ));
-=======
         let auth_id = add_auth(bob, owner);
         assert_ok!(Identity::accept_authorization(owner.origin(), auth_id));
         assert!(has_custody(owner));
->>>>>>> bf6c533b
         // The mapping is removed which means the owner is the custodian.
         assert_owner_is_custodian!(user_portfolio);
     });

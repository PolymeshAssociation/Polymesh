use super::{
<<<<<<< HEAD
    storage::{make_account_without_cdd, register_keyring_account, TestStorage},
=======
    storage::{get_last_auth_id, make_account_without_cdd, register_keyring_account, TestStorage},
>>>>>>> 144126ff
    ExtBuilder,
};
use frame_support::{assert_err, assert_ok};
use pallet_balances as balances;
use pallet_identity as identity;
use pallet_multisig as multisig;
use polymesh_common_utilities::traits::transaction_payment::CddAndFeeDetails;
use polymesh_primitives::{InvestorUid, Signatory, TransactionError};
use polymesh_runtime_develop::{fee_details::CddHandler, runtime::Call};
use sp_core::crypto::AccountId32;
use sp_runtime::transaction_validity::InvalidTransaction;
use test_client::AccountKeyring;

type MultiSig = multisig::Module<TestStorage>;
type Balances = balances::Module<TestStorage>;
type Origin = <TestStorage as frame_system::Trait>::Origin;

#[test]
fn cdd_checks() {
    ExtBuilder::default()
        .cdd_providers(vec![AccountKeyring::Bob.public()])
        .monied(true)
        .build()
        .execute_with(|| {
            // alice does not have cdd
            let (alice_signed, _) =
                make_account_without_cdd(AccountKeyring::Alice.public()).unwrap();
            let alice_key_signatory = Signatory::Account(AccountKeyring::Alice.public());
            let alice_account_signatory = AccountId32::from(AccountKeyring::Alice.public().0);
            let _musig_address =
                MultiSig::get_next_multisig_address(AccountKeyring::Alice.public());

            // charlie has valid cdd
            let charlie_signed = Origin::signed(AccountKeyring::Charlie.public());
<<<<<<< HEAD
            let charlie_did = register_keyring_account(AccountKeyring::Charlie).unwrap();
=======
            let _ = register_keyring_account(AccountKeyring::Charlie).unwrap();
>>>>>>> 144126ff
            let charlie_account_signatory = AccountId32::from(AccountKeyring::Charlie.public().0);

            // register did bypasses cdd checks
            assert_eq!(
                CddHandler::get_valid_payer(
                    &Call::Identity(identity::Call::register_did(
                        InvestorUid::default(),
                        Default::default()
                    )),
                    &alice_account_signatory
                ),
                Ok(Some(AccountId32::from(AccountKeyring::Alice.public().0)))
            );

            // normal tx without cdd should fail
            assert_err!(
                CddHandler::get_valid_payer(
                    &Call::MultiSig(multisig::Call::change_sigs_required(1)),
                    &alice_account_signatory
                ),
                InvalidTransaction::Custom(TransactionError::CddRequired as u8)
            );

            // call to accept being a multisig signer should fail when invalid auth
            assert_err!(
                CddHandler::get_valid_payer(
                    &Call::MultiSig(multisig::Call::accept_multisig_signer_as_key(0)),
                    &alice_account_signatory
                ),
                InvalidTransaction::Custom(TransactionError::InvalidAuthorization as u8)
            );

            // call to accept being a multisig signer should fail when authorizer does not have a valid cdd (expired)
            assert_ok!(MultiSig::create_multisig(
                alice_signed.clone(),
                vec![alice_key_signatory],
                1,
            ));

            let alice_auth_id = get_last_auth_id(&alice_key_signatory);
            assert_err!(
                CddHandler::get_valid_payer(
                    &Call::MultiSig(multisig::Call::accept_multisig_signer_as_key(alice_auth_id)),
                    &alice_account_signatory
                ),
                InvalidTransaction::Custom(TransactionError::CddRequired as u8)
            );

            // call to accept being a multisig signer should succeed when authorizer has a valid cdd but signer key does not
            // fee must be paid by multisig creator
            let _musig_address2 =
                MultiSig::get_next_multisig_address(AccountKeyring::Charlie.public());
            assert_ok!(MultiSig::create_multisig(
                charlie_signed.clone(),
                vec![Signatory::Account(AccountKeyring::Alice.public())],
                1,
            ));
            let alice_auth_id = get_last_auth_id(&alice_key_signatory);
            assert_eq!(
                CddHandler::get_valid_payer(
                    &Call::MultiSig(multisig::Call::accept_multisig_signer_as_key(alice_auth_id)),
                    &alice_account_signatory
                ),
                Ok(Some(AccountId32::from(AccountKeyring::Charlie.public().0)))
            );

            // normal tx with cdd should succeed
            assert_eq!(
                CddHandler::get_valid_payer(
                    &Call::MultiSig(multisig::Call::change_sigs_required(1)),
                    &charlie_account_signatory
                ),
                Ok(Some(AccountId32::from(AccountKeyring::Charlie.public().0)))
            );
        });
}<|MERGE_RESOLUTION|>--- conflicted
+++ resolved
@@ -1,9 +1,5 @@
 use super::{
-<<<<<<< HEAD
-    storage::{make_account_without_cdd, register_keyring_account, TestStorage},
-=======
     storage::{get_last_auth_id, make_account_without_cdd, register_keyring_account, TestStorage},
->>>>>>> 144126ff
     ExtBuilder,
 };
 use frame_support::{assert_err, assert_ok};
@@ -38,11 +34,7 @@
 
             // charlie has valid cdd
             let charlie_signed = Origin::signed(AccountKeyring::Charlie.public());
-<<<<<<< HEAD
-            let charlie_did = register_keyring_account(AccountKeyring::Charlie).unwrap();
-=======
             let _ = register_keyring_account(AccountKeyring::Charlie).unwrap();
->>>>>>> 144126ff
             let charlie_account_signatory = AccountId32::from(AccountKeyring::Charlie.public().0);
 
             // register did bypasses cdd checks

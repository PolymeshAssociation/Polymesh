--- conflicted
+++ resolved
@@ -596,12 +596,8 @@
     let user = AccountKeyring::Charlie.public();
 
     ExtBuilder::default()
-<<<<<<< HEAD
+        .cdd_providers(vec![AccountKeyring::Dave.public()])
         .add_regular_users_from_accounts(&[user])
-=======
-        .cdd_providers(vec![AccountKeyring::Dave.public()])
-        .regular_users(vec![user])
->>>>>>> b733de7d
         .build()
         .execute_with(|| check_put_code_flag_ext(user))
 }

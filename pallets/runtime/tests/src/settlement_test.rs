use super::{
    storage::{
        default_portfolio_vec, make_account_without_cdd, provide_scope_claim_to_multiple_parties,
        register_keyring_account, user_portfolio_vec, TestStorage,
    },
    ExtBuilder,
};
use codec::{Decode, Encode};
use confidential_asset::{EncryptedAssetIdWrapper, MercatAccountId};
use core::convert::{TryFrom, TryInto};
use cryptography::{
    asset_proofs::{CommitmentWitness, ElgamalSecretKey},
    mercat::{
        account::{convert_asset_ids, AccountCreator},
        asset::AssetIssuer,
        transaction::{CtxMediator, CtxReceiver, CtxSender},
        Account, AccountCreatorInitializer, AssetTransactionIssuer, EncryptedAmount,
        EncryptedAssetId, EncryptionKeys, FinalizedTransferTx, InitializedTransferTx, PubAccount,
        PubAccountTx, SecAccount, TransferTransactionMediator, TransferTransactionReceiver,
        TransferTransactionSender,
    },
    AssetId,
};
use curve25519_dalek::scalar::Scalar;
use frame_support::dispatch::GetDispatchInfo;
use frame_support::{assert_noop, assert_ok};
use pallet_asset as asset;
use pallet_balances as balances;
use pallet_compliance_manager as compliance_manager;
use pallet_confidential_asset as confidential_asset;
use pallet_identity as identity;
use pallet_portfolio::MovePortfolioItem;
use pallet_settlement::{
    self as settlement, weight_for, AuthorizationStatus, Call as SettlementCall, ConfidentialLeg,
    Instruction, InstructionStatus, Leg, LegStatus, MercatTxData, NonConfidentialLeg, Receipt,
    ReceiptDetails, SettlementType, VenueDetails, VenueType,
};
use polymesh_primitives::{
    AssetOwnershipRelation, AssetType, AuthorizationData, Claim, Condition, ConditionType,
    FundingRoundName, IdentifierType, IdentityId, PortfolioId, PortfolioName, SecurityToken,
    Signatory, Ticker,
};
use rand::{prelude::*, thread_rng};
use sp_core::sr25519::Public;
use sp_runtime::traits::Zero;
use sp_runtime::AnySignature;
use std::collections::HashMap;
use std::prelude::*;
use test_client::AccountKeyring;

type Identity = identity::Module<TestStorage>;
type Balances = balances::Module<TestStorage>;
type Asset = asset::Module<TestStorage>;
type Portfolio = pallet_portfolio::Module<TestStorage>;
type PortfolioError = pallet_portfolio::Error<TestStorage>;
type Timestamp = pallet_timestamp::Module<TestStorage>;
type ComplianceManager = compliance_manager::Module<TestStorage>;
type AssetError = asset::Error<TestStorage>;
type OffChainSignature = AnySignature;
type Origin = <TestStorage as frame_system::Trait>::Origin;
type DidRecords = identity::DidRecords<TestStorage>;
type Settlement = settlement::Module<TestStorage>;
type System = frame_system::Module<TestStorage>;
type Error = settlement::Error<TestStorage>;
type ConfidentialAsset = confidential_asset::Module<TestStorage>;

macro_rules! assert_add_claim {
    ($signer:expr, $target:expr, $claim:expr) => {
        assert_ok!(Identity::add_claim($signer, $target, $claim, None,));
    };
}

fn init(token_name: &[u8], ticker: Ticker, keyring: Public) -> u64 {
    create_token(token_name, ticker, keyring);
    let venue_counter = Settlement::venue_counter();
    assert_ok!(Settlement::create_venue(
        Origin::signed(keyring),
        VenueDetails::default(),
        vec![keyring],
        VenueType::Other
    ));
    venue_counter
}

fn create_token(token_name: &[u8], ticker: Ticker, keyring: Public) {
    assert_ok!(Asset::create_asset(
        Origin::signed(keyring),
        token_name.into(),
        ticker,
        100_000,
        true,
        AssetType::default(),
        vec![],
        None,
    ));
    assert_ok!(ComplianceManager::add_compliance_requirement(
        Origin::signed(keyring),
        ticker,
        vec![],
        vec![]
    ));
}

fn next_block() {
    let block_number = System::block_number() + 1;
    System::set_block_number(block_number);
    Settlement::on_initialize(block_number);
}

#[test]
fn venue_registration() {
    ExtBuilder::default()
        .set_max_legs_allowed(500)
        .build()
        .execute_with(|| {
            let alice_signed = Origin::signed(AccountKeyring::Alice.public());
            let alice_did = register_keyring_account(AccountKeyring::Alice).unwrap();
            let venue_counter = Settlement::venue_counter();
            assert_ok!(Settlement::create_venue(
                alice_signed.clone(),
                VenueDetails::default(),
                vec![AccountKeyring::Alice.public(), AccountKeyring::Bob.public()],
                VenueType::Exchange
            ));
            let venue_info = Settlement::venue_info(venue_counter);
            assert_eq!(Settlement::venue_counter(), venue_counter + 1);
            assert_eq!(Settlement::user_venues(alice_did), [venue_counter]);
            assert_eq!(venue_info.creator, alice_did);
            assert_eq!(venue_info.instructions.len(), 0);
            assert_eq!(venue_info.details, VenueDetails::default());
            assert_eq!(venue_info.venue_type, VenueType::Exchange);
            assert_eq!(
                Settlement::venue_signers(venue_counter, AccountKeyring::Alice.public()),
                true
            );
            assert_eq!(
                Settlement::venue_signers(venue_counter, AccountKeyring::Bob.public()),
                true
            );
            assert_eq!(
                Settlement::venue_signers(venue_counter, AccountKeyring::Charlie.public()),
                false
            );

            // Creating a second venue
            assert_ok!(Settlement::create_venue(
                alice_signed.clone(),
                VenueDetails::default(),
                vec![AccountKeyring::Alice.public(), AccountKeyring::Bob.public()],
                VenueType::Exchange
            ));
            assert_eq!(
                Settlement::user_venues(alice_did),
                [venue_counter, venue_counter + 1]
            );

            // Editing venue details
            assert_ok!(Settlement::update_venue(
                alice_signed,
                venue_counter,
                Some([0x01].into()),
                None
            ));
            let venue_info = Settlement::venue_info(venue_counter);
            assert_eq!(venue_info.creator, alice_did);
            assert_eq!(venue_info.instructions.len(), 0);
            assert_eq!(venue_info.details, [0x01].into());
            assert_eq!(venue_info.venue_type, VenueType::Exchange);
        });
}

#[test]
fn basic_settlement() {
    ExtBuilder::default()
        .cdd_providers(vec![AccountKeyring::Eve.public()])
        .set_max_legs_allowed(500)
        .build()
        .execute_with(|| {
            let alice_signed = Origin::signed(AccountKeyring::Alice.public());
            let alice_did = register_keyring_account(AccountKeyring::Alice).unwrap();
            let bob_signed = Origin::signed(AccountKeyring::Bob.public());
            let bob_did = register_keyring_account(AccountKeyring::Bob).unwrap();
            let token_name = b"ACME";
            let ticker = Ticker::try_from(&token_name[..]).unwrap();
            let venue_counter = init(token_name, ticker, AccountKeyring::Alice.public());
            let instruction_counter = Settlement::instruction_counter();
            let alice_init_balance = Asset::balance_of(&ticker, alice_did);
            let bob_init_balance = Asset::balance_of(&ticker, bob_did);
            let amount = 100u128;
            let eve = AccountKeyring::Eve.public();

            // Provide scope claim to sender and receiver of the transaction.
            provide_scope_claim_to_multiple_parties(&[alice_did, bob_did], ticker, eve);

            assert_ok!(Settlement::add_instruction(
                alice_signed.clone(),
                venue_counter,
                SettlementType::SettleOnAuthorization,
                None,
                vec![Leg::NonConfidentialLeg(NonConfidentialLeg {
                    from: PortfolioId::default_portfolio(alice_did),
                    to: PortfolioId::default_portfolio(bob_did),
                    asset: ticker,
                    amount: amount
                })]
            ));
            assert_eq!(Asset::balance_of(&ticker, alice_did), alice_init_balance);
            assert_eq!(Asset::balance_of(&ticker, bob_did), bob_init_balance);
            assert_ok!(Settlement::authorize_instruction(
                alice_signed.clone(),
                instruction_counter,
                default_portfolio_vec(alice_did)
            ));

            assert_eq!(Asset::balance_of(&ticker, alice_did), alice_init_balance);
            assert_eq!(Asset::balance_of(&ticker, bob_did), bob_init_balance);
            assert_ok!(Settlement::authorize_instruction(
                bob_signed.clone(),
                instruction_counter,
                default_portfolio_vec(bob_did)
            ));

            // Instruction should've settled
            assert_eq!(
                Asset::balance_of(&ticker, alice_did),
                alice_init_balance - amount
            );
            assert_eq!(
                Asset::balance_of(&ticker, bob_did),
                bob_init_balance + amount
            );
        });
}

#[test]
fn create_and_authorize_instruction() {
    ExtBuilder::default()
        .cdd_providers(vec![AccountKeyring::Eve.public()])
        .set_max_legs_allowed(500)
        .build()
        .execute_with(|| {
            let alice_signed = Origin::signed(AccountKeyring::Alice.public());
            let alice_did = register_keyring_account(AccountKeyring::Alice).unwrap();
            let bob_signed = Origin::signed(AccountKeyring::Bob.public());
            let bob_did = register_keyring_account(AccountKeyring::Bob).unwrap();
            let token_name = b"ACME";
            let ticker = Ticker::try_from(&token_name[..]).unwrap();
            let venue_counter = init(token_name, ticker, AccountKeyring::Alice.public());
            let instruction_counter = Settlement::instruction_counter();
            let alice_init_balance = Asset::balance_of(&ticker, alice_did);
            let bob_init_balance = Asset::balance_of(&ticker, bob_did);
            let amount = 100u128;
            let eve = AccountKeyring::Eve.public();

            // Provide scope claim to both the parties of the transaction.
            provide_scope_claim_to_multiple_parties(&[alice_did, bob_did], ticker, eve);

            assert_ok!(Settlement::add_and_authorize_instruction(
                alice_signed.clone(),
                venue_counter,
                SettlementType::SettleOnAuthorization,
                None,
                vec![Leg::NonConfidentialLeg(NonConfidentialLeg {
                    from: PortfolioId::default_portfolio(alice_did),
                    to: PortfolioId::default_portfolio(bob_did),
                    asset: ticker,
                    amount: amount
<<<<<<< HEAD
                })],
                default_portfolio_btreeset(alice_did)
=======
                }],
                default_portfolio_vec(alice_did)
>>>>>>> 34d18579
            ));

            assert_eq!(Asset::balance_of(&ticker, alice_did), alice_init_balance);
            assert_eq!(Asset::balance_of(&ticker, bob_did), bob_init_balance);

            assert_eq!(
                Settlement::user_auths(
                    PortfolioId::default_portfolio(alice_did),
                    instruction_counter
                ),
                AuthorizationStatus::Authorized
            );
            assert_eq!(
                Settlement::user_auths(
                    PortfolioId::default_portfolio(bob_did),
                    instruction_counter
                ),
                AuthorizationStatus::Pending
            );

            assert_ok!(Settlement::authorize_instruction(
                bob_signed.clone(),
                instruction_counter,
                default_portfolio_vec(bob_did)
            ));

            // Instruction should've settled
            assert_eq!(
                Asset::balance_of(&ticker, alice_did),
                alice_init_balance - amount
            );
            assert_eq!(
                Asset::balance_of(&ticker, bob_did),
                bob_init_balance + amount
            );
        });
}

#[test]
fn overdraft_failure() {
    ExtBuilder::default()
        .set_max_legs_allowed(500)
        .build()
        .execute_with(|| {
            let alice_signed = Origin::signed(AccountKeyring::Alice.public());
            let alice_did = register_keyring_account(AccountKeyring::Alice).unwrap();
            let _bob_signed = Origin::signed(AccountKeyring::Bob.public());
            let bob_did = register_keyring_account(AccountKeyring::Bob).unwrap();
            let token_name = b"ACME";
            let ticker = Ticker::try_from(&token_name[..]).unwrap();
            let venue_counter = init(token_name, ticker, AccountKeyring::Alice.public());
            let instruction_counter = Settlement::instruction_counter();
            let alice_init_balance = Asset::balance_of(&ticker, alice_did);
            let bob_init_balance = Asset::balance_of(&ticker, bob_did);
            let amount = 100_000_000u128;
            assert_ok!(Settlement::add_instruction(
                alice_signed.clone(),
                venue_counter,
                SettlementType::SettleOnAuthorization,
                None,
                vec![Leg::NonConfidentialLeg(NonConfidentialLeg {
                    from: PortfolioId::default_portfolio(alice_did),
                    to: PortfolioId::default_portfolio(bob_did),
                    asset: ticker,
                    amount: amount
                })]
            ));
            assert_eq!(Asset::balance_of(&ticker, alice_did), alice_init_balance);
            assert_eq!(Asset::balance_of(&ticker, bob_did), bob_init_balance);
            assert_noop!(
                Settlement::authorize_instruction(
                    alice_signed.clone(),
                    instruction_counter,
                    default_portfolio_vec(alice_did)
                ),
                Error::FailedToLockTokens
            );

            assert_eq!(Asset::balance_of(&ticker, alice_did), alice_init_balance);
            assert_eq!(Asset::balance_of(&ticker, bob_did), bob_init_balance);
        });
}

#[test]
fn token_swap() {
    ExtBuilder::default()
        .cdd_providers(vec![AccountKeyring::Eve.public()])
        .set_max_legs_allowed(500)
        .build()
        .execute_with(|| {
            let alice_signed = Origin::signed(AccountKeyring::Alice.public());
            let alice_did = register_keyring_account(AccountKeyring::Alice).unwrap();
            let bob_signed = Origin::signed(AccountKeyring::Bob.public());
            let bob_did = register_keyring_account(AccountKeyring::Bob).unwrap();
            let token_name = b"ACME";
            let ticker = Ticker::try_from(&token_name[..]).unwrap();
            let token_name2 = b"ACME2";
            let ticker2 = Ticker::try_from(&token_name2[..]).unwrap();
            let venue_counter = init(token_name, ticker, AccountKeyring::Alice.public());
            let eve = AccountKeyring::Eve.public();
            init(token_name2, ticker2, AccountKeyring::Bob.public());

            let instruction_counter = Settlement::instruction_counter();
            let alice_init_balance = Asset::balance_of(&ticker, alice_did);
            let bob_init_balance = Asset::balance_of(&ticker, bob_did);
            let alice_init_balance2 = Asset::balance_of(&ticker2, alice_did);
            let bob_init_balance2 = Asset::balance_of(&ticker2, bob_did);

            let amount = 100u128;
            let legs = vec![
                Leg::NonConfidentialLeg(NonConfidentialLeg {
                    from: PortfolioId::default_portfolio(alice_did),
                    to: PortfolioId::default_portfolio(bob_did),
                    asset: ticker,
                    amount: amount,
                }),
                Leg::NonConfidentialLeg(NonConfidentialLeg {
                    from: PortfolioId::default_portfolio(bob_did),
                    to: PortfolioId::default_portfolio(alice_did),
                    asset: ticker2,
                    amount: amount,
                }),
            ];

            assert_ok!(Settlement::add_instruction(
                alice_signed.clone(),
                venue_counter,
                SettlementType::SettleOnAuthorization,
                None,
                legs.clone()
            ));

            assert_eq!(
                Settlement::user_auths(
                    PortfolioId::default_portfolio(alice_did),
                    instruction_counter
                ),
                AuthorizationStatus::Pending
            );
            assert_eq!(
                Settlement::user_auths(
                    PortfolioId::default_portfolio(bob_did),
                    instruction_counter
                ),
                AuthorizationStatus::Pending
            );

            for i in 0..legs.len() {
                assert_eq!(
                    Settlement::instruction_legs(
                        instruction_counter,
                        u64::try_from(i).unwrap_or_default()
                    ),
                    legs[i]
                );
            }

            let instruction_details = Instruction {
                instruction_id: instruction_counter,
                venue_id: venue_counter,
                status: InstructionStatus::Pending,
                settlement_type: SettlementType::SettleOnAuthorization,
                created_at: Some(Timestamp::get()),
                valid_from: None,
            };
            assert_eq!(
                Settlement::instruction_details(instruction_counter),
                instruction_details
            );
            assert_eq!(
                Settlement::instruction_auths_pending(instruction_counter),
                2
            );
            assert_eq!(
                Settlement::venue_info(venue_counter).instructions,
                vec![instruction_counter]
            );

            assert_eq!(Asset::balance_of(&ticker, alice_did), alice_init_balance);
            assert_eq!(Asset::balance_of(&ticker, bob_did), bob_init_balance);
            assert_eq!(Asset::balance_of(&ticker2, alice_did), alice_init_balance2);
            assert_eq!(Asset::balance_of(&ticker2, bob_did), bob_init_balance2);

            // Provide scope claim to parties involved in a instruction.
            provide_scope_claim_to_multiple_parties(&[alice_did, bob_did], ticker, eve);
            provide_scope_claim_to_multiple_parties(&[alice_did, bob_did], ticker2, eve);

            assert_ok!(Settlement::authorize_instruction(
                alice_signed.clone(),
                instruction_counter,
                default_portfolio_vec(alice_did)
            ));

            assert_eq!(
                Settlement::instruction_auths_pending(instruction_counter),
                1
            );
            assert_eq!(
                Settlement::user_auths(
                    PortfolioId::default_portfolio(alice_did),
                    instruction_counter
                ),
                AuthorizationStatus::Authorized
            );
            assert_eq!(
                Settlement::user_auths(
                    PortfolioId::default_portfolio(bob_did),
                    instruction_counter
                ),
                AuthorizationStatus::Pending
            );
            assert_eq!(
                Settlement::auths_received(
                    instruction_counter,
                    PortfolioId::default_portfolio(alice_did)
                ),
                AuthorizationStatus::Authorized
            );
            assert_eq!(
                Settlement::auths_received(
                    instruction_counter,
                    PortfolioId::default_portfolio(bob_did)
                ),
                AuthorizationStatus::Unknown
            );
            assert_eq!(
                Settlement::instruction_leg_status(instruction_counter, 0),
                LegStatus::ExecutionPending
            );
            assert_eq!(
                Settlement::instruction_leg_status(instruction_counter, 1),
                LegStatus::PendingTokenLock
            );
            assert_eq!(
                Portfolio::locked_assets(PortfolioId::default_portfolio(alice_did), &ticker),
                amount
            );

            assert_eq!(Asset::balance_of(&ticker, alice_did), alice_init_balance);
            assert_eq!(Asset::balance_of(&ticker, bob_did), bob_init_balance);
            assert_eq!(Asset::balance_of(&ticker2, alice_did), alice_init_balance2);
            assert_eq!(Asset::balance_of(&ticker2, bob_did), bob_init_balance2);

            assert_ok!(Settlement::unauthorize_instruction(
                alice_signed.clone(),
                instruction_counter,
                default_portfolio_vec(alice_did)
            ));

            assert_eq!(
                Settlement::instruction_auths_pending(instruction_counter),
                2
            );
            assert_eq!(
                Settlement::user_auths(
                    PortfolioId::default_portfolio(alice_did),
                    instruction_counter
                ),
                AuthorizationStatus::Pending
            );
            assert_eq!(
                Settlement::user_auths(
                    PortfolioId::default_portfolio(bob_did),
                    instruction_counter
                ),
                AuthorizationStatus::Pending
            );
            assert_eq!(
                Settlement::auths_received(
                    instruction_counter,
                    PortfolioId::default_portfolio(alice_did)
                ),
                AuthorizationStatus::Unknown
            );
            assert_eq!(
                Settlement::auths_received(
                    instruction_counter,
                    PortfolioId::default_portfolio(bob_did)
                ),
                AuthorizationStatus::Unknown
            );
            assert_eq!(
                Settlement::instruction_leg_status(instruction_counter, 0),
                LegStatus::PendingTokenLock
            );
            assert_eq!(
                Settlement::instruction_leg_status(instruction_counter, 1),
                LegStatus::PendingTokenLock
            );
            assert_eq!(
                Portfolio::locked_assets(PortfolioId::default_portfolio(alice_did), &ticker),
                0
            );

            assert_ok!(Settlement::authorize_instruction(
                alice_signed.clone(),
                instruction_counter,
                default_portfolio_vec(alice_did)
            ));

            assert_eq!(
                Settlement::instruction_auths_pending(instruction_counter),
                1
            );
            assert_eq!(
                Settlement::user_auths(
                    PortfolioId::default_portfolio(alice_did),
                    instruction_counter
                ),
                AuthorizationStatus::Authorized
            );
            assert_eq!(
                Settlement::user_auths(
                    PortfolioId::default_portfolio(bob_did),
                    instruction_counter
                ),
                AuthorizationStatus::Pending
            );
            assert_eq!(
                Settlement::auths_received(
                    instruction_counter,
                    PortfolioId::default_portfolio(alice_did)
                ),
                AuthorizationStatus::Authorized
            );
            assert_eq!(
                Settlement::auths_received(
                    instruction_counter,
                    PortfolioId::default_portfolio(bob_did)
                ),
                AuthorizationStatus::Unknown
            );
            assert_eq!(
                Settlement::instruction_leg_status(instruction_counter, 0),
                LegStatus::ExecutionPending
            );
            assert_eq!(
                Settlement::instruction_leg_status(instruction_counter, 1),
                LegStatus::PendingTokenLock
            );
            assert_eq!(
                Portfolio::locked_assets(PortfolioId::default_portfolio(alice_did), &ticker),
                amount
            );

            assert_eq!(Asset::balance_of(&ticker, alice_did), alice_init_balance);
            assert_eq!(Asset::balance_of(&ticker, bob_did), bob_init_balance);
            assert_eq!(Asset::balance_of(&ticker2, alice_did), alice_init_balance2);
            assert_eq!(Asset::balance_of(&ticker2, bob_did), bob_init_balance2);

            assert_ok!(Settlement::authorize_instruction(
                bob_signed.clone(),
                instruction_counter,
                default_portfolio_vec(bob_did)
            ));

            // Instruction should've settled
            assert_eq!(
                Settlement::user_auths(
                    PortfolioId::default_portfolio(alice_did),
                    instruction_counter
                ),
                AuthorizationStatus::Authorized
            );
            assert_eq!(
                Settlement::user_auths(
                    PortfolioId::default_portfolio(bob_did),
                    instruction_counter
                ),
                AuthorizationStatus::Authorized
            );
            assert_eq!(
                Portfolio::locked_assets(PortfolioId::default_portfolio(alice_did), &ticker),
                0
            );
            assert_eq!(
                Asset::balance_of(&ticker, alice_did),
                alice_init_balance - amount
            );
            assert_eq!(
                Asset::balance_of(&ticker, bob_did),
                bob_init_balance + amount
            );
            assert_eq!(
                Asset::balance_of(&ticker2, alice_did),
                alice_init_balance2 + amount
            );
            assert_eq!(
                Asset::balance_of(&ticker2, bob_did),
                bob_init_balance2 - amount
            );
        });
}

#[test]
fn claiming_receipt() {
    ExtBuilder::default()
        .cdd_providers(vec![AccountKeyring::Eve.public()])
        .set_max_legs_allowed(500)
        .build()
        .execute_with(|| {
            let alice_signed = Origin::signed(AccountKeyring::Alice.public());
            let alice_did = register_keyring_account(AccountKeyring::Alice).unwrap();
            let bob_signed = Origin::signed(AccountKeyring::Bob.public());
            let bob_did = register_keyring_account(AccountKeyring::Bob).unwrap();
            let token_name = b"ACME";
            let ticker = Ticker::try_from(&token_name[..]).unwrap();
            let token_name2 = b"ACME2";
            let ticker2 = Ticker::try_from(&token_name2[..]).unwrap();
            let venue_counter = init(token_name, ticker, AccountKeyring::Alice.public());
            let eve = AccountKeyring::Eve.public();
            init(token_name2, ticker2, AccountKeyring::Bob.public());

            let instruction_counter = Settlement::instruction_counter();
            let alice_init_balance = Asset::balance_of(&ticker, alice_did);
            let bob_init_balance = Asset::balance_of(&ticker, bob_did);
            let alice_init_balance2 = Asset::balance_of(&ticker2, alice_did);
            let bob_init_balance2 = Asset::balance_of(&ticker2, bob_did);

            // Provide scope claims to multiple parties of a transactions.
            provide_scope_claim_to_multiple_parties(&[alice_did, bob_did], ticker, eve);
            provide_scope_claim_to_multiple_parties(&[alice_did, bob_did], ticker2, eve);

            let amount = 100u128;
            let legs = vec![
                Leg::NonConfidentialLeg(NonConfidentialLeg {
                    from: PortfolioId::default_portfolio(alice_did),
                    to: PortfolioId::default_portfolio(bob_did),
                    asset: ticker,
                    amount: amount,
                }),
                Leg::NonConfidentialLeg(NonConfidentialLeg {
                    from: PortfolioId::default_portfolio(bob_did),
                    to: PortfolioId::default_portfolio(alice_did),
                    asset: ticker2,
                    amount: amount,
                }),
            ];

            assert_ok!(Settlement::add_instruction(
                alice_signed.clone(),
                venue_counter,
                SettlementType::SettleOnAuthorization,
                None,
                legs.clone()
            ));

            assert_eq!(
                Settlement::user_auths(
                    PortfolioId::default_portfolio(alice_did),
                    instruction_counter
                ),
                AuthorizationStatus::Pending
            );
            assert_eq!(
                Settlement::user_auths(
                    PortfolioId::default_portfolio(bob_did),
                    instruction_counter
                ),
                AuthorizationStatus::Pending
            );

            for i in 0..legs.len() {
                assert_eq!(
                    Settlement::instruction_legs(
                        instruction_counter,
                        u64::try_from(i).unwrap_or_default()
                    ),
                    legs[i]
                );
            }

            let instruction_details = Instruction {
                instruction_id: instruction_counter,
                venue_id: venue_counter,
                status: InstructionStatus::Pending,
                settlement_type: SettlementType::SettleOnAuthorization,
                created_at: Some(Timestamp::get()),
                valid_from: None,
            };
            assert_eq!(
                Settlement::instruction_details(instruction_counter),
                instruction_details
            );
            assert_eq!(
                Settlement::instruction_auths_pending(instruction_counter),
                2
            );
            assert_eq!(
                Settlement::venue_info(venue_counter).instructions,
                vec![instruction_counter]
            );

            assert_eq!(Asset::balance_of(&ticker, alice_did), alice_init_balance);
            assert_eq!(Asset::balance_of(&ticker, bob_did), bob_init_balance);
            assert_eq!(Asset::balance_of(&ticker2, alice_did), alice_init_balance2);
            assert_eq!(Asset::balance_of(&ticker2, bob_did), bob_init_balance2);

            let msg = Receipt {
                receipt_uid: 0,
                from: PortfolioId::default_portfolio(alice_did),
                to: PortfolioId::default_portfolio(bob_did),
                asset: ticker,
                amount: amount,
            };

            assert_noop!(
                Settlement::claim_receipt(
                    alice_signed.clone(),
                    instruction_counter,
                    ReceiptDetails {
                        receipt_uid: 0,
                        leg_id: 0,
                        signer: AccountKeyring::Alice.public(),
                        signature: OffChainSignature::from(
                            AccountKeyring::Alice.sign(&msg.encode())
                        )
                    }
                ),
                Error::LegNotPending
            );

            assert_ok!(Settlement::authorize_instruction(
                alice_signed.clone(),
                instruction_counter,
                default_portfolio_vec(alice_did)
            ));

            assert_eq!(
                Settlement::instruction_auths_pending(instruction_counter),
                1
            );
            assert_eq!(
                Settlement::user_auths(
                    PortfolioId::default_portfolio(alice_did),
                    instruction_counter
                ),
                AuthorizationStatus::Authorized
            );
            assert_eq!(
                Settlement::user_auths(
                    PortfolioId::default_portfolio(bob_did),
                    instruction_counter
                ),
                AuthorizationStatus::Pending
            );
            assert_eq!(
                Settlement::auths_received(
                    instruction_counter,
                    PortfolioId::default_portfolio(alice_did)
                ),
                AuthorizationStatus::Authorized
            );
            assert_eq!(
                Settlement::auths_received(
                    instruction_counter,
                    PortfolioId::default_portfolio(bob_did)
                ),
                AuthorizationStatus::Unknown
            );
            assert_eq!(
                Settlement::instruction_leg_status(instruction_counter, 0),
                LegStatus::ExecutionPending
            );
            assert_eq!(
                Settlement::instruction_leg_status(instruction_counter, 1),
                LegStatus::PendingTokenLock
            );
            assert_eq!(
                Portfolio::locked_assets(PortfolioId::default_portfolio(alice_did), &ticker),
                amount
            );

            assert_eq!(Asset::balance_of(&ticker, alice_did), alice_init_balance);
            assert_eq!(Asset::balance_of(&ticker, bob_did), bob_init_balance);
            assert_eq!(Asset::balance_of(&ticker2, alice_did), alice_init_balance2);
            assert_eq!(Asset::balance_of(&ticker2, bob_did), bob_init_balance2);

            let msg2 = Receipt {
                receipt_uid: 0,
                from: PortfolioId::default_portfolio(alice_did),
                to: PortfolioId::default_portfolio(alice_did),
                asset: ticker,
                amount: amount,
            };

            assert_noop!(
                Settlement::claim_receipt(
                    alice_signed.clone(),
                    instruction_counter,
                    ReceiptDetails {
                        receipt_uid: 0,
                        leg_id: 0,
                        signer: AccountKeyring::Alice.public(),
                        signature: OffChainSignature::from(
                            AccountKeyring::Alice.sign(&msg2.encode())
                        )
                    }
                ),
                Error::InvalidSignature
            );

            // Claiming, unclaiming and claiming receipt
            assert_ok!(Settlement::claim_receipt(
                alice_signed.clone(),
                instruction_counter,
                ReceiptDetails {
                    receipt_uid: 0,
                    leg_id: 0,
                    signer: AccountKeyring::Alice.public(),
                    signature: OffChainSignature::from(AccountKeyring::Alice.sign(&msg.encode()))
                }
            ));

            assert_eq!(
                Settlement::receipts_used(AccountKeyring::Alice.public(), 0),
                true
            );
            assert_eq!(
                Settlement::instruction_auths_pending(instruction_counter),
                1
            );
            assert_eq!(
                Settlement::user_auths(
                    PortfolioId::default_portfolio(alice_did),
                    instruction_counter
                ),
                AuthorizationStatus::Authorized
            );
            assert_eq!(
                Settlement::user_auths(
                    PortfolioId::default_portfolio(bob_did),
                    instruction_counter
                ),
                AuthorizationStatus::Pending
            );
            assert_eq!(
                Settlement::auths_received(
                    instruction_counter,
                    PortfolioId::default_portfolio(alice_did)
                ),
                AuthorizationStatus::Authorized
            );
            assert_eq!(
                Settlement::auths_received(
                    instruction_counter,
                    PortfolioId::default_portfolio(bob_did)
                ),
                AuthorizationStatus::Unknown
            );
            assert_eq!(
                Settlement::instruction_leg_status(instruction_counter, 0),
                LegStatus::ExecutionToBeSkipped(AccountKeyring::Alice.public(), 0)
            );
            assert_eq!(
                Settlement::instruction_leg_status(instruction_counter, 1),
                LegStatus::PendingTokenLock
            );
            assert_eq!(
                Portfolio::locked_assets(PortfolioId::default_portfolio(alice_did), &ticker),
                0
            );

            assert_eq!(Asset::balance_of(&ticker, alice_did), alice_init_balance);
            assert_eq!(Asset::balance_of(&ticker, bob_did), bob_init_balance);
            assert_eq!(Asset::balance_of(&ticker2, alice_did), alice_init_balance2);
            assert_eq!(Asset::balance_of(&ticker2, bob_did), bob_init_balance2);

            assert_ok!(Settlement::unclaim_receipt(
                alice_signed.clone(),
                instruction_counter,
                0
            ));

            assert_eq!(
                Settlement::instruction_auths_pending(instruction_counter),
                1
            );
            assert_eq!(
                Settlement::user_auths(
                    PortfolioId::default_portfolio(alice_did),
                    instruction_counter
                ),
                AuthorizationStatus::Authorized
            );
            assert_eq!(
                Settlement::user_auths(
                    PortfolioId::default_portfolio(bob_did),
                    instruction_counter
                ),
                AuthorizationStatus::Pending
            );
            assert_eq!(
                Settlement::auths_received(
                    instruction_counter,
                    PortfolioId::default_portfolio(alice_did)
                ),
                AuthorizationStatus::Authorized
            );
            assert_eq!(
                Settlement::auths_received(
                    instruction_counter,
                    PortfolioId::default_portfolio(bob_did)
                ),
                AuthorizationStatus::Unknown
            );
            assert_eq!(
                Settlement::instruction_leg_status(instruction_counter, 0),
                LegStatus::ExecutionPending
            );
            assert_eq!(
                Settlement::instruction_leg_status(instruction_counter, 1),
                LegStatus::PendingTokenLock
            );
            assert_eq!(
                Portfolio::locked_assets(PortfolioId::default_portfolio(alice_did), &ticker),
                amount
            );

            assert_eq!(Asset::balance_of(&ticker, alice_did), alice_init_balance);
            assert_eq!(Asset::balance_of(&ticker, bob_did), bob_init_balance);
            assert_eq!(Asset::balance_of(&ticker2, alice_did), alice_init_balance2);
            assert_eq!(Asset::balance_of(&ticker2, bob_did), bob_init_balance2);

            assert_ok!(Settlement::claim_receipt(
                alice_signed.clone(),
                instruction_counter,
                ReceiptDetails {
                    receipt_uid: 0,
                    leg_id: 0,
                    signer: AccountKeyring::Alice.public(),
                    signature: OffChainSignature::from(AccountKeyring::Alice.sign(&msg.encode()))
                }
            ));

            assert_eq!(
                Settlement::receipts_used(AccountKeyring::Alice.public(), 0),
                true
            );
            assert_eq!(
                Settlement::instruction_auths_pending(instruction_counter),
                1
            );
            assert_eq!(
                Settlement::user_auths(
                    PortfolioId::default_portfolio(alice_did),
                    instruction_counter
                ),
                AuthorizationStatus::Authorized
            );
            assert_eq!(
                Settlement::user_auths(
                    PortfolioId::default_portfolio(bob_did),
                    instruction_counter
                ),
                AuthorizationStatus::Pending
            );
            assert_eq!(
                Settlement::auths_received(
                    instruction_counter,
                    PortfolioId::default_portfolio(alice_did)
                ),
                AuthorizationStatus::Authorized
            );
            assert_eq!(
                Settlement::auths_received(
                    instruction_counter,
                    PortfolioId::default_portfolio(bob_did)
                ),
                AuthorizationStatus::Unknown
            );
            assert_eq!(
                Settlement::instruction_leg_status(instruction_counter, 0),
                LegStatus::ExecutionToBeSkipped(AccountKeyring::Alice.public(), 0)
            );
            assert_eq!(
                Settlement::instruction_leg_status(instruction_counter, 1),
                LegStatus::PendingTokenLock
            );
            assert_eq!(
                Portfolio::locked_assets(PortfolioId::default_portfolio(alice_did), &ticker),
                0
            );

            assert_eq!(Asset::balance_of(&ticker, alice_did), alice_init_balance);
            assert_eq!(Asset::balance_of(&ticker, bob_did), bob_init_balance);
            assert_eq!(Asset::balance_of(&ticker2, alice_did), alice_init_balance2);
            assert_eq!(Asset::balance_of(&ticker2, bob_did), bob_init_balance2);

            assert_ok!(Settlement::authorize_instruction(
                bob_signed.clone(),
                instruction_counter,
                default_portfolio_vec(bob_did)
            ));

            // Instruction should've settled
            assert_eq!(
                Settlement::user_auths(
                    PortfolioId::default_portfolio(alice_did),
                    instruction_counter
                ),
                AuthorizationStatus::Authorized
            );
            assert_eq!(
                Settlement::user_auths(
                    PortfolioId::default_portfolio(bob_did),
                    instruction_counter
                ),
                AuthorizationStatus::Authorized
            );
            assert_eq!(
                Portfolio::locked_assets(PortfolioId::default_portfolio(alice_did), &ticker),
                0
            );
            assert_eq!(Asset::balance_of(&ticker, alice_did), alice_init_balance);
            assert_eq!(Asset::balance_of(&ticker, bob_did), bob_init_balance);
            assert_eq!(
                Asset::balance_of(&ticker2, alice_did),
                alice_init_balance2 + amount
            );
            assert_eq!(
                Asset::balance_of(&ticker2, bob_did),
                bob_init_balance2 - amount
            );
        });
}

#[test]
fn settle_on_block() {
    ExtBuilder::default()
        .cdd_providers(vec![AccountKeyring::Eve.public()])
        .set_max_legs_allowed(500)
        .build()
        .execute_with(|| {
            let alice_signed = Origin::signed(AccountKeyring::Alice.public());
            let alice_did = register_keyring_account(AccountKeyring::Alice).unwrap();
            let bob_signed = Origin::signed(AccountKeyring::Bob.public());
            let bob_did = register_keyring_account(AccountKeyring::Bob).unwrap();
            let token_name = b"ACME";
            let ticker = Ticker::try_from(&token_name[..]).unwrap();
            let token_name2 = b"ACME2";
            let ticker2 = Ticker::try_from(&token_name2[..]).unwrap();
            let venue_counter = init(token_name, ticker, AccountKeyring::Alice.public());
            init(token_name2, ticker2, AccountKeyring::Bob.public());
            let block_number = System::block_number() + 1;
            let eve = AccountKeyring::Eve.public();
            let instruction_counter = Settlement::instruction_counter();
            let alice_init_balance = Asset::balance_of(&ticker, alice_did);
            let bob_init_balance = Asset::balance_of(&ticker, bob_did);
            let alice_init_balance2 = Asset::balance_of(&ticker2, alice_did);
            let bob_init_balance2 = Asset::balance_of(&ticker2, bob_did);

            let amount = 100u128;
            let legs = vec![
                Leg::NonConfidentialLeg(NonConfidentialLeg {
                    from: PortfolioId::default_portfolio(alice_did),
                    to: PortfolioId::default_portfolio(bob_did),
                    asset: ticker,
                    amount: amount,
                }),
                Leg::NonConfidentialLeg(NonConfidentialLeg {
                    from: PortfolioId::default_portfolio(bob_did),
                    to: PortfolioId::default_portfolio(alice_did),
                    asset: ticker2,
                    amount: amount,
                }),
            ];

            assert_ok!(Settlement::add_instruction(
                alice_signed.clone(),
                venue_counter,
                SettlementType::SettleOnBlock(block_number),
                None,
                legs.clone()
            ));

            assert_eq!(
                Settlement::scheduled_instructions(block_number),
                vec![instruction_counter]
            );

            assert_eq!(
                Settlement::user_auths(
                    PortfolioId::default_portfolio(alice_did),
                    instruction_counter
                ),
                AuthorizationStatus::Pending
            );
            assert_eq!(
                Settlement::user_auths(
                    PortfolioId::default_portfolio(bob_did),
                    instruction_counter
                ),
                AuthorizationStatus::Pending
            );

            for i in 0..legs.len() {
                assert_eq!(
                    Settlement::instruction_legs(
                        instruction_counter,
                        u64::try_from(i).unwrap_or_default()
                    ),
                    legs[i]
                );
            }

            let instruction_details = Instruction {
                instruction_id: instruction_counter,
                venue_id: venue_counter,
                status: InstructionStatus::Pending,
                settlement_type: SettlementType::SettleOnBlock(block_number),
                created_at: Some(Timestamp::get()),
                valid_from: None,
            };
            assert_eq!(
                Settlement::instruction_details(instruction_counter),
                instruction_details
            );
            assert_eq!(
                Settlement::instruction_auths_pending(instruction_counter),
                2
            );
            assert_eq!(
                Settlement::venue_info(venue_counter).instructions,
                vec![instruction_counter]
            );

            assert_eq!(Asset::balance_of(&ticker, alice_did), alice_init_balance);
            assert_eq!(Asset::balance_of(&ticker, bob_did), bob_init_balance);
            assert_eq!(Asset::balance_of(&ticker2, alice_did), alice_init_balance2);
            assert_eq!(Asset::balance_of(&ticker2, bob_did), bob_init_balance2);

            // Before authorization need to provide the scope claim for both the parties of a transaction.
            provide_scope_claim_to_multiple_parties(&[alice_did, bob_did], ticker, eve);
            provide_scope_claim_to_multiple_parties(&[alice_did, bob_did], ticker2, eve);

            assert_ok!(Settlement::authorize_instruction(
                alice_signed.clone(),
                instruction_counter,
                default_portfolio_vec(alice_did)
            ));

            assert_eq!(
                Settlement::instruction_auths_pending(instruction_counter),
                1
            );
            assert_eq!(
                Settlement::user_auths(
                    PortfolioId::default_portfolio(alice_did),
                    instruction_counter
                ),
                AuthorizationStatus::Authorized
            );
            assert_eq!(
                Settlement::user_auths(
                    PortfolioId::default_portfolio(bob_did),
                    instruction_counter
                ),
                AuthorizationStatus::Pending
            );
            assert_eq!(
                Settlement::auths_received(
                    instruction_counter,
                    PortfolioId::default_portfolio(alice_did)
                ),
                AuthorizationStatus::Authorized
            );
            assert_eq!(
                Settlement::auths_received(
                    instruction_counter,
                    PortfolioId::default_portfolio(bob_did)
                ),
                AuthorizationStatus::Unknown
            );
            assert_eq!(
                Settlement::instruction_leg_status(instruction_counter, 0),
                LegStatus::ExecutionPending
            );
            assert_eq!(
                Settlement::instruction_leg_status(instruction_counter, 1),
                LegStatus::PendingTokenLock
            );
            assert_eq!(
                Portfolio::locked_assets(PortfolioId::default_portfolio(alice_did), &ticker),
                amount
            );

            assert_eq!(Asset::balance_of(&ticker, alice_did), alice_init_balance);
            assert_eq!(Asset::balance_of(&ticker, bob_did), bob_init_balance);
            assert_eq!(Asset::balance_of(&ticker2, alice_did), alice_init_balance2);
            assert_eq!(Asset::balance_of(&ticker2, bob_did), bob_init_balance2);

            assert_ok!(Settlement::authorize_instruction(
                bob_signed.clone(),
                instruction_counter,
                default_portfolio_vec(bob_did)
            ));
            assert_eq!(
                Settlement::instruction_auths_pending(instruction_counter),
                0
            );
            assert_eq!(
                Settlement::user_auths(
                    PortfolioId::default_portfolio(alice_did),
                    instruction_counter
                ),
                AuthorizationStatus::Authorized
            );
            assert_eq!(
                Settlement::user_auths(
                    PortfolioId::default_portfolio(bob_did),
                    instruction_counter
                ),
                AuthorizationStatus::Authorized
            );
            assert_eq!(
                Settlement::auths_received(
                    instruction_counter,
                    PortfolioId::default_portfolio(alice_did)
                ),
                AuthorizationStatus::Authorized
            );
            assert_eq!(
                Settlement::auths_received(
                    instruction_counter,
                    PortfolioId::default_portfolio(bob_did)
                ),
                AuthorizationStatus::Authorized
            );
            assert_eq!(
                Settlement::instruction_leg_status(instruction_counter, 0),
                LegStatus::ExecutionPending
            );
            assert_eq!(
                Settlement::instruction_leg_status(instruction_counter, 1),
                LegStatus::ExecutionPending
            );
            assert_eq!(
                Portfolio::locked_assets(PortfolioId::default_portfolio(alice_did), &ticker),
                amount
            );
            assert_eq!(
                Portfolio::locked_assets(PortfolioId::default_portfolio(bob_did), &ticker2),
                amount
            );

            assert_eq!(Asset::balance_of(&ticker, alice_did), alice_init_balance);
            assert_eq!(Asset::balance_of(&ticker, bob_did), bob_init_balance);
            assert_eq!(Asset::balance_of(&ticker2, alice_did), alice_init_balance2);
            assert_eq!(Asset::balance_of(&ticker2, bob_did), bob_init_balance2);

            next_block();

            // Instruction should've settled
            assert_eq!(
                Settlement::user_auths(
                    PortfolioId::default_portfolio(alice_did),
                    instruction_counter
                ),
                AuthorizationStatus::Authorized
            );
            assert_eq!(
                Settlement::user_auths(
                    PortfolioId::default_portfolio(bob_did),
                    instruction_counter
                ),
                AuthorizationStatus::Authorized
            );
            assert_eq!(
                Portfolio::locked_assets(PortfolioId::default_portfolio(alice_did), &ticker),
                0
            );
            assert_eq!(
                Asset::balance_of(&ticker, alice_did),
                alice_init_balance - amount
            );
            assert_eq!(
                Asset::balance_of(&ticker, bob_did),
                bob_init_balance + amount
            );
            assert_eq!(
                Asset::balance_of(&ticker2, alice_did),
                alice_init_balance2 + amount
            );
            assert_eq!(
                Asset::balance_of(&ticker2, bob_did),
                bob_init_balance2 - amount
            );
        });
}

#[test]
fn failed_execution() {
    ExtBuilder::default()
        .set_max_legs_allowed(500)
        .build()
        .execute_with(|| {
            let alice_signed = Origin::signed(AccountKeyring::Alice.public());
            let alice_did = register_keyring_account(AccountKeyring::Alice).unwrap();
            let bob_signed = Origin::signed(AccountKeyring::Bob.public());
            let bob_did = register_keyring_account(AccountKeyring::Bob).unwrap();
            let token_name = b"ACME";
            let ticker = Ticker::try_from(&token_name[..]).unwrap();
            let token_name2 = b"ACME2";
            let ticker2 = Ticker::try_from(&token_name2[..]).unwrap();
            let venue_counter = init(token_name, ticker, AccountKeyring::Alice.public());
            init(token_name2, ticker2, AccountKeyring::Bob.public());
            assert_ok!(ComplianceManager::reset_asset_compliance(
                Origin::signed(AccountKeyring::Bob.public()),
                ticker2,
            ));
            let block_number = System::block_number() + 1;

            let instruction_counter = Settlement::instruction_counter();
            let alice_init_balance = Asset::balance_of(&ticker, alice_did);
            let bob_init_balance = Asset::balance_of(&ticker, bob_did);
            let alice_init_balance2 = Asset::balance_of(&ticker2, alice_did);
            let bob_init_balance2 = Asset::balance_of(&ticker2, bob_did);

            let amount = 100u128;
            let legs = vec![
                Leg::NonConfidentialLeg(NonConfidentialLeg {
                    from: PortfolioId::default_portfolio(alice_did),
                    to: PortfolioId::default_portfolio(bob_did),
                    asset: ticker,
                    amount: amount,
                }),
                Leg::NonConfidentialLeg(NonConfidentialLeg {
                    from: PortfolioId::default_portfolio(bob_did),
                    to: PortfolioId::default_portfolio(alice_did),
                    asset: ticker2,
                    amount: amount,
                }),
            ];

            assert_ok!(Settlement::add_instruction(
                alice_signed.clone(),
                venue_counter,
                SettlementType::SettleOnBlock(block_number),
                None,
                legs.clone()
            ));

            assert_eq!(
                Settlement::scheduled_instructions(block_number),
                vec![instruction_counter]
            );

            assert_eq!(
                Settlement::user_auths(
                    PortfolioId::default_portfolio(alice_did),
                    instruction_counter
                ),
                AuthorizationStatus::Pending
            );
            assert_eq!(
                Settlement::user_auths(
                    PortfolioId::default_portfolio(bob_did),
                    instruction_counter
                ),
                AuthorizationStatus::Pending
            );

            for i in 0..legs.len() {
                assert_eq!(
                    Settlement::instruction_legs(
                        instruction_counter,
                        u64::try_from(i).unwrap_or_default()
                    ),
                    legs[i]
                );
            }

            let instruction_details = Instruction {
                instruction_id: instruction_counter,
                venue_id: venue_counter,
                status: InstructionStatus::Pending,
                settlement_type: SettlementType::SettleOnBlock(block_number),
                created_at: Some(Timestamp::get()),
                valid_from: None,
            };
            assert_eq!(
                Settlement::instruction_details(instruction_counter),
                instruction_details
            );
            assert_eq!(
                Settlement::instruction_auths_pending(instruction_counter),
                2
            );
            assert_eq!(
                Settlement::venue_info(venue_counter).instructions,
                vec![instruction_counter]
            );

            assert_eq!(Asset::balance_of(&ticker, alice_did), alice_init_balance);
            assert_eq!(Asset::balance_of(&ticker, bob_did), bob_init_balance);
            assert_eq!(Asset::balance_of(&ticker2, alice_did), alice_init_balance2);
            assert_eq!(Asset::balance_of(&ticker2, bob_did), bob_init_balance2);

            assert_ok!(Settlement::authorize_instruction(
                alice_signed.clone(),
                instruction_counter,
                default_portfolio_vec(alice_did)
            ));

            assert_eq!(
                Settlement::instruction_auths_pending(instruction_counter),
                1
            );
            assert_eq!(
                Settlement::user_auths(
                    PortfolioId::default_portfolio(alice_did),
                    instruction_counter
                ),
                AuthorizationStatus::Authorized
            );
            assert_eq!(
                Settlement::user_auths(
                    PortfolioId::default_portfolio(bob_did),
                    instruction_counter
                ),
                AuthorizationStatus::Pending
            );
            assert_eq!(
                Settlement::auths_received(
                    instruction_counter,
                    PortfolioId::default_portfolio(alice_did)
                ),
                AuthorizationStatus::Authorized
            );
            assert_eq!(
                Settlement::auths_received(
                    instruction_counter,
                    PortfolioId::default_portfolio(bob_did)
                ),
                AuthorizationStatus::Unknown
            );
            assert_eq!(
                Settlement::instruction_leg_status(instruction_counter, 0),
                LegStatus::ExecutionPending
            );
            assert_eq!(
                Settlement::instruction_leg_status(instruction_counter, 1),
                LegStatus::PendingTokenLock
            );
            assert_eq!(
                Portfolio::locked_assets(PortfolioId::default_portfolio(alice_did), &ticker),
                amount
            );

            assert_eq!(Asset::balance_of(&ticker, alice_did), alice_init_balance);
            assert_eq!(Asset::balance_of(&ticker, bob_did), bob_init_balance);
            assert_eq!(Asset::balance_of(&ticker2, alice_did), alice_init_balance2);
            assert_eq!(Asset::balance_of(&ticker2, bob_did), bob_init_balance2);

            assert_ok!(Settlement::authorize_instruction(
                bob_signed.clone(),
                instruction_counter,
                default_portfolio_vec(bob_did)
            ));
            assert_eq!(
                Settlement::instruction_auths_pending(instruction_counter),
                0
            );
            assert_eq!(
                Settlement::user_auths(
                    PortfolioId::default_portfolio(alice_did),
                    instruction_counter
                ),
                AuthorizationStatus::Authorized
            );
            assert_eq!(
                Settlement::user_auths(
                    PortfolioId::default_portfolio(bob_did),
                    instruction_counter
                ),
                AuthorizationStatus::Authorized
            );
            assert_eq!(
                Settlement::auths_received(
                    instruction_counter,
                    PortfolioId::default_portfolio(alice_did)
                ),
                AuthorizationStatus::Authorized
            );
            assert_eq!(
                Settlement::auths_received(
                    instruction_counter,
                    PortfolioId::default_portfolio(bob_did)
                ),
                AuthorizationStatus::Authorized
            );
            assert_eq!(
                Settlement::instruction_leg_status(instruction_counter, 0),
                LegStatus::ExecutionPending
            );
            assert_eq!(
                Settlement::instruction_leg_status(instruction_counter, 1),
                LegStatus::ExecutionPending
            );
            assert_eq!(
                Portfolio::locked_assets(PortfolioId::default_portfolio(alice_did), &ticker),
                amount
            );
            assert_eq!(
                Portfolio::locked_assets(PortfolioId::default_portfolio(bob_did), &ticker2),
                amount
            );

            assert_eq!(Asset::balance_of(&ticker, alice_did), alice_init_balance);
            assert_eq!(Asset::balance_of(&ticker, bob_did), bob_init_balance);
            assert_eq!(Asset::balance_of(&ticker2, alice_did), alice_init_balance2);
            assert_eq!(Asset::balance_of(&ticker2, bob_did), bob_init_balance2);

            next_block();

            // Instruction should've settled
            assert_eq!(
                Settlement::user_auths(
                    PortfolioId::default_portfolio(alice_did),
                    instruction_counter
                ),
                AuthorizationStatus::Authorized
            );
            assert_eq!(
                Settlement::user_auths(
                    PortfolioId::default_portfolio(bob_did),
                    instruction_counter
                ),
                AuthorizationStatus::Authorized
            );
            assert_eq!(
                Portfolio::locked_assets(PortfolioId::default_portfolio(alice_did), &ticker),
                0
            );
            assert_eq!(
                Portfolio::locked_assets(PortfolioId::default_portfolio(bob_did), &ticker2),
                0
            );
            assert_eq!(Asset::balance_of(&ticker, alice_did), alice_init_balance);
            assert_eq!(Asset::balance_of(&ticker, bob_did), bob_init_balance);
            assert_eq!(Asset::balance_of(&ticker2, alice_did), alice_init_balance2);
            assert_eq!(Asset::balance_of(&ticker2, bob_did), bob_init_balance2);
        });
}

#[test]
fn venue_filtering() {
    ExtBuilder::default()
        .cdd_providers(vec![AccountKeyring::Eve.public()])
        .set_max_legs_allowed(500)
        .build()
        .execute_with(|| {
            let alice_signed = Origin::signed(AccountKeyring::Alice.public());
            let alice_did = register_keyring_account(AccountKeyring::Alice).unwrap();
            let bob_signed = Origin::signed(AccountKeyring::Bob.public());
            let bob_did = register_keyring_account(AccountKeyring::Bob).unwrap();
            let token_name = b"ACME";
            let ticker = Ticker::try_from(&token_name[..]).unwrap();
            let venue_counter = init(token_name, ticker, AccountKeyring::Alice.public());
            let block_number = System::block_number() + 1;
            let instruction_counter = Settlement::instruction_counter();
            let eve = AccountKeyring::Eve.public();

            // provide scope claim.
            provide_scope_claim_to_multiple_parties(&[alice_did, bob_did], ticker, eve);

            let legs = vec![Leg::NonConfidentialLeg(NonConfidentialLeg {
                from: PortfolioId::default_portfolio(alice_did),
                to: PortfolioId::default_portfolio(bob_did),
                asset: ticker,
                amount: 10,
            })];
            assert_ok!(Settlement::add_instruction(
                alice_signed.clone(),
                venue_counter,
                SettlementType::SettleOnBlock(block_number),
                None,
                legs.clone()
            ));
            assert_ok!(Settlement::set_venue_filtering(
                alice_signed.clone(),
                ticker,
                true
            ));
            assert_noop!(
                Settlement::add_instruction(
                    alice_signed.clone(),
                    venue_counter,
                    SettlementType::SettleOnBlock(block_number),
                    None,
                    legs.clone()
                ),
                Error::UnauthorizedVenue
            );
            assert_ok!(Settlement::allow_venues(
                alice_signed.clone(),
                ticker,
                vec![venue_counter]
            ));
            assert_ok!(Settlement::add_and_authorize_instruction(
                alice_signed.clone(),
                venue_counter,
                SettlementType::SettleOnBlock(block_number + 1),
                None,
                legs.clone(),
                default_portfolio_vec(alice_did)
            ));
            assert_ok!(Settlement::authorize_instruction(
                alice_signed.clone(),
                instruction_counter,
                default_portfolio_vec(alice_did)
            ));
            assert_ok!(Settlement::authorize_instruction(
                bob_signed.clone(),
                instruction_counter,
                default_portfolio_vec(bob_did)
            ));
            assert_ok!(Settlement::authorize_instruction(
                bob_signed.clone(),
                instruction_counter + 1,
                default_portfolio_vec(bob_did)
            ));
            next_block();
            assert_eq!(Asset::balance_of(&ticker, bob_did), 10);
            assert_ok!(Settlement::disallow_venues(
                alice_signed.clone(),
                ticker,
                vec![venue_counter]
            ));
            next_block();
            // Second instruction fails to settle due to venue being not whitelisted
            assert_eq!(Asset::balance_of(&ticker, bob_did), 10);
        });
}

#[test]
fn basic_fuzzing() {
    ExtBuilder::default()
        .cdd_providers(vec![AccountKeyring::Eve.public()])
        .set_max_legs_allowed(500)
        .build()
        .execute_with(|| {
            let alice_signed = Origin::signed(AccountKeyring::Alice.public());
            let alice_did = register_keyring_account(AccountKeyring::Alice).unwrap();
            let bob_signed = Origin::signed(AccountKeyring::Bob.public());
            let bob_did = register_keyring_account(AccountKeyring::Bob).unwrap();
            let charlie_signed = Origin::signed(AccountKeyring::Charlie.public());
            let charlie_did = register_keyring_account(AccountKeyring::Charlie).unwrap();
            let dave_signed = Origin::signed(AccountKeyring::Dave.public());
            let dave_did = register_keyring_account(AccountKeyring::Dave).unwrap();
            let venue_counter = Settlement::venue_counter();
            let eve = AccountKeyring::Eve.public();
            assert_ok!(Settlement::create_venue(
                Origin::signed(AccountKeyring::Alice.public()),
                VenueDetails::default(),
                vec![AccountKeyring::Alice.public()],
                VenueType::Other
            ));
            let mut tickers = Vec::with_capacity(40);
            let mut balances = HashMap::with_capacity(320);
            let dids = vec![alice_did, bob_did, charlie_did, dave_did];
            let signers = vec![
                alice_signed.clone(),
                bob_signed.clone(),
                charlie_signed.clone(),
                dave_signed.clone(),
            ];

            for i in 0..10 {
                let mut token_name = [123u8 + u8::try_from(i * 4 + 0).unwrap()];
                tickers.push(Ticker::try_from(&token_name[..]).unwrap());
                create_token(
                    &token_name[..],
                    tickers[i * 4 + 0],
                    AccountKeyring::Alice.public(),
                );

                token_name = [123u8 + u8::try_from(i * 4 + 1).unwrap()];
                tickers.push(Ticker::try_from(&token_name[..]).unwrap());
                create_token(
                    &token_name[..],
                    tickers[i * 4 + 1],
                    AccountKeyring::Bob.public(),
                );

                token_name = [123u8 + u8::try_from(i * 4 + 2).unwrap()];
                tickers.push(Ticker::try_from(&token_name[..]).unwrap());
                create_token(
                    &token_name[..],
                    tickers[i * 4 + 2],
                    AccountKeyring::Charlie.public(),
                );

                token_name = [123u8 + u8::try_from(i * 4 + 3).unwrap()];
                tickers.push(Ticker::try_from(&token_name[..]).unwrap());
                create_token(
                    &token_name[..],
                    tickers[i * 4 + 3],
                    AccountKeyring::Dave.public(),
                );
            }

            let block_number = System::block_number() + 1;
            let instruction_counter = Settlement::instruction_counter();

            // initialize balances
            for i in 0..10 {
                for j in 0..4 {
                    balances.insert((tickers[i * 4 + j], dids[j], "init").encode(), 100_000);
                    balances.insert((tickers[i * 4 + j], dids[j], "final").encode(), 100_000);
                    for k in 0..4 {
                        if j == k {
                            continue;
                        }
                        balances.insert((tickers[i * 4 + j], dids[k], "init").encode(), 0);
                        balances.insert((tickers[i * 4 + j], dids[k], "final").encode(), 0);
                    }
                }
            }

            let mut legs = Vec::with_capacity(100);
            let mut receipts = Vec::with_capacity(100);
            let mut receipt_legs = HashMap::with_capacity(100);
            for i in 0..10 {
                for j in 0..4 {
                    let mut final_i = 100_000;
                    balances.insert((tickers[i * 4 + j], dids[j], "init").encode(), 100_000);
                    for k in 0..4 {
                        if j == k {
                            continue;
                        }
                        balances.insert((tickers[i * 4 + j], dids[k], "init").encode(), 0);
                        if random() {
                            // This leg should happen
                            if random() {
                                // Receipt to be claimed
                                balances.insert((tickers[i * 4 + j], dids[k], "final").encode(), 0);
                                receipts.push(Receipt {
                                    receipt_uid: u64::try_from(k * 1000 + i * 4 + j).unwrap(),
                                    from: PortfolioId::default_portfolio(dids[j]),
                                    to: PortfolioId::default_portfolio(dids[k]),
                                    asset: tickers[i * 4 + j],
                                    amount: 1u128,
                                });
                                receipt_legs.insert(receipts.last().unwrap().encode(), legs.len());
                            } else {
                                balances.insert((tickers[i * 4 + j], dids[k], "final").encode(), 1);
                                final_i -= 1;
                            }
                            // Provide scope claim for all the dids
                            provide_scope_claim_to_multiple_parties(
                                &[dids[j], dids[k]],
                                tickers[i * 4 + j],
                                eve,
                            );
                            legs.push(Leg::NonConfidentialLeg(NonConfidentialLeg {
                                from: PortfolioId::default_portfolio(dids[j]),
                                to: PortfolioId::default_portfolio(dids[k]),
                                asset: tickers[i * 4 + j],
                                amount: 1,
                            }));
                            if legs.len() >= 100 {
                                break;
                            }
                        }
                    }
                    balances.insert((tickers[i * 4 + j], dids[j], "final").encode(), final_i);
                    if legs.len() >= 100 {
                        break;
                    }
                }
                if legs.len() >= 100 {
                    break;
                }
            }

            assert_ok!(Settlement::add_instruction(
                alice_signed.clone(),
                venue_counter,
                SettlementType::SettleOnBlock(block_number),
                None,
                legs
            ));

            // Authorize instructions and do a few authorize/unauthorize in between
            for (i, signer) in signers.clone().iter().enumerate() {
                for _ in 0..2 {
                    if random() {
                        assert_ok!(Settlement::authorize_instruction(
                            signer.clone(),
                            instruction_counter,
                            default_portfolio_vec(dids[i])
                        ));
                        assert_ok!(Settlement::unauthorize_instruction(
                            signer.clone(),
                            instruction_counter,
                            default_portfolio_vec(dids[i])
                        ));
                    }
                }
                assert_ok!(Settlement::authorize_instruction(
                    signer.clone(),
                    instruction_counter,
                    default_portfolio_vec(dids[i])
                ));
            }

            // Claim receipts and do a few claim/unclaims in between
            for receipt in receipts {
                let leg_num =
                    u64::try_from(*receipt_legs.get(&(receipt.encode())).unwrap()).unwrap();
                let signer = &signers[dids
                    .iter()
                    .position(|&from| PortfolioId::default_portfolio(from) == receipt.from)
                    .unwrap()];
                for _ in 0..2 {
                    if random() {
                        assert_ok!(Settlement::claim_receipt(
                            signer.clone(),
                            instruction_counter,
                            ReceiptDetails {
                                receipt_uid: receipt.receipt_uid,
                                leg_id: leg_num,
                                signer: AccountKeyring::Alice.public(),
                                signature: OffChainSignature::from(
                                    AccountKeyring::Alice.sign(&receipt.encode())
                                )
                            }
                        ));
                        assert_ok!(Settlement::unclaim_receipt(
                            signer.clone(),
                            instruction_counter,
                            leg_num
                        ));
                    }
                }
                assert_ok!(Settlement::claim_receipt(
                    signer.clone(),
                    instruction_counter,
                    ReceiptDetails {
                        receipt_uid: receipt.receipt_uid,
                        leg_id: leg_num,
                        signer: AccountKeyring::Alice.public(),
                        signature: OffChainSignature::from(
                            AccountKeyring::Alice.sign(&receipt.encode())
                        )
                    }
                ));
            }

            let fail: bool = random();
            if fail {
                let mut rng = thread_rng();
                let i = rng.gen_range(0, 4);
                assert_ok!(Settlement::unauthorize_instruction(
                    signers[i].clone(),
                    instruction_counter,
                    default_portfolio_vec(dids[i])
                ));
            }

            next_block();

            for i in 0..40 {
                for j in 0..4 {
                    assert_eq!(
                        Portfolio::locked_assets(
                            PortfolioId::default_portfolio(dids[j]),
                            &tickers[i]
                        ),
                        0
                    );
                    if fail {
                        assert_eq!(
                            Asset::balance_of(&tickers[i], dids[j]),
                            u128::try_from(
                                *balances
                                    .get(&(tickers[i], dids[j], "init").encode())
                                    .unwrap()
                            )
                            .unwrap()
                        );
                    } else {
                        assert_eq!(
                            Asset::balance_of(&tickers[i], dids[j]),
                            u128::try_from(
                                *balances
                                    .get(&(tickers[i], dids[j], "final").encode())
                                    .unwrap()
                            )
                            .unwrap()
                        );
                    }
                }
            }
        });
}

#[test]
fn claim_multiple_receipts_during_authorization() {
    ExtBuilder::default()
        .set_max_legs_allowed(500)
        .build()
        .execute_with(|| {
            let alice_signed = Origin::signed(AccountKeyring::Alice.public());
            let alice_did = register_keyring_account(AccountKeyring::Alice).unwrap();
            let bob_signed = Origin::signed(AccountKeyring::Bob.public());
            let bob_did = register_keyring_account(AccountKeyring::Bob).unwrap();
            let token_name = b"ACME";
            let ticker = Ticker::try_from(&token_name[..]).unwrap();
            let token_name2 = b"ACME2";
            let ticker2 = Ticker::try_from(&token_name2[..]).unwrap();
            let venue_counter = init(token_name, ticker, AccountKeyring::Alice.public());
            init(token_name2, ticker2, AccountKeyring::Bob.public());

            let instruction_counter = Settlement::instruction_counter();
            let alice_init_balance = Asset::balance_of(&ticker, alice_did);
            let bob_init_balance = Asset::balance_of(&ticker, bob_did);
            let alice_init_balance2 = Asset::balance_of(&ticker2, alice_did);
            let bob_init_balance2 = Asset::balance_of(&ticker2, bob_did);

            let amount = 100u128;
            let legs = vec![
                Leg::NonConfidentialLeg(NonConfidentialLeg {
                    from: PortfolioId::default_portfolio(alice_did),
                    to: PortfolioId::default_portfolio(bob_did),
                    asset: ticker,
                    amount: amount,
                }),
                Leg::NonConfidentialLeg(NonConfidentialLeg {
                    from: PortfolioId::default_portfolio(alice_did),
                    to: PortfolioId::default_portfolio(bob_did),
                    asset: ticker2,
                    amount: amount,
                }),
            ];

            assert_ok!(Settlement::add_instruction(
                alice_signed.clone(),
                venue_counter,
                SettlementType::SettleOnAuthorization,
                None,
                legs.clone()
            ));

            assert_eq!(Asset::balance_of(&ticker, alice_did), alice_init_balance);
            assert_eq!(Asset::balance_of(&ticker, bob_did), bob_init_balance);
            assert_eq!(Asset::balance_of(&ticker2, alice_did), alice_init_balance2);
            assert_eq!(Asset::balance_of(&ticker2, bob_did), bob_init_balance2);

            let msg1 = Receipt {
                receipt_uid: 0,
                from: PortfolioId::default_portfolio(alice_did),
                to: PortfolioId::default_portfolio(bob_did),
                asset: ticker,
                amount: amount,
            };
            let msg2 = Receipt {
                receipt_uid: 0,
                from: PortfolioId::default_portfolio(alice_did),
                to: PortfolioId::default_portfolio(bob_did),
                asset: ticker2,
                amount: amount,
            };
            let msg3 = Receipt {
                receipt_uid: 1,
                from: PortfolioId::default_portfolio(alice_did),
                to: PortfolioId::default_portfolio(bob_did),
                asset: ticker2,
                amount: amount,
            };

            assert_noop!(
                Settlement::authorize_with_receipts(
                    alice_signed.clone(),
                    instruction_counter,
                    vec![
                        ReceiptDetails {
                            receipt_uid: 0,
                            leg_id: 0,
                            signer: AccountKeyring::Alice.public(),
                            signature: OffChainSignature::from(
                                AccountKeyring::Alice.sign(&msg1.encode())
                            )
                        },
                        ReceiptDetails {
                            receipt_uid: 0,
                            leg_id: 0,
                            signer: AccountKeyring::Alice.public(),
                            signature: OffChainSignature::from(
                                AccountKeyring::Alice.sign(&msg2.encode())
                            )
                        },
                    ],
                    default_portfolio_vec(alice_did)
                ),
                Error::ReceiptAlreadyClaimed
            );

            assert_ok!(Settlement::authorize_with_receipts(
                alice_signed.clone(),
                instruction_counter,
                vec![
                    ReceiptDetails {
                        receipt_uid: 0,
                        leg_id: 0,
                        signer: AccountKeyring::Alice.public(),
                        signature: OffChainSignature::from(
                            AccountKeyring::Alice.sign(&msg1.encode())
                        )
                    },
                    ReceiptDetails {
                        receipt_uid: 1,
                        leg_id: 1,
                        signer: AccountKeyring::Alice.public(),
                        signature: OffChainSignature::from(
                            AccountKeyring::Alice.sign(&msg3.encode())
                        )
                    },
                ],
                default_portfolio_vec(alice_did)
            ));

            assert_eq!(
                Settlement::instruction_auths_pending(instruction_counter),
                1
            );
            assert_eq!(
                Settlement::user_auths(
                    PortfolioId::default_portfolio(alice_did),
                    instruction_counter
                ),
                AuthorizationStatus::Authorized
            );
            assert_eq!(
                Settlement::user_auths(
                    PortfolioId::default_portfolio(bob_did),
                    instruction_counter
                ),
                AuthorizationStatus::Pending
            );
            assert_eq!(
                Settlement::auths_received(
                    instruction_counter,
                    PortfolioId::default_portfolio(alice_did)
                ),
                AuthorizationStatus::Authorized
            );
            assert_eq!(
                Settlement::auths_received(
                    instruction_counter,
                    PortfolioId::default_portfolio(bob_did)
                ),
                AuthorizationStatus::Unknown
            );
            assert_eq!(
                Settlement::instruction_leg_status(instruction_counter, 0),
                LegStatus::ExecutionToBeSkipped(AccountKeyring::Alice.public(), 0)
            );
            assert_eq!(
                Settlement::instruction_leg_status(instruction_counter, 1),
                LegStatus::ExecutionToBeSkipped(AccountKeyring::Alice.public(), 1)
            );
            assert_eq!(
                Portfolio::locked_assets(PortfolioId::default_portfolio(alice_did), &ticker),
                0
            );

            assert_eq!(Asset::balance_of(&ticker, alice_did), alice_init_balance);
            assert_eq!(Asset::balance_of(&ticker, bob_did), bob_init_balance);
            assert_eq!(Asset::balance_of(&ticker2, alice_did), alice_init_balance2);
            assert_eq!(Asset::balance_of(&ticker2, bob_did), bob_init_balance2);

            assert_ok!(Settlement::authorize_instruction(
                bob_signed.clone(),
                instruction_counter,
                default_portfolio_vec(bob_did)
            ));

            // Instruction should've settled
            assert_eq!(
                Settlement::user_auths(
                    PortfolioId::default_portfolio(alice_did),
                    instruction_counter
                ),
                AuthorizationStatus::Authorized
            );
            assert_eq!(
                Settlement::user_auths(
                    PortfolioId::default_portfolio(bob_did),
                    instruction_counter
                ),
                AuthorizationStatus::Authorized
            );
            assert_eq!(
                Portfolio::locked_assets(PortfolioId::default_portfolio(alice_did), &ticker),
                0
            );
            assert_eq!(Asset::balance_of(&ticker, alice_did), alice_init_balance);
            assert_eq!(Asset::balance_of(&ticker, bob_did), bob_init_balance);
            assert_eq!(Asset::balance_of(&ticker2, alice_did), alice_init_balance2);
            assert_eq!(Asset::balance_of(&ticker2, bob_did), bob_init_balance2);
        });
}

#[test]
fn overload_settle_on_block() {
    ExtBuilder::default()
        .cdd_providers(vec![AccountKeyring::Eve.public()])
        .set_max_legs_allowed(500)
        .build()
        .execute_with(|| {
            let alice_signed = Origin::signed(AccountKeyring::Alice.public());
            let alice_did = register_keyring_account(AccountKeyring::Alice).unwrap();
            let bob_signed = Origin::signed(AccountKeyring::Bob.public());
            let bob_did = register_keyring_account(AccountKeyring::Bob).unwrap();
            let token_name = b"ACME";
            let ticker = Ticker::try_from(&token_name[..]).unwrap();
            let venue_counter = init(token_name, ticker, AccountKeyring::Alice.public());
            let instruction_counter = Settlement::instruction_counter();
            let alice_init_balance = Asset::balance_of(&ticker, alice_did);
            let bob_init_balance = Asset::balance_of(&ticker, bob_did);
            let eve = AccountKeyring::Eve.public();
            let block_number = System::block_number() + 1;

            let legs = vec![
                Leg::NonConfidentialLeg(NonConfidentialLeg {
                    from: PortfolioId::default_portfolio(alice_did),
                    to: PortfolioId::default_portfolio(bob_did),
                    asset: ticker,
                    amount: 1u128,
                });
                500
            ];

            // Provide scope claim to multiple parties of the transaction.
            provide_scope_claim_to_multiple_parties(&[alice_did, bob_did], ticker, eve);

            for _ in 0..2 {
                assert_ok!(Settlement::add_instruction(
                    alice_signed.clone(),
                    venue_counter,
                    SettlementType::SettleOnBlock(block_number),
                    None,
                    legs.clone()
                ));
                assert_ok!(Settlement::add_instruction(
                    alice_signed.clone(),
                    venue_counter,
                    SettlementType::SettleOnBlock(block_number + 1),
                    None,
                    legs.clone()
                ));
            }

            for i in &[0u64, 1, 3] {
                assert_ok!(Settlement::authorize_instruction(
                    alice_signed.clone(),
                    instruction_counter + i,
                    default_portfolio_vec(alice_did)
                ));
                assert_ok!(Settlement::authorize_instruction(
                    bob_signed.clone(),
                    instruction_counter + i,
                    default_portfolio_vec(bob_did)
                ));
            }

            assert_eq!(Asset::balance_of(&ticker, alice_did), alice_init_balance);
            assert_eq!(Asset::balance_of(&ticker, bob_did), bob_init_balance);

            assert_eq!(
                Settlement::scheduled_instructions(block_number),
                vec![instruction_counter, instruction_counter + 2]
            );
            assert_eq!(
                Settlement::scheduled_instructions(block_number + 1),
                vec![instruction_counter + 1, instruction_counter + 3]
            );
            assert_eq!(
                Settlement::scheduled_instructions(block_number + 2).len(),
                0
            );

            next_block();
            // First Instruction should've settled
            assert_eq!(
                Asset::balance_of(&ticker, alice_did),
                alice_init_balance - 500
            );
            assert_eq!(Asset::balance_of(&ticker, bob_did), bob_init_balance + 500);
            assert_eq!(Settlement::scheduled_instructions(block_number).len(), 0);
            assert_eq!(
                Settlement::scheduled_instructions(block_number + 1),
                vec![
                    instruction_counter + 1,
                    instruction_counter + 3,
                    instruction_counter + 2
                ]
            );
            assert_eq!(
                Settlement::scheduled_instructions(block_number + 2).len(),
                0
            );

            next_block();
            // Second instruction should've settled
            assert_eq!(
                Asset::balance_of(&ticker, alice_did),
                alice_init_balance - 1000
            );
            assert_eq!(Asset::balance_of(&ticker, bob_did), bob_init_balance + 1000);
            assert_eq!(
                Settlement::scheduled_instructions(block_number + 1).len(),
                0
            );
            assert_eq!(
                Settlement::scheduled_instructions(block_number + 2),
                vec![instruction_counter + 3, instruction_counter + 2]
            );
            assert_eq!(
                Settlement::scheduled_instructions(block_number + 3).len(),
                0
            );

            next_block();
            // Fourth instruction should've settled
            assert_eq!(
                Asset::balance_of(&ticker, alice_did),
                alice_init_balance - 1500
            );
            assert_eq!(Asset::balance_of(&ticker, bob_did), bob_init_balance + 1500);
            assert_eq!(
                Settlement::scheduled_instructions(block_number + 2).len(),
                0
            );
            assert_eq!(
                Settlement::scheduled_instructions(block_number + 3),
                vec![instruction_counter + 2]
            );
            assert_eq!(
                Settlement::scheduled_instructions(block_number + 4).len(),
                0
            );

            assert_noop!(
                Settlement::authorize_instruction(
                    alice_signed.clone(),
                    instruction_counter + 2,
                    default_portfolio_vec(alice_did)
                ),
                Error::InstructionSettleBlockPassed
            );
            next_block();
            // Third instruction should've settled (Failed due to missing auth)
            assert_eq!(
                Asset::balance_of(&ticker, alice_did),
                alice_init_balance - 1500
            );
            assert_eq!(Asset::balance_of(&ticker, bob_did), bob_init_balance + 1500);
            assert_eq!(
                Settlement::scheduled_instructions(block_number + 3).len(),
                0
            );
            assert_eq!(
                Settlement::scheduled_instructions(block_number + 4).len(),
                0
            );
            assert_eq!(
                Settlement::scheduled_instructions(block_number + 5).len(),
                0
            );
        });
}

#[test]
fn encode_receipt() {
    ExtBuilder::default().build().execute_with(|| {
        let token_name = [0x01u8];
        let ticker = Ticker::try_from(&token_name[..]).unwrap();
        let msg1 = Receipt {
            receipt_uid: 0,
            from: PortfolioId::default_portfolio(
                IdentityId::try_from(
                    "did:poly:0600000000000000000000000000000000000000000000000000000000000000",
                )
                .unwrap(),
            ),
            to: PortfolioId::default_portfolio(
                IdentityId::try_from(
                    "did:poly:0600000000000000000000000000000000000000000000000000000000000000",
                )
                .unwrap()
                .into(),
            ),
            asset: ticker,
            amount: 100u128,
        };
        println!("{:?}", AccountKeyring::Alice.sign(&msg1.encode()));
    });
}

#[test]
fn test_weights_for_settlement_transaction() {
    ExtBuilder::default()
        .cdd_providers(vec![AccountKeyring::Dave.public()])
        .set_max_legs_allowed(5) // set maximum no. of legs allowed for an instruction.
        .set_max_tms_allowed(4) // set maximum no. of tms an asset can have.
        .build()
        .execute_with(|| {
            let alice = AccountKeyring::Alice.public();
            let (alice_signed, alice_did) = make_account_without_cdd(alice).unwrap();

            let bob = AccountKeyring::Bob.public();
            let (bob_signed, bob_did) = make_account_without_cdd(bob).unwrap();

            let eve = AccountKeyring::Eve.public();
            let (eve_signed, eve_did) = make_account_without_cdd(eve).unwrap();

            let token_name = b"ACME";
            let ticker = Ticker::try_from(&token_name[..]).unwrap();

            let venue_counter = init(token_name, ticker, alice);
            let instruction_counter = Settlement::instruction_counter();

            let dave = AccountKeyring::Dave.public();

            // Get token Id.
            let ticker_id = Identity::get_token_did(&ticker).unwrap();

            // Remove existing rules
            assert_ok!(ComplianceManager::remove_compliance_requirement(
                alice_signed.clone(),
                ticker,
                1
            ));
            // Add claim rules for settlement
            assert_ok!(ComplianceManager::add_compliance_requirement(
                alice_signed.clone(),
                ticker,
                vec![
                    Condition::from_dids(
                        ConditionType::IsPresent(Claim::Accredited(ticker_id.into())),
                        &[eve_did]
                    ),
                    Condition::from_dids(
                        ConditionType::IsAbsent(Claim::BuyLockup(ticker_id.into())),
                        &[eve_did]
                    )
                ],
                vec![
                    Condition::from_dids(
                        ConditionType::IsPresent(Claim::Accredited(ticker_id.into())),
                        &[eve_did]
                    ),
                    Condition::from_dids(
                        ConditionType::IsAnyOf(vec![
                            Claim::BuyLockup(ticker_id.into()),
                            Claim::KnowYourCustomer(ticker_id.into())
                        ]),
                        &[eve_did]
                    )
                ]
            ));

            // Providing claim to sender and receiver
            // For Alice
            assert_add_claim!(
                eve_signed.clone(),
                alice_did,
                Claim::Accredited(ticker_id.into())
            );
            // For Bob
            assert_add_claim!(
                eve_signed.clone(),
                bob_did,
                Claim::Accredited(ticker_id.into())
            );
            assert_add_claim!(
                eve_signed.clone(),
                bob_did,
                Claim::KnowYourCustomer(ticker_id.into())
            );

            // Provide scope claim as well to pass through the transaction.
            provide_scope_claim_to_multiple_parties(&[alice_did, bob_did], ticker, dave);

            // Create instruction
            let legs = vec![Leg::NonConfidentialLeg(NonConfidentialLeg {
                from: PortfolioId::default_portfolio(alice_did),
                to: PortfolioId::default_portfolio(bob_did),
                asset: ticker,
                amount: 100u128,
            })];

            let weight_to_add_instruction = SettlementCall::<TestStorage>::add_instruction(
                venue_counter,
                SettlementType::SettleOnAuthorization,
                None,
                legs.clone(),
            )
            .get_dispatch_info()
            .weight;

            assert_ok!(Settlement::add_instruction(
                alice_signed.clone(),
                venue_counter,
                SettlementType::SettleOnAuthorization,
                None,
                legs.clone()
            ));

            assert_eq!(
                weight_to_add_instruction,
                weight_for::weight_for_instruction_creation::<TestStorage>(legs.len())
            );

            // Authorize instruction by Alice first and check for weight.
            let weight_for_authorize_instruction_1 =
                SettlementCall::<TestStorage>::authorize_instruction(
                    instruction_counter,
                    default_portfolio_vec(alice_did),
                )
                .get_dispatch_info()
                .weight;
            let result_authorize_instruction_1 = Settlement::authorize_instruction(
                alice_signed.clone(),
                instruction_counter,
                default_portfolio_vec(alice_did),
            );
            assert_ok!(result_authorize_instruction_1);
            assert_eq!(
                weight_for::weight_for_authorize_instruction::<TestStorage>(),
                weight_for_authorize_instruction_1
                    - weight_for::weight_for_transfer::<TestStorage>()
            );

            let weight_for_authorize_instruction_2 =
                SettlementCall::<TestStorage>::authorize_instruction(
                    instruction_counter,
                    default_portfolio_vec(bob_did),
                )
                .get_dispatch_info()
                .weight;
            let result_authorize_instruction_2 = Settlement::authorize_instruction(
                bob_signed.clone(),
                instruction_counter,
                default_portfolio_vec(bob_did),
            );
            assert_ok!(result_authorize_instruction_2);
            assert_eq!(Asset::balance_of(ticker, bob_did), 100);
            let acutal_weight = result_authorize_instruction_2
                .unwrap()
                .actual_weight
                .unwrap();
            let (transfer_result, _weight_for_is_valid_transfer) = Asset::_is_valid_transfer(
                &ticker,
                alice,
                PortfolioId::default_portfolio(alice_did),
                PortfolioId::default_portfolio(bob_did),
                100,
            )
            .unwrap();
            assert_eq!(transfer_result, 81);
            assert!(weight_for_authorize_instruction_2 > acutal_weight);
        });
}

#[test]
fn cross_portfolio_settlement() {
    ExtBuilder::default()
        .cdd_providers(vec![AccountKeyring::Eve.public()])
        .set_max_legs_allowed(500)
        .build()
        .execute_with(|| {
            let alice_signed = Origin::signed(AccountKeyring::Alice.public());
            let alice_did = register_keyring_account(AccountKeyring::Alice).unwrap();
            let bob_signed = Origin::signed(AccountKeyring::Bob.public());
            let bob_did = register_keyring_account(AccountKeyring::Bob).unwrap();
            let name = PortfolioName::from([42u8].to_vec());
            let num = Portfolio::next_portfolio_number(&bob_did);
            assert_ok!(Portfolio::create_portfolio(
                bob_signed.clone(),
                name.clone()
            ));
            let token_name = b"ACME";
            let ticker = Ticker::try_from(&token_name[..]).unwrap();
            let venue_counter = init(token_name, ticker, AccountKeyring::Alice.public());
            let instruction_counter = Settlement::instruction_counter();
            let alice_init_balance = Asset::balance_of(&ticker, alice_did);
            let bob_init_balance = Asset::balance_of(&ticker, bob_did);
            let amount = 100u128;
            let eve = AccountKeyring::Eve.public();

            // Provide scope claim to sender and receiver of the transaction.
            provide_scope_claim_to_multiple_parties(&[alice_did, bob_did], ticker, eve);

            // Instruction referencing a user defined portfolio is created
            assert_ok!(Settlement::add_instruction(
                alice_signed.clone(),
                venue_counter,
                SettlementType::SettleOnAuthorization,
                None,
                vec![Leg::NonConfidentialLeg(NonConfidentialLeg {
                    from: PortfolioId::default_portfolio(alice_did),
                    to: PortfolioId::user_portfolio(bob_did, num),
                    asset: ticker,
                    amount: amount
                })]
            ));
            assert_eq!(Asset::balance_of(&ticker, alice_did), alice_init_balance);
            assert_eq!(Asset::balance_of(&ticker, bob_did), bob_init_balance);
            assert_eq!(
                Portfolio::default_portfolio_balance(alice_did, &ticker),
                alice_init_balance,
            );
            assert_eq!(
                Portfolio::default_portfolio_balance(bob_did, &ticker),
                bob_init_balance,
            );
            assert_eq!(Portfolio::user_portfolio_balance(bob_did, num, &ticker), 0,);
            assert_eq!(
                Portfolio::locked_assets(PortfolioId::default_portfolio(alice_did), &ticker),
                0
            );

            // Approved by Alice
            assert_ok!(Settlement::authorize_instruction(
                alice_signed.clone(),
                instruction_counter,
                default_portfolio_vec(alice_did)
            ));
            assert_eq!(Asset::balance_of(&ticker, alice_did), alice_init_balance);
            assert_eq!(Asset::balance_of(&ticker, bob_did), bob_init_balance);
            assert_eq!(
                Portfolio::default_portfolio_balance(alice_did, &ticker),
                alice_init_balance,
            );
            assert_eq!(
                Portfolio::default_portfolio_balance(bob_did, &ticker),
                bob_init_balance,
            );
            assert_eq!(Portfolio::user_portfolio_balance(bob_did, num, &ticker), 0,);
            assert_eq!(
                Portfolio::locked_assets(PortfolioId::default_portfolio(alice_did), &ticker),
                amount
            );

            // Bob fails to approve the instruction with a
            // different portfolio than the one specified in the instruction
            assert_noop!(
                Settlement::authorize_instruction(
                    bob_signed.clone(),
                    instruction_counter,
                    default_portfolio_vec(bob_did),
                ),
                Error::NoPendingAuth
            );

            // Bob approves the instruction with the correct portfolio
            assert_ok!(Settlement::authorize_instruction(
                bob_signed.clone(),
                instruction_counter,
                user_portfolio_vec(bob_did, num)
            ));

            // Instruction should've settled
            assert_eq!(
                Asset::balance_of(&ticker, alice_did),
                alice_init_balance - amount
            );
            assert_eq!(
                Asset::balance_of(&ticker, bob_did),
                bob_init_balance + amount
            );
            assert_eq!(
                Portfolio::default_portfolio_balance(alice_did, &ticker),
                alice_init_balance - amount,
            );
            assert_eq!(
                Portfolio::default_portfolio_balance(bob_did, &ticker),
                bob_init_balance,
            );
            assert_eq!(
                Portfolio::user_portfolio_balance(bob_did, num, &ticker),
                amount,
            );
            assert_eq!(
                Portfolio::locked_assets(PortfolioId::default_portfolio(alice_did), &ticker),
                0
            );
        });
}

#[test]
fn multiple_portfolio_settlement() {
    ExtBuilder::default()
        .cdd_providers(vec![AccountKeyring::Eve.public()])
        .set_max_legs_allowed(500)
        .build()
        .execute_with(|| {
            let alice_signed = Origin::signed(AccountKeyring::Alice.public());
            let alice_did = register_keyring_account(AccountKeyring::Alice).unwrap();
            let bob_signed = Origin::signed(AccountKeyring::Bob.public());
            let bob_did = register_keyring_account(AccountKeyring::Bob).unwrap();
            let name = PortfolioName::from([42u8].to_vec());
            let alice_num = Portfolio::next_portfolio_number(&alice_did);
            let bob_num = Portfolio::next_portfolio_number(&bob_did);
            assert_ok!(Portfolio::create_portfolio(
                bob_signed.clone(),
                name.clone()
            ));
            assert_ok!(Portfolio::create_portfolio(
                alice_signed.clone(),
                name.clone()
            ));
            let token_name = b"ACME";
            let ticker = Ticker::try_from(&token_name[..]).unwrap();
            let venue_counter = init(token_name, ticker, AccountKeyring::Alice.public());
            let instruction_counter = Settlement::instruction_counter();
            let alice_init_balance = Asset::balance_of(&ticker, alice_did);
            let bob_init_balance = Asset::balance_of(&ticker, bob_did);
            let amount = 100u128;
            let eve = AccountKeyring::Eve.public();

            // Provide scope claim to sender and receiver of the transaction.
            provide_scope_claim_to_multiple_parties(&[alice_did, bob_did], ticker, eve);

            // An instruction is created with multiple legs referencing multiple portfolios
            assert_ok!(Settlement::add_instruction(
                alice_signed.clone(),
                venue_counter,
                SettlementType::SettleOnAuthorization,
                None,
                vec![
                    Leg::NonConfidentialLeg(NonConfidentialLeg {
                        from: PortfolioId::user_portfolio(alice_did, alice_num),
                        to: PortfolioId::default_portfolio(bob_did),
                        asset: ticker,
                        amount: amount
                    }),
                    Leg::NonConfidentialLeg(NonConfidentialLeg {
                        from: PortfolioId::default_portfolio(alice_did),
                        to: PortfolioId::user_portfolio(bob_did, bob_num),
                        asset: ticker,
                        amount: amount
                    })
                ]
            ));
            assert_eq!(Asset::balance_of(&ticker, alice_did), alice_init_balance);
            assert_eq!(Asset::balance_of(&ticker, bob_did), bob_init_balance);
            assert_eq!(
                Portfolio::default_portfolio_balance(alice_did, &ticker),
                alice_init_balance,
            );
            assert_eq!(
                Portfolio::default_portfolio_balance(bob_did, &ticker),
                bob_init_balance,
            );
            assert_eq!(
                Portfolio::user_portfolio_balance(bob_did, bob_num, &ticker),
                0,
            );
            assert_eq!(
                Portfolio::locked_assets(PortfolioId::default_portfolio(alice_did), &ticker),
                0
            );

            // Alice approves the instruction from her default portfolio
            assert_ok!(Settlement::authorize_instruction(
                alice_signed.clone(),
                instruction_counter,
                default_portfolio_vec(alice_did)
            ));
            assert_eq!(Asset::balance_of(&ticker, alice_did), alice_init_balance);
            assert_eq!(Asset::balance_of(&ticker, bob_did), bob_init_balance);
            assert_eq!(
                Portfolio::default_portfolio_balance(alice_did, &ticker),
                alice_init_balance,
            );
            assert_eq!(
                Portfolio::default_portfolio_balance(bob_did, &ticker),
                bob_init_balance,
            );
            assert_eq!(
                Portfolio::user_portfolio_balance(bob_did, bob_num, &ticker),
                0
            );
            assert_eq!(
                Portfolio::locked_assets(PortfolioId::default_portfolio(alice_did), &ticker),
                amount
            );

            // Alice fails to approve the instruction from her user specified portfolio due to lack of funds
            assert_noop!(
                Settlement::authorize_instruction(
                    alice_signed.clone(),
                    instruction_counter,
                    user_portfolio_vec(alice_did, alice_num)
                ),
                Error::FailedToLockTokens
            );

            // Alice moves her funds to the correct portfolio
            assert_ok!(Portfolio::move_portfolio_funds(
                alice_signed.clone(),
                PortfolioId::default_portfolio(alice_did),
                PortfolioId::user_portfolio(alice_did, alice_num),
                vec![MovePortfolioItem { ticker, amount }]
            ));

            // Alice is now able to approve the instruction with the user portfolio
            assert_ok!(Settlement::authorize_instruction(
                alice_signed.clone(),
                instruction_counter,
                user_portfolio_vec(alice_did, alice_num)
            ));
            assert_eq!(Asset::balance_of(&ticker, alice_did), alice_init_balance);
            assert_eq!(Asset::balance_of(&ticker, bob_did), bob_init_balance);
            assert_eq!(
                Portfolio::default_portfolio_balance(alice_did, &ticker),
                alice_init_balance - amount,
            );
            assert_eq!(
                Portfolio::user_portfolio_balance(alice_did, alice_num, &ticker),
                amount,
            );
            assert_eq!(
                Portfolio::default_portfolio_balance(bob_did, &ticker),
                bob_init_balance,
            );
            assert_eq!(
                Portfolio::user_portfolio_balance(bob_did, bob_num, &ticker),
                0
            );
            assert_eq!(
                Portfolio::locked_assets(PortfolioId::default_portfolio(alice_did), &ticker),
                amount
            );
            assert_eq!(
                Portfolio::locked_assets(
                    PortfolioId::user_portfolio(alice_did, alice_num),
                    &ticker
                ),
                amount
            );

            // Bob approves the instruction with both of his portfolios in a single transaction
            let portfolios_vec = vec![
                PortfolioId::default_portfolio(bob_did),
                PortfolioId::user_portfolio(bob_did, bob_num),
            ];
            assert_ok!(Settlement::authorize_instruction(
                bob_signed.clone(),
                instruction_counter,
                portfolios_vec
            ));

            // Instruction should've settled
            assert_eq!(
                Asset::balance_of(&ticker, alice_did),
                alice_init_balance - amount * 2
            );
            assert_eq!(
                Asset::balance_of(&ticker, bob_did),
                bob_init_balance + amount * 2
            );
            assert_eq!(
                Portfolio::default_portfolio_balance(alice_did, &ticker),
                alice_init_balance - amount * 2,
            );
            assert_eq!(
                Portfolio::default_portfolio_balance(bob_did, &ticker),
                bob_init_balance + amount,
            );
            assert_eq!(
                Portfolio::user_portfolio_balance(bob_did, bob_num, &ticker),
                amount,
            );
            assert_eq!(
                Portfolio::locked_assets(PortfolioId::default_portfolio(alice_did), &ticker),
                0
            );
        });
}

#[test]
fn multiple_custodian_settlement() {
    ExtBuilder::default()
        .cdd_providers(vec![AccountKeyring::Eve.public()])
        .set_max_legs_allowed(500)
        .build()
        .execute_with(|| {
            let alice_signed = Origin::signed(AccountKeyring::Alice.public());
            let alice_did = register_keyring_account(AccountKeyring::Alice).unwrap();
            let bob_signed = Origin::signed(AccountKeyring::Bob.public());
            let bob_did = register_keyring_account(AccountKeyring::Bob).unwrap();

            // Create portfolios
            let name = PortfolioName::from([42u8].to_vec());
            let alice_num = Portfolio::next_portfolio_number(&alice_did);
            let bob_num = Portfolio::next_portfolio_number(&bob_did);
            assert_ok!(Portfolio::create_portfolio(
                bob_signed.clone(),
                name.clone()
            ));
            assert_ok!(Portfolio::create_portfolio(
                alice_signed.clone(),
                name.clone()
            ));

            // Give custody of Bob's user portfolio to Alice
            let auth_id = Identity::add_auth(
                bob_did,
                Signatory::from(alice_did),
                AuthorizationData::PortfolioCustody(PortfolioId::user_portfolio(bob_did, bob_num)),
                None,
            );
            assert_ok!(Identity::accept_authorization(
                alice_signed.clone(),
                auth_id
            ));

            // Create a token
            let token_name = b"ACME";
            let ticker = Ticker::try_from(&token_name[..]).unwrap();
            let venue_counter = init(token_name, ticker, AccountKeyring::Alice.public());
            let instruction_counter = Settlement::instruction_counter();
            let alice_init_balance = Asset::balance_of(&ticker, alice_did);
            let bob_init_balance = Asset::balance_of(&ticker, bob_did);
            let amount = 100u128;
            let eve = AccountKeyring::Eve.public();

            // Provide scope claim to sender and receiver of the transaction.
            provide_scope_claim_to_multiple_parties(&[alice_did, bob_did], ticker, eve);

            assert_ok!(Portfolio::move_portfolio_funds(
                alice_signed.clone(),
                PortfolioId::default_portfolio(alice_did),
                PortfolioId::user_portfolio(alice_did, alice_num),
                vec![MovePortfolioItem { ticker, amount }]
            ));

            // An instruction is created with multiple legs referencing multiple portfolios
            assert_ok!(Settlement::add_instruction(
                alice_signed.clone(),
                venue_counter,
                SettlementType::SettleOnAuthorization,
                None,
                vec![
                    Leg::NonConfidentialLeg(NonConfidentialLeg {
                        from: PortfolioId::user_portfolio(alice_did, alice_num),
                        to: PortfolioId::default_portfolio(bob_did),
                        asset: ticker,
                        amount: amount
                    }),
                    Leg::NonConfidentialLeg(NonConfidentialLeg {
                        from: PortfolioId::default_portfolio(alice_did),
                        to: PortfolioId::user_portfolio(bob_did, bob_num),
                        asset: ticker,
                        amount: amount
                    })
                ]
            ));
            assert_eq!(Asset::balance_of(&ticker, alice_did), alice_init_balance);
            assert_eq!(Asset::balance_of(&ticker, bob_did), bob_init_balance);
            assert_eq!(
                Portfolio::default_portfolio_balance(alice_did, &ticker),
                alice_init_balance - amount,
            );
            assert_eq!(
                Portfolio::default_portfolio_balance(bob_did, &ticker),
                bob_init_balance,
            );
            assert_eq!(
                Portfolio::user_portfolio_balance(bob_did, bob_num, &ticker),
                0,
            );
            assert_eq!(
                Portfolio::locked_assets(PortfolioId::default_portfolio(alice_did), &ticker),
                0
            );

            // Alice approves the instruction from both of her portfolios
            let portfolios_vec = vec![
                PortfolioId::default_portfolio(alice_did),
                PortfolioId::user_portfolio(alice_did, alice_num),
            ];
            assert_ok!(Settlement::authorize_instruction(
                alice_signed.clone(),
                instruction_counter,
                portfolios_vec.clone()
            ));
            assert_eq!(Asset::balance_of(&ticker, alice_did), alice_init_balance);
            assert_eq!(Asset::balance_of(&ticker, bob_did), bob_init_balance);
            assert_eq!(
                Portfolio::default_portfolio_balance(alice_did, &ticker),
                alice_init_balance - amount,
            );
            assert_eq!(
                Portfolio::default_portfolio_balance(bob_did, &ticker),
                bob_init_balance,
            );
            assert_eq!(
                Portfolio::user_portfolio_balance(bob_did, bob_num, &ticker),
                0
            );
            assert_eq!(
                Portfolio::locked_assets(PortfolioId::default_portfolio(alice_did), &ticker),
                amount
            );
            assert_eq!(
                Portfolio::locked_assets(
                    PortfolioId::user_portfolio(alice_did, alice_num),
                    &ticker
                ),
                amount
            );

            // Alice transfers custody of her portfolios but it won't affect any already approved instruction
            let auth_id2 = Identity::add_auth(
                alice_did,
                Signatory::from(bob_did),
                AuthorizationData::PortfolioCustody(PortfolioId::user_portfolio(
                    alice_did, alice_num,
                )),
                None,
            );
            assert_ok!(Identity::accept_authorization(bob_signed.clone(), auth_id2));

            // Bob fails to approve the instruction with both of his portfolios since he doesn't have custody for the second one
            let portfolios_bob = vec![
                PortfolioId::default_portfolio(bob_did),
                PortfolioId::user_portfolio(bob_did, bob_num),
            ];
            assert_noop!(
                Settlement::authorize_instruction(
                    bob_signed.clone(),
                    instruction_counter,
                    portfolios_bob
                ),
                PortfolioError::UnauthorizedCustodian
            );

            // Bob can approve instruction from the portfolio he has custody of
            assert_ok!(Settlement::authorize_instruction(
                bob_signed.clone(),
                instruction_counter,
                default_portfolio_vec(bob_did)
            ));

            // Alice fails to unauthorize the instruction from both her portfolios since she doesn't have the custody
            assert_noop!(
                Settlement::unauthorize_instruction(
                    alice_signed.clone(),
                    instruction_counter,
                    portfolios_vec
                ),
                PortfolioError::UnauthorizedCustodian
            );

            // Alice can unauthorize instruction from the portfolio she has custody of
            assert_ok!(Settlement::unauthorize_instruction(
                alice_signed.clone(),
                instruction_counter,
                default_portfolio_vec(alice_did)
            ));
            assert_eq!(
                Portfolio::locked_assets(PortfolioId::default_portfolio(alice_did), &ticker),
                0
            );

            // Alice can authorize instruction from remaining portfolios since she has the custody
            let portfolios_final = vec![
                PortfolioId::default_portfolio(alice_did),
                PortfolioId::user_portfolio(bob_did, bob_num),
            ];
            assert_ok!(Settlement::authorize_instruction(
                alice_signed.clone(),
                instruction_counter,
                portfolios_final
            ));

            // Instruction should've settled
            assert_eq!(
                Asset::balance_of(&ticker, alice_did),
                alice_init_balance - amount * 2
            );
            assert_eq!(
                Asset::balance_of(&ticker, bob_did),
                bob_init_balance + amount * 2
            );
            assert_eq!(
                Portfolio::default_portfolio_balance(alice_did, &ticker),
                alice_init_balance - amount * 2,
            );
            assert_eq!(
                Portfolio::default_portfolio_balance(bob_did, &ticker),
                bob_init_balance + amount,
            );
            assert_eq!(
                Portfolio::user_portfolio_balance(bob_did, bob_num, &ticker),
                amount,
            );
            assert_eq!(
                Portfolio::locked_assets(PortfolioId::default_portfolio(alice_did), &ticker),
                0
            );
        });
}

// ----------------------------------------- Confidential transfer tests -----------------------------------

/// Creates a mercat account and returns its secret part (to be stored in the wallet) and
/// the account creation proofs (to be submitted to the chain).
pub fn gen_account(
    tx_id: u32,
    seed: [u8; 32],
    token_name: &[u8],
    valid_asset_ids: Vec<AssetId>,
) -> (SecAccount, PubAccountTx) {
    // These are the encryptions keys used by MERCAT and are different from the signing keys
    // that Polymesh uses.
    let mut rng = StdRng::from_seed(seed);
    let elg_secret = ElgamalSecretKey::new(Scalar::random(&mut rng));
    let elg_pub = elg_secret.get_public_key();
    let enc_keys = EncryptionKeys {
        pblc: elg_pub.into(),
        scrt: elg_secret.into(),
    };

    let asset_id = AssetId {
        id: *Ticker::try_from(token_name).unwrap().as_bytes(),
    };
    let asset_id_witness = CommitmentWitness::from((asset_id.clone().into(), &mut rng));
    let secret_account = SecAccount {
        enc_keys,
        asset_id_witness,
    };
    let valid_asset_ids = convert_asset_ids(valid_asset_ids);
    let mercat_account_tx = AccountCreator {}
        .create(tx_id, &secret_account, &valid_asset_ids, &mut rng)
        .unwrap();

    (secret_account, mercat_account_tx)
}

/// Creates a mercat account for the `owner` and submits the proofs to the chain and validates them.
/// It then return the secret part of the account, the account id, the public portion of the account and the initial
/// encrypted balance of zero.
pub fn init_account(
    tx_id: u32,
    seed: [u8; 32],
    token_name: &[u8],
    owner: Public,
    did: IdentityId,
) -> (SecAccount, MercatAccountId, PubAccount, EncryptedAmount) {
    let valid_asset_ids = ConfidentialAsset::confidential_tickers();
    let (scrt_account, mercat_account_tx) = gen_account(tx_id, seed, token_name, valid_asset_ids);

    assert_ok!(ConfidentialAsset::validate_mercat_account(
        Origin::signed(owner),
        mercat_account_tx.clone()
    ));

    let account_id = MercatAccountId::from(mercat_account_tx.pub_account.enc_asset_id.encode());
    (
        scrt_account,
        account_id.clone(),
        ConfidentialAsset::mercat_accounts(did, account_id.clone())
            .to_mercat::<TestStorage>()
            .unwrap(),
        ConfidentialAsset::mercat_account_balance(did, account_id)
            .to_mercat::<TestStorage>()
            .unwrap(),
    )
}

/// Performs mercat account creation, validation, and minting of the account with `total_supply` tokens.
/// It returns the next transaction id, the secret portion of the account, the account id, the public portion of the account,
/// and the encrypted balance of `total_supply`.
pub fn create_account_and_mint_token(
    owner: Public,
    owner_did: IdentityId,
    total_supply: u128,
    token_name: Vec<u8>,
    tx_id: u32,
    seed: [u8; 32],
) -> (
    u32,
    SecAccount,
    MercatAccountId,
    PubAccount,
    EncryptedAmount,
) {
    let funding_round_name: FundingRoundName = b"round1".into();

    let token = SecurityToken {
        name: token_name.clone().into(),
        owner_did,
        total_supply: total_supply,
        divisible: false,
        asset_type: AssetType::default(),
        primary_issuance_agent: Some(owner_did),
        ..Default::default()
    };
    let ticker = Ticker::try_from(token.name.as_slice()).unwrap();
    let identifiers = vec![(IdentifierType::default(), b"undefined".into())];

    assert_ok!(ConfidentialAsset::create_confidential_asset(
        Origin::signed(owner),
        token.name.clone(),
        ticker,
        true,
        token.asset_type.clone(),
        identifiers.clone(),
        Some(funding_round_name.clone()),
    ));

    // In the initial call, the total_supply must be zero.
    assert_eq!(Asset::token_details(ticker).total_supply, Zero::zero());

    // ---------------- prepare for minting the asset

    let valid_asset_ids = ConfidentialAsset::confidential_tickers();

    let (scrt_account, mercat_account_tx) = gen_account(tx_id, seed, &token_name, valid_asset_ids);

    assert_ok!(ConfidentialAsset::validate_mercat_account(
        Origin::signed(owner),
        mercat_account_tx.clone()
    ));

    // ------------- Computations that will happen in owner's Wallet ----------
    let amount: u32 = token.total_supply.try_into().unwrap(); // mercat amounts are 32 bit integers.
    let mut new_seed = seed;
    new_seed[0] += 1;
    let mut rng = StdRng::from_seed(new_seed);
    let issuer_account = Account {
        scrt: scrt_account.clone(),
        pblc: mercat_account_tx.pub_account.clone(),
    };

    let tx_id = tx_id + 1;
    let initialized_asset_tx = AssetIssuer {}
        .initialize_asset_transaction(tx_id, &issuer_account, &[], amount, &mut rng)
        .unwrap();

    // Wallet submits the transaction to the chain for verification.
    assert_ok!(ConfidentialAsset::mint_confidential_asset(
        Origin::signed(owner),
        ticker,
        amount.into(), // convert to u128
        initialized_asset_tx,
    ));

    // ------------------------- Ensuring that the asset details are set correctly

    // A correct entry is added.
    assert_eq!(
        Asset::asset_ownership_relation(token.owner_did, ticker),
        AssetOwnershipRelation::AssetOwned
    );
    assert_eq!(Asset::funding_round(ticker), funding_round_name.clone());

    // Ticker is added to the list of confidential tokens.
    assert_eq!(
        ConfidentialAsset::confidential_tickers().last(),
        Some(&AssetId {
            id: *ticker.as_bytes()
        })
    );

    // -------------------------- Ensure the encrypted balance matches the minted amount.
    let account_id = MercatAccountId::from(mercat_account_tx.pub_account.enc_asset_id.encode());
    let stored_balance = ConfidentialAsset::mercat_account_balance(owner_did, account_id.clone())
        .to_mercat::<TestStorage>()
        .unwrap();
    let stored_balance = scrt_account.enc_keys.scrt.decrypt(&stored_balance).unwrap();

    assert_eq!(stored_balance, amount);

    (
        tx_id,
        scrt_account,
        account_id.clone(),
        ConfidentialAsset::mercat_accounts(owner_did, account_id.clone())
            .to_mercat::<TestStorage>()
            .unwrap(),
        ConfidentialAsset::mercat_account_balance(owner_did, account_id)
            .to_mercat::<TestStorage>()
            .unwrap(),
    )
}

#[test]
fn basic_confidential_settlement() {
    ExtBuilder::default()
        .cdd_providers(vec![AccountKeyring::Eve.public()])
        .set_max_legs_allowed(500)
        .build()
        .execute_with(|| {
            // Setting:
            //   - Alice is the token issuer.
            //   - Alice is also the sender of the token.
            //   - Bob is the receiver of the token.
            //   - Charlie is the mediator.
            //   - Eve is the CDD provider.
            let alice_signed = Origin::signed(AccountKeyring::Alice.public());
            let alice_did = register_keyring_account(AccountKeyring::Alice).unwrap();

            let bob_signed = Origin::signed(AccountKeyring::Bob.public());
            let bob_did = register_keyring_account(AccountKeyring::Bob).unwrap();

            let charlie = AccountKeyring::Charlie.public();
            let charlie_did = register_keyring_account(AccountKeyring::Charlie).unwrap();

            // ------------ Setup mercat
            let token_name = b"ACME";
            let ticker = Ticker::try_from(&token_name[..]).unwrap();

            // Create an account for Alice and mint 10,000,000 tokens to ACME.
            let total_supply = 1_1000_000;
            let (
                tx_id,
                alice_secret_account,
                alice_account_id,
                alice_public_account,
                alice_encrypted_init_balance,
            ) = create_account_and_mint_token(
                AccountKeyring::Alice.public(), // owner of ACME.
                alice_did,
                total_supply,
                token_name.to_vec(),
                0,          // transaction id: not important in this test.
                [10u8; 32], // seed. TODO: replace all these seeds with rng. Use `proptest`
            );

            // Create accounts for Bob, and Charlie.
            let tx_id = tx_id + 1;
            let (bob_secret_account, bob_account_id, bob_public_account, _) = init_account(
                tx_id,
                [12u8; 32], // seed. TODO: replace all these seeds with rng
                token_name,
                AccountKeyring::Bob.public(),
                bob_did,
            );

            let tx_id = tx_id + 1;
            let (charlie_secret_account, charlie_account_id, charlie_public_account, _) =
                init_account(
                    tx_id,
                    [13u8; 32], // seed. TODO: replace all these seeds with rng
                    token_name,
                    charlie,
                    charlie_did,
                );

            // Mediator creates a venue
            let venue_counter = Settlement::venue_counter();
            assert_ok!(Settlement::create_venue(
                Origin::signed(charlie),
                VenueDetails::default(),
                vec![charlie],
                VenueType::Other
            ));

            // Mediator creates an instruction
            let instruction_counter = Settlement::instruction_counter();

            //// Provide scope claim to sender and receiver of the transaction.
            //provide_scope_claim_to_multiple_parties(&[alice_did, bob_did], ticker, alice); // TODO: CRYP-172 I think we decided not to do this as it would leak the ticker name

            assert_ok!(Settlement::add_instruction(
                Origin::signed(charlie),
                venue_counter,
                SettlementType::SettleOnAuthorization,
                None,
                vec![Leg::ConfidentialLeg(ConfidentialLeg {
                    from: PortfolioId::default_portfolio(alice_did),
                    to: PortfolioId::default_portfolio(bob_did),
                    mediator: PortfolioId::default_portfolio(charlie_did),
                    from_account_id: alice_account_id.clone(),
                    to_account_id: bob_account_id.clone(),
                })]
            ));

            // -------------------------- Perform the transfer
            let amount = 100u32; // This plain format is only used on functions that emulate the work of the wallet.

            println!("-------------> Checking if alice has enough funds.");
            // Ensure that Alice has minted enough tokens.
            assert!(
                alice_secret_account
                    .enc_keys
                    .scrt
                    .decrypt(&alice_encrypted_init_balance)
                    .unwrap()
                    > amount
            );

            // ----- Sender authorizes.
            // Sender computes the proofs in the wallet.
            println!("-------------> Alice is going to authorize.");
            let mut rng = StdRng::from_seed([14u8; 32]);
            let tx_id = tx_id + 1;
            let initialized_tx = MercatTxData::InitializedTransfer(
                CtxSender {}
                    .create_transaction(
                        tx_id,
                        &Account {
                            pblc: alice_public_account.clone(),
                            scrt: alice_secret_account.clone(),
                        },
                        &alice_encrypted_init_balance,
                        &bob_public_account,
                        &charlie_public_account.owner_enc_pub_key,
                        &[],
                        amount,
                        &mut rng,
                    )
                    .unwrap()
                    .encode(),
            );
            // Sender authorizes the instruction and passes in the proofs.
            assert_ok!(Settlement::authorize_confidential_instruction(
                Origin::signed(AccountKeyring::Alice.public()),
                instruction_counter,
                initialized_tx,
                default_portfolio_btreeset(alice_did),
            ));

            // ------ Receiver authorizes.
            // Receiver reads the sender's proof from the chain.
            println!("-------------> Bob is going to authorize.");
            let mut tx_data = Settlement::mercat_tx_data(instruction_counter);
            assert_eq!(tx_data.len(), 1);

            let tx_data = tx_data.remove(0);

            let decoded_initialized_tx = match tx_data {
                MercatTxData::InitializedTransfer(init) => {
                    let mut data: &[u8] = &init;
                    InitializedTransferTx::decode(&mut data).unwrap()
                }
                _ => {
                    println!("{:?}", tx_data);
                    panic!("Unexpected data type");
                }
            };

            // Receiver computes the proofs in the wallet.
            let finalized_tx = MercatTxData::FinalizedTransfer(
                CtxReceiver {}
                    .finalize_transaction(
                        tx_id,
                        decoded_initialized_tx,
                        Account {
                            pblc: bob_public_account.clone(),
                            scrt: bob_secret_account.clone(),
                        },
                        amount,
                        &mut rng,
                    )
                    .unwrap()
                    .encode(),
            );

            // Receiver submits the proof to the chain.
            assert_ok!(Settlement::authorize_confidential_instruction(
                Origin::signed(AccountKeyring::Bob.public()),
                instruction_counter,
                finalized_tx,
                default_portfolio_btreeset(bob_did),
            ));

            // ------ Mediator authorizes.
            // Mediator reads the receiver's proofs from the chain (it contains the sender's proofs as well).
            println!("-------------> Charlie is going to authorize.");
            let mut tx_data = Settlement::mercat_tx_data(instruction_counter);
            assert_eq!(tx_data.len(), 2);

            let tx_data = tx_data.remove(1);
            let decoded_finalized_tx = match tx_data {
                MercatTxData::FinalizedTransfer(finalized) => {
                    let mut data: &[u8] = &finalized;
                    FinalizedTransferTx::decode(&mut data).unwrap()
                }
                _ => {
                    panic!("Unexpected data type");
                }
            };

            // Mediator verifies the proofs in the wallet.
            let justified_tx = MercatTxData::JustifiedTransfer(
                CtxMediator {}
                    .justify_transaction(
                        decoded_finalized_tx,
                        &charlie_secret_account.enc_keys,
                        &alice_public_account,
                        &alice_encrypted_init_balance,
                        &bob_public_account,
                        &[],
                        AssetId {
                            id: *ticker.as_bytes(),
                        },
                        &mut rng,
                    )
                    .unwrap()
                    .encode(),
            );

            println!("-------------> This should trigger the execution");
            assert_ok!(Settlement::authorize_confidential_instruction(
                Origin::signed(charlie),
                instruction_counter,
                justified_tx,
                default_portfolio_btreeset(charlie_did),
            ));

            // Instruction should've settled.
            // Verify by decrypting the new balance of both Alice and Bob.
            let new_alice_balance =
                ConfidentialAsset::mercat_account_balance(alice_did, alice_account_id)
                    .to_mercat::<TestStorage>()
                    .unwrap();
            let new_alice_balance = alice_secret_account
                .enc_keys
                .scrt
                .decrypt(&new_alice_balance)
                .unwrap();
            assert_eq!(new_alice_balance as u128, total_supply - amount as u128);

            let new_bob_balance =
                ConfidentialAsset::mercat_account_balance(bob_did, bob_account_id)
                    .to_mercat::<TestStorage>()
                    .unwrap();
            let new_bob_balance = bob_secret_account
                .enc_keys
                .scrt
                .decrypt(&new_bob_balance)
                .unwrap();
            assert_eq!(new_bob_balance, amount);
        });
}<|MERGE_RESOLUTION|>--- conflicted
+++ resolved
@@ -6,7 +6,7 @@
     ExtBuilder,
 };
 use codec::{Decode, Encode};
-use confidential_asset::{EncryptedAssetIdWrapper, MercatAccountId};
+use confidential_asset::MercatAccountId;
 use core::convert::{TryFrom, TryInto};
 use cryptography::{
     asset_proofs::{CommitmentWitness, ElgamalSecretKey},
@@ -15,8 +15,8 @@
         asset::AssetIssuer,
         transaction::{CtxMediator, CtxReceiver, CtxSender},
         Account, AccountCreatorInitializer, AssetTransactionIssuer, EncryptedAmount,
-        EncryptedAssetId, EncryptionKeys, FinalizedTransferTx, InitializedTransferTx, PubAccount,
-        PubAccountTx, SecAccount, TransferTransactionMediator, TransferTransactionReceiver,
+        EncryptionKeys, FinalizedTransferTx, InitializedTransferTx, PubAccount, PubAccountTx,
+        SecAccount, TransferTransactionMediator, TransferTransactionReceiver,
         TransferTransactionSender,
     },
     AssetId,
@@ -37,8 +37,7 @@
 };
 use polymesh_primitives::{
     AssetOwnershipRelation, AssetType, AuthorizationData, Claim, Condition, ConditionType,
-    FundingRoundName, IdentifierType, IdentityId, PortfolioId, PortfolioName, SecurityToken,
-    Signatory, Ticker,
+    FundingRoundName, IdentityId, PortfolioId, PortfolioName, SecurityToken, Signatory, Ticker,
 };
 use rand::{prelude::*, thread_rng};
 use sp_core::sr25519::Public;
@@ -265,13 +264,8 @@
                     to: PortfolioId::default_portfolio(bob_did),
                     asset: ticker,
                     amount: amount
-<<<<<<< HEAD
                 })],
-                default_portfolio_btreeset(alice_did)
-=======
-                }],
                 default_portfolio_vec(alice_did)
->>>>>>> 34d18579
             ));
 
             assert_eq!(Asset::balance_of(&ticker, alice_did), alice_init_balance);
@@ -3180,7 +3174,6 @@
         ..Default::default()
     };
     let ticker = Ticker::try_from(token.name.as_slice()).unwrap();
-    let identifiers = vec![(IdentifierType::default(), b"undefined".into())];
 
     assert_ok!(ConfidentialAsset::create_confidential_asset(
         Origin::signed(owner),
@@ -3188,7 +3181,7 @@
         ticker,
         true,
         token.asset_type.clone(),
-        identifiers.clone(),
+        vec![],
         Some(funding_round_name.clone()),
     ));
 
@@ -3402,7 +3395,7 @@
                 Origin::signed(AccountKeyring::Alice.public()),
                 instruction_counter,
                 initialized_tx,
-                default_portfolio_btreeset(alice_did),
+                default_portfolio_vec(alice_did),
             ));
 
             // ------ Receiver authorizes.
@@ -3446,7 +3439,7 @@
                 Origin::signed(AccountKeyring::Bob.public()),
                 instruction_counter,
                 finalized_tx,
-                default_portfolio_btreeset(bob_did),
+                default_portfolio_vec(bob_did),
             ));
 
             // ------ Mediator authorizes.
@@ -3490,7 +3483,7 @@
                 Origin::signed(charlie),
                 instruction_counter,
                 justified_tx,
-                default_portfolio_btreeset(charlie_did),
+                default_portfolio_vec(charlie_did),
             ));
 
             // Instruction should've settled.

--- conflicted
+++ resolved
@@ -36,7 +36,7 @@
 use pallet_scheduler as scheduler;
 use pallet_settlement::{
     self as settlement, AffirmationStatus, ConfidentialLeg, Instruction, InstructionStatus, Leg,
-    LegStatus, MercatTxData, NonConfidentialLeg, Receipt, ReceiptDetails, ReceiptMetadata,
+    LegKind, LegStatus, MercatTxData, NonConfidentialLeg, Receipt, ReceiptDetails, ReceiptMetadata,
     SettlementType, VenueDetails, VenueType,
 };
 use polymesh_common_utilities::constants::ERC1400_TRANSFER_SUCCESS;
@@ -233,12 +233,14 @@
                 SettlementType::SettleOnAffirmation,
                 None,
                 None,
-                vec![Leg::NonConfidentialLeg(NonConfidentialLeg {
+                vec![Leg {
                     from: PortfolioId::default_portfolio(alice_did),
                     to: PortfolioId::default_portfolio(bob_did),
-                    asset: ticker,
-                    amount: amount
-                })]
+                    kind: LegKind::NonConfidential(NonConfidentialLeg {
+                        asset: ticker,
+                        amount: amount,
+                    }),
+                }]
             ));
             assert_eq!(Asset::balance_of(&ticker, alice_did), alice_init_balance);
             assert_eq!(Asset::balance_of(&ticker, bob_did), bob_init_balance);
@@ -302,12 +304,14 @@
                     SettlementType::SettleOnAffirmation,
                     None,
                     None,
-                    vec![Leg::NonConfidentialLeg(NonConfidentialLeg {
+                    vec![Leg {
                         from: PortfolioId::default_portfolio(alice_did),
                         to: PortfolioId::default_portfolio(bob_did),
-                        asset: ticker,
-                        amount: amount,
-                    })],
+                        kind: LegKind::NonConfidential(NonConfidentialLeg {
+                            asset: ticker,
+                            amount: amount,
+                        }),
+                    }],
                     affirm_from_portfolio,
                 )
             };
@@ -383,8 +387,10 @@
             vec![Leg {
                 from: PortfolioId::default_portfolio(alice_did),
                 to: PortfolioId::default_portfolio(bob_did),
-                asset: ticker,
-                amount: amount
+                kind: LegKind::NonConfidential(NonConfidentialLeg {
+                    asset: ticker,
+                    amount: amount,
+                }),
             }]
         ));
         assert_eq!(Asset::balance_of(&ticker, alice_did), alice_init_balance);
@@ -392,37 +398,12 @@
         assert_noop!(
             Settlement::affirm_instruction(
                 alice_signed.clone(),
-<<<<<<< HEAD
-                venue_counter,
-                SettlementType::SettleOnAffirmation,
-                None,
-                None,
-                vec![Leg::NonConfidentialLeg(NonConfidentialLeg {
-                    from: PortfolioId::default_portfolio(alice_did),
-                    to: PortfolioId::default_portfolio(bob_did),
-                    asset: ticker,
-                    amount: amount
-                })]
-            ));
-            assert_eq!(Asset::balance_of(&ticker, alice_did), alice_init_balance);
-            assert_eq!(Asset::balance_of(&ticker, bob_did), bob_init_balance);
-            assert_noop!(
-                Settlement::affirm_instruction(
-                    alice_signed.clone(),
-                    instruction_counter,
-                    default_portfolio_vec(alice_did),
-                    1
-                ),
-                Error::FailedToLockTokens
-            );
-=======
                 instruction_counter,
                 default_portfolio_vec(alice_did),
                 1
             ),
             Error::FailedToLockTokens
         );
->>>>>>> 445ac19b
 
         assert_eq!(Asset::balance_of(&ticker, alice_did), alice_init_balance);
         assert_eq!(Asset::balance_of(&ticker, bob_did), bob_init_balance);
@@ -455,18 +436,22 @@
 
             let amount = 100u128;
             let legs = vec![
-                Leg::NonConfidentialLeg(NonConfidentialLeg {
+                Leg {
                     from: PortfolioId::default_portfolio(alice_did),
                     to: PortfolioId::default_portfolio(bob_did),
-                    asset: ticker,
-                    amount: amount,
-                }),
-                Leg::NonConfidentialLeg(NonConfidentialLeg {
+                    kind: LegKind::NonConfidential(NonConfidentialLeg {
+                        asset: ticker,
+                        amount: amount,
+                    }),
+                },
+                Leg {
                     from: PortfolioId::default_portfolio(bob_did),
                     to: PortfolioId::default_portfolio(alice_did),
-                    asset: ticker2,
-                    amount: amount,
-                }),
+                    kind: LegKind::NonConfidential(NonConfidentialLeg {
+                        asset: ticker2,
+                        amount: amount,
+                    }),
+                },
             ];
 
             assert_ok!(Settlement::add_instruction(
@@ -772,18 +757,22 @@
 
             let amount = 100u128;
             let legs = vec![
-                Leg::NonConfidentialLeg(NonConfidentialLeg {
+                Leg {
                     from: PortfolioId::default_portfolio(alice_did),
                     to: PortfolioId::default_portfolio(bob_did),
-                    asset: ticker,
-                    amount: amount,
-                }),
-                Leg::NonConfidentialLeg(NonConfidentialLeg {
+                    kind: LegKind::NonConfidential(NonConfidentialLeg {
+                        asset: ticker,
+                        amount: amount,
+                    }),
+                },
+                Leg {
                     from: PortfolioId::default_portfolio(bob_did),
                     to: PortfolioId::default_portfolio(alice_did),
-                    asset: ticker2,
-                    amount: amount,
-                }),
+                    knid: LegKind::NonConfidential(NonConfidentialLeg {
+                        asset: ticker2,
+                        amount: amount,
+                    }),
+                },
             ];
 
             assert_ok!(Settlement::add_instruction(
@@ -851,8 +840,10 @@
                 receipt_uid: 0,
                 from: PortfolioId::default_portfolio(alice_did),
                 to: PortfolioId::default_portfolio(bob_did),
-                asset: ticker,
-                amount: amount,
+                kind: LegKind::NonConfidential(NonConfidentialLeg {
+                    asset: ticker,
+                    amount: amount,
+                }),
             };
             let signature = OffChainSignature::from(AccountKeyring::Alice.sign(&msg.encode()));
 
@@ -936,8 +927,10 @@
                 receipt_uid: 0,
                 from: PortfolioId::default_portfolio(alice_did),
                 to: PortfolioId::default_portfolio(alice_did),
-                asset: ticker,
-                amount: amount,
+                kind: LegKind::NonConfidential(NonConfidentialLeg {
+                    asset: ticker,
+                    amount: amount,
+                }),
             };
             let signature2 = OffChainSignature::from(AccountKeyring::Alice.sign(&msg2.encode()));
 
@@ -1209,18 +1202,22 @@
 
             let amount = 100u128;
             let legs = vec![
-                Leg::NonConfidentialLeg(NonConfidentialLeg {
+                Leg {
                     from: PortfolioId::default_portfolio(alice_did),
                     to: PortfolioId::default_portfolio(bob_did),
-                    asset: ticker,
-                    amount: amount,
-                }),
-                Leg::NonConfidentialLeg(NonConfidentialLeg {
+                    kind: LegKind::NonConfidential(NonConfidentialLeg {
+                        asset: ticker,
+                        amount: amount,
+                    }),
+                },
+                Leg {
                     from: PortfolioId::default_portfolio(bob_did),
                     to: PortfolioId::default_portfolio(alice_did),
-                    asset: ticker2,
-                    amount: amount,
-                }),
+                    kind: LegKind::NonConfidential(NonConfidentialLeg {
+                        asset: ticker2,
+                        amount: amount,
+                    }),
+                },
             ];
 
             assert_eq!(0, scheduler::Agenda::<TestStorage>::get(block_number).len());
@@ -1476,14 +1473,18 @@
             Leg {
                 from: PortfolioId::default_portfolio(alice_did),
                 to: PortfolioId::default_portfolio(bob_did),
-                asset: ticker,
-                amount: amount,
+                kind: LegKind::NonConfidential(NonConfidentialLeg {
+                    asset: ticker,
+                    amount: amount,
+                }),
             },
             Leg {
                 from: PortfolioId::default_portfolio(bob_did),
                 to: PortfolioId::default_portfolio(alice_did),
-                asset: ticker2,
-                amount: amount,
+                kind: LegKind::NonConfidential(NonConfidentialLeg {
+                    asset: ticker2,
+                    amount: amount,
+                }),
             },
         ];
 
@@ -1711,32 +1712,16 @@
             let instruction_counter = Settlement::instruction_counter();
             let eve = AccountKeyring::Eve.public();
 
-<<<<<<< HEAD
-            let amount = 100u128;
-            let legs = vec![
-                Leg::NonConfidentialLeg(NonConfidentialLeg {
-                    from: PortfolioId::default_portfolio(alice_did),
-                    to: PortfolioId::default_portfolio(bob_did),
-                    asset: ticker,
-                    amount: amount,
-                }),
-                Leg::NonConfidentialLeg(NonConfidentialLeg {
-                    from: PortfolioId::default_portfolio(bob_did),
-                    to: PortfolioId::default_portfolio(alice_did),
-                    asset: ticker2,
-                    amount: amount,
-                }),
-            ];
-=======
             // provide scope claim.
             provide_scope_claim_to_multiple_parties(&[alice_did, bob_did], ticker, eve);
->>>>>>> 445ac19b
 
             let legs = vec![Leg {
                 from: PortfolioId::default_portfolio(alice_did),
                 to: PortfolioId::default_portfolio(bob_did),
-                asset: ticker,
-                amount: 10,
+                kind: LegKind::NonConfidential(NonConfidentialLeg {
+                    asset: ticker,
+                    amount: 10,
+                }),
             }];
             assert_ok!(Settlement::add_instruction(
                 alice_signed.clone(),
@@ -1762,214 +1747,6 @@
                 ),
                 Error::UnauthorizedVenue
             );
-<<<<<<< HEAD
-
-            assert_eq!(Asset::balance_of(&ticker, alice_did), alice_init_balance);
-            assert_eq!(Asset::balance_of(&ticker, bob_did), bob_init_balance);
-            assert_eq!(Asset::balance_of(&ticker2, alice_did), alice_init_balance2);
-            assert_eq!(Asset::balance_of(&ticker2, bob_did), bob_init_balance2);
-
-            assert_affirm_instruction_with_one_leg!(
-                alice_signed.clone(),
-                instruction_counter,
-                alice_did
-            );
-
-            assert_eq!(
-                Settlement::instruction_affirms_pending(instruction_counter),
-                1
-            );
-            assert_eq!(
-                Settlement::user_affirmations(
-                    PortfolioId::default_portfolio(alice_did),
-                    instruction_counter
-                ),
-                AffirmationStatus::Affirmed
-            );
-            assert_eq!(
-                Settlement::user_affirmations(
-                    PortfolioId::default_portfolio(bob_did),
-                    instruction_counter
-                ),
-                AffirmationStatus::Pending
-            );
-            assert_eq!(
-                Settlement::affirms_received(
-                    instruction_counter,
-                    PortfolioId::default_portfolio(alice_did)
-                ),
-                AffirmationStatus::Affirmed
-            );
-            assert_eq!(
-                Settlement::affirms_received(
-                    instruction_counter,
-                    PortfolioId::default_portfolio(bob_did)
-                ),
-                AffirmationStatus::Unknown
-            );
-            assert_eq!(
-                Settlement::instruction_leg_status(instruction_counter, 0),
-                LegStatus::ExecutionPending
-            );
-            assert_eq!(
-                Settlement::instruction_leg_status(instruction_counter, 1),
-                LegStatus::PendingTokenLock
-            );
-            assert_eq!(
-                Portfolio::locked_assets(PortfolioId::default_portfolio(alice_did), &ticker),
-                amount
-            );
-
-            assert_eq!(Asset::balance_of(&ticker, alice_did), alice_init_balance);
-            assert_eq!(Asset::balance_of(&ticker, bob_did), bob_init_balance);
-            assert_eq!(Asset::balance_of(&ticker2, alice_did), alice_init_balance2);
-            assert_eq!(Asset::balance_of(&ticker2, bob_did), bob_init_balance2);
-
-            assert_affirm_instruction_with_one_leg!(
-                bob_signed.clone(),
-                instruction_counter,
-                bob_did
-            );
-
-            assert_eq!(
-                Settlement::instruction_affirms_pending(instruction_counter),
-                0
-            );
-            assert_eq!(
-                Settlement::user_affirmations(
-                    PortfolioId::default_portfolio(alice_did),
-                    instruction_counter
-                ),
-                AffirmationStatus::Affirmed
-            );
-            assert_eq!(
-                Settlement::user_affirmations(
-                    PortfolioId::default_portfolio(bob_did),
-                    instruction_counter
-                ),
-                AffirmationStatus::Affirmed
-            );
-            assert_eq!(
-                Settlement::affirms_received(
-                    instruction_counter,
-                    PortfolioId::default_portfolio(alice_did)
-                ),
-                AffirmationStatus::Affirmed
-            );
-            assert_eq!(
-                Settlement::affirms_received(
-                    instruction_counter,
-                    PortfolioId::default_portfolio(bob_did)
-                ),
-                AffirmationStatus::Affirmed
-            );
-            assert_eq!(
-                Settlement::instruction_leg_status(instruction_counter, 0),
-                LegStatus::ExecutionPending
-            );
-            assert_eq!(
-                Settlement::instruction_leg_status(instruction_counter, 1),
-                LegStatus::ExecutionPending
-            );
-            assert_eq!(
-                Portfolio::locked_assets(PortfolioId::default_portfolio(alice_did), &ticker),
-                amount
-            );
-            assert_eq!(
-                Portfolio::locked_assets(PortfolioId::default_portfolio(bob_did), &ticker2),
-                amount
-            );
-
-            assert_eq!(Asset::balance_of(&ticker, alice_did), alice_init_balance);
-            assert_eq!(Asset::balance_of(&ticker, bob_did), bob_init_balance);
-            assert_eq!(Asset::balance_of(&ticker2, alice_did), alice_init_balance2);
-            assert_eq!(Asset::balance_of(&ticker2, bob_did), bob_init_balance2);
-
-            next_block();
-
-            // Instruction should've settled
-            assert_eq!(
-                Settlement::user_affirmations(
-                    PortfolioId::default_portfolio(alice_did),
-                    instruction_counter
-                ),
-                AffirmationStatus::Unknown
-            );
-            assert_eq!(
-                Settlement::user_affirmations(
-                    PortfolioId::default_portfolio(bob_did),
-                    instruction_counter
-                ),
-                AffirmationStatus::Unknown
-            );
-            assert_eq!(
-                Portfolio::locked_assets(PortfolioId::default_portfolio(alice_did), &ticker),
-                0
-            );
-            assert_eq!(
-                Portfolio::locked_assets(PortfolioId::default_portfolio(bob_did), &ticker2),
-                0
-            );
-            assert_eq!(Asset::balance_of(&ticker, alice_did), alice_init_balance);
-            assert_eq!(Asset::balance_of(&ticker, bob_did), bob_init_balance);
-            assert_eq!(Asset::balance_of(&ticker2, alice_did), alice_init_balance2);
-            assert_eq!(Asset::balance_of(&ticker2, bob_did), bob_init_balance2);
-        });
-}
-
-#[test]
-fn venue_filtering() {
-    ExtBuilder::default()
-        .cdd_providers(vec![AccountKeyring::Eve.public()])
-        .set_max_legs_allowed(500)
-        .build()
-        .execute_with(|| {
-            let alice_signed = Origin::signed(AccountKeyring::Alice.public());
-            let alice_did = register_keyring_account(AccountKeyring::Alice).unwrap();
-            let bob_signed = Origin::signed(AccountKeyring::Bob.public());
-            let bob_did = register_keyring_account(AccountKeyring::Bob).unwrap();
-            let token_name = b"ACME";
-            let ticker = Ticker::try_from(&token_name[..]).unwrap();
-            let venue_counter = init(token_name, ticker, AccountKeyring::Alice.public());
-            let block_number = System::block_number() + 1;
-            let instruction_counter = Settlement::instruction_counter();
-            let eve = AccountKeyring::Eve.public();
-
-            // provide scope claim.
-            provide_scope_claim_to_multiple_parties(&[alice_did, bob_did], ticker, eve);
-
-            let legs = vec![Leg::NonConfidentialLeg(NonConfidentialLeg {
-                from: PortfolioId::default_portfolio(alice_did),
-                to: PortfolioId::default_portfolio(bob_did),
-                asset: ticker,
-                amount: 10,
-            })];
-            assert_ok!(Settlement::add_instruction(
-                alice_signed.clone(),
-                venue_counter,
-                SettlementType::SettleOnBlock(block_number),
-                None,
-                None,
-                legs.clone()
-            ));
-            assert_ok!(Settlement::set_venue_filtering(
-                alice_signed.clone(),
-                ticker,
-                true
-            ));
-            assert_noop!(
-                Settlement::add_instruction(
-                    alice_signed.clone(),
-                    venue_counter,
-                    SettlementType::SettleOnBlock(block_number),
-                    None,
-                    None,
-                    legs.clone()
-                ),
-                Error::UnauthorizedVenue
-            );
-=======
->>>>>>> 445ac19b
             assert_ok!(Settlement::allow_venues(
                 alice_signed.clone(),
                 ticker,
@@ -2098,8 +1875,10 @@
                                     receipt_uid: u64::try_from(k * 1000 + i * 4 + j).unwrap(),
                                     from: PortfolioId::default_portfolio(dids[j]),
                                     to: PortfolioId::default_portfolio(dids[k]),
-                                    asset: tickers[i * 4 + j],
-                                    amount: 1u128,
+                                    kind: LegKind::NonConfidential(NonConfidentialLeg {
+                                        asset: tickers[i * 4 + j],
+                                        amount: 1u128,
+                                    }),
                                 });
                                 receipt_legs.insert(receipts.last().unwrap().encode(), legs.len());
                             } else {
@@ -2112,12 +1891,14 @@
                                 tickers[i * 4 + j],
                                 eve,
                             );
-                            legs.push(Leg::NonConfidentialLeg(NonConfidentialLeg {
+                            legs.push(Leg {
                                 from: PortfolioId::default_portfolio(dids[j]),
                                 to: PortfolioId::default_portfolio(dids[k]),
-                                asset: tickers[i * 4 + j],
-                                amount: 1,
-                            }));
+                                kind: LegKind::NonConfidential(NonConfidentialLeg {
+                                    asset: tickers[i * 4 + j],
+                                    amount: 1,
+                                }),
+                            });
                             let count = if legs_count.contains_key(&dids[j]) {
                                 *legs_count.get(&dids[j]).unwrap() + 1
                             } else {
@@ -2265,61 +2046,6 @@
 
 #[test]
 fn claim_multiple_receipts_during_authorization() {
-<<<<<<< HEAD
-    ExtBuilder::default()
-        .set_max_legs_allowed(500)
-        .build()
-        .execute_with(|| {
-            let alice_signed = Origin::signed(AccountKeyring::Alice.public());
-            let alice_did = register_keyring_account(AccountKeyring::Alice).unwrap();
-            let bob_signed = Origin::signed(AccountKeyring::Bob.public());
-            let bob_did = register_keyring_account(AccountKeyring::Bob).unwrap();
-            let token_name = b"ACME";
-            let ticker = Ticker::try_from(&token_name[..]).unwrap();
-            let token_name2 = b"ACME2";
-            let ticker2 = Ticker::try_from(&token_name2[..]).unwrap();
-            let venue_counter = init(token_name, ticker, AccountKeyring::Alice.public());
-            init(token_name2, ticker2, AccountKeyring::Bob.public());
-
-            let instruction_counter = Settlement::instruction_counter();
-            let alice_init_balance = Asset::balance_of(&ticker, alice_did);
-            let bob_init_balance = Asset::balance_of(&ticker, bob_did);
-            let alice_init_balance2 = Asset::balance_of(&ticker2, alice_did);
-            let bob_init_balance2 = Asset::balance_of(&ticker2, bob_did);
-
-            let amount = 100u128;
-            let legs = vec![
-                Leg::NonConfidentialLeg(NonConfidentialLeg {
-                    from: PortfolioId::default_portfolio(alice_did),
-                    to: PortfolioId::default_portfolio(bob_did),
-                    asset: ticker,
-                    amount: amount,
-                }),
-                Leg::NonConfidentialLeg(NonConfidentialLeg {
-                    from: PortfolioId::default_portfolio(alice_did),
-                    to: PortfolioId::default_portfolio(bob_did),
-                    asset: ticker2,
-                    amount: amount,
-                }),
-            ];
-
-            assert_ok!(Settlement::add_instruction(
-                alice_signed.clone(),
-                venue_counter,
-                SettlementType::SettleOnAffirmation,
-                None,
-                None,
-                legs.clone()
-            ));
-
-            assert_eq!(Asset::balance_of(&ticker, alice_did), alice_init_balance);
-            assert_eq!(Asset::balance_of(&ticker, bob_did), bob_init_balance);
-            assert_eq!(Asset::balance_of(&ticker2, alice_did), alice_init_balance2);
-            assert_eq!(Asset::balance_of(&ticker2, bob_did), bob_init_balance2);
-
-            let msg1 = Receipt {
-                receipt_uid: 0,
-=======
     ExtBuilder::default().build().execute_with(|| {
         let alice_signed = Origin::signed(AccountKeyring::Alice.public());
         let alice_did = register_keyring_account(AccountKeyring::Alice).unwrap();
@@ -2341,17 +2067,20 @@
         let amount = 100u128;
         let legs = vec![
             Leg {
->>>>>>> 445ac19b
                 from: PortfolioId::default_portfolio(alice_did),
                 to: PortfolioId::default_portfolio(bob_did),
-                asset: ticker,
-                amount: amount,
+                kind: LegKind::NonConfidential(NonConfidentialLeg {
+                    asset: ticker,
+                    amount: amount,
+                }),
             },
             Leg {
                 from: PortfolioId::default_portfolio(alice_did),
                 to: PortfolioId::default_portfolio(bob_did),
-                asset: ticker2,
-                amount: amount,
+                kind: LegKind::NonConfidential(NonConfidentialLeg {
+                    asset: ticker2,
+                    amount: amount,
+                }),
             },
         ];
 
@@ -2373,22 +2102,28 @@
             receipt_uid: 0,
             from: PortfolioId::default_portfolio(alice_did),
             to: PortfolioId::default_portfolio(bob_did),
-            asset: ticker,
-            amount: amount,
+            kind: LegKind::NonConfidential(NonConfidentialLeg {
+                asset: ticker,
+                amount: amount,
+            }),
         };
         let msg2 = Receipt {
             receipt_uid: 0,
             from: PortfolioId::default_portfolio(alice_did),
             to: PortfolioId::default_portfolio(bob_did),
-            asset: ticker2,
-            amount: amount,
+            kind: LegKind::NonConfidential(NonConfidentialLeg {
+                asset: ticker2,
+                amount: amount,
+            }),
         };
         let msg3 = Receipt {
             receipt_uid: 1,
             from: PortfolioId::default_portfolio(alice_did),
             to: PortfolioId::default_portfolio(bob_did),
-            asset: ticker2,
-            amount: amount,
+            kind: LegKind::NonConfidential(NonConfidentialLeg {
+                asset: ticker2,
+                amount: amount,
+            }),
         };
 
         assert_noop!(
@@ -2545,12 +2280,14 @@
             let block_number = System::block_number() + 1;
 
             let legs = vec![
-                Leg::NonConfidentialLeg(NonConfidentialLeg {
+                Leg {
                     from: PortfolioId::default_portfolio(alice_did),
                     to: PortfolioId::default_portfolio(bob_did),
-                    asset: ticker,
-                    amount: 1u128,
-                });
+                    kind: LegKind::NonConfidential(NonConfidentialLeg {
+                        asset: ticker,
+                        amount: 1u128,
+                    }),
+                };
                 500
             ];
 
@@ -2712,8 +2449,10 @@
                 .unwrap()
                 .into(),
             ),
-            asset: ticker,
-            amount: 100u128,
+            kind: LegKind::NonConfidential(NonConfidentialLeg {
+                asset: ticker,
+                amount: 100u128,
+            }),
         };
         println!("{:?}", AccountKeyring::Alice.sign(&msg1.encode()));
     });
@@ -2804,12 +2543,14 @@
             provide_scope_claim_to_multiple_parties(&[alice_did, bob_did], ticker, dave);
 
             // Create instruction
-            let legs = vec![Leg::NonConfidentialLeg(NonConfidentialLeg {
+            let legs = vec![Leg {
                 from: PortfolioId::default_portfolio(alice_did),
                 to: PortfolioId::default_portfolio(bob_did),
-                asset: ticker,
-                amount: 100u128,
-            })];
+                kind: LegKind::NonConfidential(NonConfidentialLeg {
+                    asset: ticker,
+                    amount: 100u128,
+                }),
+            }];
 
             assert_ok!(Settlement::add_instruction(
                 alice_signed.clone(),
@@ -2879,12 +2620,14 @@
                 SettlementType::SettleOnAffirmation,
                 None,
                 None,
-                vec![Leg::NonConfidentialLeg(NonConfidentialLeg {
+                vec![Leg {
                     from: PortfolioId::default_portfolio(alice_did),
                     to: PortfolioId::user_portfolio(bob_did, num),
-                    asset: ticker,
-                    amount: amount
-                })]
+                    kind: LegKind::NonConfidential(NonConfidentialLeg {
+                        asset: ticker,
+                        amount: amount,
+                    }),
+                }]
             ));
             assert_eq!(Asset::balance_of(&ticker, alice_did), alice_init_balance);
             assert_eq!(Asset::balance_of(&ticker, bob_did), bob_init_balance);
@@ -3015,18 +2758,22 @@
                 None,
                 None,
                 vec![
-                    Leg::NonConfidentialLeg(NonConfidentialLeg {
+                    Leg {
                         from: PortfolioId::user_portfolio(alice_did, alice_num),
                         to: PortfolioId::default_portfolio(bob_did),
-                        asset: ticker,
-                        amount: amount
-                    }),
-                    Leg::NonConfidentialLeg(NonConfidentialLeg {
+                        kind: LegKind::NonConfidential(NonConfidentialLeg {
+                            asset: ticker,
+                            amount: amount,
+                        }),
+                    },
+                    Leg {
                         from: PortfolioId::default_portfolio(alice_did),
                         to: PortfolioId::user_portfolio(bob_did, bob_num),
-                        asset: ticker,
-                        amount: amount
-                    })
+                        kind: LegKind::NonConfidential(NonConfidentialLeg {
+                            asset: ticker,
+                            amount: amount,
+                        }),
+                    }
                 ]
             ));
             assert_eq!(Asset::balance_of(&ticker, alice_did), alice_init_balance);
@@ -3237,18 +2984,22 @@
                 None,
                 None,
                 vec![
-                    Leg::NonConfidentialLeg(NonConfidentialLeg {
+                    Leg {
                         from: PortfolioId::user_portfolio(alice_did, alice_num),
                         to: PortfolioId::default_portfolio(bob_did),
-                        asset: ticker,
-                        amount: amount
-                    }),
-                    Leg::NonConfidentialLeg(NonConfidentialLeg {
+                        kind: LegKind::NonConfidential(NonConfidentialLeg {
+                            asset: ticker,
+                            amount: amount,
+                        }),
+                    },
+                    Leg {
                         from: PortfolioId::default_portfolio(alice_did),
                         to: PortfolioId::user_portfolio(bob_did, bob_num),
-                        asset: ticker,
-                        amount: amount
-                    })
+                        kind: LegKind::NonConfidential(NonConfidentialLeg {
+                            asset: ticker,
+                            amount: amount,
+                        }),
+                    }
                 ]
             ));
             assert_eq!(Asset::balance_of(&ticker, alice_did), alice_init_balance);
@@ -3415,32 +3166,10 @@
         let (bob_signed, bob_did) = make_account(AccountKeyring::Bob.public()).unwrap();
         let (charlie_signed, _) = make_account(AccountKeyring::Charlie.public()).unwrap();
 
-<<<<<<< HEAD
-            let create_instruction = || {
-                let instruction_id = Settlement::instruction_counter();
-                set_current_block_number(10);
-                assert_ok!(Settlement::add_and_affirm_instruction(
-                    alice_signed.clone(),
-                    venue_counter,
-                    SettlementType::SettleOnAffirmation,
-                    None,
-                    None,
-                    vec![Leg::NonConfidentialLeg(NonConfidentialLeg {
-                        from: PortfolioId::default_portfolio(alice_did),
-                        to: PortfolioId::default_portfolio(bob_did),
-                        asset: ticker,
-                        amount: amount
-                    })],
-                    default_portfolio_vec(alice_did)
-                ));
-                instruction_id
-            };
-=======
         let token_name = b"ACME";
         let ticker = Ticker::try_from(&token_name[..]).unwrap();
         let venue_counter = init(token_name, ticker, AccountKeyring::Alice.public());
         let amount = 100u128;
->>>>>>> 445ac19b
 
         let assert_user_affirmatons = |instruction_id, alice_status, bob_status| {
             assert_eq!(
@@ -3471,8 +3200,10 @@
                 vec![Leg {
                     from: PortfolioId::default_portfolio(alice_did),
                     to: PortfolioId::default_portfolio(bob_did),
-                    asset: ticker,
-                    amount: amount
+                    kind: LegKind::NonConfidential(NonConfidentialLeg {
+                        asset: ticker,
+                        amount: amount,
+                    }),
                 }],
                 default_portfolio_vec(alice_did)
             ));
@@ -3792,13 +3523,15 @@
                 venue_counter,
                 SettlementType::SettleOnAffirmation,
                 None,
-                vec![Leg::ConfidentialLeg(ConfidentialLeg {
+                vec![Leg {
                     from: PortfolioId::default_portfolio(alice_did),
                     to: PortfolioId::default_portfolio(bob_did),
-                    mediator: PortfolioId::default_portfolio(charlie_did),
-                    from_account_id: alice_account_id.clone(),
-                    to_account_id: bob_account_id.clone(),
-                })]
+                    kind: LegKind::Confidential(ConfidentialLeg {
+                        mediator: PortfolioId::default_portfolio(charlie_did),
+                        from_account_id: alice_account_id.clone(),
+                        to_account_id: bob_account_id.clone(),
+                    }),
+                }]
             ));
 
             // -------------------------- Perform the transfer
@@ -3995,20 +3728,26 @@
                     Leg {
                         from: PortfolioId::default_portfolio(alice_did),
                         to: PortfolioId::default_portfolio(bob_did),
-                        asset: ticker,
-                        amount: amount1
+                        kind: LegKind::NonConfidential(NonConfidentialLeg {
+                            asset: ticker,
+                            amount: amount1,
+                        })
                     },
                     Leg {
                         from: PortfolioId::default_portfolio(bob_did),
                         to: PortfolioId::default_portfolio(alice_did),
-                        asset: ticker,
-                        amount: 0
+                        kind: LegKind::NonConfidential(NonConfidentialLeg {
+                            asset: ticker,
+                            amount: 0,
+                        })
                     },
                     Leg {
                         from: PortfolioId::default_portfolio(alice_did),
                         to: PortfolioId::default_portfolio(bob_did),
-                        asset: ticker,
-                        amount: amount2
+                        kind: LegKind::NonConfidential(NonConfidentialLeg {
+                            asset: ticker,
+                            amount: amount2,
+                        })
                     }
                 ]
             ));

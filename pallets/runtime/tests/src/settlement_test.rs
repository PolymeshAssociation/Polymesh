use super::{
    asset_test::{allow_all_transfers, max_len_bytes},
    next_block,
    nft::{create_nft_collection, mint_nft},
    storage::{
        default_portfolio_vec, make_account_without_cdd, provide_scope_claim_to_multiple_parties,
        user_portfolio_vec, TestStorage, User,
    },
    ExtBuilder,
};
use codec::Encode;
use frame_support::{assert_noop, assert_ok, IterableStorageDoubleMap, StorageDoubleMap};
use pallet_asset as asset;
use pallet_balances as balances;
use pallet_compliance_manager as compliance_manager;
use pallet_identity as identity;
use pallet_nft::NumberOfNFTs;
use pallet_portfolio::{MovePortfolioItem, PortfolioLockedNFT, PortfolioNFT};
use pallet_scheduler as scheduler;
use pallet_settlement::{
    AffirmationStatus, Instruction, InstructionId, InstructionMemo, InstructionStatus, Leg,
    LegAsset, LegId, LegStatus, LegV2, Receipt, ReceiptDetails, ReceiptMetadata, SettlementType,
    VenueDetails, VenueId, VenueInstructions, VenueType,
};
use polymesh_common_utilities::constants::ERC1400_TRANSFER_SUCCESS;
use polymesh_primitives::{
    asset::{AssetType, NonFungibleType},
    asset_metadata::{AssetMetadataKey, AssetMetadataLocalKey, AssetMetadataValue},
    checked_inc::CheckedInc,
    AccountId, AuthorizationData, Balance, Claim, Condition, ConditionType, IdentityId,
    NFTCollectionKeys, NFTId, NFTMetadataAttribute, NFTs, PortfolioId, PortfolioKind,
    PortfolioName, PortfolioNumber, Signatory, Ticker,
};
use rand::{prelude::*, thread_rng};
use sp_runtime::AnySignature;
use std::collections::HashMap;
use std::convert::TryFrom;
use std::ops::Deref;
use test_client::AccountKeyring;

type Identity = identity::Module<TestStorage>;
type Balances = balances::Module<TestStorage>;
type Asset = asset::Module<TestStorage>;
type Portfolio = pallet_portfolio::Module<TestStorage>;
type PortfolioError = pallet_portfolio::Error<TestStorage>;
type Timestamp = pallet_timestamp::Pallet<TestStorage>;
type ComplianceManager = compliance_manager::Module<TestStorage>;
type AssetError = asset::Error<TestStorage>;
type OffChainSignature = AnySignature;
type Origin = <TestStorage as frame_system::Config>::Origin;
type Moment = <TestStorage as pallet_timestamp::Config>::Moment;
type BlockNumber = <TestStorage as frame_system::Config>::BlockNumber;
type Settlement = pallet_settlement::Module<TestStorage>;
type System = frame_system::Pallet<TestStorage>;
type Error = pallet_settlement::Error<TestStorage>;
type Scheduler = scheduler::Pallet<TestStorage>;

const TICKER: Ticker = Ticker::new_unchecked([b'A', b'C', b'M', b'E', 0, 0, 0, 0, 0, 0, 0, 0]);
const TICKER2: Ticker = Ticker::new_unchecked([b'A', b'C', b'M', b'E', b'2', 0, 0, 0, 0, 0, 0, 0]);

macro_rules! assert_add_claim {
    ($signer:expr, $target:expr, $claim:expr) => {
        assert_ok!(Identity::add_claim($signer, $target, $claim, None,));
    };
}

macro_rules! assert_affirm_instruction {
    ($signer:expr, $instruction_id:expr, $did:expr, $count:expr) => {
        assert_ok!(Settlement::affirm_instruction(
            $signer,
            $instruction_id,
            default_portfolio_vec($did),
            $count
        ));
    };
}

macro_rules! assert_affirm_instruction_with_one_leg {
    ($signer:expr, $instruction_id:expr, $did:expr) => {
        assert_affirm_instruction!($signer, $instruction_id, $did, 1);
    };
}

macro_rules! assert_affirm_instruction_with_zero_leg {
    ($signer:expr, $instruction_id:expr, $did:expr) => {
        assert_affirm_instruction!($signer, $instruction_id, $did, 0);
    };
}

struct UserWithBalance {
    user: User,
    init_balances: Vec<(Ticker, Balance)>,
}

impl UserWithBalance {
    fn new(acc: AccountKeyring, tickers: &[Ticker]) -> Self {
        let user = User::new(acc);
        Self {
            init_balances: tickers
                .iter()
                .map(|ticker| (*ticker, Asset::balance_of(ticker, user.did)))
                .collect(),
            user,
        }
    }

    fn refresh_init_balances(&mut self) {
        for (ticker, balance) in &mut self.init_balances {
            *balance = Asset::balance_of(ticker, self.user.did);
        }
    }

    #[track_caller]
    fn init_balance(&self, ticker: &Ticker) -> Balance {
        self.init_balances
            .iter()
            .find(|bs| bs.0 == *ticker)
            .unwrap()
            .1
    }

    #[track_caller]
    fn assert_all_balances_unchanged(&self) {
        for (t, balance) in &self.init_balances {
            assert_balance(t, &self.user, *balance);
        }
    }

    #[track_caller]
    fn assert_balance_unchanged(&self, ticker: &Ticker) {
        assert_balance(ticker, &self.user, self.init_balance(ticker));
    }

    #[track_caller]
    fn assert_balance_increased(&self, ticker: &Ticker, amount: Balance) {
        assert_balance(ticker, &self.user, self.init_balance(ticker) + amount);
    }

    #[track_caller]
    fn assert_balance_decreased(&self, ticker: &Ticker, amount: Balance) {
        assert_balance(ticker, &self.user, self.init_balance(ticker) - amount);
    }

    #[track_caller]
    fn assert_portfolio_bal(&self, num: PortfolioNumber, balance: Balance) {
        assert_eq!(
            Portfolio::user_portfolio_balance(self.user.did, num, &TICKER),
            balance,
        );
    }

    #[track_caller]
    fn assert_default_portfolio_bal(&self, balance: Balance) {
        assert_eq!(
            Portfolio::default_portfolio_balance(self.user.did, &TICKER),
            balance,
        );
    }

    #[track_caller]
    fn assert_default_portfolio_bal_unchanged(&self) {
        self.assert_default_portfolio_bal(self.init_balance(&TICKER));
    }

    #[track_caller]
    fn assert_default_portfolio_bal_decreased(&self, amount: Balance) {
        self.assert_default_portfolio_bal(self.init_balance(&TICKER) - amount);
    }

    #[track_caller]
    fn assert_default_portfolio_bal_increased(&self, amount: Balance) {
        self.assert_default_portfolio_bal(self.init_balance(&TICKER) + amount);
    }
}

impl Deref for UserWithBalance {
    type Target = User;

    fn deref(&self) -> &Self::Target {
        &self.user
    }
}

fn create_token_and_venue(ticker: Ticker, user: User) -> VenueId {
    create_token(ticker, user);
    create_venue(user)
}

fn create_token(ticker: Ticker, user: User) {
    assert_ok!(Asset::create_asset(
        user.origin(),
        ticker.as_slice().into(),
        ticker,
        true,
        AssetType::default(),
        vec![],
        None,
        false,
    ));
    assert_ok!(Asset::issue(user.origin(), ticker, 100_000));
    allow_all_transfers(ticker, user);
}

pub(crate) fn create_venue(user: User) -> VenueId {
    let venue_counter = Settlement::venue_counter();
    assert_ok!(Settlement::create_venue(
        user.origin(),
        VenueDetails::default(),
        vec![user.acc()],
        VenueType::Other
    ));
    venue_counter
}

pub fn set_current_block_number(block: u32) {
    System::set_block_number(block);
}

#[test]
fn venue_details_length_limited() {
    ExtBuilder::default().build().execute_with(|| {
        let actor = User::new(AccountKeyring::Alice);
        let id = Settlement::venue_counter();
        let create = |d| Settlement::create_venue(actor.origin(), d, vec![], VenueType::Exchange);
        let update = |d| Settlement::update_venue_details(actor.origin(), id, d);
        assert_too_long!(create(max_len_bytes(1)));
        assert_ok!(create(max_len_bytes(0)));
        assert_too_long!(update(max_len_bytes(1)));
        assert_ok!(update(max_len_bytes(0)));
    });
}

fn venue_instructions(id: VenueId) -> Vec<InstructionId> {
    VenueInstructions::iter_prefix(id).map(|(i, _)| i).collect()
}

#[test]
fn venue_registration() {
    ExtBuilder::default().build().execute_with(|| {
        let alice = User::new(AccountKeyring::Alice);
        let venue_counter = Settlement::venue_counter();
        assert_ok!(Settlement::create_venue(
            alice.origin(),
            VenueDetails::default(),
            vec![
                AccountKeyring::Alice.to_account_id(),
                AccountKeyring::Bob.to_account_id()
            ],
            VenueType::Exchange
        ));
        let venue_info = Settlement::venue_info(venue_counter).unwrap();
        assert_eq!(
            Settlement::venue_counter(),
            venue_counter.checked_inc().unwrap()
        );
        assert_eq!(Settlement::user_venues(alice.did), [venue_counter]);
        assert_eq!(venue_info.creator, alice.did);
        assert_eq!(venue_instructions(venue_counter).len(), 0);
        assert_eq!(Settlement::details(venue_counter), VenueDetails::default());
        assert_eq!(venue_info.venue_type, VenueType::Exchange);
        assert_eq!(Settlement::venue_signers(venue_counter, alice.acc()), true);
        assert_eq!(
            Settlement::venue_signers(venue_counter, AccountKeyring::Bob.to_account_id()),
            true
        );
        assert_eq!(
            Settlement::venue_signers(venue_counter, AccountKeyring::Charlie.to_account_id()),
            false
        );

        // Creating a second venue
        assert_ok!(Settlement::create_venue(
            alice.origin(),
            VenueDetails::default(),
            vec![alice.acc(), AccountKeyring::Bob.to_account_id()],
            VenueType::Exchange
        ));
        assert_eq!(
            Settlement::user_venues(alice.did),
            [venue_counter, venue_counter.checked_inc().unwrap()]
        );

        // Editing venue details
        assert_ok!(Settlement::update_venue_details(
            alice.origin(),
            venue_counter,
            [0x01].into(),
        ));
        let venue_info = Settlement::venue_info(venue_counter).unwrap();
        assert_eq!(venue_info.creator, alice.did);
        assert_eq!(venue_instructions(venue_counter).len(), 0);
        assert_eq!(Settlement::details(venue_counter), [0x01].into());
        assert_eq!(venue_info.venue_type, VenueType::Exchange);
    });
}

fn test_with_cdd_provider(test: impl FnOnce(AccountId)) {
    let cdd = AccountKeyring::Eve.to_account_id();
    ExtBuilder::default()
        .cdd_providers(vec![cdd.clone()])
        .build()
        .execute_with(|| test(cdd));
}

#[test]
fn basic_settlement() {
    test_with_cdd_provider(|eve| {
        let mut alice = UserWithBalance::new(AccountKeyring::Alice, &[TICKER]);
        let mut bob = UserWithBalance::new(AccountKeyring::Bob, &[TICKER]);
        let venue_counter = create_token_and_venue(TICKER, alice.user);
        let instruction_id = Settlement::instruction_counter();
        let amount = 100u128;
        alice.refresh_init_balances();
        bob.refresh_init_balances();

        // Provide scope claim to sender and receiver of the transaction.
        provide_scope_claim_to_multiple_parties(&[alice.did, bob.did], TICKER, eve);

        assert_ok!(Settlement::add_instruction(
            alice.origin(),
            venue_counter,
            SettlementType::SettleOnAffirmation,
            None,
            None,
            vec![Leg {
                from: PortfolioId::default_portfolio(alice.did),
                to: PortfolioId::default_portfolio(bob.did),
                asset: TICKER,
                amount: amount
            }],
        ));
        alice.assert_all_balances_unchanged();
        bob.assert_all_balances_unchanged();

        assert_affirm_instruction_with_one_leg!(alice.origin(), instruction_id, alice.did);

        alice.assert_all_balances_unchanged();
        bob.assert_all_balances_unchanged();
        set_current_block_number(5);
        // Instruction get scheduled to next block.
        assert_affirm_instruction_with_zero_leg!(bob.origin(), instruction_id, bob.did);

        // Advances the block no. to execute the instruction.
        next_block();
        alice.assert_balance_decreased(&TICKER, amount);
        bob.assert_balance_increased(&TICKER, amount);
    });
}

#[test]
fn create_and_affirm_instruction() {
    test_with_cdd_provider(|eve| {
        let mut alice = UserWithBalance::new(AccountKeyring::Alice, &[TICKER]);
        let mut bob = UserWithBalance::new(AccountKeyring::Bob, &[TICKER]);
        let venue_counter = create_token_and_venue(TICKER, alice.user);
        let instruction_id = Settlement::instruction_counter();
        let amount = 100u128;
        alice.refresh_init_balances();
        bob.refresh_init_balances();

        // Provide scope claim to both the parties of the transaction.
        provide_scope_claim_to_multiple_parties(&[alice.did, bob.did], TICKER, eve);

        let add_and_affirm_tx = |affirm_from_portfolio| {
            Settlement::add_and_affirm_instruction(
                alice.origin(),
                venue_counter,
                SettlementType::SettleOnAffirmation,
                None,
                None,
                vec![Leg {
                    from: PortfolioId::default_portfolio(alice.did),
                    to: PortfolioId::default_portfolio(bob.did),
                    asset: TICKER,
                    amount,
                }],
                affirm_from_portfolio,
            )
        };

        // If affirmation fails, the instruction should be rolled back.
        // i.e. this tx should be a no-op.
        assert_noop!(
            add_and_affirm_tx(user_portfolio_vec(alice.did, 1u64.into())),
            Error::UnexpectedAffirmationStatus
        );

        assert_ok!(add_and_affirm_tx(default_portfolio_vec(alice.did)));

        alice.assert_all_balances_unchanged();
        bob.assert_all_balances_unchanged();

        assert_user_affirms(instruction_id, &alice, AffirmationStatus::Affirmed);
        assert_user_affirms(instruction_id, &bob, AffirmationStatus::Pending);
        set_current_block_number(5);

        assert_affirm_instruction_with_zero_leg!(bob.origin(), instruction_id, bob.did);

        // Advances the block no.
        next_block();
        alice.assert_balance_decreased(&TICKER, amount);
        bob.assert_balance_increased(&TICKER, amount);
    });
}

#[test]
fn overdraft_failure() {
    ExtBuilder::default().build().execute_with(|| {
        let mut alice = UserWithBalance::new(AccountKeyring::Alice, &[TICKER]);
        let mut bob = UserWithBalance::new(AccountKeyring::Bob, &[TICKER]);
        let venue_counter = create_token_and_venue(TICKER, alice.user);
        let instruction_id = Settlement::instruction_counter();
        let amount = 100_000_000u128;
        alice.refresh_init_balances();
        bob.refresh_init_balances();

        assert_ok!(Settlement::add_instruction(
            alice.origin(),
            venue_counter,
            SettlementType::SettleOnAffirmation,
            None,
            None,
            vec![Leg {
                from: PortfolioId::default_portfolio(alice.did),
                to: PortfolioId::default_portfolio(bob.did),
                asset: TICKER,
                amount: amount
            }],
        ));
        alice.assert_all_balances_unchanged();
        bob.assert_all_balances_unchanged();
        assert_noop!(
            Settlement::affirm_instruction(
                alice.origin(),
                instruction_id,
                default_portfolio_vec(alice.did),
                1
            ),
            PortfolioError::InsufficientPortfolioBalance
        );
        alice.assert_all_balances_unchanged();
        bob.assert_all_balances_unchanged();
    });
}

#[test]
fn token_swap() {
    test_with_cdd_provider(|eve| {
        let mut alice = UserWithBalance::new(AccountKeyring::Alice, &[TICKER, TICKER2]);
        let mut bob = UserWithBalance::new(AccountKeyring::Bob, &[TICKER, TICKER2]);
        let venue_counter = create_token_and_venue(TICKER, alice.user);
        create_token(TICKER2, bob.user);
        let instruction_id = Settlement::instruction_counter();
        let amount = 100u128;
        alice.refresh_init_balances();
        bob.refresh_init_balances();

        let legs = vec![
            Leg {
                from: PortfolioId::default_portfolio(alice.did),
                to: PortfolioId::default_portfolio(bob.did),
                asset: TICKER,
                amount,
            },
            Leg {
                from: PortfolioId::default_portfolio(bob.did),
                to: PortfolioId::default_portfolio(alice.did),
                asset: TICKER2,
                amount,
            },
        ];

        assert_ok!(Settlement::add_instruction(
            alice.origin(),
            venue_counter,
            SettlementType::SettleOnAffirmation,
            None,
            None,
            legs.clone(),
        ));

        assert_user_affirms(instruction_id, &alice, AffirmationStatus::Pending);
        assert_user_affirms(instruction_id, &bob, AffirmationStatus::Pending);

        for i in 0..legs.len() {
            assert_eq!(
                Settlement::get_instruction_leg(&instruction_id, &LegId(i as u64)),
                legs[i].clone().into()
            );
        }

        let instruction_details = Instruction {
            instruction_id,
            venue_id: venue_counter,
            status: InstructionStatus::Pending,
            settlement_type: SettlementType::SettleOnAffirmation,
            created_at: Some(Timestamp::get()),
            trade_date: None,
            value_date: None,
        };
        assert_instruction_details(instruction_id, instruction_details);

        assert_affirms_pending(instruction_id, 2);
        assert_eq!(venue_instructions(venue_counter), vec![instruction_id]);

        alice.assert_all_balances_unchanged();
        bob.assert_all_balances_unchanged();

        // Provide scope claim to parties involved in a instruction.
        provide_scope_claim_to_multiple_parties(&[alice.did, bob.did], TICKER, eve.clone());
        provide_scope_claim_to_multiple_parties(&[alice.did, bob.did], TICKER2, eve);

        assert_affirm_instruction_with_one_leg!(alice.origin(), instruction_id, alice.did);
        assert_affirms_pending(instruction_id, 1);

        assert_user_affirms(instruction_id, &alice, AffirmationStatus::Affirmed);
        assert_user_affirms(instruction_id, &bob, AffirmationStatus::Pending);

        assert_leg_status(instruction_id, LegId(0), LegStatus::ExecutionPending);
        assert_leg_status(instruction_id, LegId(1), LegStatus::PendingTokenLock);

        assert_locked_assets(&TICKER, &alice, amount);

        alice.assert_all_balances_unchanged();
        bob.assert_all_balances_unchanged();

        assert_ok!(Settlement::withdraw_affirmation(
            alice.origin(),
            instruction_id,
            default_portfolio_vec(alice.did),
            1
        ));

        assert_affirms_pending(instruction_id, 2);
        assert_user_affirms(instruction_id, &alice, AffirmationStatus::Pending);
        assert_user_affirms(instruction_id, &bob, AffirmationStatus::Pending);

        assert_leg_status(instruction_id, LegId(0), LegStatus::PendingTokenLock);
        assert_leg_status(instruction_id, LegId(1), LegStatus::PendingTokenLock);

        assert_locked_assets(&TICKER, &alice, 0);
        assert_affirm_instruction_with_one_leg!(alice.origin(), instruction_id, alice.did);

        assert_affirms_pending(instruction_id, 1);
        assert_user_affirms(instruction_id, &alice, AffirmationStatus::Affirmed);
        assert_user_affirms(instruction_id, &bob, AffirmationStatus::Pending);

        assert_leg_status(instruction_id, LegId(0), LegStatus::ExecutionPending);
        assert_leg_status(instruction_id, LegId(1), LegStatus::PendingTokenLock);

        assert_locked_assets(&TICKER, &alice, amount);

        alice.assert_all_balances_unchanged();
        bob.assert_all_balances_unchanged();
        set_current_block_number(500);

        assert_affirm_instruction_with_one_leg!(bob.origin(), instruction_id, bob.did);

        next_block();
        assert_user_affirms(instruction_id, &alice, AffirmationStatus::Unknown);
        assert_user_affirms(instruction_id, &bob, AffirmationStatus::Unknown);
        assert_locked_assets(&TICKER, &alice, 0);
        alice.assert_balance_decreased(&TICKER, amount);
        alice.assert_balance_increased(&TICKER2, amount);
        bob.assert_balance_increased(&TICKER, amount);
        bob.assert_balance_decreased(&TICKER2, amount);
    });
}

#[test]
<<<<<<< HEAD
fn claiming_receipt() {
    test_with_cdd_provider(|eve| {
        let mut alice = UserWithBalance::new(AccountKeyring::Alice, &[TICKER, TICKER2]);
        let mut bob = UserWithBalance::new(AccountKeyring::Bob, &[TICKER, TICKER2]);
        let venue_counter = create_token_and_venue(TICKER, alice.user);
        create_token(TICKER2, bob.user);
        let instruction_id = Settlement::instruction_counter();
        alice.refresh_init_balances();
        bob.refresh_init_balances();

        // Provide scope claims to multiple parties of a transactions.
        provide_scope_claim_to_multiple_parties(&[alice.did, bob.did], TICKER, eve.clone());
        provide_scope_claim_to_multiple_parties(&[alice.did, bob.did], TICKER2, eve);

        let amount = 100u128;
        let legs = vec![
            Leg {
                from: PortfolioId::default_portfolio(alice.did),
                to: PortfolioId::default_portfolio(bob.did),
                asset: TICKER,
                amount,
            },
            Leg {
                from: PortfolioId::default_portfolio(bob.did),
                to: PortfolioId::default_portfolio(alice.did),
                asset: TICKER2,
                amount,
            },
        ];

        assert_ok!(Settlement::add_instruction(
            alice.origin(),
            venue_counter,
            SettlementType::SettleOnAffirmation,
            None,
            None,
            legs.clone(),
        ));

        assert_user_affirms(instruction_id, &alice, AffirmationStatus::Pending);
        assert_user_affirms(instruction_id, &bob, AffirmationStatus::Pending);

        for i in 0..legs.len() {
            assert_eq!(
                Settlement::get_instruction_leg(&instruction_id, &LegId(i as u64)),
                legs[i].clone().into()
            );
        }

        let instruction_details = Instruction {
            instruction_id,
            venue_id: venue_counter,
            status: InstructionStatus::Pending,
            settlement_type: SettlementType::SettleOnAffirmation,
            created_at: Some(Timestamp::get()),
            trade_date: None,
            value_date: None,
        };
        assert_eq!(
            Settlement::instruction_details(instruction_id),
            instruction_details
        );

        assert_affirms_pending(instruction_id, 2);
        assert_eq!(venue_instructions(venue_counter), vec![instruction_id]);

        alice.assert_all_balances_unchanged();
        bob.assert_all_balances_unchanged();

        let msg = Receipt {
            receipt_uid: 0,
            from: PortfolioId::default_portfolio(alice.did),
            to: PortfolioId::default_portfolio(bob.did),
            asset: TICKER,
            amount,
        };
        let signature = AccountKeyring::Alice.sign(&msg.encode());

        let claim_receipt = |signature, metadata| {
            Settlement::claim_receipt(
                alice.origin(),
                instruction_id,
                ReceiptDetails {
                    receipt_uid: 0,
                    leg_id: LegId(0),
                    signer: AccountKeyring::Alice.to_account_id(),
                    signature,
                    metadata,
                },
            )
        };

        assert_noop!(
            claim_receipt(signature.clone().into(), ReceiptMetadata::default()),
            Error::LegNotPending
        );
        set_current_block_number(4);

        assert_affirm_instruction_with_one_leg!(alice.origin(), instruction_id, alice.did);

        assert_affirms_pending(instruction_id, 1);
        assert_user_affirms(instruction_id, &alice, AffirmationStatus::Affirmed);
        assert_user_affirms(instruction_id, &bob, AffirmationStatus::Pending);
        assert_leg_status(instruction_id, LegId(0), LegStatus::ExecutionPending);
        assert_leg_status(instruction_id, LegId(1), LegStatus::PendingTokenLock);
        assert_locked_assets(&TICKER, &alice, amount);

        alice.assert_all_balances_unchanged();
        bob.assert_all_balances_unchanged();

        let msg2 = Receipt {
            receipt_uid: 0,
            from: PortfolioId::default_portfolio(alice.did),
            to: PortfolioId::default_portfolio(alice.did),
            asset: TICKER,
            amount,
        };
        let signature2 = AccountKeyring::Alice.sign(&msg2.encode());

        assert_noop!(
            claim_receipt(signature2.into(), ReceiptMetadata::default()),
            Error::InvalidSignature
        );

        let metadata = ReceiptMetadata::from(vec![42u8]);

        // Can not claim invalidated receipt
        let change_receipt_validity = |validity| {
            assert_ok!(Settlement::change_receipt_validity(
                alice.origin(),
                0,
                validity
            ));
        };
        change_receipt_validity(false);
        assert_noop!(
            claim_receipt(signature.clone().into(), metadata.clone()),
            Error::ReceiptAlreadyClaimed
        );
        change_receipt_validity(true);

        // Claiming, unclaiming and claiming receipt
        assert_ok!(claim_receipt(signature.into(), metadata.clone()));

        assert_eq!(
            Settlement::receipts_used(AccountKeyring::Alice.to_account_id(), 0),
            true
        );
        assert_affirms_pending(instruction_id, 1);
        assert_user_affirms(instruction_id, &alice, AffirmationStatus::Affirmed);
        assert_user_affirms(instruction_id, &bob, AffirmationStatus::Pending);
        assert_leg_status(
            instruction_id,
            LegId(0),
            LegStatus::ExecutionToBeSkipped(AccountKeyring::Alice.to_account_id(), 0),
        );
        assert_leg_status(instruction_id, LegId(1), LegStatus::PendingTokenLock);
        assert_locked_assets(&TICKER, &alice, 0);

        alice.assert_all_balances_unchanged();
        bob.assert_all_balances_unchanged();

        assert_ok!(Settlement::unclaim_receipt(
            alice.origin(),
            instruction_id,
            LegId(0)
        ));

        assert_affirms_pending(instruction_id, 1);
        assert_user_affirms(instruction_id, &alice, AffirmationStatus::Affirmed);
        assert_user_affirms(instruction_id, &bob, AffirmationStatus::Pending);
        assert_leg_status(instruction_id, LegId(0), LegStatus::ExecutionPending);
        assert_leg_status(instruction_id, LegId(1), LegStatus::PendingTokenLock);
        assert_locked_assets(&TICKER, &alice, amount);

        alice.assert_all_balances_unchanged();
        bob.assert_all_balances_unchanged();

        assert_ok!(Settlement::claim_receipt(
            alice.origin(),
            instruction_id,
            ReceiptDetails {
                receipt_uid: 0,
                leg_id: LegId(0),
                signer: AccountKeyring::Alice.to_account_id(),
                signature: AccountKeyring::Alice.sign(&msg.encode()).into(),
                metadata: ReceiptMetadata::default()
            }
        ));

        assert_eq!(
            Settlement::receipts_used(AccountKeyring::Alice.to_account_id(), 0),
            true
        );
        assert_affirms_pending(instruction_id, 1);
        assert_user_affirms(instruction_id, &alice, AffirmationStatus::Affirmed);
        assert_user_affirms(instruction_id, &bob, AffirmationStatus::Pending);
        assert_leg_status(
            instruction_id,
            LegId(0),
            LegStatus::ExecutionToBeSkipped(AccountKeyring::Alice.to_account_id(), 0),
        );
        assert_leg_status(instruction_id, LegId(1), LegStatus::PendingTokenLock);
        assert_locked_assets(&TICKER, &alice, 0);

        alice.assert_all_balances_unchanged();
        bob.assert_all_balances_unchanged();

        set_current_block_number(10);

        assert_affirm_instruction_with_one_leg!(bob.origin(), instruction_id, bob.did);

        // Advances block.
        next_block();
        assert_user_affirms(instruction_id, &alice, AffirmationStatus::Unknown);
        assert_user_affirms(instruction_id, &bob, AffirmationStatus::Unknown);
        assert_locked_assets(&TICKER, &alice, 0);
        alice.assert_balance_unchanged(&TICKER);
        bob.assert_balance_unchanged(&TICKER);
        alice.assert_balance_increased(&TICKER2, amount);
        bob.assert_balance_decreased(&TICKER2, amount);
    });
}

#[test]
=======
>>>>>>> ade4e481
fn settle_on_block() {
    test_with_cdd_provider(|eve| {
        let mut alice = UserWithBalance::new(AccountKeyring::Alice, &[TICKER, TICKER2]);
        let mut bob = UserWithBalance::new(AccountKeyring::Bob, &[TICKER, TICKER2]);
        let venue_counter = create_token_and_venue(TICKER, alice.user);
        create_token(TICKER2, bob.user);
        let instruction_id = Settlement::instruction_counter();
        let block_number = System::block_number() + 1;
        let amount = 100u128;
        alice.refresh_init_balances();
        bob.refresh_init_balances();

        let legs = vec![
            Leg {
                from: PortfolioId::default_portfolio(alice.did),
                to: PortfolioId::default_portfolio(bob.did),
                asset: TICKER,
                amount,
            },
            Leg {
                from: PortfolioId::default_portfolio(bob.did),
                to: PortfolioId::default_portfolio(alice.did),
                asset: TICKER2,
                amount,
            },
        ];

        assert_eq!(0, scheduler::Agenda::<TestStorage>::get(block_number).len());
        assert_ok!(Settlement::add_instruction(
            alice.origin(),
            venue_counter,
            SettlementType::SettleOnBlock(block_number),
            None,
            None,
            legs.clone(),
        ));
        assert_eq!(1, scheduler::Agenda::<TestStorage>::get(block_number).len());

        assert_user_affirms(instruction_id, &alice, AffirmationStatus::Pending);
        assert_user_affirms(instruction_id, &bob, AffirmationStatus::Pending);

        for i in 0..legs.len() {
            assert_eq!(
                Settlement::get_instruction_leg(&instruction_id, &LegId(i as u64)),
                legs[i].clone().into()
            );
        }

        let instruction_details = Instruction {
            instruction_id,
            venue_id: venue_counter,
            status: InstructionStatus::Pending,
            settlement_type: SettlementType::SettleOnBlock(block_number),
            created_at: Some(Timestamp::get()),
            trade_date: None,
            value_date: None,
        };
        assert_eq!(
            Settlement::instruction_details(instruction_id),
            instruction_details
        );

        assert_affirms_pending(instruction_id, 2);
        assert_eq!(venue_instructions(venue_counter), vec![instruction_id]);

        alice.assert_all_balances_unchanged();
        bob.assert_all_balances_unchanged();

        // Before authorization need to provide the scope claim for both the parties of a transaction.
        provide_scope_claim_to_multiple_parties(&[alice.did, bob.did], TICKER, eve.clone());
        provide_scope_claim_to_multiple_parties(&[alice.did, bob.did], TICKER2, eve);

        assert_affirm_instruction_with_one_leg!(alice.origin(), instruction_id, alice.did);

        assert_affirms_pending(instruction_id, 1);
        assert_user_affirms(instruction_id, &alice, AffirmationStatus::Affirmed);
        assert_user_affirms(instruction_id, &bob, AffirmationStatus::Pending);
        assert_leg_status(instruction_id, LegId(0), LegStatus::ExecutionPending);
        assert_leg_status(instruction_id, LegId(1), LegStatus::PendingTokenLock);
        assert_locked_assets(&TICKER, &alice, amount);

        alice.assert_all_balances_unchanged();
        bob.assert_all_balances_unchanged();

        assert_affirm_instruction_with_one_leg!(bob.origin(), instruction_id, bob.did);

        assert_affirms_pending(instruction_id, 0);
        assert_user_affirms(instruction_id, &alice, AffirmationStatus::Affirmed);
        assert_user_affirms(instruction_id, &bob, AffirmationStatus::Affirmed);
        assert_leg_status(instruction_id, LegId(0), LegStatus::ExecutionPending);
        assert_leg_status(instruction_id, LegId(1), LegStatus::ExecutionPending);
        assert_locked_assets(&TICKER, &alice, amount);
        assert_locked_assets(&TICKER2, &bob, amount);

        alice.assert_all_balances_unchanged();
        bob.assert_all_balances_unchanged();

        // Instruction should've settled
        next_block();
        assert_user_affirms(instruction_id, &alice, AffirmationStatus::Unknown);
        assert_user_affirms(instruction_id, &bob, AffirmationStatus::Unknown);
        assert_locked_assets(&TICKER, &alice, 0);
        assert_locked_assets(&TICKER, &bob, 0);

        alice.assert_balance_decreased(&TICKER, amount);
        bob.assert_balance_increased(&TICKER, amount);
        alice.assert_balance_increased(&TICKER2, amount);
        bob.assert_balance_decreased(&TICKER2, amount);
    });
}

#[test]
fn failed_execution() {
    ExtBuilder::default().build().execute_with(|| {
        let mut alice = UserWithBalance::new(AccountKeyring::Alice, &[TICKER, TICKER2]);
        let mut bob = UserWithBalance::new(AccountKeyring::Bob, &[TICKER, TICKER2]);
        let venue_counter = create_token_and_venue(TICKER, alice.user);
        create_token(TICKER2, bob.user);
        let instruction_id = Settlement::instruction_counter();
        assert_ok!(ComplianceManager::reset_asset_compliance(
            Origin::signed(AccountKeyring::Bob.to_account_id()),
            TICKER2,
        ));
        let block_number = System::block_number() + 1;
        let amount = 100u128;
        alice.refresh_init_balances();
        bob.refresh_init_balances();

        let legs = vec![
            Leg {
                from: PortfolioId::default_portfolio(alice.did),
                to: PortfolioId::default_portfolio(bob.did),
                asset: TICKER,
                amount,
            },
            Leg {
                from: PortfolioId::default_portfolio(bob.did),
                to: PortfolioId::default_portfolio(alice.did),
                asset: TICKER2,
                amount,
            },
        ];

        assert_eq!(0, scheduler::Agenda::<TestStorage>::get(block_number).len());
        assert_ok!(Settlement::add_instruction(
            alice.origin(),
            venue_counter,
            SettlementType::SettleOnBlock(block_number),
            None,
            None,
            legs.clone(),
        ));
        assert_eq!(1, scheduler::Agenda::<TestStorage>::get(block_number).len());

        assert_user_affirms(instruction_id, &alice, AffirmationStatus::Pending);
        assert_user_affirms(instruction_id, &bob, AffirmationStatus::Pending);

        for i in 0..legs.len() {
            assert_eq!(
                Settlement::get_instruction_leg(&instruction_id, &LegId(i as u64)),
                legs[i].clone().into()
            );
        }

        let instruction_details = Instruction {
            instruction_id,
            venue_id: venue_counter,
            status: InstructionStatus::Pending,
            settlement_type: SettlementType::SettleOnBlock(block_number),
            created_at: Some(Timestamp::get()),
            trade_date: None,
            value_date: None,
        };
        assert_eq!(
            Settlement::instruction_details(instruction_id),
            instruction_details
        );
        assert_affirms_pending(instruction_id, 2);
        assert_eq!(venue_instructions(venue_counter), vec![instruction_id]);

        // Ensure balances have not changed.
        alice.assert_all_balances_unchanged();
        bob.assert_all_balances_unchanged();

        assert_affirm_instruction_with_one_leg!(alice.origin(), instruction_id, alice.did);

        // Ensure affirms are in correct state.
        assert_affirms_pending(instruction_id, 1);
        assert_user_affirms(instruction_id, &alice, AffirmationStatus::Affirmed);
        assert_user_affirms(instruction_id, &bob, AffirmationStatus::Pending);

        // Ensure legs are in a correct state.
        assert_leg_status(instruction_id, LegId(0), LegStatus::ExecutionPending);
        assert_leg_status(instruction_id, LegId(1), LegStatus::PendingTokenLock);

        // Check that tokens are locked for settlement execution.
        assert_locked_assets(&TICKER, &alice, amount);

        // Ensure balances have not changed.
        alice.assert_all_balances_unchanged();
        bob.assert_all_balances_unchanged();

        assert_affirm_instruction_with_one_leg!(bob.origin(), instruction_id, bob.did);

        // Ensure all affirms were successful.
        assert_affirms_pending(instruction_id, 0);
        assert_user_affirms(instruction_id, &alice, AffirmationStatus::Affirmed);
        assert_user_affirms(instruction_id, &bob, AffirmationStatus::Affirmed);

        // Ensure legs are in a pending state.
        assert_leg_status(instruction_id, LegId(0), LegStatus::ExecutionPending);
        assert_leg_status(instruction_id, LegId(1), LegStatus::ExecutionPending);

        // Check that tokens are locked for settlement execution.
        assert_locked_assets(&TICKER, &alice, amount);
        assert_locked_assets(&TICKER2, &bob, amount);

        // Ensure balances have not changed.
        alice.assert_all_balances_unchanged();
        bob.assert_all_balances_unchanged();

        assert_instruction_status(instruction_id, InstructionStatus::Pending);

        // Instruction should execute on the next block and settlement should fail,
        // since the tokens are still locked for settlement execution.
        next_block();

        assert_instruction_status(instruction_id, InstructionStatus::Failed);

        // Check that tokens stay locked after settlement execution failure.
        assert_locked_assets(&TICKER, &alice, amount);
        assert_locked_assets(&TICKER2, &bob, amount);

        // Ensure balances have not changed.
        alice.assert_all_balances_unchanged();
        bob.assert_all_balances_unchanged();

        // Reschedule instruction and ensure the state is identical to the original state.
        assert_ok!(Settlement::reschedule_instruction(
            alice.origin(),
            instruction_id
        ));
        assert_eq!(
            Settlement::instruction_details(instruction_id),
            instruction_details
        );
    });
}

#[test]
fn venue_filtering() {
    test_with_cdd_provider(|eve| {
        let alice = User::new(AccountKeyring::Alice);
        let bob = User::new(AccountKeyring::Bob);
        let venue_counter = create_token_and_venue(TICKER, alice);
        let block_number = System::block_number() + 1;
        let instruction_id = Settlement::instruction_counter();

        // provide scope claim.
        provide_scope_claim_to_multiple_parties(&[alice.did, bob.did], TICKER, eve);

        let legs = vec![Leg {
            from: PortfolioId::default_portfolio(alice.did),
            to: PortfolioId::default_portfolio(bob.did),
            asset: TICKER,
            amount: 10,
        }];
        assert_ok!(Settlement::add_instruction(
            alice.origin(),
            venue_counter,
            SettlementType::SettleOnBlock(block_number),
            None,
            None,
            legs.clone(),
        ));
        assert_ok!(Settlement::set_venue_filtering(
            alice.origin(),
            TICKER,
            true
        ));
        assert_noop!(
            Settlement::add_instruction(
                alice.origin(),
                venue_counter,
                SettlementType::SettleOnBlock(block_number),
                None,
                None,
                legs.clone(),
            ),
            Error::UnauthorizedVenue
        );
        assert_ok!(Settlement::allow_venues(
            alice.origin(),
            TICKER,
            vec![venue_counter]
        ));
        assert_ok!(Settlement::add_and_affirm_instruction(
            alice.origin(),
            venue_counter,
            SettlementType::SettleOnBlock(block_number + 1),
            None,
            None,
            legs.clone(),
            default_portfolio_vec(alice.did),
        ));

        assert_affirm_instruction_with_one_leg!(alice.origin(), instruction_id, alice.did);
        assert_affirm_instruction_with_zero_leg!(bob.origin(), instruction_id, bob.did);
        assert_affirm_instruction_with_zero_leg!(
            bob.origin(),
            instruction_id.checked_inc().unwrap(),
            bob.did
        );

        next_block();
        assert_eq!(Asset::balance_of(&TICKER, bob.did), 10);
        assert_ok!(Settlement::disallow_venues(
            alice.origin(),
            TICKER,
            vec![venue_counter]
        ));
        next_block();
        // Second instruction fails to settle due to venue being not whitelisted
        assert_balance(&TICKER, &bob, 10)
    });
}

#[test]
fn basic_fuzzing() {
    test_with_cdd_provider(|_eve| {
        let alice = User::new(AccountKeyring::Alice);
        let bob = User::new(AccountKeyring::Bob);
        let charlie = User::new(AccountKeyring::Charlie);
        let dave = User::new(AccountKeyring::Dave);
        let eve = User::existing(AccountKeyring::Eve);
        let venue_counter = Settlement::venue_counter();
        assert_ok!(Settlement::create_venue(
            Origin::signed(AccountKeyring::Alice.to_account_id()),
            VenueDetails::default(),
            vec![AccountKeyring::Alice.to_account_id()],
            VenueType::Other
        ));
        let mut tickers = Vec::with_capacity(40);
        let mut balances = HashMap::with_capacity(320);
        let users = vec![alice, bob, charlie, dave];

        for ticker_id in 0..10 {
            let mut create = |x: usize, user: User| {
                let tn = format!("TOKEN{}", ticker_id * 4 + x);
                tickers.push(Ticker::try_from(tn.as_bytes()).unwrap());
                create_token(tickers[ticker_id * 4 + x], user);
            };
            create(0, alice);
            create(1, bob);
            create(2, charlie);
            create(3, dave);
        }

        let block_number = System::block_number() + 1;
        let instruction_id = Settlement::instruction_counter();

        // initialize balances
        for ticker_id in 0..10 {
            for user_id in 0..4 {
                balances.insert(
                    (tickers[ticker_id * 4 + user_id], users[user_id].did, "init").encode(),
                    100_000,
                );
                balances.insert(
                    (
                        tickers[ticker_id * 4 + user_id],
                        users[user_id].did,
                        "final",
                    )
                        .encode(),
                    100_000,
                );
                for k in 0..4 {
                    if user_id == k {
                        continue;
                    }
                    balances.insert(
                        (tickers[ticker_id * 4 + user_id], users[k].did, "init").encode(),
                        0,
                    );
                    balances.insert(
                        (tickers[ticker_id * 4 + user_id], users[k].did, "final").encode(),
                        0,
                    );
                }
            }
        }

        let mut legs = Vec::with_capacity(100);
        let mut legs_count: HashMap<IdentityId, u32> = HashMap::with_capacity(100);
        let mut locked_assets = HashMap::with_capacity(100);
        for ticker_id in 0..10 {
            for user_id in 0..4 {
                let mut final_i = 100_000;
                balances.insert(
                    (tickers[ticker_id * 4 + user_id], users[user_id].did, "init").encode(),
                    100_000,
                );
                for k in 0..4 {
                    if user_id == k {
                        continue;
                    }
                    balances.insert(
                        (tickers[ticker_id * 4 + user_id], users[k].did, "init").encode(),
                        0,
                    );
                    if random() {
                        // This leg should happen
                        balances.insert(
                            (tickers[ticker_id * 4 + user_id], users[k].did, "final").encode(),
                            1,
                        );
                        final_i -= 1;
                        *locked_assets
                            .entry((users[user_id].did, tickers[ticker_id * 4 + user_id]))
                            .or_insert(0) += 1;
                        // Provide scope claim for all the dids
                        provide_scope_claim_to_multiple_parties(
                            &[users[user_id].did, users[k].did],
                            tickers[ticker_id * 4 + user_id],
                            eve.acc(),
                        );
                        legs.push(Leg {
                            from: PortfolioId::default_portfolio(users[user_id].did),
                            to: PortfolioId::default_portfolio(users[k].did),
                            asset: tickers[ticker_id * 4 + user_id],
                            amount: 1,
                        });
                        *legs_count.entry(users[user_id].did).or_insert(0) += 1;
                        if legs.len() >= 100 {
                            break;
                        }
                    }
                }
                balances.insert(
                    (
                        tickers[ticker_id * 4 + user_id],
                        users[user_id].did,
                        "final",
                    )
                        .encode(),
                    final_i,
                );
                if legs.len() >= 100 {
                    break;
                }
            }
            if legs.len() >= 100 {
                break;
            }
        }
        assert_ok!(Settlement::add_instruction(
            alice.origin(),
            venue_counter,
            SettlementType::SettleOnBlock(block_number),
            None,
            None,
            legs.clone(),
        ));

        // Authorize instructions and do a few authorize/deny in between
        for (_, user) in users.clone().iter().enumerate() {
            let leg_count = *legs_count.get(&user.did).unwrap_or(&0);
            for _ in 0..2 {
                if random() {
                    assert_affirm_instruction!(user.origin(), instruction_id, user.did, leg_count);
                    assert_ok!(Settlement::withdraw_affirmation(
                        user.origin(),
                        instruction_id,
                        default_portfolio_vec(user.did),
                        leg_count
                    ));
                }
            }
            assert_affirm_instruction!(user.origin(), instruction_id, user.did, leg_count);
        }

        fn check_locked_assets(
            locked_assets: &HashMap<(IdentityId, Ticker), i32>,
            tickers: &Vec<Ticker>,
            users: &Vec<User>,
        ) {
            for ((did, ticker), balance) in locked_assets {
                assert_eq!(
                    Portfolio::locked_assets(PortfolioId::default_portfolio(*did), ticker),
                    *balance as u128
                );
            }
            for ticker in tickers {
                for user in users {
                    assert_eq!(
                        Portfolio::locked_assets(PortfolioId::default_portfolio(user.did), &ticker),
                        locked_assets
                            .get(&(user.did, *ticker))
                            .cloned()
                            .unwrap_or(0) as u128
                    );
                }
            }
        }

        check_locked_assets(&locked_assets, &tickers, &users);

        let fail: bool = random();
        let mut rng = thread_rng();
        let failed_user = rng.gen_range(0, 4);
        if fail {
            assert_ok!(Settlement::withdraw_affirmation(
                users[failed_user].origin(),
                instruction_id,
                default_portfolio_vec(users[failed_user].did),
                *legs_count.get(&users[failed_user].did).unwrap_or(&0)
            ));
            locked_assets.retain(|(did, _), _| *did != users[failed_user].did);
        }

        next_block();

        if fail {
            assert_eq!(
                Settlement::instruction_details(instruction_id).status,
                InstructionStatus::Failed
            );
            check_locked_assets(&locked_assets, &tickers, &users);
        }

        for ticker in &tickers {
            for user in &users {
                if fail {
                    assert_eq!(
                        Asset::balance_of(&ticker, user.did),
                        u128::try_from(
                            *balances.get(&(ticker, user.did, "init").encode()).unwrap()
                        )
                        .unwrap()
                    );
                    assert_eq!(
                        Portfolio::locked_assets(PortfolioId::default_portfolio(user.did), &ticker),
                        locked_assets
                            .get(&(user.did, *ticker))
                            .cloned()
                            .unwrap_or(0) as u128
                    );
                } else {
                    assert_eq!(
                        Asset::balance_of(&ticker, user.did),
                        u128::try_from(
                            *balances.get(&(ticker, user.did, "final").encode()).unwrap()
                        )
                        .unwrap()
                    );
                    assert_eq!(
                        Portfolio::locked_assets(PortfolioId::default_portfolio(user.did), &ticker),
                        0
                    );
                }
            }
        }

        if fail {
            assert_ok!(Settlement::reject_instruction(
                users[0].origin(),
                instruction_id,
                PortfolioId::default_portfolio(users[0].did),
                legs.len() as u32,
            ));
            assert_eq!(
                Settlement::instruction_details(instruction_id).status,
                InstructionStatus::Unknown
            );
        }

        for ticker in &tickers {
            for user in &users {
                assert_eq!(
                    Portfolio::locked_assets(PortfolioId::default_portfolio(user.did), ticker),
                    0
                );
            }
        }
    });
}

#[test]
fn claim_multiple_receipts_during_authorization() {
    ExtBuilder::default().build().execute_with(|| {
        let mut alice = UserWithBalance::new(AccountKeyring::Alice, &[TICKER]);
        let mut bob = UserWithBalance::new(AccountKeyring::Bob, &[TICKER]);
        let venue_counter = create_venue(alice.user);
        let instruction_id = Settlement::instruction_counter();
        let amount = 100u128;
        alice.refresh_init_balances();
        bob.refresh_init_balances();

        let legs = vec![
            Leg {
                from: PortfolioId::default_portfolio(alice.did),
                to: PortfolioId::default_portfolio(bob.did),
                asset: TICKER,
                amount,
            },
            Leg {
                from: PortfolioId::default_portfolio(alice.did),
                to: PortfolioId::default_portfolio(bob.did),
                asset: TICKER2,
                amount,
            },
        ];

        assert_ok!(Settlement::add_instruction(
            alice.origin(),
            venue_counter,
            SettlementType::SettleOnAffirmation,
            None,
            None,
            legs.clone(),
        ));

        alice.assert_all_balances_unchanged();
        bob.assert_all_balances_unchanged();

        let msg1 = Receipt {
            receipt_uid: 0,
            from: PortfolioId::default_portfolio(alice.did),
            to: PortfolioId::default_portfolio(bob.did),
            asset: TICKER,
            amount,
        };
        let msg2 = Receipt {
            receipt_uid: 0,
            from: PortfolioId::default_portfolio(alice.did),
            to: PortfolioId::default_portfolio(bob.did),
            asset: TICKER2,
            amount,
        };
        let msg3 = Receipt {
            receipt_uid: 1,
            from: PortfolioId::default_portfolio(alice.did),
            to: PortfolioId::default_portfolio(bob.did),
            asset: TICKER2,
            amount,
        };

        assert_noop!(
            Settlement::affirm_with_receipts(
                alice.origin(),
                instruction_id,
                vec![
                    ReceiptDetails {
                        receipt_uid: 0,
                        leg_id: LegId(0),
                        signer: AccountKeyring::Alice.to_account_id(),
                        signature: AccountKeyring::Alice.sign(&msg1.encode()).into(),
                        metadata: ReceiptMetadata::default()
                    },
                    ReceiptDetails {
                        receipt_uid: 0,
                        leg_id: LegId(0),
                        signer: AccountKeyring::Alice.to_account_id(),
                        signature: AccountKeyring::Alice.sign(&msg2.encode()).into(),
                        metadata: ReceiptMetadata::default()
                    },
                ],
                default_portfolio_vec(alice.did),
                10
            ),
            Error::ReceiptAlreadyClaimed
        );

        assert_ok!(Settlement::affirm_with_receipts(
            alice.origin(),
            instruction_id,
            vec![
                ReceiptDetails {
                    receipt_uid: 0,
                    leg_id: LegId(0),
                    signer: AccountKeyring::Alice.to_account_id(),
                    signature: AccountKeyring::Alice.sign(&msg1.encode()).into(),
                    metadata: ReceiptMetadata::default()
                },
                ReceiptDetails {
                    receipt_uid: 1,
                    leg_id: LegId(1),
                    signer: AccountKeyring::Alice.to_account_id(),
                    signature: AccountKeyring::Alice.sign(&msg3.encode()).into(),
                    metadata: ReceiptMetadata::default()
                },
            ],
            default_portfolio_vec(alice.did),
            10
        ));

        assert_affirms_pending(instruction_id, 1);
        assert_user_affirms(instruction_id, &alice, AffirmationStatus::Affirmed);
        assert_user_affirms(instruction_id, &bob, AffirmationStatus::Pending);
        assert_leg_status(
            instruction_id,
            LegId(0),
            LegStatus::ExecutionToBeSkipped(AccountKeyring::Alice.to_account_id(), 0),
        );
        assert_leg_status(
            instruction_id,
            LegId(1),
            LegStatus::ExecutionToBeSkipped(AccountKeyring::Alice.to_account_id(), 1),
        );
        assert_locked_assets(&TICKER, &alice, 0);

        alice.assert_all_balances_unchanged();
        bob.assert_all_balances_unchanged();

        set_current_block_number(1);

        assert_affirm_instruction_with_zero_leg!(bob.origin(), instruction_id, bob.did);

        // Advances block
        next_block();
        assert_user_affirms(instruction_id, &alice, AffirmationStatus::Unknown);
        assert_user_affirms(instruction_id, &bob, AffirmationStatus::Unknown);
        assert_locked_assets(&TICKER, &alice, 0);
        alice.assert_all_balances_unchanged();
        bob.assert_all_balances_unchanged();
    });
}

#[test]
fn overload_instruction() {
    test_with_cdd_provider(|eve| {
        let alice = User::new(AccountKeyring::Alice);
        let bob = User::new(AccountKeyring::Bob);
        let venue_counter = create_token_and_venue(TICKER, alice);
        let leg_limit =
            <TestStorage as pallet_settlement::Config>::MaxNumberOfFungibleAssets::get() as usize;

        let mut legs = vec![
            Leg {
                from: PortfolioId::default_portfolio(alice.did),
                to: PortfolioId::default_portfolio(bob.did),
                asset: TICKER,
                amount: 1u128,
            };
            leg_limit + 1
        ];

        // Provide scope claim to multiple parties of the transaction.
        provide_scope_claim_to_multiple_parties(&[alice.did, bob.did], TICKER, eve);

        assert_noop!(
            Settlement::add_instruction(
                alice.origin(),
                venue_counter,
                SettlementType::SettleOnAffirmation,
                None,
                None,
                legs.clone(),
            ),
            Error::InstructionHasTooManyLegs
        );
        legs.truncate(leg_limit);
        assert_ok!(Settlement::add_instruction(
            alice.origin(),
            venue_counter,
            SettlementType::SettleOnAffirmation,
            None,
            None,
            legs,
        ));
    });
}

#[test]
fn encode_receipt() {
    ExtBuilder::default().build().execute_with(|| {
        let token_name = [0x01u8];
        let ticker = Ticker::try_from(&token_name[..]).unwrap();
        let msg1 = Receipt {
            receipt_uid: 0,
            from: PortfolioId::default_portfolio(
                IdentityId::try_from(
                    "did:poly:0600000000000000000000000000000000000000000000000000000000000000",
                )
                .unwrap(),
            ),
            to: PortfolioId::default_portfolio(
                IdentityId::try_from(
                    "did:poly:0600000000000000000000000000000000000000000000000000000000000000",
                )
                .unwrap()
                .into(),
            ),
            asset: ticker,
            amount: 100u128,
        };
        println!("{:?}", AccountKeyring::Alice.sign(&msg1.encode()));
    });
}

#[test]
fn test_weights_for_settlement_transaction() {
    ExtBuilder::default()
        .cdd_providers(vec![AccountKeyring::Eve.to_account_id()])
        .build()
        .execute_with(|| {
            let alice = AccountKeyring::Alice.to_account_id();
            let (alice_signed, alice_did) = make_account_without_cdd(alice.clone()).unwrap();

            let bob = AccountKeyring::Bob.to_account_id();
            let (bob_signed, bob_did) = make_account_without_cdd(bob).unwrap();

            let dave = AccountKeyring::Dave.to_account_id();
            let (dave_signed, dave_did) = make_account_without_cdd(dave).unwrap();

            let venue_counter =
                create_token_and_venue(TICKER, User::existing(AccountKeyring::Alice));
            let instruction_id = Settlement::instruction_counter();

            let eve = AccountKeyring::Eve.to_account_id();

            // Get token Id.
            let ticker_id = Identity::get_token_did(&TICKER).unwrap();

            // Remove existing rules
            assert_ok!(ComplianceManager::remove_compliance_requirement(
                alice_signed.clone(),
                TICKER,
                1
            ));
            // Add claim rules for settlement
            assert_ok!(ComplianceManager::add_compliance_requirement(
                alice_signed.clone(),
                TICKER,
                vec![
                    Condition::from_dids(
                        ConditionType::IsPresent(Claim::Accredited(ticker_id.into())),
                        &[dave_did]
                    ),
                    Condition::from_dids(
                        ConditionType::IsAbsent(Claim::BuyLockup(ticker_id.into())),
                        &[dave_did]
                    )
                ],
                vec![
                    Condition::from_dids(
                        ConditionType::IsPresent(Claim::Accredited(ticker_id.into())),
                        &[dave_did]
                    ),
                    Condition::from_dids(
                        ConditionType::IsAnyOf(vec![
                            Claim::BuyLockup(ticker_id.into()),
                            Claim::KnowYourCustomer(ticker_id.into())
                        ]),
                        &[dave_did]
                    )
                ]
            ));

            // Providing claim to sender and receiver
            // For Alice
            assert_add_claim!(
                dave_signed.clone(),
                alice_did,
                Claim::Accredited(ticker_id.into())
            );
            // For Bob
            assert_add_claim!(
                dave_signed.clone(),
                bob_did,
                Claim::Accredited(ticker_id.into())
            );
            assert_add_claim!(
                dave_signed.clone(),
                bob_did,
                Claim::KnowYourCustomer(ticker_id.into())
            );

            // Provide scope claim as well to pass through the transaction.
            provide_scope_claim_to_multiple_parties(&[alice_did, bob_did], TICKER, eve);

            // Create instruction
            let legs = vec![Leg {
                from: PortfolioId::default_portfolio(alice_did),
                to: PortfolioId::default_portfolio(bob_did),
                asset: TICKER,
                amount: 100u128,
            }];

            assert_ok!(Settlement::add_instruction(
                alice_signed.clone(),
                venue_counter,
                SettlementType::SettleOnAffirmation,
                None,
                None,
                legs.clone(),
            ));

            assert_affirm_instruction_with_one_leg!(
                alice_signed.clone(),
                instruction_id,
                alice_did
            );
            set_current_block_number(100);
            assert_affirm_instruction_with_zero_leg!(bob_signed.clone(), instruction_id, bob_did);

            assert_ok!(
                Asset::_is_valid_transfer(
                    &TICKER,
                    PortfolioId::default_portfolio(alice_did),
                    PortfolioId::default_portfolio(bob_did),
                    100,
                ),
                ERC1400_TRANSFER_SUCCESS
            );
        });
}

#[test]
fn cross_portfolio_settlement() {
    test_with_cdd_provider(|eve| {
        let mut alice = UserWithBalance::new(AccountKeyring::Alice, &[TICKER]);
        let mut bob = UserWithBalance::new(AccountKeyring::Bob, &[TICKER]);
        let venue_counter = create_token_and_venue(TICKER, alice.user);
        let name = PortfolioName::from([42u8].to_vec());
        let num = Portfolio::next_portfolio_number(&bob.did);
        assert_ok!(Portfolio::create_portfolio(bob.origin(), name.clone()));
        let instruction_id = Settlement::instruction_counter();
        let amount = 100u128;
        alice.refresh_init_balances();
        bob.refresh_init_balances();

        // Provide scope claim to sender and receiver of the transaction.
        provide_scope_claim_to_multiple_parties(&[alice.did, bob.did], TICKER, eve);

        // Instruction referencing a user defined portfolio is created
        assert_ok!(Settlement::add_instruction(
            alice.origin(),
            venue_counter,
            SettlementType::SettleOnAffirmation,
            None,
            None,
            vec![Leg {
                from: PortfolioId::default_portfolio(alice.did),
                to: PortfolioId::user_portfolio(bob.did, num),
                asset: TICKER,
                amount: amount
            }],
        ));
        alice.assert_all_balances_unchanged();
        bob.assert_all_balances_unchanged();
        alice.assert_default_portfolio_bal_unchanged();
        bob.assert_default_portfolio_bal_unchanged();
        bob.assert_portfolio_bal(num, 0);

        assert_locked_assets(&TICKER, &alice, 0);
        set_current_block_number(10);

        // Approved by Alice
        assert_affirm_instruction_with_one_leg!(alice.origin(), instruction_id, alice.did);
        alice.assert_all_balances_unchanged();
        bob.assert_all_balances_unchanged();
        assert_locked_assets(&TICKER, &alice, amount);
        // Bob fails to approve the instruction with a
        // different portfolio than the one specified in the instruction
        next_block();
        assert_noop!(
            Settlement::affirm_instruction(
                bob.origin(),
                instruction_id,
                default_portfolio_vec(bob.did),
                0
            ),
            Error::UnexpectedAffirmationStatus
        );

        next_block();
        // Bob approves the instruction with the correct portfolio
        assert_ok!(Settlement::affirm_instruction(
            bob.origin(),
            instruction_id,
            user_portfolio_vec(bob.did, num),
            0
        ));

        // Instruction should've settled
        next_block();
        alice.assert_balance_decreased(&TICKER, amount);
        bob.assert_balance_increased(&TICKER, amount);
        alice.assert_default_portfolio_bal_decreased(amount);
        bob.assert_default_portfolio_bal_unchanged();
        bob.assert_portfolio_bal(num, amount);
        assert_locked_assets(&TICKER, &alice, 0);
    });
}

#[test]
fn multiple_portfolio_settlement() {
    test_with_cdd_provider(|eve| {
        let mut alice = UserWithBalance::new(AccountKeyring::Alice, &[TICKER]);
        let mut bob = UserWithBalance::new(AccountKeyring::Bob, &[TICKER]);
        let name = PortfolioName::from([42u8].to_vec());
        let alice_num = Portfolio::next_portfolio_number(&alice.did);
        let bob_num = Portfolio::next_portfolio_number(&bob.did);
        assert_ok!(Portfolio::create_portfolio(bob.origin(), name.clone()));
        assert_ok!(Portfolio::create_portfolio(alice.origin(), name.clone()));
        let venue_counter = create_token_and_venue(TICKER, alice.user);
        let instruction_id = Settlement::instruction_counter();
        let amount = 100u128;
        alice.refresh_init_balances();
        bob.refresh_init_balances();

        // Provide scope claim to sender and receiver of the transaction.
        provide_scope_claim_to_multiple_parties(&[alice.did, bob.did], TICKER, eve);

        // An instruction is created with multiple legs referencing multiple portfolios
        assert_ok!(Settlement::add_instruction(
            alice.origin(),
            venue_counter,
            SettlementType::SettleOnAffirmation,
            None,
            None,
            vec![
                Leg {
                    from: PortfolioId::user_portfolio(alice.did, alice_num),
                    to: PortfolioId::default_portfolio(bob.did),
                    asset: TICKER,
                    amount: amount
                },
                Leg {
                    from: PortfolioId::default_portfolio(alice.did),
                    to: PortfolioId::user_portfolio(bob.did, bob_num),
                    asset: TICKER,
                    amount: amount
                }
            ],
        ));
        alice.assert_all_balances_unchanged();
        bob.assert_all_balances_unchanged();
        alice.assert_default_portfolio_bal_unchanged();
        bob.assert_default_portfolio_bal_unchanged();
        bob.assert_portfolio_bal(bob_num, 0);
        assert_locked_assets(&TICKER, &alice, 0);

        // Alice approves the instruction from her default portfolio
        assert_affirm_instruction_with_one_leg!(alice.origin(), instruction_id, alice.did);

        alice.assert_all_balances_unchanged();
        bob.assert_all_balances_unchanged();
        alice.assert_default_portfolio_bal_unchanged();
        bob.assert_default_portfolio_bal_unchanged();
        bob.assert_portfolio_bal(bob_num, 0);
        assert_locked_assets(&TICKER, &alice, amount);

        // Alice tries to withdraw affirmation from multiple portfolios where only one has been affirmed.
        assert_noop!(
            Settlement::withdraw_affirmation(
                alice.origin(),
                instruction_id,
                vec![
                    PortfolioId::default_portfolio(alice.did),
                    PortfolioId::user_portfolio(alice.did, alice_num)
                ],
                2
            ),
            Error::UnexpectedAffirmationStatus
        );

        // Alice fails to approve the instruction from her user specified portfolio due to lack of funds
        assert_noop!(
            Settlement::affirm_instruction(
                alice.origin(),
                instruction_id,
                user_portfolio_vec(alice.did, alice_num),
                1
            ),
            PortfolioError::InsufficientPortfolioBalance
        );

        // Alice moves her funds to the correct portfolio
        assert_ok!(Portfolio::move_portfolio_funds(
            alice.origin(),
            PortfolioId::default_portfolio(alice.did),
            PortfolioId::user_portfolio(alice.did, alice_num),
            vec![MovePortfolioItem {
                ticker: TICKER,
                amount,
                memo: None
            }]
        ));
        set_current_block_number(15);
        // Alice is now able to approve the instruction with the user portfolio
        assert_ok!(Settlement::affirm_instruction(
            alice.origin(),
            instruction_id,
            user_portfolio_vec(alice.did, alice_num),
            1
        ));
        alice.assert_all_balances_unchanged();
        bob.assert_all_balances_unchanged();
        alice.assert_default_portfolio_bal_decreased(amount);
        alice.assert_portfolio_bal(alice_num, amount);
        bob.assert_default_portfolio_bal_unchanged();
        bob.assert_portfolio_bal(bob_num, 0);
        assert_locked_assets(&TICKER, &alice, amount);
        assert_eq!(
            Portfolio::locked_assets(PortfolioId::user_portfolio(alice.did, alice_num), &TICKER),
            amount
        );

        // Bob approves the instruction with both of his portfolios in a single transaction
        let portfolios_vec = vec![
            PortfolioId::default_portfolio(bob.did),
            PortfolioId::user_portfolio(bob.did, bob_num),
        ];

        next_block();
        assert_ok!(Settlement::affirm_instruction(
            bob.origin(),
            instruction_id,
            portfolios_vec,
            0
        ));

        // Instruction should've settled
        next_block();
        alice.assert_balance_decreased(&TICKER, amount * 2);
        bob.assert_balance_increased(&TICKER, amount * 2);
        alice.assert_default_portfolio_bal_decreased(amount * 2);
        bob.assert_default_portfolio_bal_increased(amount);
        bob.assert_portfolio_bal(bob_num, amount);
        assert_locked_assets(&TICKER, &alice, 0);
    });
}

#[test]
fn multiple_custodian_settlement() {
    test_with_cdd_provider(|eve| {
        let mut alice = UserWithBalance::new(AccountKeyring::Alice, &[TICKER]);
        let mut bob = UserWithBalance::new(AccountKeyring::Bob, &[TICKER]);

        // Create portfolios
        let name = PortfolioName::from([42u8].to_vec());
        let alice_num = Portfolio::next_portfolio_number(&alice.did);
        let bob_num = Portfolio::next_portfolio_number(&bob.did);
        assert_ok!(Portfolio::create_portfolio(bob.origin(), name.clone()));
        assert_ok!(Portfolio::create_portfolio(alice.origin(), name.clone()));

        // Give custody of Bob's user portfolio to Alice
        let auth_id = Identity::add_auth(
            bob.did,
            Signatory::from(alice.did),
            AuthorizationData::PortfolioCustody(PortfolioId::user_portfolio(bob.did, bob_num)),
            None,
        );
        assert_ok!(Portfolio::accept_portfolio_custody(alice.origin(), auth_id));

        // Create a token
        let venue_counter = create_token_and_venue(TICKER, alice.user);
        let instruction_id = Settlement::instruction_counter();
        let amount = 100u128;
        alice.refresh_init_balances();
        bob.refresh_init_balances();

        // Provide scope claim to sender and receiver of the transaction.
        provide_scope_claim_to_multiple_parties(&[alice.did, bob.did], TICKER, eve);

        assert_ok!(Portfolio::move_portfolio_funds(
            alice.origin(),
            PortfolioId::default_portfolio(alice.did),
            PortfolioId::user_portfolio(alice.did, alice_num),
            vec![MovePortfolioItem {
                ticker: TICKER,
                amount,
                memo: None
            }]
        ));

        // An instruction is created with multiple legs referencing multiple portfolios
        assert_ok!(Settlement::add_instruction(
            alice.origin(),
            venue_counter,
            SettlementType::SettleOnAffirmation,
            None,
            None,
            vec![
                Leg {
                    from: PortfolioId::user_portfolio(alice.did, alice_num),
                    to: PortfolioId::default_portfolio(bob.did),
                    asset: TICKER,
                    amount: amount
                },
                Leg {
                    from: PortfolioId::default_portfolio(alice.did),
                    to: PortfolioId::user_portfolio(bob.did, bob_num),
                    asset: TICKER,
                    amount: amount
                }
            ],
        ));
        alice.assert_all_balances_unchanged();
        bob.assert_all_balances_unchanged();
        alice.assert_default_portfolio_bal_decreased(amount);
        bob.assert_default_portfolio_bal_unchanged();
        bob.assert_portfolio_bal(bob_num, 0);
        assert_locked_assets(&TICKER, &alice, 0);

        // Alice approves the instruction from both of her portfolios
        let portfolios_vec = vec![
            PortfolioId::default_portfolio(alice.did),
            PortfolioId::user_portfolio(alice.did, alice_num),
        ];
        set_current_block_number(10);
        assert_ok!(Settlement::affirm_instruction(
            alice.origin(),
            instruction_id,
            portfolios_vec.clone(),
            2
        ));
        alice.assert_all_balances_unchanged();
        bob.assert_all_balances_unchanged();
        alice.assert_default_portfolio_bal_decreased(amount);
        bob.assert_default_portfolio_bal_unchanged();
        bob.assert_portfolio_bal(bob_num, 0);
        assert_locked_assets(&TICKER, &alice, amount);
        assert_eq!(
            Portfolio::locked_assets(PortfolioId::user_portfolio(alice.did, alice_num), &TICKER),
            amount
        );

        // Alice transfers custody of her portfolios but it won't affect any already approved instruction
        let auth_id2 = Identity::add_auth(
            alice.did,
            Signatory::from(bob.did),
            AuthorizationData::PortfolioCustody(PortfolioId::user_portfolio(alice.did, alice_num)),
            None,
        );
        assert_ok!(Portfolio::accept_portfolio_custody(bob.origin(), auth_id2));

        // Bob fails to approve the instruction with both of his portfolios since he doesn't have custody for the second one
        let portfolios_bob = vec![
            PortfolioId::default_portfolio(bob.did),
            PortfolioId::user_portfolio(bob.did, bob_num),
        ];
        assert_noop!(
            Settlement::affirm_instruction(bob.origin(), instruction_id, portfolios_bob, 0),
            PortfolioError::UnauthorizedCustodian
        );

        next_block();
        // Bob can approve instruction from the portfolio he has custody of
        assert_affirm_instruction_with_zero_leg!(bob.origin(), instruction_id, bob.did);

        // Alice fails to deny the instruction from both her portfolios since she doesn't have the custody
        next_block();
        assert_noop!(
            Settlement::withdraw_affirmation(alice.origin(), instruction_id, portfolios_vec, 2),
            PortfolioError::UnauthorizedCustodian
        );

        // Alice can deny instruction from the portfolio she has custody of
        assert_ok!(Settlement::withdraw_affirmation(
            alice.origin(),
            instruction_id,
            default_portfolio_vec(alice.did),
            1
        ));
        assert_locked_assets(&TICKER, &alice, 0);

        // Alice can authorize instruction from remaining portfolios since she has the custody
        let portfolios_final = vec![
            PortfolioId::default_portfolio(alice.did),
            PortfolioId::user_portfolio(bob.did, bob_num),
        ];
        next_block();
        assert_ok!(Settlement::affirm_instruction(
            alice.origin(),
            instruction_id,
            portfolios_final,
            1
        ));

        // Instruction should've settled
        next_block();
        alice.assert_balance_decreased(&TICKER, amount * 2);
        bob.assert_balance_increased(&TICKER, amount * 2);
        alice.assert_default_portfolio_bal_decreased(amount * 2);
        bob.assert_default_portfolio_bal_increased(amount);
        bob.assert_portfolio_bal(bob_num, amount);
        assert_locked_assets(&TICKER, &alice, 0);
    });
}

#[test]
fn reject_instruction() {
    ExtBuilder::default().build().execute_with(|| {
        let alice = User::new(AccountKeyring::Alice);
        let bob = User::new(AccountKeyring::Bob);
        let charlie = User::new(AccountKeyring::Charlie);

        let venue_counter = create_token_and_venue(TICKER, alice);
        let amount = 100u128;

        let reject_instruction = |user: &User, instruction_id| {
            Settlement::reject_instruction(
                user.origin(),
                instruction_id,
                PortfolioId::default_portfolio(user.did),
                1,
            )
        };

        let assert_user_affirmations = |instruction_id, alice_status, bob_status| {
            assert_eq!(
                Settlement::user_affirmations(
                    PortfolioId::default_portfolio(alice.did),
                    instruction_id
                ),
                alice_status
            );
            assert_eq!(
                Settlement::user_affirmations(
                    PortfolioId::default_portfolio(bob.did),
                    instruction_id
                ),
                bob_status
            );
        };

        let instruction_id = create_instruction(&alice, &bob, venue_counter, TICKER, amount);
        assert_user_affirmations(
            instruction_id,
            AffirmationStatus::Affirmed,
            AffirmationStatus::Pending,
        );
        next_block();
        // Try rejecting the instruction from a non-party account.
        assert_noop!(
            reject_instruction(&charlie, instruction_id),
            Error::CallerIsNotAParty
        );
        next_block();
        assert_ok!(reject_instruction(&alice, instruction_id,));
        next_block();
        // Instruction should've been deleted
        assert_user_affirmations(
            instruction_id,
            AffirmationStatus::Unknown,
            AffirmationStatus::Unknown,
        );

        // Test that the receiver can also reject the instruction
        let instruction_id2 = create_instruction(&alice, &bob, venue_counter, TICKER, amount);

        assert_ok!(reject_instruction(&bob, instruction_id2,));
        next_block();
        // Instruction should've been deleted
        assert_user_affirmations(
            instruction_id2,
            AffirmationStatus::Unknown,
            AffirmationStatus::Unknown,
        );
    });
}

#[test]
fn dirty_storage_with_tx() {
    test_with_cdd_provider(|eve| {
        let mut alice = UserWithBalance::new(AccountKeyring::Alice, &[TICKER]);
        let mut bob = UserWithBalance::new(AccountKeyring::Bob, &[TICKER]);
        let venue_counter = create_token_and_venue(TICKER, alice.user);
        let instruction_id = Settlement::instruction_counter();
        let amount1 = 100u128;
        let amount2 = 50u128;
        alice.refresh_init_balances();
        bob.refresh_init_balances();

        // Provide scope claim to sender and receiver of the transaction.
        provide_scope_claim_to_multiple_parties(&[alice.did, bob.did], TICKER, eve);

        assert_ok!(Settlement::add_instruction(
            alice.origin(),
            venue_counter,
            SettlementType::SettleOnAffirmation,
            None,
            None,
            vec![
                Leg {
                    from: PortfolioId::default_portfolio(alice.did),
                    to: PortfolioId::default_portfolio(bob.did),
                    asset: TICKER,
                    amount: amount1
                },
                Leg {
                    from: PortfolioId::default_portfolio(alice.did),
                    to: PortfolioId::default_portfolio(bob.did),
                    asset: TICKER,
                    amount: amount2
                }
            ],
        ));

        assert_affirm_instruction!(alice.origin(), instruction_id, alice.did, 2);
        alice.assert_all_balances_unchanged();
        bob.assert_all_balances_unchanged();
        set_current_block_number(5);
        assert_affirm_instruction_with_one_leg!(bob.origin(), instruction_id, bob.did);

        // Advances the block no. to execute the instruction.
        let total_amount = amount1 + amount2;
        assert_eq!(Settlement::instruction_affirms_pending(instruction_id), 0);
        next_block();
        assert_eq!(
            pallet_settlement::InstructionLegs::iter_prefix(instruction_id).count(),
            0
        );

        // Ensure proper balance transfers
        alice.assert_balance_decreased(&TICKER, total_amount);
        bob.assert_balance_increased(&TICKER, total_amount);
    });
}

#[test]
fn reject_failed_instruction() {
    ExtBuilder::default().build().execute_with(|| {
        let alice = User::new(AccountKeyring::Alice);
        let bob = User::new(AccountKeyring::Bob);

        let venue_counter = create_token_and_venue(TICKER, alice);
        let amount = 100u128;

        let instruction_id = create_instruction(&alice, &bob, venue_counter, TICKER, amount);

        assert_ok!(Settlement::affirm_instruction(
            bob.origin(),
            instruction_id,
            default_portfolio_vec(bob.did),
            1
        ));

        // Go to next block to have the scheduled execution run and ensure it has failed.
        next_block();
        assert_instruction_status(instruction_id, InstructionStatus::Failed);

        // Reject instruction so that it is pruned on next execution.
        assert_ok!(Settlement::reject_instruction(
            bob.origin(),
            instruction_id,
            PortfolioId::default_portfolio(bob.did),
            1
        ));

        // Go to next block to have the scheduled execution run and ensure it has pruned the instruction.
        next_block();
        assert_instruction_status(instruction_id, InstructionStatus::Unknown);
    });
}

#[test]
fn modify_venue_signers() {
    ExtBuilder::default().build().execute_with(|| {
        let alice = User::new(AccountKeyring::Alice);
        let charlie = User::new(AccountKeyring::Charlie);
        let venue_counter = Settlement::venue_counter();

        assert_ok!(Settlement::create_venue(
            alice.origin(),
            VenueDetails::default(),
            vec![
                AccountKeyring::Alice.to_account_id(),
                AccountKeyring::Bob.to_account_id()
            ],
            VenueType::Exchange
        ));

        // Charlie fails to add dave to signer list
        assert_noop!(
            Settlement::update_venue_signers(
                charlie.origin(),
                venue_counter,
                vec![AccountKeyring::Dave.to_account_id(),],
                true
            ),
            Error::Unauthorized
        );

        // Alice adds charlie to signer list
        assert_ok!(Settlement::update_venue_signers(
            alice.origin(),
            venue_counter,
            vec![AccountKeyring::Charlie.to_account_id(),],
            true
        ));

        // Alice fails to remove dave from signer list
        assert_noop!(
            Settlement::update_venue_signers(
                alice.origin(),
                venue_counter,
                vec![AccountKeyring::Dave.to_account_id(),],
                false
            ),
            Error::SignerDoesNotExist
        );

        // Alice fails to add charlie to the signer list
        assert_noop!(
            Settlement::update_venue_signers(
                alice.origin(),
                venue_counter,
                vec![AccountKeyring::Charlie.to_account_id(),],
                true
            ),
            Error::SignerAlreadyExists
        );

        // Alice removes charlie from signer list
        assert_ok!(Settlement::update_venue_signers(
            alice.origin(),
            venue_counter,
            vec![AccountKeyring::Charlie.to_account_id(),],
            false
        ));

        // this checks if the signer is already in the signer list
        assert_eq!(Settlement::venue_signers(venue_counter, alice.acc()), true);
        assert_eq!(
            Settlement::venue_signers(venue_counter, AccountKeyring::Bob.to_account_id()),
            true
        );
        assert_eq!(
            Settlement::venue_signers(venue_counter, AccountKeyring::Charlie.to_account_id()),
            false
        );

        // Alice adds charlie, dave and eve
        assert_ok!(Settlement::update_venue_signers(
            alice.origin(),
            venue_counter,
            vec![
                AccountKeyring::Charlie.to_account_id(),
                AccountKeyring::Dave.to_account_id(),
                AccountKeyring::Eve.to_account_id(),
            ],
            true
        ));

        // Alice removes charlie, dave and eve
        assert_ok!(Settlement::update_venue_signers(
            alice.origin(),
            venue_counter,
            vec![
                AccountKeyring::Charlie.to_account_id(),
                AccountKeyring::Dave.to_account_id(),
                AccountKeyring::Eve.to_account_id(),
            ],
            false
        ));

        // Alice fails to adds charlie, dave, eve and bob
        assert_noop!(
            Settlement::update_venue_signers(
                alice.origin(),
                venue_counter,
                vec![
                    AccountKeyring::Charlie.to_account_id(),
                    AccountKeyring::Dave.to_account_id(),
                    AccountKeyring::Eve.to_account_id(),
                    AccountKeyring::Bob.to_account_id()
                ],
                true
            ),
            Error::SignerAlreadyExists
        );

        assert_eq!(Settlement::venue_signers(venue_counter, alice.acc()), true);
        assert_eq!(
            Settlement::venue_signers(venue_counter, AccountKeyring::Bob.to_account_id()),
            true
        );
        assert_eq!(
            Settlement::venue_signers(venue_counter, AccountKeyring::Charlie.to_account_id()),
            false
        );
        assert_eq!(
            Settlement::venue_signers(venue_counter, AccountKeyring::Dave.to_account_id()),
            false
        );
        assert_eq!(
            Settlement::venue_signers(venue_counter, AccountKeyring::Eve.to_account_id()),
            false
        );
    });
}

#[test]

fn reject_instruction_with_zero_amount() {
    test_with_cdd_provider(|eve| {
        let mut alice = UserWithBalance::new(AccountKeyring::Alice, &[TICKER]);
        let mut bob = UserWithBalance::new(AccountKeyring::Bob, &[TICKER]);
        let venue_counter = create_token_and_venue(TICKER, alice.user);
        let amount = 0u128;

        alice.refresh_init_balances();
        bob.refresh_init_balances();

        // Provide scope claim to sender and receiver of the transaction.
        provide_scope_claim_to_multiple_parties(&[alice.did, bob.did], TICKER, eve);

        assert_noop!(
            Settlement::add_instruction(
                alice.origin(),
                venue_counter,
                SettlementType::SettleOnAffirmation,
                None,
                None,
                vec![Leg {
                    from: PortfolioId::default_portfolio(alice.did),
                    to: PortfolioId::default_portfolio(bob.did),
                    asset: TICKER,
                    amount: amount
                }]
            ),
            Error::ZeroAmount
        );
        alice.assert_all_balances_unchanged();
        bob.assert_all_balances_unchanged();
    });
}

fn basic_settlement_with_memo() {
    test_with_cdd_provider(|eve| {
        let mut alice = UserWithBalance::new(AccountKeyring::Alice, &[TICKER]);
        let mut bob = UserWithBalance::new(AccountKeyring::Bob, &[TICKER]);
        let venue_counter = create_token_and_venue(TICKER, alice.user);
        let instruction_id = Settlement::instruction_counter();
        let amount = 100u128;
        alice.refresh_init_balances();
        bob.refresh_init_balances();

        // Provide scope claim to sender and receiver of the transaction.
        provide_scope_claim_to_multiple_parties(&[alice.did, bob.did], TICKER, eve);
        assert_ok!(Settlement::add_instruction_with_memo(
            alice.origin(),
            venue_counter,
            SettlementType::SettleOnAffirmation,
            None,
            None,
            vec![Leg {
                from: PortfolioId::default_portfolio(alice.did),
                to: PortfolioId::default_portfolio(bob.did),
                asset: TICKER,
                amount: amount
            }],
            Some(InstructionMemo::default()),
        ));
        alice.assert_all_balances_unchanged();
        bob.assert_all_balances_unchanged();

        // check that the memo was stored correctly
        assert_eq!(
            Settlement::memo(instruction_id).unwrap(),
            InstructionMemo::default()
        );

        assert_affirm_instruction_with_one_leg!(alice.origin(), instruction_id, alice.did);

        alice.assert_all_balances_unchanged();
        bob.assert_all_balances_unchanged();
        set_current_block_number(5);
        // Instruction get scheduled to next block.
        assert_affirm_instruction_with_zero_leg!(bob.origin(), instruction_id, bob.did);

        // Advances the block no. to execute the instruction.
        next_block();
        alice.assert_balance_decreased(&TICKER, amount);
        bob.assert_balance_increased(&TICKER, amount);
    });
}

fn create_instruction(
    alice: &User,
    bob: &User,
    venue_counter: VenueId,
    ticker: Ticker,
    amount: u128,
) -> InstructionId {
    let instruction_id = Settlement::instruction_counter();
    set_current_block_number(10);
    assert_ok!(Settlement::add_and_affirm_instruction(
        alice.origin(),
        venue_counter,
        SettlementType::SettleOnAffirmation,
        None,
        None,
        vec![Leg {
            from: PortfolioId::default_portfolio(alice.did),
            to: PortfolioId::default_portfolio(bob.did),
            asset: ticker,
            amount
        }],
        default_portfolio_vec(alice.did),
    ));
    instruction_id
}

#[test]
fn settle_manual_instruction() {
    test_with_cdd_provider(|eve| {
        let mut alice = UserWithBalance::new(AccountKeyring::Alice, &[TICKER]);
        let mut bob = UserWithBalance::new(AccountKeyring::Bob, &[TICKER]);
        let venue_counter = create_token_and_venue(TICKER, alice.user);
        let instruction_id = Settlement::instruction_counter();
        let block_number = System::block_number() + 1;
        let amount = 10u128;
        alice.refresh_init_balances();
        bob.refresh_init_balances();

        let legs = vec![Leg {
            from: PortfolioId::default_portfolio(alice.did),
            to: PortfolioId::default_portfolio(bob.did),
            asset: TICKER,
            amount,
        }];

        assert_ok!(Settlement::add_instruction(
            alice.origin(),
            venue_counter,
            SettlementType::SettleManual(block_number),
            None,
            None,
            legs.clone(),
        ));

        // Ensure instruction is pending
        assert_user_affirms(instruction_id, &alice, AffirmationStatus::Pending);
        assert_user_affirms(instruction_id, &bob, AffirmationStatus::Pending);

        // Affirm instruction for alice and bob
        assert_affirm_instruction_with_one_leg!(alice.origin(), instruction_id, alice.did);
        assert_affirm_instruction_with_zero_leg!(bob.origin(), instruction_id, bob.did);

        // Before authorization need to provide the scope claim for both the parties of a transaction.
        provide_scope_claim_to_multiple_parties(&[alice.did, bob.did], TICKER, eve.clone());
        // Ensure it gave the correct error message after it failed because the execution block number hasn't reached yet
        assert_noop!(
            Settlement::execute_manual_instruction(
                alice.origin(),
                instruction_id,
                legs.len() as u32,
                None
            ),
            Error::InstructionSettleBlockNotReached
        );
        next_block();
        // Ensure bob can't execute instruction with portfolio set to none since he is not the venue creator
        assert_noop!(
            Settlement::execute_manual_instruction(
                bob.origin(),
                instruction_id,
                legs.len() as u32,
                None
            ),
            Error::Unauthorized
        );
        // Ensure correct error message when wrong number of legs is given
        assert_noop!(
            Settlement::execute_manual_instruction(alice.origin(), instruction_id, 0u32, None),
            Error::LegCountTooSmall
        );
        // Ensure it succeeds as the execute block was reached
        assert_ok!(Settlement::execute_manual_instruction(
            alice.origin(),
            instruction_id,
            legs.len() as u32,
            None
        ));
        assert_user_affirms(instruction_id, &alice, AffirmationStatus::Unknown);
        assert_locked_assets(&TICKER, &alice, 0);

        alice.assert_balance_decreased(&TICKER, amount);
        bob.assert_balance_increased(&TICKER, amount);
    });
}

#[test]
fn settle_manual_instruction_with_portfolio() {
    test_with_cdd_provider(|eve| {
        let mut alice = UserWithBalance::new(AccountKeyring::Alice, &[TICKER]);
        let alice_portfolio = PortfolioId::default_portfolio(alice.did);
        let mut bob = UserWithBalance::new(AccountKeyring::Bob, &[TICKER]);
        let charlie = UserWithBalance::new(AccountKeyring::Charlie, &[TICKER]);
        let charlie_portfolio = PortfolioId::default_portfolio(charlie.did);
        let venue_counter = create_token_and_venue(TICKER, alice.user);
        let instruction_id = Settlement::instruction_counter();
        let block_number = System::block_number() + 1;
        let amount = 10u128;
        alice.refresh_init_balances();
        bob.refresh_init_balances();

        let legs = vec![Leg {
            from: alice_portfolio.clone(),
            to: PortfolioId::default_portfolio(bob.did),
            asset: TICKER,
            amount,
        }];

        assert_ok!(Settlement::add_instruction(
            alice.origin(),
            venue_counter,
            SettlementType::SettleManual(block_number),
            None,
            None,
            legs.clone(),
        ));

        // Ensure instruction is pending
        assert_user_affirms(instruction_id, &alice, AffirmationStatus::Pending);
        assert_user_affirms(instruction_id, &bob, AffirmationStatus::Pending);

        // Affirm instruction for alice and bob
        assert_affirm_instruction_with_one_leg!(alice.origin(), instruction_id, alice.did);
        assert_affirm_instruction_with_zero_leg!(bob.origin(), instruction_id, bob.did);

        // Before authorization need to provide the scope claim for both the parties of a transaction.
        provide_scope_claim_to_multiple_parties(&[alice.did, bob.did], TICKER, eve.clone());
        // Ensure it gave the correct error message after it failed because the execution block number hasn't reached yet
        assert_noop!(
            Settlement::execute_manual_instruction(
                alice.origin(),
                instruction_id,
                legs.len() as u32,
                Some(alice_portfolio)
            ),
            Error::InstructionSettleBlockNotReached
        );
        next_block();
        // Ensure correct error is shown when non party member tries to execute function
        assert_noop!(
            Settlement::execute_manual_instruction(
                charlie.origin(),
                instruction_id,
                legs.len() as u32,
                Some(charlie_portfolio)
            ),
            Error::CallerIsNotAParty
        );
        // Ensure correct error message when wrong number of legs is given
        assert_noop!(
            Settlement::execute_manual_instruction(
                alice.origin(),
                instruction_id,
                0u32,
                Some(alice_portfolio)
            ),
            Error::LegCountTooSmall
        );
        // Ensure it succeeds as the execute block was reached
        assert_ok!(Settlement::execute_manual_instruction(
            alice.origin(),
            instruction_id,
            legs.len() as u32,
            Some(alice_portfolio)
        ));
        assert_user_affirms(instruction_id, &alice, AffirmationStatus::Unknown);
        assert_locked_assets(&TICKER, &alice, 0);

        alice.assert_balance_decreased(&TICKER, amount);
        bob.assert_balance_increased(&TICKER, amount);
    });
}

/// An instruction with non-fungible assets, must reject duplicated NFTIds.
#[test]
fn add_nft_instruction_with_duplicated_nfts() {
    ExtBuilder::default().build().execute_with(|| {
        let alice = User::new(AccountKeyring::Alice);
        let bob = User::new(AccountKeyring::Bob);
        let venue_counter = create_token_and_venue(TICKER, alice);

        let nfts = NFTs::new_unverified(TICKER, vec![NFTId(1), NFTId(1)]);
        let legs: Vec<LegV2> = vec![LegV2 {
            from: PortfolioId::default_portfolio(alice.did),
            to: PortfolioId::default_portfolio(bob.did),
            asset: LegAsset::NonFungible(nfts),
        }];
        assert_noop!(
            Settlement::add_instruction_with_memo_v2(
                alice.origin(),
                venue_counter,
                SettlementType::SettleOnAffirmation,
                None,
                None,
                legs,
                Some(InstructionMemo::default()),
            ),
            Error::DuplicatedNFTId
        );
    });
}

/// An instruction with non-fungible assets, must reject legs with more than MaxNumberOfNFTsPerLeg.
#[test]
fn add_nft_instruction_exceeding_nfts() {
    ExtBuilder::default().build().execute_with(|| {
        let alice = User::new(AccountKeyring::Alice);
        let bob = User::new(AccountKeyring::Bob);
        let venue_counter = create_token_and_venue(TICKER, alice);

        let nfts = NFTs::new_unverified(
            TICKER,
            vec![
                NFTId(1),
                NFTId(2),
                NFTId(3),
                NFTId(4),
                NFTId(5),
                NFTId(6),
                NFTId(7),
                NFTId(8),
                NFTId(9),
                NFTId(10),
                NFTId(11),
            ],
        );
        let legs: Vec<LegV2> = vec![LegV2 {
            from: PortfolioId::default_portfolio(alice.did),
            to: PortfolioId::default_portfolio(bob.did),
            asset: LegAsset::NonFungible(nfts),
        }];
        assert_noop!(
            Settlement::add_instruction_with_memo_v2(
                alice.origin(),
                venue_counter,
                SettlementType::SettleOnAffirmation,
                None,
                None,
                legs,
                Some(InstructionMemo::default()),
            ),
            Error::MaxNumberOfNFTsPerLegExceeded
        );
    });
}

/// Successfully adds an instruction with non-fungible assets.
#[test]
fn add_nft_instruction() {
    ExtBuilder::default().build().execute_with(|| {
        let alice = User::new(AccountKeyring::Alice);
        let bob = User::new(AccountKeyring::Bob);
        let venue_counter = create_token_and_venue(TICKER, alice);

        let nfts = NFTs::new_unverified(TICKER, vec![NFTId(1)]);
        let legs: Vec<LegV2> = vec![LegV2 {
            from: PortfolioId::default_portfolio(alice.did),
            to: PortfolioId::default_portfolio(bob.did),
            asset: LegAsset::NonFungible(nfts),
        }];
        assert_ok!(Settlement::add_instruction_with_memo_v2(
            alice.origin(),
            venue_counter,
            SettlementType::SettleOnAffirmation,
            None,
            None,
            legs,
            Some(InstructionMemo::default()),
        ));
    });
}

/// Successfully adds and affirms an instruction with non-fungible assets.
#[test]
fn add_and_affirm_nft_instruction() {
    test_with_cdd_provider(|_eve| {
        // First we need to create a collection, mint one NFT, and create a venue
        let alice: User = User::new(AccountKeyring::Alice);
        let bob: User = User::new(AccountKeyring::Bob);
        let collection_keys: NFTCollectionKeys =
            vec![AssetMetadataKey::Local(AssetMetadataLocalKey(1))].into();
        create_nft_collection(
            alice.clone(),
            TICKER,
            AssetType::NonFungible(NonFungibleType::Derivative),
            collection_keys,
        );
        let nfts_metadata: Vec<NFTMetadataAttribute> = vec![NFTMetadataAttribute {
            key: AssetMetadataKey::Local(AssetMetadataLocalKey(1)),
            value: AssetMetadataValue(b"test".to_vec()),
        }];
        mint_nft(alice.clone(), TICKER, nfts_metadata, PortfolioKind::Default);
        ComplianceManager::pause_asset_compliance(alice.origin(), TICKER).unwrap();
        let venue_id = create_venue(alice);

        // Adds and affirms the instruction
        let instruction_id = Settlement::instruction_counter();
        let nfts = NFTs::new_unverified(TICKER, vec![NFTId(1)]);
        let legs: Vec<LegV2> = vec![LegV2 {
            from: PortfolioId::default_portfolio(alice.did),
            to: PortfolioId::default_portfolio(bob.did),
            asset: LegAsset::NonFungible(nfts),
        }];
        assert_ok!(Settlement::add_and_affirm_instruction_with_memo_v2(
            alice.origin(),
            venue_id,
            SettlementType::SettleOnAffirmation,
            None,
            None,
            legs,
            default_portfolio_vec(alice.did),
            Some(InstructionMemo::default()),
        ));

        // Before bob accepts the transaction balances must not be changed and the NFT must be locked.
        assert_eq!(NumberOfNFTs::get(TICKER, alice.did), 1);
        assert_eq!(
            PortfolioNFT::get(
                PortfolioId::default_portfolio(alice.did),
                (TICKER, NFTId(1))
            ),
            true
        );
        assert_eq!(
            PortfolioLockedNFT::get(
                PortfolioId::default_portfolio(alice.did),
                (TICKER, NFTId(1))
            ),
            true
        );

        // Bob affirms the instruction. Balances must be updated and NFT unlocked.
        assert_ok!(Settlement::affirm_instruction(
            bob.origin(),
            instruction_id,
            default_portfolio_vec(bob.did),
            1
        ));
        next_block();
        assert_eq!(NumberOfNFTs::get(TICKER, alice.did), 0);
        assert_eq!(NumberOfNFTs::get(TICKER, bob.did), 1);
        assert_eq!(
            PortfolioNFT::get(
                PortfolioId::default_portfolio(alice.did),
                (TICKER, NFTId(1))
            ),
            false
        );
        assert_eq!(
            PortfolioNFT::get(PortfolioId::default_portfolio(bob.did), (TICKER, NFTId(1))),
            true
        );
        assert_eq!(
            PortfolioLockedNFT::get(
                PortfolioId::default_portfolio(alice.did),
                (TICKER, NFTId(1))
            ),
            false
        );
        assert_eq!(
            PortfolioLockedNFT::get(PortfolioId::default_portfolio(bob.did), (TICKER, NFTId(1))),
            false
        );
    });
}

/// Only instructions with NFTS owned by the caller can be affirmed.
#[test]
fn add_and_affirm_nft_not_owned() {
    test_with_cdd_provider(|_eve| {
        // First we need to create a collection, mint one NFT, and create a venue
        let alice: User = User::new(AccountKeyring::Alice);
        let bob: User = User::new(AccountKeyring::Bob);
        let collection_keys: NFTCollectionKeys =
            vec![AssetMetadataKey::Local(AssetMetadataLocalKey(1))].into();
        create_nft_collection(
            alice.clone(),
            TICKER,
            AssetType::NonFungible(NonFungibleType::Derivative),
            collection_keys,
        );
        let nfts_metadata: Vec<NFTMetadataAttribute> = vec![NFTMetadataAttribute {
            key: AssetMetadataKey::Local(AssetMetadataLocalKey(1)),
            value: AssetMetadataValue(b"test".to_vec()),
        }];
        mint_nft(alice.clone(), TICKER, nfts_metadata, PortfolioKind::Default);
        let venue_id = create_venue(alice);

        // Adds and affirms the instruction
        let nfts = NFTs::new_unverified(TICKER, vec![NFTId(2)]);
        let legs: Vec<LegV2> = vec![LegV2 {
            from: PortfolioId::default_portfolio(alice.did),
            to: PortfolioId::default_portfolio(bob.did),
            asset: LegAsset::NonFungible(nfts),
        }];
        assert_noop!(
            Settlement::add_and_affirm_instruction_with_memo_v2(
                alice.origin(),
                venue_id,
                SettlementType::SettleOnAffirmation,
                None,
                None,
                legs,
                default_portfolio_vec(alice.did),
                Some(InstructionMemo::default()),
            ),
            PortfolioError::NFTNotFoundInPortfolio
        );
    });
}

/// An NFT can only be included in one of the legs.
#[test]
fn add_same_nft_different_legs() {
    test_with_cdd_provider(|_eve| {
        // First we need to create a collection, mint two NFTs, and create a venue
        let alice: User = User::new(AccountKeyring::Alice);
        let bob: User = User::new(AccountKeyring::Bob);
        let collection_keys: NFTCollectionKeys =
            vec![AssetMetadataKey::Local(AssetMetadataLocalKey(1))].into();
        create_nft_collection(
            alice.clone(),
            TICKER,
            AssetType::NonFungible(NonFungibleType::Derivative),
            collection_keys,
        );
        let nfts_metadata: Vec<NFTMetadataAttribute> = vec![NFTMetadataAttribute {
            key: AssetMetadataKey::Local(AssetMetadataLocalKey(1)),
            value: AssetMetadataValue(b"test".to_vec()),
        }];
        mint_nft(
            alice.clone(),
            TICKER,
            nfts_metadata.clone(),
            PortfolioKind::Default,
        );
        mint_nft(alice.clone(), TICKER, nfts_metadata, PortfolioKind::Default);
        let venue_id = create_venue(alice);

        // Adds and affirms the instruction
        let legs: Vec<LegV2> = vec![
            LegV2 {
                from: PortfolioId::default_portfolio(alice.did),
                to: PortfolioId::default_portfolio(bob.did),
                asset: LegAsset::NonFungible(NFTs::new_unverified(TICKER, vec![NFTId(1)])),
            },
            LegV2 {
                from: PortfolioId::default_portfolio(alice.did),
                to: PortfolioId::default_portfolio(bob.did),
                asset: LegAsset::NonFungible(NFTs::new_unverified(TICKER, vec![NFTId(1)])),
            },
        ];
        assert_noop!(
            Settlement::add_and_affirm_instruction_with_memo_v2(
                alice.origin(),
                venue_id,
                SettlementType::SettleOnAffirmation,
                None,
                None,
                legs,
                default_portfolio_vec(alice.did),
                Some(InstructionMemo::default()),
            ),
            PortfolioError::NFTAlreadyLocked
        );
    });
}

/// Receipts can only be used for fungible assets
#[test]
fn add_and_affirm_with_receipts_nfts() {
    test_with_cdd_provider(|_eve| {
        // First we need to create a collection, mint one NFT, and create a venue
        let alice: User = User::new(AccountKeyring::Alice);
        let bob: User = User::new(AccountKeyring::Bob);
        let collection_keys: NFTCollectionKeys =
            vec![AssetMetadataKey::Local(AssetMetadataLocalKey(1))].into();
        create_nft_collection(
            alice.clone(),
            TICKER,
            AssetType::NonFungible(NonFungibleType::Derivative),
            collection_keys,
        );
        let nfts_metadata: Vec<NFTMetadataAttribute> = vec![NFTMetadataAttribute {
            key: AssetMetadataKey::Local(AssetMetadataLocalKey(1)),
            value: AssetMetadataValue(b"test".to_vec()),
        }];
        mint_nft(alice.clone(), TICKER, nfts_metadata, PortfolioKind::Default);
        let venue_id = create_venue(alice);

        // Adds the instruction and fails to use a receipt
        let legs: Vec<LegV2> = vec![LegV2 {
            from: PortfolioId::default_portfolio(alice.did),
            to: PortfolioId::default_portfolio(bob.did),
            asset: LegAsset::NonFungible(NFTs::new_unverified(TICKER, vec![NFTId(1)])),
        }];
        assert_ok!(Settlement::add_instruction_with_memo_v2(
            alice.origin(),
            venue_id,
            SettlementType::SettleOnAffirmation,
            None,
            None,
            legs,
            Some(InstructionMemo::default()),
        ));
        assert_noop!(
            Settlement::affirm_with_receipts(
                alice.origin(),
                InstructionId(0),
                vec![ReceiptDetails {
                    receipt_uid: 0,
                    leg_id: LegId(0),
                    signer: AccountKeyring::Alice.to_account_id(),
                    signature: AccountKeyring::Alice
                        .sign(
                            &Receipt {
                                receipt_uid: 0,
                                from: PortfolioId::default_portfolio(alice.did),
                                to: PortfolioId::default_portfolio(bob.did),
                                asset: TICKER,
                                amount: 1,
                            }
                            .encode()
                        )
                        .into(),
                    metadata: ReceiptMetadata::default()
                }],
                vec![PortfolioId::default_portfolio(alice.did)],
                1
            ),
            Error::ReceiptForNonFungibleAsset
        );
    });
}

#[track_caller]
fn assert_instruction_details(
    instruction_id: InstructionId,
    details: Instruction<Moment, BlockNumber>,
) {
    assert_eq!(Settlement::instruction_details(instruction_id), details);
}

#[track_caller]
fn assert_instruction_status(instruction_id: InstructionId, status: InstructionStatus) {
    assert_eq!(
        Settlement::instruction_details(instruction_id).status,
        status
    );
}

#[track_caller]
fn assert_balance(ticker: &Ticker, user: &User, balance: Balance) {
    assert_eq!(Asset::balance_of(&ticker, user.did), balance);
}

#[track_caller]
fn assert_user_affirms(instruction_id: InstructionId, user: &User, status: AffirmationStatus) {
    assert_eq!(
        Settlement::user_affirmations(PortfolioId::default_portfolio(user.did), instruction_id),
        status
    );

    let affirms_received_status = match status {
        AffirmationStatus::Pending => AffirmationStatus::Unknown,
        AffirmationStatus::Affirmed => AffirmationStatus::Affirmed,
        _ => return,
    };

    assert_eq!(
        Settlement::affirms_received(instruction_id, PortfolioId::default_portfolio(user.did)),
        affirms_received_status
    );
}

#[track_caller]
fn assert_leg_status(instruction_id: InstructionId, leg: LegId, status: LegStatus<AccountId>) {
    assert_eq!(
        Settlement::instruction_leg_status(instruction_id, leg),
        status
    );
}

#[track_caller]
fn assert_affirms_pending(instruction_id: InstructionId, pending: u64) {
    assert_eq!(
        Settlement::instruction_affirms_pending(instruction_id),
        pending
    );
}

#[track_caller]
fn assert_locked_assets(ticker: &Ticker, user: &User, num_of_assets: Balance) {
    assert_eq!(
        Portfolio::locked_assets(PortfolioId::default_portfolio(user.did), ticker),
        num_of_assets
    );
}<|MERGE_RESOLUTION|>--- conflicted
+++ resolved
@@ -567,235 +567,6 @@
     });
 }
 
-#[test]
-<<<<<<< HEAD
-fn claiming_receipt() {
-    test_with_cdd_provider(|eve| {
-        let mut alice = UserWithBalance::new(AccountKeyring::Alice, &[TICKER, TICKER2]);
-        let mut bob = UserWithBalance::new(AccountKeyring::Bob, &[TICKER, TICKER2]);
-        let venue_counter = create_token_and_venue(TICKER, alice.user);
-        create_token(TICKER2, bob.user);
-        let instruction_id = Settlement::instruction_counter();
-        alice.refresh_init_balances();
-        bob.refresh_init_balances();
-
-        // Provide scope claims to multiple parties of a transactions.
-        provide_scope_claim_to_multiple_parties(&[alice.did, bob.did], TICKER, eve.clone());
-        provide_scope_claim_to_multiple_parties(&[alice.did, bob.did], TICKER2, eve);
-
-        let amount = 100u128;
-        let legs = vec![
-            Leg {
-                from: PortfolioId::default_portfolio(alice.did),
-                to: PortfolioId::default_portfolio(bob.did),
-                asset: TICKER,
-                amount,
-            },
-            Leg {
-                from: PortfolioId::default_portfolio(bob.did),
-                to: PortfolioId::default_portfolio(alice.did),
-                asset: TICKER2,
-                amount,
-            },
-        ];
-
-        assert_ok!(Settlement::add_instruction(
-            alice.origin(),
-            venue_counter,
-            SettlementType::SettleOnAffirmation,
-            None,
-            None,
-            legs.clone(),
-        ));
-
-        assert_user_affirms(instruction_id, &alice, AffirmationStatus::Pending);
-        assert_user_affirms(instruction_id, &bob, AffirmationStatus::Pending);
-
-        for i in 0..legs.len() {
-            assert_eq!(
-                Settlement::get_instruction_leg(&instruction_id, &LegId(i as u64)),
-                legs[i].clone().into()
-            );
-        }
-
-        let instruction_details = Instruction {
-            instruction_id,
-            venue_id: venue_counter,
-            status: InstructionStatus::Pending,
-            settlement_type: SettlementType::SettleOnAffirmation,
-            created_at: Some(Timestamp::get()),
-            trade_date: None,
-            value_date: None,
-        };
-        assert_eq!(
-            Settlement::instruction_details(instruction_id),
-            instruction_details
-        );
-
-        assert_affirms_pending(instruction_id, 2);
-        assert_eq!(venue_instructions(venue_counter), vec![instruction_id]);
-
-        alice.assert_all_balances_unchanged();
-        bob.assert_all_balances_unchanged();
-
-        let msg = Receipt {
-            receipt_uid: 0,
-            from: PortfolioId::default_portfolio(alice.did),
-            to: PortfolioId::default_portfolio(bob.did),
-            asset: TICKER,
-            amount,
-        };
-        let signature = AccountKeyring::Alice.sign(&msg.encode());
-
-        let claim_receipt = |signature, metadata| {
-            Settlement::claim_receipt(
-                alice.origin(),
-                instruction_id,
-                ReceiptDetails {
-                    receipt_uid: 0,
-                    leg_id: LegId(0),
-                    signer: AccountKeyring::Alice.to_account_id(),
-                    signature,
-                    metadata,
-                },
-            )
-        };
-
-        assert_noop!(
-            claim_receipt(signature.clone().into(), ReceiptMetadata::default()),
-            Error::LegNotPending
-        );
-        set_current_block_number(4);
-
-        assert_affirm_instruction_with_one_leg!(alice.origin(), instruction_id, alice.did);
-
-        assert_affirms_pending(instruction_id, 1);
-        assert_user_affirms(instruction_id, &alice, AffirmationStatus::Affirmed);
-        assert_user_affirms(instruction_id, &bob, AffirmationStatus::Pending);
-        assert_leg_status(instruction_id, LegId(0), LegStatus::ExecutionPending);
-        assert_leg_status(instruction_id, LegId(1), LegStatus::PendingTokenLock);
-        assert_locked_assets(&TICKER, &alice, amount);
-
-        alice.assert_all_balances_unchanged();
-        bob.assert_all_balances_unchanged();
-
-        let msg2 = Receipt {
-            receipt_uid: 0,
-            from: PortfolioId::default_portfolio(alice.did),
-            to: PortfolioId::default_portfolio(alice.did),
-            asset: TICKER,
-            amount,
-        };
-        let signature2 = AccountKeyring::Alice.sign(&msg2.encode());
-
-        assert_noop!(
-            claim_receipt(signature2.into(), ReceiptMetadata::default()),
-            Error::InvalidSignature
-        );
-
-        let metadata = ReceiptMetadata::from(vec![42u8]);
-
-        // Can not claim invalidated receipt
-        let change_receipt_validity = |validity| {
-            assert_ok!(Settlement::change_receipt_validity(
-                alice.origin(),
-                0,
-                validity
-            ));
-        };
-        change_receipt_validity(false);
-        assert_noop!(
-            claim_receipt(signature.clone().into(), metadata.clone()),
-            Error::ReceiptAlreadyClaimed
-        );
-        change_receipt_validity(true);
-
-        // Claiming, unclaiming and claiming receipt
-        assert_ok!(claim_receipt(signature.into(), metadata.clone()));
-
-        assert_eq!(
-            Settlement::receipts_used(AccountKeyring::Alice.to_account_id(), 0),
-            true
-        );
-        assert_affirms_pending(instruction_id, 1);
-        assert_user_affirms(instruction_id, &alice, AffirmationStatus::Affirmed);
-        assert_user_affirms(instruction_id, &bob, AffirmationStatus::Pending);
-        assert_leg_status(
-            instruction_id,
-            LegId(0),
-            LegStatus::ExecutionToBeSkipped(AccountKeyring::Alice.to_account_id(), 0),
-        );
-        assert_leg_status(instruction_id, LegId(1), LegStatus::PendingTokenLock);
-        assert_locked_assets(&TICKER, &alice, 0);
-
-        alice.assert_all_balances_unchanged();
-        bob.assert_all_balances_unchanged();
-
-        assert_ok!(Settlement::unclaim_receipt(
-            alice.origin(),
-            instruction_id,
-            LegId(0)
-        ));
-
-        assert_affirms_pending(instruction_id, 1);
-        assert_user_affirms(instruction_id, &alice, AffirmationStatus::Affirmed);
-        assert_user_affirms(instruction_id, &bob, AffirmationStatus::Pending);
-        assert_leg_status(instruction_id, LegId(0), LegStatus::ExecutionPending);
-        assert_leg_status(instruction_id, LegId(1), LegStatus::PendingTokenLock);
-        assert_locked_assets(&TICKER, &alice, amount);
-
-        alice.assert_all_balances_unchanged();
-        bob.assert_all_balances_unchanged();
-
-        assert_ok!(Settlement::claim_receipt(
-            alice.origin(),
-            instruction_id,
-            ReceiptDetails {
-                receipt_uid: 0,
-                leg_id: LegId(0),
-                signer: AccountKeyring::Alice.to_account_id(),
-                signature: AccountKeyring::Alice.sign(&msg.encode()).into(),
-                metadata: ReceiptMetadata::default()
-            }
-        ));
-
-        assert_eq!(
-            Settlement::receipts_used(AccountKeyring::Alice.to_account_id(), 0),
-            true
-        );
-        assert_affirms_pending(instruction_id, 1);
-        assert_user_affirms(instruction_id, &alice, AffirmationStatus::Affirmed);
-        assert_user_affirms(instruction_id, &bob, AffirmationStatus::Pending);
-        assert_leg_status(
-            instruction_id,
-            LegId(0),
-            LegStatus::ExecutionToBeSkipped(AccountKeyring::Alice.to_account_id(), 0),
-        );
-        assert_leg_status(instruction_id, LegId(1), LegStatus::PendingTokenLock);
-        assert_locked_assets(&TICKER, &alice, 0);
-
-        alice.assert_all_balances_unchanged();
-        bob.assert_all_balances_unchanged();
-
-        set_current_block_number(10);
-
-        assert_affirm_instruction_with_one_leg!(bob.origin(), instruction_id, bob.did);
-
-        // Advances block.
-        next_block();
-        assert_user_affirms(instruction_id, &alice, AffirmationStatus::Unknown);
-        assert_user_affirms(instruction_id, &bob, AffirmationStatus::Unknown);
-        assert_locked_assets(&TICKER, &alice, 0);
-        alice.assert_balance_unchanged(&TICKER);
-        bob.assert_balance_unchanged(&TICKER);
-        alice.assert_balance_increased(&TICKER2, amount);
-        bob.assert_balance_decreased(&TICKER2, amount);
-    });
-}
-
-#[test]
-=======
->>>>>>> ade4e481
 fn settle_on_block() {
     test_with_cdd_provider(|eve| {
         let mut alice = UserWithBalance::new(AccountKeyring::Alice, &[TICKER, TICKER2]);

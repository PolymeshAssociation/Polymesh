use super::{
    asset_test::{an_asset, max_len, max_len_bytes},
    committee_test::gc_vmo,
    ext_builder::PROTOCOL_OP_BASE_FEE,
    storage::{
        add_secondary_key, create_cdd_id_and_investor_uid, get_identity_id, get_last_auth_id,
        provide_scope_claim, register_keyring_account, register_keyring_account_with_balance,
        GovernanceCommittee, TestStorage, User,
    },
    ExtBuilder,
};
use codec::Encode;
use confidential_identity::mocked::make_investor_uid as make_investor_uid_v2;
use core::iter;
use frame_support::{
    assert_noop, assert_ok, dispatch::DispatchResult, traits::Currency, StorageDoubleMap,
    StorageMap,
};
use pallet_balances as balances;
use pallet_identity::{self as identity, DidRecords, Error};
use polymesh_common_utilities::{
    protocol_fee::ProtocolOp,
    traits::{
        group::GroupTrait,
        identity::{SecondaryKeyWithAuth, TargetIdAuthorization, Trait as IdentityTrait},
        transaction_payment::CddAndFeeDetails,
    },
    SystematicIssuers, GC_DID,
};
use polymesh_primitives::{
    investor_zkproof_data::v2, AuthorizationData, AuthorizationError, AuthorizationType, CddId,
    Claim, ClaimType, DispatchableName, IdentityClaim, IdentityId, InvestorUid, PalletName,
    PalletPermissions, Permissions, PortfolioId, PortfolioNumber, Scope, SecondaryKey, Signatory,
    SubsetRestriction, Ticker, TransactionError,
};
use polymesh_runtime_develop::{fee_details::CddHandler, runtime::Call};
use sp_core::{crypto::AccountId32, sr25519::Public, H512};
use sp_runtime::transaction_validity::InvalidTransaction;
use std::convert::{From, TryFrom};
use test_client::AccountKeyring;

type AuthorizationsGiven = identity::AuthorizationsGiven<TestStorage>;
type Asset = pallet_asset::Module<TestStorage>;
type Balances = balances::Module<TestStorage>;
type Identity = identity::Module<TestStorage>;
type MultiSig = pallet_multisig::Module<TestStorage>;
type System = frame_system::Module<TestStorage>;
type Timestamp = pallet_timestamp::Module<TestStorage>;

type Origin = <TestStorage as frame_system::Trait>::Origin;
type CddServiceProviders = <TestStorage as IdentityTrait>::CddServiceProviders;
type IdentityError = pallet_identity::Error<TestStorage>;

// Identity Test Helper functions
// =======================================

/// Utility function to fetch *only* systematic CDD claims.
///
/// We have 2 systematic CDD claims issuers:
/// * Governance Committee group.
/// * CDD providers group.
fn fetch_systematic_claim(target: IdentityId) -> Option<IdentityClaim> {
    fetch_systematic_gc(target).or_else(|| fetch_systematic_cdd(target))
}

fn fetch_systematic_gc(target: IdentityId) -> Option<IdentityClaim> {
    Identity::fetch_claim(target, ClaimType::CustomerDueDiligence, GC_DID, None)
}

fn fetch_systematic_cdd(target: IdentityId) -> Option<IdentityClaim> {
    Identity::fetch_claim(
        target,
        ClaimType::CustomerDueDiligence,
        SystematicIssuers::CDDProvider.as_id(),
        None,
    )
}

macro_rules! assert_add_cdd_claim {
    ($signer:expr, $target:expr) => {
        assert_ok!(Identity::add_claim(
            $signer,
            $target,
            Claim::CustomerDueDiligence(create_cdd_id_and_investor_uid($target).0),
            None
        ));
    };
}

// Tests
// ======================================
/// TODO Add `Signatory::Identity(..)` test.
#[test]
fn only_primary_or_secondary_keys_can_authenticate_as_an_identity() {
    ExtBuilder::default().monied(true).build().execute_with(|| {
        let owner_did = register_keyring_account(AccountKeyring::Alice).unwrap();
        let owner_signer = Signatory::Account(AccountKeyring::Alice.public());

        let a_did = register_keyring_account(AccountKeyring::Bob).unwrap();
        let a = Origin::signed(AccountKeyring::Bob.public());
        let b_did = register_keyring_account(AccountKeyring::Dave).unwrap();

        let charlie_key = AccountKeyring::Charlie.public();
        let charlie_signer = Signatory::Account(charlie_key);

        add_secondary_key(a_did, charlie_signer);

        // Check primary key on primary and secondary_keys.
        assert!(Identity::is_signer_authorized(owner_did, &owner_signer));
        assert!(Identity::is_signer_authorized(a_did, &charlie_signer));

        assert!(Identity::is_signer_authorized(b_did, &charlie_signer) == false);

        // ... and remove that key.
        assert_ok!(Identity::remove_secondary_keys(
            a.clone(),
            vec![charlie_signer.clone()]
        ));
        assert!(Identity::is_signer_authorized(a_did, &charlie_signer) == false);
    });
}

#[test]
fn gc_add_remove_cdd_claim() {
    ExtBuilder::default().build().execute_with(|| {
        let target_did = register_keyring_account(AccountKeyring::Charlie).unwrap();
        let fetch =
            || Identity::fetch_claim(target_did, ClaimType::CustomerDueDiligence, GC_DID, None);

        assert_ok!(Identity::gc_add_cdd_claim(gc_vmo(), target_did));

        let cdd_id = CddId::new_v1(target_did, InvestorUid::from(target_did.as_ref()));
        assert_eq!(
            fetch(),
            Some(IdentityClaim {
                claim_issuer: GC_DID,
                issuance_date: 0,
                last_update_date: 0,
                expiry: None,
                claim: Claim::CustomerDueDiligence(cdd_id)
            })
        );

        assert_ok!(Identity::gc_revoke_cdd_claim(gc_vmo(), target_did));
        assert_eq!(fetch(), None);
    });
}

#[test]
fn revoking_claims() {
    ExtBuilder::default().build().execute_with(|| {
        let _owner_did = register_keyring_account(AccountKeyring::Alice).unwrap();
        let _issuer_did = register_keyring_account(AccountKeyring::Bob).unwrap();
        let _issuer = Origin::signed(AccountKeyring::Bob.public());
        let claim_issuer_did = register_keyring_account(AccountKeyring::Charlie).unwrap();
        let claim_issuer = Origin::signed(AccountKeyring::Charlie.public());
        let scope = Scope::from(IdentityId::from(0));

        assert_ok!(Identity::add_claim(
            claim_issuer.clone(),
            claim_issuer_did,
            Claim::Accredited(scope.clone()),
            Some(100u64),
        ));
        assert!(Identity::fetch_claim(
            claim_issuer_did,
            ClaimType::Accredited,
            claim_issuer_did,
            Some(scope.clone())
        )
        .is_some());

        assert_ok!(Identity::revoke_claim(
            claim_issuer.clone(),
            claim_issuer_did,
            Claim::Accredited(scope.clone()),
        ));
        assert!(Identity::fetch_claim(
            claim_issuer_did,
            ClaimType::Accredited,
            claim_issuer_did,
            Some(scope.clone())
        )
        .is_none());
    });
}

#[test]
fn revoking_batch_claims() {
    ExtBuilder::default().build().execute_with(|| {
        let _owner_did = register_keyring_account(AccountKeyring::Alice).unwrap();
        let _issuer_did = register_keyring_account(AccountKeyring::Bob).unwrap();
        let _issuer = Origin::signed(AccountKeyring::Bob.public());
        let claim_issuer_did = register_keyring_account(AccountKeyring::Charlie).unwrap();
        let claim_issuer = Origin::signed(AccountKeyring::Charlie.public());
        let scope = Scope::from(IdentityId::from(0));

        assert_ok!(Identity::add_claim(
            claim_issuer.clone(),
            claim_issuer_did,
            Claim::Accredited(scope.clone()),
            Some(100u64),
        ));

        assert_ok!(Identity::add_claim(
            claim_issuer.clone(),
            claim_issuer_did,
            Claim::NoData,
            None,
        ));
        assert!(Identity::fetch_claim(
            claim_issuer_did,
            ClaimType::Accredited,
            claim_issuer_did,
            Some(scope.clone())
        )
        .is_some());

        assert!(
            Identity::fetch_claim(claim_issuer_did, ClaimType::NoType, claim_issuer_did, None,)
                .is_some()
        );

        assert!(Identity::fetch_claim(
            claim_issuer_did,
            ClaimType::Accredited,
            claim_issuer_did,
            Some(scope.clone()),
        )
        .is_some());

        assert_ok!(Identity::revoke_claim(
            claim_issuer.clone(),
            claim_issuer_did,
            Claim::Accredited(scope.clone()),
        ));

        assert_ok!(Identity::revoke_claim(
            claim_issuer.clone(),
            claim_issuer_did,
            Claim::NoData,
        ));

        assert!(Identity::fetch_claim(
            claim_issuer_did,
            ClaimType::Accredited,
            claim_issuer_did,
            Some(scope.clone())
        )
        .is_none());

        assert!(
            Identity::fetch_claim(claim_issuer_did, ClaimType::NoType, claim_issuer_did, None)
                .is_none()
        );

        assert!(Identity::fetch_claim(
            claim_issuer_did,
            ClaimType::Accredited,
            claim_issuer_did,
            Some(scope.clone()),
        )
        .is_none());
    });
}

#[test]
fn only_primary_key_can_add_secondary_key_permissions() {
    ExtBuilder::default()
        .monied(true)
        .build()
        .execute_with(&only_primary_key_can_add_secondary_key_permissions_with_externalities);
}
fn only_primary_key_can_add_secondary_key_permissions_with_externalities() {
    let bob_key = AccountKeyring::Bob.public();
    let charlie_key = AccountKeyring::Charlie.public();
    let alice_did = register_keyring_account(AccountKeyring::Alice).unwrap();
    let alice = Origin::signed(AccountKeyring::Alice.public());
    let bob = Origin::signed(AccountKeyring::Bob.public());

    add_secondary_key(alice_did, Signatory::Account(charlie_key));
    add_secondary_key(alice_did, Signatory::Account(bob_key));

    // Only `alice` is able to update `bob`'s permissions and `charlie`'s permissions.
    assert_ok!(Identity::set_permission_to_signer(
        alice.clone(),
        Signatory::Account(bob_key),
        Permissions::empty().into(),
    ));
    assert_ok!(Identity::set_permission_to_signer(
        alice.clone(),
        Signatory::Account(charlie_key),
        Permissions::empty().into(),
    ));

    // Bob tries to get better permission by himself at `alice` Identity.
    assert_noop!(
        Identity::set_permission_to_signer(
            bob.clone(),
            Signatory::Account(bob_key),
            Permissions::default().into()
        ),
        pallet_permissions::Error::<TestStorage>::UnauthorizedCaller
    );

    // Bob tries to remove Charlie's permissions at `alice` Identity.
    assert_noop!(
        Identity::set_permission_to_signer(
            bob,
            Signatory::Account(charlie_key),
            Permissions::empty().into()
        ),
        pallet_permissions::Error::<TestStorage>::UnauthorizedCaller
    );

    // Alice over-write some permissions.
    assert_ok!(Identity::set_permission_to_signer(
        alice,
        Signatory::Account(bob_key),
        Permissions::empty().into()
    ));
}

#[test]
fn set_permission_to_signer_with_bad_perms() {
    ExtBuilder::default().build().execute_with(|| {
        let alice = User::new(AccountKeyring::Alice);
        let bob = AccountKeyring::Bob.public();
        add_secondary_key(alice.did, Signatory::Account(bob));
        test_with_bad_perms(alice.did, |perms| {
            assert_too_long!(Identity::set_permission_to_signer(
                alice.origin(),
                Signatory::Account(bob),
                perms,
            ));
        });
    });
}

/// It verifies that frozen keys are recovered after `unfreeze` call.
#[test]
fn freeze_secondary_keys_test() {
    ExtBuilder::default()
        .monied(true)
        .build()
        .execute_with(&freeze_secondary_keys_with_externalities);
}

fn freeze_secondary_keys_with_externalities() {
    let (bob_key, charlie_key, dave_key) = (
        AccountKeyring::Bob.public(),
        AccountKeyring::Charlie.public(),
        AccountKeyring::Dave.public(),
    );
    // Add secondary keys.
    let alice_did = register_keyring_account(AccountKeyring::Alice).unwrap();
    let alice = Origin::signed(AccountKeyring::Alice.public());
    let bob = Origin::signed(AccountKeyring::Bob.public());

    add_secondary_key(alice_did, Signatory::Account(bob_key));
    add_secondary_key(alice_did, Signatory::Account(charlie_key));

    assert_eq!(
        Identity::is_signer_authorized(alice_did, &Signatory::Account(bob_key)),
        true
    );

    // Freeze secondary keys: bob & charlie.
    assert_noop!(
        Identity::freeze_secondary_keys(bob.clone()),
        Error::<TestStorage>::KeyNotAllowed
    );
    assert_ok!(Identity::freeze_secondary_keys(alice.clone()));

    assert_eq!(
        Identity::is_signer_authorized(alice_did, &Signatory::Account(bob_key)),
        false
    );

    add_secondary_key(alice_did, Signatory::Account(dave_key));

    // update permission of frozen keys.
    assert_ok!(Identity::set_permission_to_signer(
        alice.clone(),
        Signatory::Account(bob_key),
        Permissions::default().into(),
    ));

    // unfreeze all
    // commenting this because `default_identity` feature is not allowing to access None identity.
    // assert_noop!(
    //     Identity::unfreeze_secondary_keys(bob.clone()),
    //     DispatchError::Other("Current identity is none and key is not linked to any identity")
    // );
    assert_ok!(Identity::unfreeze_secondary_keys(alice.clone()));

    assert_eq!(
        Identity::is_signer_authorized(alice_did, &Signatory::Account(dave_key)),
        true
    );
}

/// It double-checks that frozen keys are removed too.
#[test]
fn remove_frozen_secondary_keys_test() {
    ExtBuilder::default()
        .monied(true)
        .build()
        .execute_with(&remove_frozen_secondary_keys_with_externalities);
}

fn remove_frozen_secondary_keys_with_externalities() {
    let (bob_key, charlie_key) = (
        AccountKeyring::Bob.public(),
        AccountKeyring::Charlie.public(),
    );

    let charlie_secondary_key =
        SecondaryKey::new(Signatory::Account(charlie_key), Permissions::default());

    // Add secondary keys.
    let alice_did = register_keyring_account(AccountKeyring::Alice).unwrap();
    let alice = Origin::signed(AccountKeyring::Alice.public());

    add_secondary_key(alice_did, Signatory::Account(bob_key));
    add_secondary_key(alice_did, Signatory::Account(charlie_key));

    // Freeze all secondary keys
    assert_ok!(Identity::freeze_secondary_keys(alice.clone()));

    // Remove Bob's key.
    assert_ok!(Identity::remove_secondary_keys(
        alice.clone(),
        vec![Signatory::Account(bob_key)]
    ));
    // Check DidRecord.
    let did_rec = Identity::did_records(alice_did);
    assert_eq!(did_rec.secondary_keys, vec![charlie_secondary_key]);
}

/// It double-checks that frozen keys are removed too.
#[test]
fn frozen_secondary_keys_cdd_verification_test() {
    ExtBuilder::default()
        .build()
        .execute_with(&frozen_secondary_keys_cdd_verification_test_we);
}

fn frozen_secondary_keys_cdd_verification_test_we() {
    // 0. Create identity for Alice and secondary key from Bob.
    let alice = AccountKeyring::Alice.public();
    let bob = AccountKeyring::Bob.public();
    let charlie = AccountKeyring::Charlie.public();
    TestStorage::set_payer_context(Some(alice));
    let alice_id = register_keyring_account(AccountKeyring::Alice).unwrap();
    TestStorage::set_payer_context(Some(charlie));
    let _charlie_id = register_keyring_account_with_balance(AccountKeyring::Charlie, 100).unwrap();
    assert_eq!(Balances::free_balance(charlie), 100);

    // 1. Add Bob as signatory to Alice ID.
    let bob_signatory = Signatory::Account(AccountKeyring::Bob.public());
    TestStorage::set_payer_context(Some(alice));

    add_secondary_key(alice_id, bob_signatory);
    assert_ok!(Balances::transfer_with_memo(
        Origin::signed(alice),
        bob,
        25_000,
        None
    ));
    assert_eq!(Balances::free_balance(bob), 25_000);

    // 2. Bob can transfer some funds to Charlie ID.
    TestStorage::set_payer_context(Some(bob));
    assert_ok!(Balances::transfer_with_memo(
        Origin::signed(bob),
        charlie,
        1_000,
        None
    ));
    assert_eq!(Balances::free_balance(charlie), 1100);

    // 3. Alice freezes her secondary keys.
    assert_ok!(Identity::freeze_secondary_keys(Origin::signed(alice)));

    // 4. Bob should NOT transfer any amount. SE is simulated.
    // Balances::transfer_with_memo(Origin::signed(bob), charlie, 1_000, None),
    let payer = CddHandler::get_valid_payer(
        &Call::Balances(balances::Call::transfer_with_memo(
            AccountKeyring::Charlie.to_account_id().into(),
            1_000,
            None,
        )),
        &AccountId32::from(AccountKeyring::Bob.public().0),
    );
    assert_noop!(
        payer,
        InvalidTransaction::Custom(TransactionError::MissingIdentity as u8)
    );

    assert_eq!(Balances::free_balance(charlie), 1100);

    // 5. Alice still can make transfers.
    assert_ok!(Balances::transfer_with_memo(
        Origin::signed(alice),
        charlie,
        1_000,
        None
    ));
    assert_eq!(Balances::free_balance(charlie), 2100);

    // 6. Unfreeze signatory keys, and Bob should be able to transfer again.
    assert_ok!(Identity::unfreeze_secondary_keys(Origin::signed(alice)));
    assert_ok!(Balances::transfer_with_memo(
        Origin::signed(bob),
        charlie,
        1_000,
        None
    ));
    assert_eq!(Balances::free_balance(charlie), 3100);
}

#[test]
fn remove_secondary_keys_test() {
    ExtBuilder::default()
        .monied(true)
        .build()
        .execute_with(&remove_secondary_keys_test_with_externalities);
}

fn remove_secondary_keys_test_with_externalities() {
    let bob_key = AccountKeyring::Bob.public();
    let alice_key = AccountKeyring::Alice.public();
    let alice_did = register_keyring_account(AccountKeyring::Alice).unwrap();
    let alice = Origin::signed(AccountKeyring::Alice.public());
    let charlie = Origin::signed(AccountKeyring::Charlie.public());
    let charlie_did = register_keyring_account(AccountKeyring::Charlie).unwrap();
    let dave_key = AccountKeyring::Dave.public();

    let musig_address = MultiSig::get_next_multisig_address(AccountKeyring::Alice.public());

    assert_ok!(MultiSig::create_multisig(
        alice.clone(),
        vec![Signatory::from(alice_did), Signatory::Account(dave_key)],
        1,
    ));
    let auth_id = get_last_auth_id(&Signatory::Account(dave_key));
    assert_ok!(MultiSig::unsafe_accept_multisig_signer(
        Signatory::Account(dave_key),
        auth_id
    ));

    add_secondary_key(alice_did, Signatory::Account(bob_key));

    add_secondary_key(alice_did, Signatory::Account(musig_address));

    // Fund the multisig
    assert_ok!(Balances::transfer(alice.clone(), musig_address.clone(), 1));

    // Check DidRecord.
    assert_eq!(Identity::get_identity(&dave_key), None);
    assert_eq!(Identity::get_identity(&musig_address), Some(alice_did));
    assert_eq!(Identity::get_identity(&bob_key), Some(alice_did));

    // Try removing bob using charlie
    TestStorage::set_current_identity(&charlie_did);
    assert_ok!(Identity::remove_secondary_keys(
        charlie.clone(),
        vec![Signatory::Account(bob_key)]
    ));

    // Check DidRecord.
    assert_eq!(Identity::get_identity(&dave_key), None);
    assert_eq!(Identity::get_identity(&musig_address), Some(alice_did));
    assert_eq!(Identity::get_identity(&bob_key), Some(alice_did));

    // Try remove bob using alice
    TestStorage::set_current_identity(&alice_did);
    assert_ok!(Identity::remove_secondary_keys(
        alice.clone(),
        vec![Signatory::Account(bob_key)]
    ));

    // Check DidRecord.
    assert_eq!(Identity::get_identity(&dave_key), None);
    assert_eq!(Identity::get_identity(&musig_address), Some(alice_did));
    assert_eq!(Identity::get_identity(&bob_key), None);

    // Try removing multisig while it has funds
    assert_ok!(Identity::remove_secondary_keys(
        alice.clone(),
        vec![Signatory::Account(musig_address.clone())]
    ));

    // Check DidRecord.
    assert_eq!(Identity::get_identity(&dave_key), None);
    assert_eq!(Identity::get_identity(&musig_address), Some(alice_did));
    assert_eq!(Identity::get_identity(&bob_key), None);

    // Check multisig's signer
    assert_eq!(
        MultiSig::ms_signers(musig_address.clone(), Signatory::Account(dave_key)),
        true
    );

    // Transfer funds back to Alice
    assert_ok!(Balances::transfer(
        Origin::signed(musig_address.clone()),
        alice_key.clone(),
        1
    ));

    // Empty multisig's funds and remove as signer
    assert_ok!(Identity::remove_secondary_keys(
        alice.clone(),
        vec![Signatory::Account(musig_address.clone())]
    ));

    // Check DidRecord.
    assert_eq!(Identity::get_identity(&dave_key), None);
    assert_eq!(Identity::get_identity(&musig_address), None);
    assert_eq!(Identity::get_identity(&bob_key), None);

    // Check multisig's signer
    assert_eq!(
        MultiSig::ms_signers(musig_address.clone(), Signatory::Account(dave_key)),
        true
    );
}

#[test]
fn leave_identity_test() {
    ExtBuilder::default()
        .monied(true)
        .build()
        .execute_with(&leave_identity_test_with_externalities);
}

fn leave_identity_test_with_externalities() {
    let bob_key = AccountKeyring::Bob.public();
    let bob = Origin::signed(AccountKeyring::Bob.public());
    let alice_did = register_keyring_account(AccountKeyring::Alice).unwrap();
    let alice = Origin::signed(AccountKeyring::Alice.public());
    let alice_key = AccountKeyring::Alice.public();
    let charlie_did = register_keyring_account(AccountKeyring::Charlie).unwrap();
    let charlie = Origin::signed(AccountKeyring::Charlie.public());
    let bob_secondary_key = SecondaryKey::new(Signatory::Account(bob_key), Permissions::default());
    let charlie_secondary_key =
        SecondaryKey::new(Signatory::Identity(charlie_did), Permissions::default());
    let alice_secondary_keys = vec![bob_secondary_key, charlie_secondary_key.clone()];
    let dave_key = AccountKeyring::Dave.public();

    let musig_address = MultiSig::get_next_multisig_address(AccountKeyring::Alice.public());

    assert_ok!(MultiSig::create_multisig(
        alice.clone(),
        vec![Signatory::from(alice_did), Signatory::Account(dave_key)],
        1,
    ));
    let auth_id = get_last_auth_id(&Signatory::Account(dave_key));
    assert_ok!(MultiSig::unsafe_accept_multisig_signer(
        Signatory::Account(dave_key),
        auth_id
    ));

    add_secondary_key(alice_did, Signatory::Account(bob_key));
    add_secondary_key(alice_did, Signatory::from(charlie_did));

    // Check DidRecord.
    let did_rec = Identity::did_records(alice_did);
    assert_eq!(did_rec.secondary_keys, alice_secondary_keys);
    assert_eq!(Identity::get_identity(&bob_key), Some(alice_did));

    // Bob leaves
    assert_ok!(Identity::leave_identity_as_key(bob));

    // Check DidRecord.
    let did_rec = Identity::did_records(alice_did);
    assert_eq!(did_rec.secondary_keys, vec![charlie_secondary_key]);
    assert_eq!(Identity::get_identity(&bob_key), None);

    // Charlie leaves
    TestStorage::set_current_identity(&charlie_did);
    assert_ok!(Identity::leave_identity_as_identity(charlie, alice_did));

    // Check DidRecord.
    let did_rec = Identity::did_records(alice_did);
    assert_eq!(did_rec.secondary_keys.len(), 0);
    assert_eq!(Identity::get_identity(&bob_key), None);

    // Check DidRecord.
    assert_eq!(Identity::get_identity(&dave_key), None);
    assert_eq!(Identity::get_identity(&musig_address), None);

    add_secondary_key(alice_did, Signatory::Account(musig_address));
    // send funds to multisig
    assert_ok!(Balances::transfer(alice.clone(), musig_address.clone(), 1));
    // multisig tries leaving identity while it has funds
    assert_noop!(
        Identity::leave_identity_as_key(Origin::signed(musig_address.clone())),
        Error::<TestStorage>::MultiSigHasBalance
    );

    // Check DidRecord.
    assert_eq!(Identity::get_identity(&dave_key), None);
    assert_eq!(Identity::get_identity(&musig_address), Some(alice_did));

    // Check multisig's signer
    assert_eq!(
        MultiSig::ms_signers(musig_address.clone(), Signatory::Account(dave_key)),
        true
    );

    // send funds back to alice from multisig
    assert_ok!(Balances::transfer(
        Origin::signed(musig_address.clone()),
        alice_key.clone(),
        1
    ));

    // Empty multisig's funds and remove as signer
    assert_ok!(Identity::leave_identity_as_key(Origin::signed(
        musig_address.clone()
    )));

    // Check DidRecord.
    assert_eq!(Identity::get_identity(&dave_key), None);
    assert_eq!(Identity::get_identity(&musig_address), None);

    // Check multisig's signer
    assert_eq!(
        MultiSig::ms_signers(musig_address.clone(), Signatory::Account(dave_key)),
        true
    );
}

#[test]
fn enforce_uniqueness_keys_in_identity_tests() {
    ExtBuilder::default()
        .monied(true)
        .build()
        .execute_with(&enforce_uniqueness_keys_in_identity);
}

fn enforce_uniqueness_keys_in_identity() {
    // Register identities
    let alice_id = register_keyring_account(AccountKeyring::Alice).unwrap();
    let _ = register_keyring_account(AccountKeyring::Bob).unwrap();

    // Check external signed key uniqueness.
    let charlie_key = AccountKeyring::Charlie.public();
    add_secondary_key(alice_id, Signatory::Account(charlie_key));
    let auth_id = Identity::add_auth(
        alice_id,
        Signatory::Account(AccountKeyring::Bob.public()),
        AuthorizationData::JoinIdentity(Permissions::empty()),
        None,
    );
    assert_noop!(
        Identity::join_identity(Signatory::Account(AccountKeyring::Bob.public()), auth_id),
        Error::<TestStorage>::AlreadyLinked
    );
}

#[test]
fn add_remove_secondary_identities() {
    ExtBuilder::default()
        .monied(true)
        .build()
        .execute_with(&add_remove_secondary_identities_with_externalities);
}

fn add_remove_secondary_identities_with_externalities() {
    let alice_id = register_keyring_account(AccountKeyring::Alice).unwrap();
    let alice = Origin::signed(AccountKeyring::Alice.public());
    let bob_id = register_keyring_account(AccountKeyring::Bob).unwrap();
    let charlie_id = register_keyring_account(AccountKeyring::Charlie).unwrap();

    add_secondary_key(alice_id, Signatory::from(bob_id));
    add_secondary_key(alice_id, Signatory::from(charlie_id));

    assert_ok!(Identity::remove_secondary_keys(
        alice.clone(),
        vec![Signatory::Identity(bob_id)]
    ));

    let alice_rec = Identity::did_records(alice_id);
    let mut charlie_sk = SecondaryKey::from(charlie_id);
    // Correct the permissions to ones set by `add_secondary_key`.
    charlie_sk.permissions = Permissions::default();
    assert_eq!(alice_rec.secondary_keys, vec![charlie_sk]);

    // Check is_authorized_identity
    assert_eq!(
        Identity::is_signer_authorized(alice_id, &Signatory::Identity(charlie_id)),
        true
    );
    assert_eq!(
        Identity::is_signer_authorized(alice_id, &Signatory::Identity(bob_id)),
        false
    );
}

fn secondary_keys_with_auth(
    keys: &[AccountKeyring],
    ids: &[IdentityId],
    auth_encoded: &[u8],
) -> Vec<SecondaryKeyWithAuth<Public>> {
    keys.iter()
        .map(|acc| H512::from(acc.sign(&auth_encoded)))
        .zip(ids.iter().map(|&id| SecondaryKey::from(id).into()))
        .map(|(auth_signature, secondary_key)| SecondaryKeyWithAuth {
            auth_signature,
            secondary_key,
        })
        .collect()
}

#[test]
fn one_step_join_id() {
    ExtBuilder::default()
        .build()
        .execute_with(&one_step_join_id_with_ext);
}

fn one_step_join_id_with_ext() {
    let a = User::new(AccountKeyring::Alice);

    let expires_at = 100u64;
    let target_id_auth = |user: User| TargetIdAuthorization {
        target_id: user.did,
        nonce: Identity::offchain_authorization_nonce(user.did),
        expires_at,
    };
    let authorization = target_id_auth(a);
    let auth_encoded = authorization.encode();

    let keys = [
        AccountKeyring::Bob,
        AccountKeyring::Charlie,
        AccountKeyring::Dave,
    ];
    let users @ [b, c, _] = keys.map(User::new);
    let secondary_keys_with_auth =
        secondary_keys_with_auth(&keys, &users.map(|u| u.did), &auth_encoded);

    let add = |user: User, auth| {
        Identity::add_secondary_keys_with_authorization(user.origin(), auth, expires_at)
    };

    assert_ok!(add(a, secondary_keys_with_auth[..2].to_owned()));

    let secondary_keys = Identity::did_records(a.did).secondary_keys;
    let contains = |u: User| secondary_keys.iter().find(|si| **si == u.did).is_some();
    assert_eq!(contains(b), true);
    assert_eq!(contains(c), true);

    // Check reply attack. Alice's nonce is different now.
    // NOTE: We need to force the increment of account's nonce manually.
    System::inc_account_nonce(a.acc());

    assert_noop!(
        add(a, secondary_keys_with_auth[2..].to_owned()),
        Error::<TestStorage>::InvalidAuthorizationSignature
    );

    // Check revoke off-chain authorization.
    let e = User::new(AccountKeyring::Eve);
    let eve_auth = target_id_auth(a);
    assert_ne!(authorization.nonce, eve_auth.nonce);

    let eve_secondary_key_with_auth = SecondaryKeyWithAuth {
        secondary_key: SecondaryKey::from(e.did).into(),
        auth_signature: H512::from(AccountKeyring::Eve.sign(eve_auth.encode().as_slice())),
    };

    assert_ok!(Identity::revoke_offchain_authorization(
        e.origin(),
        Signatory::Identity(e.did),
        eve_auth
    ));
    assert_noop!(
        add(a, vec![eve_secondary_key_with_auth]),
        Error::<TestStorage>::AuthorizationHasBeenRevoked
    );

    // Check expire
    System::inc_account_nonce(a.acc());
    Timestamp::set_timestamp(expires_at);

    let f = User::new(AccountKeyring::Ferdie);
    let ferdie_auth = target_id_auth(a);
    let ferdie_secondary_key_with_auth = SecondaryKeyWithAuth {
        secondary_key: SecondaryKey::from(f.did).into(),
        auth_signature: H512::from(AccountKeyring::Eve.sign(ferdie_auth.encode().as_slice())),
    };

    assert_noop!(
        add(f, vec![ferdie_secondary_key_with_auth]),
        Error::<TestStorage>::AuthorizationExpired
    );
}

fn test_with_bad_perms(did: IdentityId, test: impl Fn(Permissions)) {
    test(Permissions {
        asset: SubsetRestriction::elems((0..=max_len() as u64).map(Ticker::generate_into)),
        ..<_>::default()
    });
    test(Permissions {
        portfolio: SubsetRestriction::elems(
            (0..=max_len() as u64)
                .map(|n| PortfolioId::user_portfolio(did, PortfolioNumber::from(n))),
        ),
        ..<_>::default()
    });
    let test = |extrinsic| {
        test(Permissions {
            extrinsic,
            ..<_>::default()
        })
    };
    test(SubsetRestriction::elems(
        (0..=max_len() as u64)
            .map(Ticker::generate)
            .map(PalletName::from)
            .map(PalletPermissions::entire_pallet),
    ));
    test(SubsetRestriction::elem(PalletPermissions::entire_pallet(
        max_len_bytes(1),
    )));
    test(SubsetRestriction::elem(PalletPermissions::new(
        "".into(),
        SubsetRestriction::elems(
            (0..=max_len() as u64)
                .map(Ticker::generate)
                .map(DispatchableName::from),
        ),
    )));
    test(SubsetRestriction::elem(PalletPermissions::new(
        "".into(),
        SubsetRestriction::elem(max_len_bytes(1)),
    )));
}

#[test]
fn add_secondary_keys_with_authorization_too_many_sks() {
    ExtBuilder::default().build().execute_with(|| {
        let user = User::new(AccountKeyring::Alice);
        let bob = User::new(AccountKeyring::Bob);

        let expires_at = 100;
        let auth = || {
            let auth = TargetIdAuthorization {
                target_id: user.did,
                nonce: Identity::offchain_authorization_nonce(user.did),
                expires_at,
            };
            auth.encode()
        };

        // Test various length problems in `Permissions`.
        test_with_bad_perms(bob.did, |perms| {
            let auth_encoded = auth();
            let auth_signature = H512::from(bob.ring.sign(&auth_encoded));

            let secondary_key = SecondaryKey::new(bob.did.into(), perms).into();
            let auths = vec![SecondaryKeyWithAuth {
                auth_signature,
                secondary_key,
            }];
            assert_too_long!(Identity::add_secondary_keys_with_authorization(
                user.origin(),
                auths,
                expires_at
            ));
        });

        // Populate with MAX SKs.
        DidRecords::<TestStorage>::mutate(user.did, |rec| {
            let sk = SecondaryKey {
                signer: Signatory::Account(rec.primary_key),
                permissions: Permissions::empty(),
            };
            rec.secondary_keys = iter::repeat(sk).take(max_len() as usize).collect();
        });

        // Fail at adding the {MAX + 1}th SK.
        let auth_encoded = auth();
        let auths = secondary_keys_with_auth(&[bob.ring], &[bob.did], &auth_encoded);
        assert_too_long!(Identity::add_secondary_keys_with_authorization(
            user.origin(),
            auths,
            expires_at
        ));
    });
}

#[test]
fn adding_authorizations_bad_perms() {
    ExtBuilder::default().build().execute_with(|| {
        let user = User::new(AccountKeyring::Alice);
        test_with_bad_perms(user.did, |perms| {
            assert_too_long!(Identity::add_authorization(
                user.origin(),
                user.did.into(),
                AuthorizationData::JoinIdentity(perms),
                None
            ));
        });
    });
}

#[test]
fn adding_authorizations() {
    ExtBuilder::default().build().execute_with(|| {
        let alice_did = register_keyring_account(AccountKeyring::Alice).unwrap();
        let bob_did = Signatory::from(register_keyring_account(AccountKeyring::Bob).unwrap());
        let ticker50 = Ticker::try_from(&[0x50][..]).unwrap();
        let mut auth_id = Identity::add_auth(
            alice_did,
            bob_did,
            AuthorizationData::TransferTicker(ticker50),
            None,
        );
        assert_eq!(<AuthorizationsGiven>::get(alice_did, auth_id), bob_did);
        let mut auth = Identity::get_authorization(&bob_did, auth_id);
        assert_eq!(auth.authorized_by, alice_did);
        assert_eq!(auth.expiry, None);
        assert_eq!(
            auth.authorization_data,
            AuthorizationData::TransferTicker(ticker50)
        );
        auth_id = Identity::add_auth(
            alice_did,
            bob_did,
            AuthorizationData::TransferTicker(ticker50),
            Some(100),
        );
        assert_eq!(<AuthorizationsGiven>::get(alice_did, auth_id), bob_did);
        auth = Identity::get_authorization(&bob_did, auth_id);
        assert_eq!(auth.authorized_by, alice_did);
        assert_eq!(auth.expiry, Some(100));
        assert_eq!(
            auth.authorization_data,
            AuthorizationData::TransferTicker(ticker50)
        );

        // Testing the list of filtered authorizations
        Timestamp::set_timestamp(120);

        // Getting expired and non-expired both
        let mut authorizations = Identity::get_filtered_authorizations(
            bob_did,
            true,
            Some(AuthorizationType::TransferTicker),
        );
        assert_eq!(authorizations.len(), 2);
        authorizations = Identity::get_filtered_authorizations(
            bob_did,
            false,
            Some(AuthorizationType::TransferTicker),
        );
        // One authorization is expired
        assert_eq!(authorizations.len(), 1);
    });
}

#[test]
fn removing_authorizations() {
    ExtBuilder::default().build().execute_with(|| {
        let alice_did = register_keyring_account(AccountKeyring::Alice).unwrap();
        let alice = Origin::signed(AccountKeyring::Alice.public());
        let bob_did = Signatory::from(register_keyring_account(AccountKeyring::Bob).unwrap());
        let ticker50 = Ticker::try_from(&[0x50][..]).unwrap();
        let auth_id = Identity::add_auth(
            alice_did,
            bob_did,
            AuthorizationData::TransferTicker(ticker50),
            None,
        );
        assert_eq!(<AuthorizationsGiven>::get(alice_did, auth_id), bob_did);
        let auth = Identity::get_authorization(&bob_did, auth_id);
        assert_eq!(
            auth.authorization_data,
            AuthorizationData::TransferTicker(ticker50)
        );
        assert_ok!(Identity::remove_authorization(
            alice.clone(),
            bob_did,
            auth_id,
            false,
        ));
        assert!(!<AuthorizationsGiven>::contains_key(alice_did, auth_id));
        assert!(!<identity::Authorizations<TestStorage>>::contains_key(
            bob_did, auth_id
        ));
    });
}

#[test]
fn changing_primary_key() {
    ExtBuilder::default()
        .monied(true)
        .cdd_providers(vec![AccountKeyring::Eve.public()])
        .build()
        .execute_with(|| changing_primary_key_we());
}

fn changing_primary_key_we() {
    let alice_did = register_keyring_account(AccountKeyring::Alice).unwrap();
    let alice_key = AccountKeyring::Alice.public();

    let _target_did = register_keyring_account(AccountKeyring::Bob).unwrap();
    let new_key = AccountKeyring::Bob.public();
    let new_key_origin = Origin::signed(AccountKeyring::Bob.public());

    // Primary key matches Alice's key
    assert_eq!(Identity::did_records(alice_did).primary_key, alice_key);

    // Alice triggers change of primary key
    let owner_auth_id = Identity::add_auth(
        alice_did,
        Signatory::Account(new_key),
        AuthorizationData::RotatePrimaryKey(alice_did),
        None,
    );

    // Accept the authorization with the new key
    assert_ok!(Identity::accept_primary_key(
        new_key_origin.clone(),
        owner_auth_id.clone(),
        None
    ));

    // Alice's primary key is now Bob's
    assert_eq!(
        Identity::did_records(alice_did).primary_key,
        AccountKeyring::Bob.public()
    );
}

#[test]
fn changing_primary_key_with_cdd_auth() {
    ExtBuilder::default()
        .monied(true)
        .cdd_providers(vec![AccountKeyring::Eve.public()])
        .build()
        .execute_with(|| changing_primary_key_with_cdd_auth_we());
}

fn changing_primary_key_with_cdd_auth_we() {
    let alice_did = register_keyring_account(AccountKeyring::Alice).unwrap();
    let alice_key = AccountKeyring::Alice.public();

    let _target_did = register_keyring_account(AccountKeyring::Bob).unwrap();
    let new_key = AccountKeyring::Bob.public();
    let new_key_origin = Origin::signed(AccountKeyring::Bob.public());

    let cdd_did = get_identity_id(AccountKeyring::Eve).unwrap();

    // Primary key matches Alice's key
    assert_eq!(Identity::did_records(alice_did).primary_key, alice_key);

    // Alice triggers change of primary key
    let owner_auth_id = Identity::add_auth(
        alice_did,
        Signatory::Account(new_key),
        AuthorizationData::RotatePrimaryKey(alice_did),
        None,
    );

    let cdd_auth_id = Identity::add_auth(
        cdd_did,
        Signatory::Account(new_key),
        AuthorizationData::AttestPrimaryKeyRotation(alice_did),
        None,
    );

    assert_ok!(Identity::change_cdd_requirement_for_mk_rotation(
        frame_system::RawOrigin::Root.into(),
        true
    ));

    assert!(
        Identity::accept_primary_key(new_key_origin.clone(), owner_auth_id.clone(), None).is_err()
    );

    let owner_auth_id2 = Identity::add_auth(
        alice_did,
        Signatory::Account(new_key),
        AuthorizationData::RotatePrimaryKey(alice_did),
        None,
    );

    // Accept the authorization with the new key
    assert_ok!(Identity::accept_primary_key(
        new_key_origin.clone(),
        owner_auth_id2,
        Some(cdd_auth_id)
    ));

    // Alice's primary key is now Bob's
    assert_eq!(
        Identity::did_records(alice_did).primary_key,
        AccountKeyring::Bob.public()
    );
}

#[test]
fn cdd_register_did_test() {
    ExtBuilder::default()
        .balance_factor(1_000)
        .monied(true)
        .cdd_providers(vec![
            AccountKeyring::Eve.public(),
            AccountKeyring::Ferdie.public(),
        ])
        .build()
        .execute_with(|| cdd_register_did_test_we());
}

fn cdd_register_did_test_we() {
    let cdd1 = Origin::signed(AccountKeyring::Eve.public());
    let cdd2 = Origin::signed(AccountKeyring::Ferdie.public());
    let non_id = Origin::signed(AccountKeyring::Charlie.public());

    let alice = AccountKeyring::Alice.public();
    let bob_acc = AccountKeyring::Bob.public();

    // CDD 1 registers correctly the Alice's ID.
    assert_ok!(Identity::cdd_register_did(cdd1.clone(), alice, vec![]));
    let alice_id = get_identity_id(AccountKeyring::Alice).unwrap();
    assert_add_cdd_claim!(cdd1.clone(), alice_id);

    // Check that Alice's ID is attested by CDD 1.
    assert_eq!(Identity::has_valid_cdd(alice_id), true);

    // Error case: Try account without ID.
    assert!(Identity::cdd_register_did(non_id, bob_acc, vec![]).is_err(),);
    // Error case: Try account with ID but it is not part of CDD providers.
    assert!(Identity::cdd_register_did(Origin::signed(alice), bob_acc, vec![]).is_err());

    // CDD 2 registers properly Bob's ID.
    assert_ok!(Identity::cdd_register_did(cdd2.clone(), bob_acc, vec![]));
    let bob_id = get_identity_id(AccountKeyring::Bob).unwrap();
    assert_add_cdd_claim!(cdd2, bob_id);

    assert_eq!(Identity::has_valid_cdd(bob_id), true);

    // Register with secondary_keys
    // ==============================================
    // Register Charlie with secondary keys.
    let charlie = AccountKeyring::Charlie.public();
    let dave = AccountKeyring::Dave.public();
    let dave_si = SecondaryKey::from_account_id(dave.clone());
    let alice_si = SecondaryKey::from(alice_id);
    let secondary_keys = vec![dave_si.clone().into(), alice_si.clone().into()];
    assert_ok!(Identity::cdd_register_did(
        cdd1.clone(),
        charlie,
        secondary_keys
    ));
    let charlie_id = get_identity_id(AccountKeyring::Charlie).unwrap();
    assert_add_cdd_claim!(cdd1.clone(), charlie_id);

    Balances::make_free_balance_be(&charlie, 10_000_000_000);
    assert_eq!(Identity::has_valid_cdd(charlie_id), true);
    assert_eq!(
        Identity::did_records(charlie_id).secondary_keys.is_empty(),
        true
    );

    let dave_auth_id = get_last_auth_id(&dave_si.signer);

    assert_ok!(Identity::accept_authorization(
        Origin::signed(dave),
        dave_auth_id
    ));
    assert_eq!(
        Identity::did_records(charlie_id).secondary_keys,
        vec![dave_si.clone()]
    );

    let alice_auth_id = get_last_auth_id(&alice_si.signer);

    TestStorage::set_current_identity(&alice_id);
    assert_ok!(Identity::accept_authorization(
        Origin::signed(alice),
        alice_auth_id
    ));
    assert_eq!(
        Identity::did_records(charlie_id).secondary_keys,
        vec![dave_si, alice_si]
    );
}

#[test]
fn add_identity_signers() {
    ExtBuilder::default().monied(true).build().execute_with(|| {
        let alice_did = register_keyring_account(AccountKeyring::Alice).unwrap();
        let bob_did = register_keyring_account(AccountKeyring::Bob).unwrap();
        let charlie_did = register_keyring_account(AccountKeyring::Charlie).unwrap();
        let _alice_acc_signer = Signatory::Account(AccountKeyring::Alice.public());
        let bob_identity_signer = Signatory::from(bob_did);
        let _charlie_acc_signer = Signatory::Account(AccountKeyring::Charlie.public());
        let dave_acc_signer = Signatory::Account(AccountKeyring::Dave.public());

        let auth_id_for_acc_to_id = Identity::add_auth(
            alice_did,
            bob_identity_signer,
            AuthorizationData::JoinIdentity(Permissions::default()),
            None,
        );

        assert_ok!(Identity::join_identity(
            bob_identity_signer,
            auth_id_for_acc_to_id
        ));

        let auth_id_for_acc2_to_id = Identity::add_auth(
            charlie_did,
            bob_identity_signer,
            AuthorizationData::JoinIdentity(Permissions::default()),
            None,
        );

        // Getting expired and non-expired both
        let authorizations = Identity::get_filtered_authorizations(
            bob_identity_signer,
            true,
            Some(AuthorizationType::JoinIdentity),
        );
        assert_eq!(authorizations.len(), 1);

        assert_ok!(Identity::join_identity(
            bob_identity_signer,
            auth_id_for_acc2_to_id
        ));

        let auth_id_for_acc1_to_acc = Identity::add_auth(
            alice_did,
            dave_acc_signer,
            AuthorizationData::JoinIdentity(Permissions::default()),
            None,
        );

        assert_ok!(Identity::join_identity(
            dave_acc_signer,
            auth_id_for_acc1_to_acc
        ));

        let auth_id_for_acc2_to_acc = Identity::add_auth(
            charlie_did,
            dave_acc_signer,
            AuthorizationData::JoinIdentity(Permissions::default()),
            None,
        );

        assert_noop!(
            Identity::join_identity(dave_acc_signer, auth_id_for_acc2_to_acc),
            Error::<TestStorage>::AlreadyLinked
        );

        let alice_secondary_keys = Identity::did_records(alice_did).secondary_keys;
        let charlie_secondary_keys = Identity::did_records(charlie_did).secondary_keys;
        let mut dave_sk = SecondaryKey::from_account_id(AccountKeyring::Dave.public());
        // Correct the permissions to ones set by `add_secondary_key`.
        dave_sk.permissions = Permissions::default();
        assert!(alice_secondary_keys
            .iter()
            .find(|si| **si == bob_did)
            .is_some());
        assert!(charlie_secondary_keys
            .iter()
            .find(|si| **si == bob_did)
            .is_some());
        assert!(alice_secondary_keys
            .iter()
            .find(|si| **si == dave_sk)
            .is_some());
        assert!(charlie_secondary_keys
            .iter()
            .find(|si| **si == dave_sk)
            .is_none());
    });
}

#[test]
fn invalidate_cdd_claims() {
    ExtBuilder::default()
        .balance_factor(1_000)
        .monied(true)
        .cdd_providers(vec![
            AccountKeyring::Eve.public(),
            AccountKeyring::Ferdie.public(),
        ])
        .build()
        .execute_with(invalidate_cdd_claims_we);
}

fn invalidate_cdd_claims_we() {
    let root = Origin::from(frame_system::RawOrigin::Root);
    let cdd = AccountKeyring::Eve.public();
    let alice_acc = AccountKeyring::Alice.public();
    let bob_acc = AccountKeyring::Bob.public();
    assert_ok!(Identity::cdd_register_did(
        Origin::signed(cdd),
        alice_acc,
        vec![]
    ));
    let alice_id = get_identity_id(AccountKeyring::Alice).unwrap();
    assert_add_cdd_claim!(Origin::signed(cdd), alice_id);

    // Check that Alice's ID is attested by CDD 1.
    let cdd_1_id = Identity::get_identity(&cdd).unwrap();
    assert_eq!(Identity::has_valid_cdd(alice_id), true);

    // Disable CDD 1.
    assert_ok!(Identity::invalidate_cdd_claims(root, cdd_1_id, 5, Some(10)));
    assert_eq!(Identity::has_valid_cdd(alice_id), true);

    // Move to time 8... CDD_1 is inactive: Its claims are valid.
    Timestamp::set_timestamp(8);
    assert_eq!(Identity::has_valid_cdd(alice_id), true);
    assert_noop!(
        Identity::cdd_register_did(Origin::signed(cdd), bob_acc, vec![]),
        Error::<TestStorage>::UnAuthorizedCddProvider
    );

    // Move to time 11 ... CDD_1 is expired: Its claims are invalid.
    Timestamp::set_timestamp(11);
    assert_eq!(Identity::has_valid_cdd(alice_id), false);
    assert_noop!(
        Identity::cdd_register_did(Origin::signed(cdd), bob_acc, vec![]),
        Error::<TestStorage>::UnAuthorizedCddProvider
    );
}

#[test]
fn cdd_provider_with_systematic_cdd_claims() {
    let cdd_providers = [AccountKeyring::Alice.public(), AccountKeyring::Bob.public()].to_vec();

    ExtBuilder::default()
        .monied(true)
        .cdd_providers(cdd_providers)
        .build()
        .execute_with(cdd_provider_with_systematic_cdd_claims_we);
}

fn cdd_provider_with_systematic_cdd_claims_we() {
    // 0. Get Bob & Alice IDs.
    let root = Origin::from(frame_system::RawOrigin::Root);
    let bob_id = get_identity_id(AccountKeyring::Bob).expect("Bob should be one of CDD providers");
    let alice_id =
        get_identity_id(AccountKeyring::Alice).expect("Bob should be one of CDD providers");

    // 1. Each CDD provider has a *systematic* CDD claim.
    let cdd_providers = CddServiceProviders::get_members();
    assert_eq!(
        cdd_providers
            .iter()
            .all(|cdd| fetch_systematic_claim(*cdd).is_some()),
        true
    );

    // 2. Remove one member from CDD provider and double-check that systematic CDD claim was
    //    removed too.
    assert_ok!(CddServiceProviders::remove_member(root.clone(), bob_id));
    assert_eq!(fetch_systematic_claim(bob_id).is_none(), true);
    assert_eq!(fetch_systematic_claim(alice_id).is_some(), true);

    // 3. Add DID with CDD claim to CDD providers, and check that systematic CDD claim was added.
    // Then remove that DID from CDD provides, it should keep its previous CDD claim.
    let alice = Origin::signed(AccountKeyring::Alice.public());
    let charlie_acc = AccountKeyring::Charlie.public();

    // 3.1. Add CDD claim to Charlie, by Alice.
    assert_ok!(Identity::cdd_register_did(
        alice.clone(),
        charlie_acc.clone(),
        vec![]
    ));
    let charlie_id =
        get_identity_id(AccountKeyring::Charlie).expect("Charlie should have an Identity Id");
    assert_add_cdd_claim!(alice, charlie_id);

    let charlie_cdd_claim =
        Identity::fetch_cdd(charlie_id, 0).expect("Charlie should have a CDD claim by Alice");

    // 3.2. Add Charlie as trusted CDD providers, and check its new systematic CDD claim.
    assert_ok!(CddServiceProviders::add_member(root.clone(), charlie_id));
    assert_eq!(fetch_systematic_claim(charlie_id).is_some(), true);

    // 3.3. Remove Charlie from trusted CDD providers, and verify that systematic CDD claim was
    //   removed and previous CDD claim works.
    assert_ok!(CddServiceProviders::remove_member(root, charlie_id));
    assert_eq!(fetch_systematic_claim(charlie_id).is_none(), true);
    assert_eq!(Identity::fetch_cdd(charlie_id, 0), Some(charlie_cdd_claim));
}

#[test]
fn gc_with_systematic_cdd_claims() {
    let cdd_providers = [AccountKeyring::Alice.public(), AccountKeyring::Bob.public()].to_vec();
    let governance_committee = [
        AccountKeyring::Charlie.public(),
        AccountKeyring::Dave.public(),
    ]
    .to_vec();

    ExtBuilder::default()
        .monied(true)
        .cdd_providers(cdd_providers)
        .governance_committee(governance_committee)
        .build()
        .execute_with(gc_with_systematic_cdd_claims_we);
}

fn gc_with_systematic_cdd_claims_we() {
    // 0.
    let root = Origin::from(frame_system::RawOrigin::Root);
    let charlie_id = get_identity_id(AccountKeyring::Charlie)
        .expect("Charlie should be a Governance Committee member");
    let dave_id = get_identity_id(AccountKeyring::Dave)
        .expect("Dave should be a Governance Committee member");

    // 1. Each GC member has a *systematic* CDD claim.
    let governance_committee = GovernanceCommittee::get_members();
    assert_eq!(
        governance_committee
            .iter()
            .all(|gc_member| fetch_systematic_claim(*gc_member).is_some()),
        true
    );

    // 2. Remove one member from GC and double-check that systematic CDD claim was
    //    removed too.
    assert_ok!(GovernanceCommittee::remove_member(root.clone(), charlie_id));
    assert_eq!(fetch_systematic_claim(charlie_id).is_none(), true);
    assert_eq!(fetch_systematic_claim(dave_id).is_some(), true);

    // 3. Add DID with CDD claim to CDD providers, and check that systematic CDD claim was added.
    // Then remove that DID from CDD provides, it should keep its previous CDD claim.
    let alice = Origin::signed(AccountKeyring::Alice.public());
    let ferdie_acc = AccountKeyring::Ferdie.public();

    // 3.1. Add CDD claim to Ferdie, by Alice.
    assert_ok!(Identity::cdd_register_did(
        alice.clone(),
        ferdie_acc.clone(),
        vec![]
    ));
    let ferdie_id =
        get_identity_id(AccountKeyring::Ferdie).expect("Ferdie should have an Identity Id");
    assert_add_cdd_claim!(alice, ferdie_id);

    let ferdie_cdd_claim =
        Identity::fetch_cdd(ferdie_id, 0).expect("Ferdie should have a CDD claim by Alice");

    // 3.2. Add Ferdie to GC, and check its new systematic CDD claim.
    assert_ok!(GovernanceCommittee::add_member(root.clone(), ferdie_id));
    assert_eq!(fetch_systematic_claim(ferdie_id).is_some(), true);

    // 3.3. Remove Ferdie from GC, and verify that systematic CDD claim was
    //   removed and previous CDD claim works.
    assert_ok!(GovernanceCommittee::remove_member(root, ferdie_id));
    assert_eq!(fetch_systematic_claim(ferdie_id).is_none(), true);
    assert_eq!(Identity::fetch_cdd(ferdie_id, 0), Some(ferdie_cdd_claim));
}

#[test]
fn gc_and_cdd_with_systematic_cdd_claims() {
    let gc_and_cdd_providers =
        [AccountKeyring::Alice.public(), AccountKeyring::Bob.public()].to_vec();

    ExtBuilder::default()
        .monied(true)
        .cdd_providers(gc_and_cdd_providers.clone())
        .governance_committee(gc_and_cdd_providers.clone())
        .build()
        .execute_with(gc_and_cdd_with_systematic_cdd_claims_we);
}

fn gc_and_cdd_with_systematic_cdd_claims_we() {
    // 0. Accounts
    let root = Origin::from(frame_system::RawOrigin::Root);
    let alice_id = get_identity_id(AccountKeyring::Alice)
        .expect("Alice should be a Governance Committee member");

    // 1. Alice should have 2 systematic CDD claims: One as GC member & another one as CDD
    //    provider.
    assert_eq!(fetch_systematic_gc(alice_id).is_some(), true);
    assert_eq!(fetch_systematic_cdd(alice_id).is_some(), true);

    // 2. Remove Alice from CDD providers.
    assert_ok!(CddServiceProviders::remove_member(root.clone(), alice_id));
    assert_eq!(fetch_systematic_gc(alice_id).is_some(), true);

    // 3. Remove Alice from GC.
    assert_ok!(GovernanceCommittee::remove_member(root, alice_id));
    assert_eq!(fetch_systematic_gc(alice_id).is_none(), true);
}

#[test]
fn add_permission_with_secondary_key() {
    ExtBuilder::default()
        .balance_factor(1_000)
        .monied(true)
        .cdd_providers(vec![
            AccountKeyring::Eve.public(),
            AccountKeyring::Ferdie.public(),
        ])
        .build()
        .execute_with(|| {
            let cdd_1_acc = AccountKeyring::Eve.public();
            let alice_acc = AccountKeyring::Alice.public();
            let bob_acc = AccountKeyring::Bob.public();
            let charlie_acc = AccountKeyring::Charlie.public();

            // SecondaryKey added
            let sig_1 = SecondaryKey {
                signer: Signatory::Account(bob_acc),
                permissions: Permissions::empty(),
            };

            let sig_2 = SecondaryKey {
                signer: Signatory::Account(charlie_acc),
                permissions: Permissions::empty(),
            };

            assert_ok!(Identity::cdd_register_did(
                Origin::signed(cdd_1_acc),
                alice_acc,
                vec![sig_1.clone().into(), sig_2.clone().into()]
            ));
            let alice_did = Identity::get_identity(&alice_acc).unwrap();
            assert_add_cdd_claim!(Origin::signed(cdd_1_acc), alice_did);

            let bob_auth_id = get_last_auth_id(&Signatory::Account(bob_acc));
            let charlie_auth_id = get_last_auth_id(&Signatory::Account(charlie_acc));

            println!("Print the protocol base fee: {:?}", PROTOCOL_OP_BASE_FEE);

            // accept the auth_id
            assert_ok!(Identity::accept_authorization(
                Origin::signed(bob_acc),
                bob_auth_id
            ));

            // accept the auth_id
            assert_ok!(Identity::accept_authorization(
                Origin::signed(charlie_acc),
                charlie_auth_id
            ));

            // check for permissions
            let sig_items = (Identity::did_records(alice_did)).secondary_keys;
            assert_eq!(sig_items[0], sig_1);
            assert_eq!(sig_items[1], sig_2);
        });
}

#[test]
fn add_investor_uniqueness_claim() {
    ExtBuilder::default()
        .cdd_providers(vec![AccountKeyring::Charlie.public()])
        .build()
        .execute_with(do_add_investor_uniqueness_claim);
}

fn do_add_investor_uniqueness_claim() {
    let alice = User::new(AccountKeyring::Alice);
    let cdd_provider = AccountKeyring::Charlie.public();
    let ticker = an_asset(alice, true);
    let initial_balance = Asset::balance_of(ticker, alice.did);
    let add_iu_claim =
        |investor_uid| provide_scope_claim(alice.did, ticker, investor_uid, cdd_provider, Some(1));
    let no_balance_at_scope = |scope_id| {
        assert_eq!(
            false,
            <pallet_asset::BalanceOfAtScope<TestStorage>>::contains_key(scope_id, alice.did)
        );
    };
    let balance_at_scope = |scope_id, balance| {
        assert_eq!(balance, Asset::balance_of_at_scope(scope_id, alice.did));
    };
    let scope_id_of = |scope_id| {
        assert_eq!(scope_id, Asset::scope_id_of(ticker, alice.did));
    };
    let aggregate_balance = |scope_id, balance| {
        assert_eq!(balance, Asset::aggregate_balance_of(ticker, scope_id));
    };

    // Get some tokens for Alice in case the default initial balance changes to 0 in simple_token.
    let amount = 10_000;
    assert_ok!(Asset::issue(alice.origin(), ticker, amount));
    let asset_balance = initial_balance + amount;

    // Make a claim with a scope ID.
    let (scope_id, cdd_id) = add_iu_claim(alice.uid());
    balance_at_scope(scope_id, asset_balance);
    scope_id_of(scope_id);
    aggregate_balance(scope_id, asset_balance);

    // Revoke the first CDD claim in order to issue another one.
    assert_ok!(Identity::revoke_claim(
        Origin::signed(cdd_provider),
        alice.did,
        Claim::CustomerDueDiligence(cdd_id)
    ));

    // Make another claim with a different scope ID.
    let new_uid = InvestorUid::from("ALICE-2");
    // Adding a claim is possible thanks to the expiration of the previous CDD claim.
    let new_scope_id = add_iu_claim(new_uid).0;
    no_balance_at_scope(scope_id);
    balance_at_scope(new_scope_id, asset_balance);
    scope_id_of(new_scope_id);
    aggregate_balance(scope_id, 0);
    aggregate_balance(new_scope_id, asset_balance);
}

#[test]
fn add_investor_uniqueness_claim_v2() {
    let user = AccountKeyring::Alice.public();
    let user_no_cdd_id = AccountKeyring::Bob.public();

    ExtBuilder::default()
        .add_regular_users_from_accounts(&[user])
        .build()
        .execute_with(|| {
            // Create an DID without CDD_id.
            assert_ok!(Identity::_register_did(
                user_no_cdd_id,
                vec![],
                Some(ProtocolOp::IdentityRegisterDid)
            ));

            // Load test cases and run them.
            let test_data = add_investor_uniqueness_claim_v2_data(user, user_no_cdd_id);
            for (idx, (input, expect)) in test_data.into_iter().enumerate() {
                let (user, scope, claim, proof) = input;
                let did = Identity::get_identity(&user).unwrap_or_default();
                let origin = Origin::signed(user);
                let output = Identity::add_investor_uniqueness_claim_v2(
                    origin, did, scope, claim, proof.0, None,
                );
                assert_eq!(
                    output, expect,
                    "Unexpected output at index {}: output: {:?}, expected: {:?}",
                    idx, output, expect
                );
            }
        });
}

/// Creates a data set as an input for `do_add_investor_uniqueness_claim_v2`.
fn add_investor_uniqueness_claim_v2_data(
    user: Public,
    user_no_cdd_id: Public,
) -> Vec<(
    (Public, Scope, Claim, v2::InvestorZKProofData),
    DispatchResult,
)> {
    let ticker = Ticker::default();
    let did = Identity::get_identity(&user).unwrap();
    let investor: InvestorUid = make_investor_uid_v2(did.as_bytes()).into();
    let cdd_id = CddId::new_v2(did, investor.clone());
    let proof = v2::InvestorZKProofData::new(&did, &investor, &ticker);
    let claim = Claim::InvestorUniquenessV2(cdd_id);
    let scope = Scope::Ticker(ticker);
    let invalid_ticker = Ticker::try_from(&b"1"[..]).unwrap();
    let invalid_version_claim =
        Claim::InvestorUniqueness(Scope::Ticker(ticker), IdentityId::from(42u128), cdd_id);
    let invalid_proof = v2::InvestorZKProofData::new(&did, &investor, &invalid_ticker);

    vec![
        // Invalid claim.
        (
            (user, Scope::Ticker(invalid_ticker), claim.clone(), proof),
            Err(IdentityError::InvalidScopeClaim.into()),
        ),
        // Valid ZKProof v2
        ((user, scope.clone(), claim.clone(), proof), Ok(())),
        // Not allowed claim.
        (
            (user, scope.clone(), Claim::NoData, proof),
            Err(IdentityError::ClaimVariantNotAllowed.into()),
        ),
        // Missing CDD id.
        (
            (user_no_cdd_id, scope.clone(), claim.clone(), proof),
            Err(IdentityError::ConfidentialScopeClaimNotAllowed.into()),
        ),
        // Invalid ZKProof
        (
            (user, scope.clone(), claim, invalid_proof),
            Err(IdentityError::InvalidScopeClaim.into()),
        ),
        // Claim version does NOT match.
        (
            (user, scope.clone(), invalid_version_claim, proof),
            Err(IdentityError::ClaimAndProofVersionsDoNotMatch.into()),
        ),
    ]
}

fn setup_join_identity(source: &User, target: &User) {
    assert_ok!(Identity::add_authorization(
        source.origin(),
        target.did.into(),
        AuthorizationData::JoinIdentity(Permissions::default()),
        None
    ));
    let auth_id = get_last_auth_id(&target.did.into());
    assert_ok!(Identity::join_identity(target.did.into(), auth_id));
}

#[test]
fn ext_join_identity_as_identity() {
    ExtBuilder::default().build().execute_with(|| {
        let alice = User::new(AccountKeyring::Alice);
        let bob = User::new(AccountKeyring::Bob);

        // Check non-exist authorization
        assert_noop!(
            Identity::join_identity_as_identity(bob.origin(), 0),
            "Authorization does not exist"
        );

        // Add add authorization to later accept
        assert_ok!(Identity::add_authorization(
            alice.origin(),
            bob.did.into(),
            AuthorizationData::Custom(Ticker::default()),
            None
        ));

        // Try joining with wrong authorization type
        let auth_id = get_last_auth_id(&bob.did.into());
        assert_noop!(
            Identity::join_identity_as_identity(bob.origin(), auth_id),
            AuthorizationError::Invalid
        );

        setup_join_identity(&alice, &bob);
    });
}
#[test]
fn ext_leave_identity_as_identity() {
    ExtBuilder::default().build().execute_with(|| {
        let alice = User::new(AccountKeyring::Alice);
        let bob = User::new(AccountKeyring::Bob);
        let charlie = User::new(AccountKeyring::Charlie);

        setup_join_identity(&alice, &bob);

<<<<<<< HEAD
        let leave = |origin, did| {
            assert_noop!(
                Identity::leave_identity_as_identity(origin, did),
                IdentityError::NotASigner
            );
        };

        // Try to leave own identity
        leave(alice.origin(), alice.did);
        // Try to leave a identity that has no signers
        leave(charlie.origin(), alice.did);
        assert_ok!(Identity::leave_identity_as_identity(
            bob.origin(),
            alice.did
        ));
=======
        let leave = |u: User| Identity::leave_identity_as_identity(u.origin(), alice.did);
        assert_noop!(leave(alice), IdentityError::NotASigner);
        assert_noop!(leave(charlie), IdentityError::NotASigner);
        assert_ok!(leave(bob));
>>>>>>> 3f620b26
    });
}<|MERGE_RESOLUTION|>--- conflicted
+++ resolved
@@ -1854,27 +1854,11 @@
 
         setup_join_identity(&alice, &bob);
 
-<<<<<<< HEAD
-        let leave = |origin, did| {
-            assert_noop!(
-                Identity::leave_identity_as_identity(origin, did),
-                IdentityError::NotASigner
-            );
-        };
-
+        let leave = |u: User| Identity::leave_identity_as_identity(u.origin(), alice.did);
         // Try to leave own identity
-        leave(alice.origin(), alice.did);
+        assert_noop!(leave(alice), IdentityError::NotASigner);
         // Try to leave a identity that has no signers
-        leave(charlie.origin(), alice.did);
-        assert_ok!(Identity::leave_identity_as_identity(
-            bob.origin(),
-            alice.did
-        ));
-=======
-        let leave = |u: User| Identity::leave_identity_as_identity(u.origin(), alice.did);
-        assert_noop!(leave(alice), IdentityError::NotASigner);
         assert_noop!(leave(charlie), IdentityError::NotASigner);
         assert_ok!(leave(bob));
->>>>>>> 3f620b26
     });
 }
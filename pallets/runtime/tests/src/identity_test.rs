use super::{
    asset_test::{an_asset, max_len, max_len_bytes},
    committee_test::gc_vmo,
    ext_builder::PROTOCOL_OP_BASE_FEE,
    storage::{
        add_secondary_key, create_cdd_id_and_investor_uid, get_identity_id, get_last_auth_id,
        provide_scope_claim, register_keyring_account, register_keyring_account_with_balance,
        GovernanceCommittee, TestStorage, User,
    },
    ExtBuilder,
};
use codec::Encode;
<<<<<<< HEAD
use confidential_identity::mocked::make_investor_uid as make_investor_uid_v2;
use frame_support::{
    assert_err, assert_ok, dispatch::DispatchResult, traits::Currency, StorageDoubleMap,
};
=======
use core::iter;
use frame_support::{assert_noop, assert_ok, traits::Currency, StorageDoubleMap, StorageMap};
>>>>>>> 2227c2df
use pallet_balances as balances;
use pallet_identity::{self as identity, DidRecords, Error};
use polymesh_common_utilities::{
    protocol_fee::ProtocolOp,
    traits::{
        group::GroupTrait,
        identity::{SecondaryKeyWithAuth, TargetIdAuthorization, Trait as IdentityTrait},
        transaction_payment::CddAndFeeDetails,
    },
    SystematicIssuers, GC_DID,
};
use polymesh_primitives::{
<<<<<<< HEAD
    investor_zkproof_data::v2, AuthorizationData, AuthorizationType, CddId, Claim, ClaimType,
    IdentityClaim, IdentityId, InvestorUid, Permissions, Scope, SecondaryKey, Signatory, Ticker,
    TransactionError,
};
use polymesh_runtime_develop::{fee_details::CddHandler, runtime::Call};
use sp_core::{crypto::AccountId32, sr25519::Public, H512};
=======
    AuthorizationData, AuthorizationType, CddId, Claim, ClaimType, DispatchableName, IdentityClaim,
    IdentityId, InvestorUid, PalletName, PalletPermissions, Permissions, PortfolioId,
    PortfolioNumber, Scope, SecondaryKey, Signatory, SubsetRestriction, Ticker, TransactionError,
};
use polymesh_runtime_develop::{fee_details::CddHandler, runtime::Call};
use sp_core::crypto::AccountId32;
use sp_core::sr25519::Public;
use sp_core::H512;
>>>>>>> 2227c2df
use sp_runtime::transaction_validity::InvalidTransaction;
use std::convert::{From, TryFrom};
use test_client::AccountKeyring;

type AuthorizationsGiven = identity::AuthorizationsGiven<TestStorage>;
type Asset = pallet_asset::Module<TestStorage>;
type Balances = balances::Module<TestStorage>;
type Identity = identity::Module<TestStorage>;
type MultiSig = pallet_multisig::Module<TestStorage>;
type System = frame_system::Module<TestStorage>;
type Timestamp = pallet_timestamp::Module<TestStorage>;

type Origin = <TestStorage as frame_system::Trait>::Origin;
type CddServiceProviders = <TestStorage as IdentityTrait>::CddServiceProviders;
type IdentityError = pallet_identity::Error<TestStorage>;

// Identity Test Helper functions
// =======================================

/// Utility function to fetch *only* systematic CDD claims.
///
/// We have 2 systematic CDD claims issuers:
/// * Governance Committee group.
/// * CDD providers group.
fn fetch_systematic_claim(target: IdentityId) -> Option<IdentityClaim> {
    fetch_systematic_gc(target).or_else(|| fetch_systematic_cdd(target))
}

fn fetch_systematic_gc(target: IdentityId) -> Option<IdentityClaim> {
    Identity::fetch_claim(target, ClaimType::CustomerDueDiligence, GC_DID, None)
}

fn fetch_systematic_cdd(target: IdentityId) -> Option<IdentityClaim> {
    Identity::fetch_claim(
        target,
        ClaimType::CustomerDueDiligence,
        SystematicIssuers::CDDProvider.as_id(),
        None,
    )
}

macro_rules! assert_add_cdd_claim {
    ($signer:expr, $target:expr) => {
        assert_ok!(Identity::add_claim(
            $signer,
            $target,
            Claim::CustomerDueDiligence(create_cdd_id_and_investor_uid($target).0),
            None
        ));
    };
}

// Tests
// ======================================
/// TODO Add `Signatory::Identity(..)` test.
#[test]
fn only_primary_or_secondary_keys_can_authenticate_as_an_identity() {
    ExtBuilder::default().monied(true).build().execute_with(|| {
        let owner_did = register_keyring_account(AccountKeyring::Alice).unwrap();
        let owner_signer = Signatory::Account(AccountKeyring::Alice.public());

        let a_did = register_keyring_account(AccountKeyring::Bob).unwrap();
        let a = Origin::signed(AccountKeyring::Bob.public());
        let b_did = register_keyring_account(AccountKeyring::Dave).unwrap();

        let charlie_key = AccountKeyring::Charlie.public();
        let charlie_signer = Signatory::Account(charlie_key);

        add_secondary_key(a_did, charlie_signer);

        // Check primary key on primary and secondary_keys.
        assert!(Identity::is_signer_authorized(owner_did, &owner_signer));
        assert!(Identity::is_signer_authorized(a_did, &charlie_signer));

        assert!(Identity::is_signer_authorized(b_did, &charlie_signer) == false);

        // ... and remove that key.
        assert_ok!(Identity::remove_secondary_keys(
            a.clone(),
            vec![charlie_signer.clone()]
        ));
        assert!(Identity::is_signer_authorized(a_did, &charlie_signer) == false);
    });
}

#[test]
fn gc_add_remove_cdd_claim() {
    ExtBuilder::default().build().execute_with(|| {
        let target_did = register_keyring_account(AccountKeyring::Charlie).unwrap();
        let fetch =
            || Identity::fetch_claim(target_did, ClaimType::CustomerDueDiligence, GC_DID, None);

        assert_ok!(Identity::gc_add_cdd_claim(gc_vmo(), target_did));

        let cdd_id = CddId::new_v1(target_did, InvestorUid::from(target_did.as_ref()));
        assert_eq!(
            fetch(),
            Some(IdentityClaim {
                claim_issuer: GC_DID,
                issuance_date: 0,
                last_update_date: 0,
                expiry: None,
                claim: Claim::CustomerDueDiligence(cdd_id)
            })
        );

        assert_ok!(Identity::gc_revoke_cdd_claim(gc_vmo(), target_did));
        assert_eq!(fetch(), None);
    });
}

#[test]
fn revoking_claims() {
    ExtBuilder::default().build().execute_with(|| {
        let _owner_did = register_keyring_account(AccountKeyring::Alice).unwrap();
        let _issuer_did = register_keyring_account(AccountKeyring::Bob).unwrap();
        let _issuer = Origin::signed(AccountKeyring::Bob.public());
        let claim_issuer_did = register_keyring_account(AccountKeyring::Charlie).unwrap();
        let claim_issuer = Origin::signed(AccountKeyring::Charlie.public());
        let scope = Scope::from(IdentityId::from(0));

        assert_ok!(Identity::add_claim(
            claim_issuer.clone(),
            claim_issuer_did,
            Claim::Accredited(scope.clone()),
            Some(100u64),
        ));
        assert!(Identity::fetch_claim(
            claim_issuer_did,
            ClaimType::Accredited,
            claim_issuer_did,
            Some(scope.clone())
        )
        .is_some());

        assert_ok!(Identity::revoke_claim(
            claim_issuer.clone(),
            claim_issuer_did,
            Claim::Accredited(scope.clone()),
        ));
        assert!(Identity::fetch_claim(
            claim_issuer_did,
            ClaimType::Accredited,
            claim_issuer_did,
            Some(scope.clone())
        )
        .is_none());
    });
}

#[test]
fn revoking_batch_claims() {
    ExtBuilder::default().build().execute_with(|| {
        let _owner_did = register_keyring_account(AccountKeyring::Alice).unwrap();
        let _issuer_did = register_keyring_account(AccountKeyring::Bob).unwrap();
        let _issuer = Origin::signed(AccountKeyring::Bob.public());
        let claim_issuer_did = register_keyring_account(AccountKeyring::Charlie).unwrap();
        let claim_issuer = Origin::signed(AccountKeyring::Charlie.public());
        let scope = Scope::from(IdentityId::from(0));

        assert_ok!(Identity::add_claim(
            claim_issuer.clone(),
            claim_issuer_did,
            Claim::Accredited(scope.clone()),
            Some(100u64),
        ));

        assert_ok!(Identity::add_claim(
            claim_issuer.clone(),
            claim_issuer_did,
            Claim::NoData,
            None,
        ));
        assert!(Identity::fetch_claim(
            claim_issuer_did,
            ClaimType::Accredited,
            claim_issuer_did,
            Some(scope.clone())
        )
        .is_some());

        assert!(
            Identity::fetch_claim(claim_issuer_did, ClaimType::NoType, claim_issuer_did, None,)
                .is_some()
        );

        assert!(Identity::fetch_claim(
            claim_issuer_did,
            ClaimType::Accredited,
            claim_issuer_did,
            Some(scope.clone()),
        )
        .is_some());

        assert_ok!(Identity::revoke_claim(
            claim_issuer.clone(),
            claim_issuer_did,
            Claim::Accredited(scope.clone()),
        ));

        assert_ok!(Identity::revoke_claim(
            claim_issuer.clone(),
            claim_issuer_did,
            Claim::NoData,
        ));

        assert!(Identity::fetch_claim(
            claim_issuer_did,
            ClaimType::Accredited,
            claim_issuer_did,
            Some(scope.clone())
        )
        .is_none());

        assert!(
            Identity::fetch_claim(claim_issuer_did, ClaimType::NoType, claim_issuer_did, None)
                .is_none()
        );

        assert!(Identity::fetch_claim(
            claim_issuer_did,
            ClaimType::Accredited,
            claim_issuer_did,
            Some(scope.clone()),
        )
        .is_none());
    });
}

#[test]
fn only_primary_key_can_add_secondary_key_permissions() {
    ExtBuilder::default()
        .monied(true)
        .build()
        .execute_with(&only_primary_key_can_add_secondary_key_permissions_with_externalities);
}
fn only_primary_key_can_add_secondary_key_permissions_with_externalities() {
    let bob_key = AccountKeyring::Bob.public();
    let charlie_key = AccountKeyring::Charlie.public();
    let alice_did = register_keyring_account(AccountKeyring::Alice).unwrap();
    let alice = Origin::signed(AccountKeyring::Alice.public());
    let bob = Origin::signed(AccountKeyring::Bob.public());

    add_secondary_key(alice_did, Signatory::Account(charlie_key));
    add_secondary_key(alice_did, Signatory::Account(bob_key));

    // Only `alice` is able to update `bob`'s permissions and `charlie`'s permissions.
    assert_ok!(Identity::set_permission_to_signer(
        alice.clone(),
        Signatory::Account(bob_key),
        Permissions::empty().into(),
    ));
    assert_ok!(Identity::set_permission_to_signer(
        alice.clone(),
        Signatory::Account(charlie_key),
        Permissions::empty().into(),
    ));

    // Bob tries to get better permission by himself at `alice` Identity.
    assert_noop!(
        Identity::set_permission_to_signer(
            bob.clone(),
            Signatory::Account(bob_key),
            Permissions::default().into()
        ),
        pallet_permissions::Error::<TestStorage>::UnauthorizedCaller
    );

    // Bob tries to remove Charlie's permissions at `alice` Identity.
    assert_noop!(
        Identity::set_permission_to_signer(
            bob,
            Signatory::Account(charlie_key),
            Permissions::empty().into()
        ),
        pallet_permissions::Error::<TestStorage>::UnauthorizedCaller
    );

    // Alice over-write some permissions.
    assert_ok!(Identity::set_permission_to_signer(
        alice,
        Signatory::Account(bob_key),
        Permissions::empty().into()
    ));
}

#[test]
fn set_permission_to_signer_with_bad_perms() {
    ExtBuilder::default().build().execute_with(|| {
        let alice = User::new(AccountKeyring::Alice);
        let bob = AccountKeyring::Bob.public();
        add_secondary_key(alice.did, Signatory::Account(bob));
        test_with_bad_perms(alice.did, |perms| {
            assert_too_long!(Identity::set_permission_to_signer(
                alice.origin(),
                Signatory::Account(bob),
                perms,
            ));
        });
    });
}

/// It verifies that frozen keys are recovered after `unfreeze` call.
#[test]
fn freeze_secondary_keys_test() {
    ExtBuilder::default()
        .monied(true)
        .build()
        .execute_with(&freeze_secondary_keys_with_externalities);
}

fn freeze_secondary_keys_with_externalities() {
    let (bob_key, charlie_key, dave_key) = (
        AccountKeyring::Bob.public(),
        AccountKeyring::Charlie.public(),
        AccountKeyring::Dave.public(),
    );
    // Add secondary keys.
    let alice_did = register_keyring_account(AccountKeyring::Alice).unwrap();
    let alice = Origin::signed(AccountKeyring::Alice.public());
    let bob = Origin::signed(AccountKeyring::Bob.public());

    add_secondary_key(alice_did, Signatory::Account(bob_key));
    add_secondary_key(alice_did, Signatory::Account(charlie_key));

    assert_eq!(
        Identity::is_signer_authorized(alice_did, &Signatory::Account(bob_key)),
        true
    );

    // Freeze secondary keys: bob & charlie.
    assert_noop!(
        Identity::freeze_secondary_keys(bob.clone()),
        Error::<TestStorage>::KeyNotAllowed
    );
    assert_ok!(Identity::freeze_secondary_keys(alice.clone()));

    assert_eq!(
        Identity::is_signer_authorized(alice_did, &Signatory::Account(bob_key)),
        false
    );

    add_secondary_key(alice_did, Signatory::Account(dave_key));

    // update permission of frozen keys.
    assert_ok!(Identity::set_permission_to_signer(
        alice.clone(),
        Signatory::Account(bob_key),
        Permissions::default().into(),
    ));

    // unfreeze all
    // commenting this because `default_identity` feature is not allowing to access None identity.
    // assert_noop!(
    //     Identity::unfreeze_secondary_keys(bob.clone()),
    //     DispatchError::Other("Current identity is none and key is not linked to any identity")
    // );
    assert_ok!(Identity::unfreeze_secondary_keys(alice.clone()));

    assert_eq!(
        Identity::is_signer_authorized(alice_did, &Signatory::Account(dave_key)),
        true
    );
}

/// It double-checks that frozen keys are removed too.
#[test]
fn remove_frozen_secondary_keys_test() {
    ExtBuilder::default()
        .monied(true)
        .build()
        .execute_with(&remove_frozen_secondary_keys_with_externalities);
}

fn remove_frozen_secondary_keys_with_externalities() {
    let (bob_key, charlie_key) = (
        AccountKeyring::Bob.public(),
        AccountKeyring::Charlie.public(),
    );

    let charlie_secondary_key =
        SecondaryKey::new(Signatory::Account(charlie_key), Permissions::default());

    // Add secondary keys.
    let alice_did = register_keyring_account(AccountKeyring::Alice).unwrap();
    let alice = Origin::signed(AccountKeyring::Alice.public());

    add_secondary_key(alice_did, Signatory::Account(bob_key));
    add_secondary_key(alice_did, Signatory::Account(charlie_key));

    // Freeze all secondary keys
    assert_ok!(Identity::freeze_secondary_keys(alice.clone()));

    // Remove Bob's key.
    assert_ok!(Identity::remove_secondary_keys(
        alice.clone(),
        vec![Signatory::Account(bob_key)]
    ));
    // Check DidRecord.
    let did_rec = Identity::did_records(alice_did);
    assert_eq!(did_rec.secondary_keys, vec![charlie_secondary_key]);
}

/// It double-checks that frozen keys are removed too.
#[test]
fn frozen_secondary_keys_cdd_verification_test() {
    ExtBuilder::default()
        .build()
        .execute_with(&frozen_secondary_keys_cdd_verification_test_we);
}

fn frozen_secondary_keys_cdd_verification_test_we() {
    // 0. Create identity for Alice and secondary key from Bob.
    let alice = AccountKeyring::Alice.public();
    let bob = AccountKeyring::Bob.public();
    let charlie = AccountKeyring::Charlie.public();
    TestStorage::set_payer_context(Some(alice));
    let alice_id = register_keyring_account(AccountKeyring::Alice).unwrap();
    TestStorage::set_payer_context(Some(charlie));
    let _charlie_id = register_keyring_account_with_balance(AccountKeyring::Charlie, 100).unwrap();
    assert_eq!(Balances::free_balance(charlie), 100);

    // 1. Add Bob as signatory to Alice ID.
    let bob_signatory = Signatory::Account(AccountKeyring::Bob.public());
    TestStorage::set_payer_context(Some(alice));

    add_secondary_key(alice_id, bob_signatory);
    assert_ok!(Balances::transfer_with_memo(
        Origin::signed(alice),
        bob,
        25_000,
        None
    ));
    assert_eq!(Balances::free_balance(bob), 25_000);

    // 2. Bob can transfer some funds to Charlie ID.
    TestStorage::set_payer_context(Some(bob));
    assert_ok!(Balances::transfer_with_memo(
        Origin::signed(bob),
        charlie,
        1_000,
        None
    ));
    assert_eq!(Balances::free_balance(charlie), 1100);

    // 3. Alice freezes her secondary keys.
    assert_ok!(Identity::freeze_secondary_keys(Origin::signed(alice)));

    // 4. Bob should NOT transfer any amount. SE is simulated.
    // Balances::transfer_with_memo(Origin::signed(bob), charlie, 1_000, None),
    let payer = CddHandler::get_valid_payer(
        &Call::Balances(balances::Call::transfer_with_memo(
            AccountKeyring::Charlie.to_account_id().into(),
            1_000,
            None,
        )),
        &AccountId32::from(AccountKeyring::Bob.public().0),
    );
    assert_noop!(
        payer,
        InvalidTransaction::Custom(TransactionError::MissingIdentity as u8)
    );

    assert_eq!(Balances::free_balance(charlie), 1100);

    // 5. Alice still can make transfers.
    assert_ok!(Balances::transfer_with_memo(
        Origin::signed(alice),
        charlie,
        1_000,
        None
    ));
    assert_eq!(Balances::free_balance(charlie), 2100);

    // 6. Unfreeze signatory keys, and Bob should be able to transfer again.
    assert_ok!(Identity::unfreeze_secondary_keys(Origin::signed(alice)));
    assert_ok!(Balances::transfer_with_memo(
        Origin::signed(bob),
        charlie,
        1_000,
        None
    ));
    assert_eq!(Balances::free_balance(charlie), 3100);
}

#[test]
fn remove_secondary_keys_test() {
    ExtBuilder::default()
        .monied(true)
        .build()
        .execute_with(&remove_secondary_keys_test_with_externalities);
}

fn remove_secondary_keys_test_with_externalities() {
    let bob_key = AccountKeyring::Bob.public();
    let alice_key = AccountKeyring::Alice.public();
    let alice_did = register_keyring_account(AccountKeyring::Alice).unwrap();
    let alice = Origin::signed(AccountKeyring::Alice.public());
    let charlie = Origin::signed(AccountKeyring::Charlie.public());
    let charlie_did = register_keyring_account(AccountKeyring::Charlie).unwrap();
    let dave_key = AccountKeyring::Dave.public();

    let musig_address = MultiSig::get_next_multisig_address(AccountKeyring::Alice.public());

    assert_ok!(MultiSig::create_multisig(
        alice.clone(),
        vec![Signatory::from(alice_did), Signatory::Account(dave_key)],
        1,
    ));
    let auth_id = get_last_auth_id(&Signatory::Account(dave_key));
    assert_ok!(MultiSig::unsafe_accept_multisig_signer(
        Signatory::Account(dave_key),
        auth_id
    ));

    add_secondary_key(alice_did, Signatory::Account(bob_key));

    add_secondary_key(alice_did, Signatory::Account(musig_address));

    // Fund the multisig
    assert_ok!(Balances::transfer(alice.clone(), musig_address.clone(), 1));

    // Check DidRecord.
    assert_eq!(Identity::get_identity(&dave_key), None);
    assert_eq!(Identity::get_identity(&musig_address), Some(alice_did));
    assert_eq!(Identity::get_identity(&bob_key), Some(alice_did));

    // Try removing bob using charlie
    TestStorage::set_current_identity(&charlie_did);
    assert_ok!(Identity::remove_secondary_keys(
        charlie.clone(),
        vec![Signatory::Account(bob_key)]
    ));

    // Check DidRecord.
    assert_eq!(Identity::get_identity(&dave_key), None);
    assert_eq!(Identity::get_identity(&musig_address), Some(alice_did));
    assert_eq!(Identity::get_identity(&bob_key), Some(alice_did));

    // Try remove bob using alice
    TestStorage::set_current_identity(&alice_did);
    assert_ok!(Identity::remove_secondary_keys(
        alice.clone(),
        vec![Signatory::Account(bob_key)]
    ));

    // Check DidRecord.
    assert_eq!(Identity::get_identity(&dave_key), None);
    assert_eq!(Identity::get_identity(&musig_address), Some(alice_did));
    assert_eq!(Identity::get_identity(&bob_key), None);

    // Try removing multisig while it has funds
    assert_ok!(Identity::remove_secondary_keys(
        alice.clone(),
        vec![Signatory::Account(musig_address.clone())]
    ));

    // Check DidRecord.
    assert_eq!(Identity::get_identity(&dave_key), None);
    assert_eq!(Identity::get_identity(&musig_address), Some(alice_did));
    assert_eq!(Identity::get_identity(&bob_key), None);

    // Check multisig's signer
    assert_eq!(
        MultiSig::ms_signers(musig_address.clone(), Signatory::Account(dave_key)),
        true
    );

    // Transfer funds back to Alice
    assert_ok!(Balances::transfer(
        Origin::signed(musig_address.clone()),
        alice_key.clone(),
        1
    ));

    // Empty multisig's funds and remove as signer
    assert_ok!(Identity::remove_secondary_keys(
        alice.clone(),
        vec![Signatory::Account(musig_address.clone())]
    ));

    // Check DidRecord.
    assert_eq!(Identity::get_identity(&dave_key), None);
    assert_eq!(Identity::get_identity(&musig_address), None);
    assert_eq!(Identity::get_identity(&bob_key), None);

    // Check multisig's signer
    assert_eq!(
        MultiSig::ms_signers(musig_address.clone(), Signatory::Account(dave_key)),
        true
    );
}

#[test]
fn leave_identity_test() {
    ExtBuilder::default()
        .monied(true)
        .build()
        .execute_with(&leave_identity_test_with_externalities);
}

fn leave_identity_test_with_externalities() {
    let bob_key = AccountKeyring::Bob.public();
    let bob = Origin::signed(AccountKeyring::Bob.public());
    let alice_did = register_keyring_account(AccountKeyring::Alice).unwrap();
    let alice = Origin::signed(AccountKeyring::Alice.public());
    let alice_key = AccountKeyring::Alice.public();
    let charlie_did = register_keyring_account(AccountKeyring::Charlie).unwrap();
    let charlie = Origin::signed(AccountKeyring::Charlie.public());
    let bob_secondary_key = SecondaryKey::new(Signatory::Account(bob_key), Permissions::default());
    let charlie_secondary_key =
        SecondaryKey::new(Signatory::Identity(charlie_did), Permissions::default());
    let alice_secondary_keys = vec![bob_secondary_key, charlie_secondary_key.clone()];
    let dave_key = AccountKeyring::Dave.public();

    let musig_address = MultiSig::get_next_multisig_address(AccountKeyring::Alice.public());

    assert_ok!(MultiSig::create_multisig(
        alice.clone(),
        vec![Signatory::from(alice_did), Signatory::Account(dave_key)],
        1,
    ));
    let auth_id = get_last_auth_id(&Signatory::Account(dave_key));
    assert_ok!(MultiSig::unsafe_accept_multisig_signer(
        Signatory::Account(dave_key),
        auth_id
    ));

    add_secondary_key(alice_did, Signatory::Account(bob_key));
    add_secondary_key(alice_did, Signatory::from(charlie_did));

    // Check DidRecord.
    let did_rec = Identity::did_records(alice_did);
    assert_eq!(did_rec.secondary_keys, alice_secondary_keys);
    assert_eq!(Identity::get_identity(&bob_key), Some(alice_did));

    // Bob leaves
    assert_ok!(Identity::leave_identity_as_key(bob));

    // Check DidRecord.
    let did_rec = Identity::did_records(alice_did);
    assert_eq!(did_rec.secondary_keys, vec![charlie_secondary_key]);
    assert_eq!(Identity::get_identity(&bob_key), None);

    // Charlie leaves
    TestStorage::set_current_identity(&charlie_did);
    assert_ok!(Identity::leave_identity_as_identity(charlie, alice_did));

    // Check DidRecord.
    let did_rec = Identity::did_records(alice_did);
    assert_eq!(did_rec.secondary_keys.len(), 0);
    assert_eq!(Identity::get_identity(&bob_key), None);

    // Check DidRecord.
    assert_eq!(Identity::get_identity(&dave_key), None);
    assert_eq!(Identity::get_identity(&musig_address), None);

    add_secondary_key(alice_did, Signatory::Account(musig_address));
    // send funds to multisig
    assert_ok!(Balances::transfer(alice.clone(), musig_address.clone(), 1));
    // multisig tries leaving identity while it has funds
    assert_noop!(
        Identity::leave_identity_as_key(Origin::signed(musig_address.clone())),
        Error::<TestStorage>::MultiSigHasBalance
    );

    // Check DidRecord.
    assert_eq!(Identity::get_identity(&dave_key), None);
    assert_eq!(Identity::get_identity(&musig_address), Some(alice_did));

    // Check multisig's signer
    assert_eq!(
        MultiSig::ms_signers(musig_address.clone(), Signatory::Account(dave_key)),
        true
    );

    // send funds back to alice from multisig
    assert_ok!(Balances::transfer(
        Origin::signed(musig_address.clone()),
        alice_key.clone(),
        1
    ));

    // Empty multisig's funds and remove as signer
    assert_ok!(Identity::leave_identity_as_key(Origin::signed(
        musig_address.clone()
    )));

    // Check DidRecord.
    assert_eq!(Identity::get_identity(&dave_key), None);
    assert_eq!(Identity::get_identity(&musig_address), None);

    // Check multisig's signer
    assert_eq!(
        MultiSig::ms_signers(musig_address.clone(), Signatory::Account(dave_key)),
        true
    );
}

#[test]
fn enforce_uniqueness_keys_in_identity_tests() {
    ExtBuilder::default()
        .monied(true)
        .build()
        .execute_with(&enforce_uniqueness_keys_in_identity);
}

fn enforce_uniqueness_keys_in_identity() {
    // Register identities
    let alice_id = register_keyring_account(AccountKeyring::Alice).unwrap();
    let _ = register_keyring_account(AccountKeyring::Bob).unwrap();

    // Check external signed key uniqueness.
    let charlie_key = AccountKeyring::Charlie.public();
    add_secondary_key(alice_id, Signatory::Account(charlie_key));
    let auth_id = Identity::add_auth(
        alice_id,
        Signatory::Account(AccountKeyring::Bob.public()),
        AuthorizationData::JoinIdentity(Permissions::empty()),
        None,
    );
    assert_noop!(
        Identity::join_identity(Signatory::Account(AccountKeyring::Bob.public()), auth_id),
        Error::<TestStorage>::AlreadyLinked
    );
}

#[test]
fn add_remove_secondary_identities() {
    ExtBuilder::default()
        .monied(true)
        .build()
        .execute_with(&add_remove_secondary_identities_with_externalities);
}

fn add_remove_secondary_identities_with_externalities() {
    let alice_id = register_keyring_account(AccountKeyring::Alice).unwrap();
    let alice = Origin::signed(AccountKeyring::Alice.public());
    let bob_id = register_keyring_account(AccountKeyring::Bob).unwrap();
    let charlie_id = register_keyring_account(AccountKeyring::Charlie).unwrap();

    add_secondary_key(alice_id, Signatory::from(bob_id));
    add_secondary_key(alice_id, Signatory::from(charlie_id));

    assert_ok!(Identity::remove_secondary_keys(
        alice.clone(),
        vec![Signatory::Identity(bob_id)]
    ));

    let alice_rec = Identity::did_records(alice_id);
    let mut charlie_sk = SecondaryKey::from(charlie_id);
    // Correct the permissions to ones set by `add_secondary_key`.
    charlie_sk.permissions = Permissions::default();
    assert_eq!(alice_rec.secondary_keys, vec![charlie_sk]);

    // Check is_authorized_identity
    assert_eq!(
        Identity::is_signer_authorized(alice_id, &Signatory::Identity(charlie_id)),
        true
    );
    assert_eq!(
        Identity::is_signer_authorized(alice_id, &Signatory::Identity(bob_id)),
        false
    );
}

fn secondary_keys_with_auth(
    keys: &[AccountKeyring],
    ids: &[IdentityId],
    auth_encoded: &[u8],
) -> Vec<SecondaryKeyWithAuth<Public>> {
    keys.iter()
        .map(|acc| H512::from(acc.sign(&auth_encoded)))
        .zip(ids.iter().map(|&id| SecondaryKey::from(id).into()))
        .map(|(auth_signature, secondary_key)| SecondaryKeyWithAuth {
            auth_signature,
            secondary_key,
        })
        .collect()
}

#[test]
fn one_step_join_id() {
    ExtBuilder::default()
        .build()
        .execute_with(&one_step_join_id_with_ext);
}

fn one_step_join_id_with_ext() {
    let a = User::new(AccountKeyring::Alice);

    let expires_at = 100u64;
    let target_id_auth = |user: User| TargetIdAuthorization {
        target_id: user.did,
        nonce: Identity::offchain_authorization_nonce(user.did),
        expires_at,
    };
    let authorization = target_id_auth(a);
    let auth_encoded = authorization.encode();

    let keys = [
        AccountKeyring::Bob,
        AccountKeyring::Charlie,
        AccountKeyring::Dave,
    ];
    let users @ [b, c, _] = keys.map(User::new);
    let secondary_keys_with_auth =
        secondary_keys_with_auth(&keys, &users.map(|u| u.did), &auth_encoded);

    let add = |user: User, auth| {
        Identity::add_secondary_keys_with_authorization(user.origin(), auth, expires_at)
    };

    assert_ok!(add(a, secondary_keys_with_auth[..2].to_owned()));

    let secondary_keys = Identity::did_records(a.did).secondary_keys;
    let contains = |u: User| secondary_keys.iter().find(|si| **si == u.did).is_some();
    assert_eq!(contains(b), true);
    assert_eq!(contains(c), true);

    // Check reply attack. Alice's nonce is different now.
    // NOTE: We need to force the increment of account's nonce manually.
    System::inc_account_nonce(a.acc());

    assert_noop!(
        add(a, secondary_keys_with_auth[2..].to_owned()),
        Error::<TestStorage>::InvalidAuthorizationSignature
    );

    // Check revoke off-chain authorization.
    let e = User::new(AccountKeyring::Eve);
    let eve_auth = target_id_auth(a);
    assert_ne!(authorization.nonce, eve_auth.nonce);

    let eve_secondary_key_with_auth = SecondaryKeyWithAuth {
        secondary_key: SecondaryKey::from(e.did).into(),
        auth_signature: H512::from(AccountKeyring::Eve.sign(eve_auth.encode().as_slice())),
    };

    assert_ok!(Identity::revoke_offchain_authorization(
        e.origin(),
        Signatory::Identity(e.did),
        eve_auth
    ));
    assert_noop!(
        add(a, vec![eve_secondary_key_with_auth]),
        Error::<TestStorage>::AuthorizationHasBeenRevoked
    );

    // Check expire
    System::inc_account_nonce(a.acc());
    Timestamp::set_timestamp(expires_at);

    let f = User::new(AccountKeyring::Ferdie);
    let ferdie_auth = target_id_auth(a);
    let ferdie_secondary_key_with_auth = SecondaryKeyWithAuth {
        secondary_key: SecondaryKey::from(f.did).into(),
        auth_signature: H512::from(AccountKeyring::Eve.sign(ferdie_auth.encode().as_slice())),
    };

    assert_noop!(
        add(f, vec![ferdie_secondary_key_with_auth]),
        Error::<TestStorage>::AuthorizationExpired
    );
}

fn test_with_bad_perms(did: IdentityId, test: impl Fn(Permissions)) {
    test(Permissions {
        asset: SubsetRestriction::elems((0..=max_len() as u64).map(Ticker::generate_into)),
        ..<_>::default()
    });
    test(Permissions {
        portfolio: SubsetRestriction::elems(
            (0..=max_len() as u64)
                .map(|n| PortfolioId::user_portfolio(did, PortfolioNumber::from(n))),
        ),
        ..<_>::default()
    });
    let test = |extrinsic| {
        test(Permissions {
            extrinsic,
            ..<_>::default()
        })
    };
    test(SubsetRestriction::elems(
        (0..=max_len() as u64)
            .map(Ticker::generate)
            .map(PalletName::from)
            .map(PalletPermissions::entire_pallet),
    ));
    test(SubsetRestriction::elem(PalletPermissions::entire_pallet(
        max_len_bytes(1),
    )));
    test(SubsetRestriction::elem(PalletPermissions::new(
        "".into(),
        SubsetRestriction::elems(
            (0..=max_len() as u64)
                .map(Ticker::generate)
                .map(DispatchableName::from),
        ),
    )));
    test(SubsetRestriction::elem(PalletPermissions::new(
        "".into(),
        SubsetRestriction::elem(max_len_bytes(1)),
    )));
}

#[test]
fn add_secondary_keys_with_authorization_too_many_sks() {
    ExtBuilder::default().build().execute_with(|| {
        let user = User::new(AccountKeyring::Alice);
        let bob = User::new(AccountKeyring::Bob);

        let expires_at = 100;
        let auth = || {
            let auth = TargetIdAuthorization {
                target_id: user.did,
                nonce: Identity::offchain_authorization_nonce(user.did),
                expires_at,
            };
            auth.encode()
        };

        // Test various length problems in `Permissions`.
        test_with_bad_perms(bob.did, |perms| {
            let auth_encoded = auth();
            let auth_signature = H512::from(bob.ring.sign(&auth_encoded));

            let secondary_key = SecondaryKey::new(bob.did.into(), perms).into();
            let auths = vec![SecondaryKeyWithAuth {
                auth_signature,
                secondary_key,
            }];
            assert_too_long!(Identity::add_secondary_keys_with_authorization(
                user.origin(),
                auths,
                expires_at
            ));
        });

        // Populate with MAX SKs.
        DidRecords::<TestStorage>::mutate(user.did, |rec| {
            let sk = SecondaryKey {
                signer: Signatory::Account(rec.primary_key),
                permissions: Permissions::empty(),
            };
            rec.secondary_keys = iter::repeat(sk).take(max_len() as usize).collect();
        });

        // Fail at adding the {MAX + 1}th SK.
        let auth_encoded = auth();
        let auths = secondary_keys_with_auth(&[bob.ring], &[bob.did], &auth_encoded);
        assert_too_long!(Identity::add_secondary_keys_with_authorization(
            user.origin(),
            auths,
            expires_at
        ));
    });
}

#[test]
fn adding_authorizations_bad_perms() {
    ExtBuilder::default().build().execute_with(|| {
        let user = User::new(AccountKeyring::Alice);
        test_with_bad_perms(user.did, |perms| {
            assert_too_long!(Identity::add_authorization(
                user.origin(),
                user.did.into(),
                AuthorizationData::JoinIdentity(perms),
                None
            ));
        });
    });
}

#[test]
fn adding_authorizations() {
    ExtBuilder::default().build().execute_with(|| {
        let alice_did = register_keyring_account(AccountKeyring::Alice).unwrap();
        let bob_did = Signatory::from(register_keyring_account(AccountKeyring::Bob).unwrap());
        let ticker50 = Ticker::try_from(&[0x50][..]).unwrap();
        let mut auth_id = Identity::add_auth(
            alice_did,
            bob_did,
            AuthorizationData::TransferTicker(ticker50),
            None,
        );
        assert_eq!(<AuthorizationsGiven>::get(alice_did, auth_id), bob_did);
        let mut auth = Identity::get_authorization(&bob_did, auth_id);
        assert_eq!(auth.authorized_by, alice_did);
        assert_eq!(auth.expiry, None);
        assert_eq!(
            auth.authorization_data,
            AuthorizationData::TransferTicker(ticker50)
        );
        auth_id = Identity::add_auth(
            alice_did,
            bob_did,
            AuthorizationData::TransferTicker(ticker50),
            Some(100),
        );
        assert_eq!(<AuthorizationsGiven>::get(alice_did, auth_id), bob_did);
        auth = Identity::get_authorization(&bob_did, auth_id);
        assert_eq!(auth.authorized_by, alice_did);
        assert_eq!(auth.expiry, Some(100));
        assert_eq!(
            auth.authorization_data,
            AuthorizationData::TransferTicker(ticker50)
        );

        // Testing the list of filtered authorizations
        Timestamp::set_timestamp(120);

        // Getting expired and non-expired both
        let mut authorizations = Identity::get_filtered_authorizations(
            bob_did,
            true,
            Some(AuthorizationType::TransferTicker),
        );
        assert_eq!(authorizations.len(), 2);
        authorizations = Identity::get_filtered_authorizations(
            bob_did,
            false,
            Some(AuthorizationType::TransferTicker),
        );
        // One authorization is expired
        assert_eq!(authorizations.len(), 1);
    });
}

#[test]
fn removing_authorizations() {
    ExtBuilder::default().build().execute_with(|| {
        let alice_did = register_keyring_account(AccountKeyring::Alice).unwrap();
        let alice = Origin::signed(AccountKeyring::Alice.public());
        let bob_did = Signatory::from(register_keyring_account(AccountKeyring::Bob).unwrap());
        let ticker50 = Ticker::try_from(&[0x50][..]).unwrap();
        let auth_id = Identity::add_auth(
            alice_did,
            bob_did,
            AuthorizationData::TransferTicker(ticker50),
            None,
        );
        assert_eq!(<AuthorizationsGiven>::get(alice_did, auth_id), bob_did);
        let auth = Identity::get_authorization(&bob_did, auth_id);
        assert_eq!(
            auth.authorization_data,
            AuthorizationData::TransferTicker(ticker50)
        );
        assert_ok!(Identity::remove_authorization(
            alice.clone(),
            bob_did,
            auth_id,
            false,
        ));
        assert!(!<AuthorizationsGiven>::contains_key(alice_did, auth_id));
        assert!(!<identity::Authorizations<TestStorage>>::contains_key(
            bob_did, auth_id
        ));
    });
}

#[test]
fn changing_primary_key() {
    ExtBuilder::default()
        .monied(true)
        .cdd_providers(vec![AccountKeyring::Eve.public()])
        .build()
        .execute_with(|| changing_primary_key_we());
}

fn changing_primary_key_we() {
    let alice_did = register_keyring_account(AccountKeyring::Alice).unwrap();
    let alice_key = AccountKeyring::Alice.public();

    let _target_did = register_keyring_account(AccountKeyring::Bob).unwrap();
    let new_key = AccountKeyring::Bob.public();
    let new_key_origin = Origin::signed(AccountKeyring::Bob.public());

    // Primary key matches Alice's key
    assert_eq!(Identity::did_records(alice_did).primary_key, alice_key);

    // Alice triggers change of primary key
    let owner_auth_id = Identity::add_auth(
        alice_did,
        Signatory::Account(new_key),
        AuthorizationData::RotatePrimaryKey(alice_did),
        None,
    );

    // Accept the authorization with the new key
    assert_ok!(Identity::accept_primary_key(
        new_key_origin.clone(),
        owner_auth_id.clone(),
        None
    ));

    // Alice's primary key is now Bob's
    assert_eq!(
        Identity::did_records(alice_did).primary_key,
        AccountKeyring::Bob.public()
    );
}

#[test]
fn changing_primary_key_with_cdd_auth() {
    ExtBuilder::default()
        .monied(true)
        .cdd_providers(vec![AccountKeyring::Eve.public()])
        .build()
        .execute_with(|| changing_primary_key_with_cdd_auth_we());
}

fn changing_primary_key_with_cdd_auth_we() {
    let alice_did = register_keyring_account(AccountKeyring::Alice).unwrap();
    let alice_key = AccountKeyring::Alice.public();

    let _target_did = register_keyring_account(AccountKeyring::Bob).unwrap();
    let new_key = AccountKeyring::Bob.public();
    let new_key_origin = Origin::signed(AccountKeyring::Bob.public());

    let cdd_did = get_identity_id(AccountKeyring::Eve).unwrap();

    // Primary key matches Alice's key
    assert_eq!(Identity::did_records(alice_did).primary_key, alice_key);

    // Alice triggers change of primary key
    let owner_auth_id = Identity::add_auth(
        alice_did,
        Signatory::Account(new_key),
        AuthorizationData::RotatePrimaryKey(alice_did),
        None,
    );

    let cdd_auth_id = Identity::add_auth(
        cdd_did,
        Signatory::Account(new_key),
        AuthorizationData::AttestPrimaryKeyRotation(alice_did),
        None,
    );

    assert_ok!(Identity::change_cdd_requirement_for_mk_rotation(
        frame_system::RawOrigin::Root.into(),
        true
    ));

    assert!(
        Identity::accept_primary_key(new_key_origin.clone(), owner_auth_id.clone(), None).is_err()
    );

    let owner_auth_id2 = Identity::add_auth(
        alice_did,
        Signatory::Account(new_key),
        AuthorizationData::RotatePrimaryKey(alice_did),
        None,
    );

    // Accept the authorization with the new key
    assert_ok!(Identity::accept_primary_key(
        new_key_origin.clone(),
        owner_auth_id2,
        Some(cdd_auth_id)
    ));

    // Alice's primary key is now Bob's
    assert_eq!(
        Identity::did_records(alice_did).primary_key,
        AccountKeyring::Bob.public()
    );
}

#[test]
fn cdd_register_did_test() {
    ExtBuilder::default()
        .balance_factor(1_000)
        .monied(true)
        .cdd_providers(vec![
            AccountKeyring::Eve.public(),
            AccountKeyring::Ferdie.public(),
        ])
        .build()
        .execute_with(|| cdd_register_did_test_we());
}

fn cdd_register_did_test_we() {
    let cdd1 = Origin::signed(AccountKeyring::Eve.public());
    let cdd2 = Origin::signed(AccountKeyring::Ferdie.public());
    let non_id = Origin::signed(AccountKeyring::Charlie.public());

    let alice = AccountKeyring::Alice.public();
    let bob_acc = AccountKeyring::Bob.public();

    // CDD 1 registers correctly the Alice's ID.
    assert_ok!(Identity::cdd_register_did(cdd1.clone(), alice, vec![]));
    let alice_id = get_identity_id(AccountKeyring::Alice).unwrap();
    assert_add_cdd_claim!(cdd1.clone(), alice_id);

    // Check that Alice's ID is attested by CDD 1.
    assert_eq!(Identity::has_valid_cdd(alice_id), true);

    // Error case: Try account without ID.
    assert!(Identity::cdd_register_did(non_id, bob_acc, vec![]).is_err(),);
    // Error case: Try account with ID but it is not part of CDD providers.
    assert!(Identity::cdd_register_did(Origin::signed(alice), bob_acc, vec![]).is_err());

    // CDD 2 registers properly Bob's ID.
    assert_ok!(Identity::cdd_register_did(cdd2.clone(), bob_acc, vec![]));
    let bob_id = get_identity_id(AccountKeyring::Bob).unwrap();
    assert_add_cdd_claim!(cdd2, bob_id);

    assert_eq!(Identity::has_valid_cdd(bob_id), true);

    // Register with secondary_keys
    // ==============================================
    // Register Charlie with secondary keys.
    let charlie = AccountKeyring::Charlie.public();
    let dave = AccountKeyring::Dave.public();
    let dave_si = SecondaryKey::from_account_id(dave.clone());
    let alice_si = SecondaryKey::from(alice_id);
    let secondary_keys = vec![dave_si.clone().into(), alice_si.clone().into()];
    assert_ok!(Identity::cdd_register_did(
        cdd1.clone(),
        charlie,
        secondary_keys
    ));
    let charlie_id = get_identity_id(AccountKeyring::Charlie).unwrap();
    assert_add_cdd_claim!(cdd1.clone(), charlie_id);

    Balances::make_free_balance_be(&charlie, 10_000_000_000);
    assert_eq!(Identity::has_valid_cdd(charlie_id), true);
    assert_eq!(
        Identity::did_records(charlie_id).secondary_keys.is_empty(),
        true
    );

    let dave_auth_id = get_last_auth_id(&dave_si.signer);

    assert_ok!(Identity::accept_authorization(
        Origin::signed(dave),
        dave_auth_id
    ));
    assert_eq!(
        Identity::did_records(charlie_id).secondary_keys,
        vec![dave_si.clone()]
    );

    let alice_auth_id = get_last_auth_id(&alice_si.signer);

    TestStorage::set_current_identity(&alice_id);
    assert_ok!(Identity::accept_authorization(
        Origin::signed(alice),
        alice_auth_id
    ));
    assert_eq!(
        Identity::did_records(charlie_id).secondary_keys,
        vec![dave_si, alice_si]
    );
}

#[test]
fn add_identity_signers() {
    ExtBuilder::default().monied(true).build().execute_with(|| {
        let alice_did = register_keyring_account(AccountKeyring::Alice).unwrap();
        let bob_did = register_keyring_account(AccountKeyring::Bob).unwrap();
        let charlie_did = register_keyring_account(AccountKeyring::Charlie).unwrap();
        let _alice_acc_signer = Signatory::Account(AccountKeyring::Alice.public());
        let bob_identity_signer = Signatory::from(bob_did);
        let _charlie_acc_signer = Signatory::Account(AccountKeyring::Charlie.public());
        let dave_acc_signer = Signatory::Account(AccountKeyring::Dave.public());

        let auth_id_for_acc_to_id = Identity::add_auth(
            alice_did,
            bob_identity_signer,
            AuthorizationData::JoinIdentity(Permissions::default()),
            None,
        );

        assert_ok!(Identity::join_identity(
            bob_identity_signer,
            auth_id_for_acc_to_id
        ));

        let auth_id_for_acc2_to_id = Identity::add_auth(
            charlie_did,
            bob_identity_signer,
            AuthorizationData::JoinIdentity(Permissions::default()),
            None,
        );

        // Getting expired and non-expired both
        let authorizations = Identity::get_filtered_authorizations(
            bob_identity_signer,
            true,
            Some(AuthorizationType::JoinIdentity),
        );
        assert_eq!(authorizations.len(), 1);

        assert_ok!(Identity::join_identity(
            bob_identity_signer,
            auth_id_for_acc2_to_id
        ));

        let auth_id_for_acc1_to_acc = Identity::add_auth(
            alice_did,
            dave_acc_signer,
            AuthorizationData::JoinIdentity(Permissions::default()),
            None,
        );

        assert_ok!(Identity::join_identity(
            dave_acc_signer,
            auth_id_for_acc1_to_acc
        ));

        let auth_id_for_acc2_to_acc = Identity::add_auth(
            charlie_did,
            dave_acc_signer,
            AuthorizationData::JoinIdentity(Permissions::default()),
            None,
        );

        assert_noop!(
            Identity::join_identity(dave_acc_signer, auth_id_for_acc2_to_acc),
            Error::<TestStorage>::AlreadyLinked
        );

        let alice_secondary_keys = Identity::did_records(alice_did).secondary_keys;
        let charlie_secondary_keys = Identity::did_records(charlie_did).secondary_keys;
        let mut dave_sk = SecondaryKey::from_account_id(AccountKeyring::Dave.public());
        // Correct the permissions to ones set by `add_secondary_key`.
        dave_sk.permissions = Permissions::default();
        assert!(alice_secondary_keys
            .iter()
            .find(|si| **si == bob_did)
            .is_some());
        assert!(charlie_secondary_keys
            .iter()
            .find(|si| **si == bob_did)
            .is_some());
        assert!(alice_secondary_keys
            .iter()
            .find(|si| **si == dave_sk)
            .is_some());
        assert!(charlie_secondary_keys
            .iter()
            .find(|si| **si == dave_sk)
            .is_none());
    });
}

#[test]
fn invalidate_cdd_claims() {
    ExtBuilder::default()
        .balance_factor(1_000)
        .monied(true)
        .cdd_providers(vec![
            AccountKeyring::Eve.public(),
            AccountKeyring::Ferdie.public(),
        ])
        .build()
        .execute_with(invalidate_cdd_claims_we);
}

fn invalidate_cdd_claims_we() {
    let root = Origin::from(frame_system::RawOrigin::Root);
    let cdd = AccountKeyring::Eve.public();
    let alice_acc = AccountKeyring::Alice.public();
    let bob_acc = AccountKeyring::Bob.public();
    assert_ok!(Identity::cdd_register_did(
        Origin::signed(cdd),
        alice_acc,
        vec![]
    ));
    let alice_id = get_identity_id(AccountKeyring::Alice).unwrap();
    assert_add_cdd_claim!(Origin::signed(cdd), alice_id);

    // Check that Alice's ID is attested by CDD 1.
    let cdd_1_id = Identity::get_identity(&cdd).unwrap();
    assert_eq!(Identity::has_valid_cdd(alice_id), true);

    // Disable CDD 1.
    assert_ok!(Identity::invalidate_cdd_claims(root, cdd_1_id, 5, Some(10)));
    assert_eq!(Identity::has_valid_cdd(alice_id), true);

    // Move to time 8... CDD_1 is inactive: Its claims are valid.
    Timestamp::set_timestamp(8);
    assert_eq!(Identity::has_valid_cdd(alice_id), true);
    assert_noop!(
        Identity::cdd_register_did(Origin::signed(cdd), bob_acc, vec![]),
        Error::<TestStorage>::UnAuthorizedCddProvider
    );

    // Move to time 11 ... CDD_1 is expired: Its claims are invalid.
    Timestamp::set_timestamp(11);
    assert_eq!(Identity::has_valid_cdd(alice_id), false);
    assert_noop!(
        Identity::cdd_register_did(Origin::signed(cdd), bob_acc, vec![]),
        Error::<TestStorage>::UnAuthorizedCddProvider
    );
}

#[test]
fn cdd_provider_with_systematic_cdd_claims() {
    let cdd_providers = [AccountKeyring::Alice.public(), AccountKeyring::Bob.public()].to_vec();

    ExtBuilder::default()
        .monied(true)
        .cdd_providers(cdd_providers)
        .build()
        .execute_with(cdd_provider_with_systematic_cdd_claims_we);
}

fn cdd_provider_with_systematic_cdd_claims_we() {
    // 0. Get Bob & Alice IDs.
    let root = Origin::from(frame_system::RawOrigin::Root);
    let bob_id = get_identity_id(AccountKeyring::Bob).expect("Bob should be one of CDD providers");
    let alice_id =
        get_identity_id(AccountKeyring::Alice).expect("Bob should be one of CDD providers");

    // 1. Each CDD provider has a *systematic* CDD claim.
    let cdd_providers = CddServiceProviders::get_members();
    assert_eq!(
        cdd_providers
            .iter()
            .all(|cdd| fetch_systematic_claim(*cdd).is_some()),
        true
    );

    // 2. Remove one member from CDD provider and double-check that systematic CDD claim was
    //    removed too.
    assert_ok!(CddServiceProviders::remove_member(root.clone(), bob_id));
    assert_eq!(fetch_systematic_claim(bob_id).is_none(), true);
    assert_eq!(fetch_systematic_claim(alice_id).is_some(), true);

    // 3. Add DID with CDD claim to CDD providers, and check that systematic CDD claim was added.
    // Then remove that DID from CDD provides, it should keep its previous CDD claim.
    let alice = Origin::signed(AccountKeyring::Alice.public());
    let charlie_acc = AccountKeyring::Charlie.public();

    // 3.1. Add CDD claim to Charlie, by Alice.
    assert_ok!(Identity::cdd_register_did(
        alice.clone(),
        charlie_acc.clone(),
        vec![]
    ));
    let charlie_id =
        get_identity_id(AccountKeyring::Charlie).expect("Charlie should have an Identity Id");
    assert_add_cdd_claim!(alice, charlie_id);

    let charlie_cdd_claim =
        Identity::fetch_cdd(charlie_id, 0).expect("Charlie should have a CDD claim by Alice");

    // 3.2. Add Charlie as trusted CDD providers, and check its new systematic CDD claim.
    assert_ok!(CddServiceProviders::add_member(root.clone(), charlie_id));
    assert_eq!(fetch_systematic_claim(charlie_id).is_some(), true);

    // 3.3. Remove Charlie from trusted CDD providers, and verify that systematic CDD claim was
    //   removed and previous CDD claim works.
    assert_ok!(CddServiceProviders::remove_member(root, charlie_id));
    assert_eq!(fetch_systematic_claim(charlie_id).is_none(), true);
    assert_eq!(Identity::fetch_cdd(charlie_id, 0), Some(charlie_cdd_claim));
}

#[test]
fn gc_with_systematic_cdd_claims() {
    let cdd_providers = [AccountKeyring::Alice.public(), AccountKeyring::Bob.public()].to_vec();
    let governance_committee = [
        AccountKeyring::Charlie.public(),
        AccountKeyring::Dave.public(),
    ]
    .to_vec();

    ExtBuilder::default()
        .monied(true)
        .cdd_providers(cdd_providers)
        .governance_committee(governance_committee)
        .build()
        .execute_with(gc_with_systematic_cdd_claims_we);
}

fn gc_with_systematic_cdd_claims_we() {
    // 0.
    let root = Origin::from(frame_system::RawOrigin::Root);
    let charlie_id = get_identity_id(AccountKeyring::Charlie)
        .expect("Charlie should be a Governance Committee member");
    let dave_id = get_identity_id(AccountKeyring::Dave)
        .expect("Dave should be a Governance Committee member");

    // 1. Each GC member has a *systematic* CDD claim.
    let governance_committee = GovernanceCommittee::get_members();
    assert_eq!(
        governance_committee
            .iter()
            .all(|gc_member| fetch_systematic_claim(*gc_member).is_some()),
        true
    );

    // 2. Remove one member from GC and double-check that systematic CDD claim was
    //    removed too.
    assert_ok!(GovernanceCommittee::remove_member(root.clone(), charlie_id));
    assert_eq!(fetch_systematic_claim(charlie_id).is_none(), true);
    assert_eq!(fetch_systematic_claim(dave_id).is_some(), true);

    // 3. Add DID with CDD claim to CDD providers, and check that systematic CDD claim was added.
    // Then remove that DID from CDD provides, it should keep its previous CDD claim.
    let alice = Origin::signed(AccountKeyring::Alice.public());
    let ferdie_acc = AccountKeyring::Ferdie.public();

    // 3.1. Add CDD claim to Ferdie, by Alice.
    assert_ok!(Identity::cdd_register_did(
        alice.clone(),
        ferdie_acc.clone(),
        vec![]
    ));
    let ferdie_id =
        get_identity_id(AccountKeyring::Ferdie).expect("Ferdie should have an Identity Id");
    assert_add_cdd_claim!(alice, ferdie_id);

    let ferdie_cdd_claim =
        Identity::fetch_cdd(ferdie_id, 0).expect("Ferdie should have a CDD claim by Alice");

    // 3.2. Add Ferdie to GC, and check its new systematic CDD claim.
    assert_ok!(GovernanceCommittee::add_member(root.clone(), ferdie_id));
    assert_eq!(fetch_systematic_claim(ferdie_id).is_some(), true);

    // 3.3. Remove Ferdie from GC, and verify that systematic CDD claim was
    //   removed and previous CDD claim works.
    assert_ok!(GovernanceCommittee::remove_member(root, ferdie_id));
    assert_eq!(fetch_systematic_claim(ferdie_id).is_none(), true);
    assert_eq!(Identity::fetch_cdd(ferdie_id, 0), Some(ferdie_cdd_claim));
}

#[test]
fn gc_and_cdd_with_systematic_cdd_claims() {
    let gc_and_cdd_providers =
        [AccountKeyring::Alice.public(), AccountKeyring::Bob.public()].to_vec();

    ExtBuilder::default()
        .monied(true)
        .cdd_providers(gc_and_cdd_providers.clone())
        .governance_committee(gc_and_cdd_providers.clone())
        .build()
        .execute_with(gc_and_cdd_with_systematic_cdd_claims_we);
}

fn gc_and_cdd_with_systematic_cdd_claims_we() {
    // 0. Accounts
    let root = Origin::from(frame_system::RawOrigin::Root);
    let alice_id = get_identity_id(AccountKeyring::Alice)
        .expect("Alice should be a Governance Committee member");

    // 1. Alice should have 2 systematic CDD claims: One as GC member & another one as CDD
    //    provider.
    assert_eq!(fetch_systematic_gc(alice_id).is_some(), true);
    assert_eq!(fetch_systematic_cdd(alice_id).is_some(), true);

    // 2. Remove Alice from CDD providers.
    assert_ok!(CddServiceProviders::remove_member(root.clone(), alice_id));
    assert_eq!(fetch_systematic_gc(alice_id).is_some(), true);

    // 3. Remove Alice from GC.
    assert_ok!(GovernanceCommittee::remove_member(root, alice_id));
    assert_eq!(fetch_systematic_gc(alice_id).is_none(), true);
}

#[test]
fn add_permission_with_secondary_key() {
    ExtBuilder::default()
        .balance_factor(1_000)
        .monied(true)
        .cdd_providers(vec![
            AccountKeyring::Eve.public(),
            AccountKeyring::Ferdie.public(),
        ])
        .build()
        .execute_with(|| {
            let cdd_1_acc = AccountKeyring::Eve.public();
            let alice_acc = AccountKeyring::Alice.public();
            let bob_acc = AccountKeyring::Bob.public();
            let charlie_acc = AccountKeyring::Charlie.public();

            // SecondaryKey added
            let sig_1 = SecondaryKey {
                signer: Signatory::Account(bob_acc),
                permissions: Permissions::empty(),
            };

            let sig_2 = SecondaryKey {
                signer: Signatory::Account(charlie_acc),
                permissions: Permissions::empty(),
            };

            assert_ok!(Identity::cdd_register_did(
                Origin::signed(cdd_1_acc),
                alice_acc,
                vec![sig_1.clone().into(), sig_2.clone().into()]
            ));
            let alice_did = Identity::get_identity(&alice_acc).unwrap();
            assert_add_cdd_claim!(Origin::signed(cdd_1_acc), alice_did);

            let bob_auth_id = get_last_auth_id(&Signatory::Account(bob_acc));
            let charlie_auth_id = get_last_auth_id(&Signatory::Account(charlie_acc));

            println!("Print the protocol base fee: {:?}", PROTOCOL_OP_BASE_FEE);

            // accept the auth_id
            assert_ok!(Identity::accept_authorization(
                Origin::signed(bob_acc),
                bob_auth_id
            ));

            // accept the auth_id
            assert_ok!(Identity::accept_authorization(
                Origin::signed(charlie_acc),
                charlie_auth_id
            ));

            // check for permissions
            let sig_items = (Identity::did_records(alice_did)).secondary_keys;
            assert_eq!(sig_items[0], sig_1);
            assert_eq!(sig_items[1], sig_2);
        });
}

#[test]
fn add_investor_uniqueness_claim() {
    ExtBuilder::default()
        .cdd_providers(vec![AccountKeyring::Charlie.public()])
        .build()
        .execute_with(|| do_add_investor_uniqueness_claim());
}

fn do_add_investor_uniqueness_claim() {
    let alice = User::new(AccountKeyring::Alice);
    let cdd_provider = AccountKeyring::Charlie.public();
    let ticker = an_asset(alice, true);
    let initial_balance = Asset::balance_of(ticker, alice.did);
    let add_iu_claim =
        |investor_uid| provide_scope_claim(alice.did, ticker, investor_uid, cdd_provider, Some(1));
    let no_balance_at_scope = |scope_id| {
        assert_eq!(
            false,
            <pallet_asset::BalanceOfAtScope<TestStorage>>::contains_key(scope_id, alice.did)
        );
    };
    let balance_at_scope = |scope_id, balance| {
        assert_eq!(balance, Asset::balance_of_at_scope(scope_id, alice.did));
    };
    let scope_id_of = |scope_id| {
        assert_eq!(scope_id, Asset::scope_id_of(ticker, alice.did));
    };
    let aggregate_balance = |scope_id, balance| {
        assert_eq!(balance, Asset::aggregate_balance_of(ticker, scope_id));
    };

    // Get some tokens for Alice in case the default initial balance changes to 0 in simple_token.
    let amount = 10_000;
    assert_ok!(Asset::issue(alice.origin(), ticker, amount));
    let asset_balance = initial_balance + amount;

    // Make a claim with a scope ID.
    let (scope_id, cdd_id) = add_iu_claim(alice.uid());
    balance_at_scope(scope_id, asset_balance);
    scope_id_of(scope_id);
    aggregate_balance(scope_id, asset_balance);

    // Revoke the first CDD claim in order to issue another one.
    assert_ok!(Identity::revoke_claim(
        Origin::signed(cdd_provider),
        alice.did,
        Claim::CustomerDueDiligence(cdd_id)
    ));

    // Make another claim with a different scope ID.
    let new_uid = InvestorUid::from("ALICE-2");
    // Adding a claim is possible thanks to the expiration of the previous CDD claim.
    let new_scope_id = add_iu_claim(new_uid).0;
    no_balance_at_scope(scope_id);
    balance_at_scope(new_scope_id, asset_balance);
    scope_id_of(new_scope_id);
    aggregate_balance(scope_id, 0);
    aggregate_balance(new_scope_id, asset_balance);
}

#[test]
fn add_investor_uniqueness_claim_v2() {
    let user = AccountKeyring::Alice.public();
    let user_no_cdd_id = AccountKeyring::Bob.public();

    ExtBuilder::default()
        .add_regular_users_from_accounts(&[user])
        .build()
        .execute_with(|| {
            // Create an DID without CDD_id.
            assert_ok!(Identity::_register_did(
                user_no_cdd_id,
                vec![],
                Some(ProtocolOp::IdentityRegisterDid)
            ));

            // Load test cases and run them.
            let test_data = add_investor_uniqueness_claim_v2_data(user, user_no_cdd_id);
            for (idx, (input, expect)) in test_data.into_iter().enumerate() {
                let (user, scope, claim, proof) = input;
                let did = Identity::get_identity(&user).unwrap_or_default();
                let origin = Origin::signed(user);
                let output = Identity::add_investor_uniqueness_claim_v2(
                    origin, did, scope, claim, proof.0, None,
                );
                assert_eq!(
                    output, expect,
                    "Unexpected output at index {}: output: {:?}, expected: {:?}",
                    idx, output, expect
                );
            }
        });
}

/// Creates a data set as an input for `do_add_investor_uniqueness_claim_v2`.
fn add_investor_uniqueness_claim_v2_data(
    user: Public,
    user_no_cdd_id: Public,
) -> Vec<(
    (Public, Scope, Claim, v2::InvestorZKProofData),
    DispatchResult,
)> {
    let ticker = Ticker::default();
    let did = Identity::get_identity(&user).unwrap();
    let investor: InvestorUid = make_investor_uid_v2(did.as_bytes()).into();
    let cdd_id = CddId::new_v2(did, investor.clone());
    let proof = v2::InvestorZKProofData::new(&did, &investor, &ticker);
    let claim = Claim::InvestorUniquenessV2(cdd_id);
    let scope = Scope::Ticker(ticker);
    let invalid_ticker = Ticker::try_from(&b"1"[..]).unwrap();
    let invalid_version_claim =
        Claim::InvestorUniqueness(Scope::Ticker(ticker), IdentityId::from(42u128), cdd_id);
    let invalid_proof = v2::InvestorZKProofData::new(&did, &investor, &invalid_ticker);

    vec![
        // Invalid claim.
        (
            (user, Scope::Ticker(invalid_ticker), claim.clone(), proof),
            Err(IdentityError::InvalidScopeClaim.into()),
        ),
        // Valid ZKProof v2
        ((user, scope.clone(), claim.clone(), proof), Ok(())),
        // Not allowed claim.
        (
            (user, scope.clone(), Claim::NoData, proof),
            Err(IdentityError::ClaimVariantNotAllowed.into()),
        ),
        // Missing CDD id.
        (
            (user_no_cdd_id, scope.clone(), claim.clone(), proof),
            Err(IdentityError::ConfidentialScopeClaimNotAllowed.into()),
        ),
        // Invalid ZKProof
        (
            (user, scope.clone(), claim, invalid_proof),
            Err(IdentityError::InvalidScopeClaim.into()),
        ),
        // Claim version does NOT match.
        (
            (user, scope.clone(), invalid_version_claim, proof),
            Err(IdentityError::ClaimAndProofVersionsDoNotMatch.into()),
        ),
    ]
}<|MERGE_RESOLUTION|>--- conflicted
+++ resolved
@@ -10,15 +10,12 @@
     ExtBuilder,
 };
 use codec::Encode;
-<<<<<<< HEAD
 use confidential_identity::mocked::make_investor_uid as make_investor_uid_v2;
+use core::iter;
 use frame_support::{
-    assert_err, assert_ok, dispatch::DispatchResult, traits::Currency, StorageDoubleMap,
+    assert_noop, assert_ok, dispatch::DispatchResult, traits::Currency, StorageDoubleMap,
+    StorageMap,
 };
-=======
-use core::iter;
-use frame_support::{assert_noop, assert_ok, traits::Currency, StorageDoubleMap, StorageMap};
->>>>>>> 2227c2df
 use pallet_balances as balances;
 use pallet_identity::{self as identity, DidRecords, Error};
 use polymesh_common_utilities::{
@@ -31,23 +28,13 @@
     SystematicIssuers, GC_DID,
 };
 use polymesh_primitives::{
-<<<<<<< HEAD
     investor_zkproof_data::v2, AuthorizationData, AuthorizationType, CddId, Claim, ClaimType,
-    IdentityClaim, IdentityId, InvestorUid, Permissions, Scope, SecondaryKey, Signatory, Ticker,
-    TransactionError,
+    DispatchableName, IdentityClaim, IdentityId, InvestorUid, PalletName, PalletPermissions,
+    Permissions, PortfolioId, PortfolioNumber, Scope, SecondaryKey, Signatory, SubsetRestriction,
+    Ticker, TransactionError,
 };
 use polymesh_runtime_develop::{fee_details::CddHandler, runtime::Call};
 use sp_core::{crypto::AccountId32, sr25519::Public, H512};
-=======
-    AuthorizationData, AuthorizationType, CddId, Claim, ClaimType, DispatchableName, IdentityClaim,
-    IdentityId, InvestorUid, PalletName, PalletPermissions, Permissions, PortfolioId,
-    PortfolioNumber, Scope, SecondaryKey, Signatory, SubsetRestriction, Ticker, TransactionError,
-};
-use polymesh_runtime_develop::{fee_details::CddHandler, runtime::Call};
-use sp_core::crypto::AccountId32;
-use sp_core::sr25519::Public;
-use sp_core::H512;
->>>>>>> 2227c2df
 use sp_runtime::transaction_validity::InvalidTransaction;
 use std::convert::{From, TryFrom};
 use test_client::AccountKeyring;

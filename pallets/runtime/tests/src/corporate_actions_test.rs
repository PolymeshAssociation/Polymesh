use super::{
    asset_test::max_len_bytes,
    storage::{
        provide_scope_claim_to_multiple_parties, root, Balance, Checkpoint, MaxDidWhts,
        MaxTargetIds, TestStorage, User,
    },
    ExtBuilder,
};
<<<<<<< HEAD
use crate::asset_test::{
    allow_all_transfers, basic_asset, check_schedules, next_schedule_id, set_timestamp, token,
};
=======
use crate::asset_test::{allow_all_transfers, basic_asset, set_timestamp, token, token_details};
>>>>>>> a10fd9bb
use core::iter;
use frame_support::{
    assert_noop, assert_ok,
    dispatch::{DispatchError, DispatchResult},
    IterableStorageDoubleMap, StorageDoubleMap, StorageMap,
};
use pallet_asset::Tokens;
use pallet_corporate_actions::{
    ballot::{BallotMeta, BallotTimeRange, BallotVote, Motion, Votes},
    distribution::{self, Distribution, PER_SHARE_PRECISION},
    CACheckpoint, CADetails, CAId, CAIdSequence, CAKind, CorporateAction, CorporateActions,
    Details, LocalCAId, RecordDate, RecordDateSpec, TargetIdentities, TargetTreatment,
    TargetTreatment::{Exclude, Include},
    Tax,
};
use polymesh_common_utilities::{
    constants::currency::ONE_UNIT,
    traits::checkpoint::{ScheduleCheckpoints, ScheduleId},
};
use polymesh_primitives::{
    agent::AgentGroup, asset::CheckpointId, AuthorizationData, Document, DocumentId, IdentityId,
    Moment, PortfolioId, PortfolioNumber, Signatory, Ticker,
};
use sp_arithmetic::Permill;
use std::convert::TryInto;
use test_client::AccountKeyring;

type System = frame_system::Pallet<TestStorage>;
type Origin = <TestStorage as frame_system::Config>::RuntimeOrigin;
type Asset = pallet_asset::Module<TestStorage>;
type AssetError = pallet_asset::Error<TestStorage>;
type ExternalAgents = pallet_external_agents::Module<TestStorage>;
type Timestamp = pallet_timestamp::Pallet<TestStorage>;
type Identity = pallet_identity::Module<TestStorage>;
type Authorizations = pallet_identity::Authorizations<TestStorage>;
type ComplianceManager = pallet_compliance_manager::Module<TestStorage>;
type CA = pallet_corporate_actions::Module<TestStorage>;
type Ballot = pallet_corporate_actions::ballot::Module<TestStorage>;
type Dist = distribution::Module<TestStorage>;
type Portfolio = pallet_portfolio::Module<TestStorage>;
type BaseError = pallet_base::Error<TestStorage>;
type Error = pallet_corporate_actions::Error<TestStorage>;
type BallotError = pallet_corporate_actions::ballot::Error<TestStorage>;
type DistError = distribution::Error<TestStorage>;
type PError = pallet_portfolio::Error<TestStorage>;
type CPError = pallet_asset::checkpoint::Error<TestStorage>;
type EAError = pallet_external_agents::Error<TestStorage>;
type Custodian = pallet_portfolio::PortfolioCustodian;

const CDDP: AccountKeyring = AccountKeyring::Eve;

const P0: Permill = Permill::zero();
const P25: Permill = Permill::from_percent(25);
const P50: Permill = Permill::from_percent(50);
const P75: Permill = Permill::from_percent(75);

#[track_caller]
fn test(logic: impl FnOnce(Ticker, [User; 3])) {
    ExtBuilder::default()
        .cdd_providers(vec![CDDP.to_account_id()])
        .build()
        .execute_with(|| {
            System::set_block_number(1);

            // Create some users.
            let alice = User::new(AccountKeyring::Alice);
            let bob = User::new(AccountKeyring::Bob);
            let charlie = User::new(AccountKeyring::Charlie);

            // Create the asset.
            let ticker = create_asset(b"ACME", alice);

            // Execute the test.
            logic(ticker, [alice, bob, charlie])
        });
}

#[track_caller]
fn currency_test(logic: impl FnOnce(Ticker, Ticker, [User; 3])) {
    test(|ticker, users @ [owner, ..]| {
        set_schedule_complexity();

        // Create `currency` & add scope claims for it to `users`.
        let currency = create_asset(b"BETA", owner);
        let parties = users.iter().map(|u| &u.did);
        provide_scope_claim_to_multiple_parties(parties, currency, CDDP.to_account_id());

        logic(ticker, currency, users);
    });
}

fn transfer_amount(ticker: &Ticker, from: User, to: User, amount: u128) {
    // Provide scope claim to sender and receiver of the transaction.
    provide_scope_claim_to_multiple_parties(&[from.did, to.did], *ticker, CDDP.to_account_id());
    assert_ok!(crate::asset_test::transfer(*ticker, from, to, amount));
}

const AMOUNT: u128 = 500;

fn transfer(ticker: &Ticker, from: User, to: User) {
    transfer_amount(ticker, from, to, AMOUNT);
}

fn create_asset(ticker: &[u8], owner: User) -> Ticker {
    let (ticker, token) = token(ticker, owner.did);
    assert_ok!(basic_asset(owner, ticker, &token));
    assert_eq!(token_details(&ticker).owner_did, owner.did);
    allow_all_transfers(ticker, owner);
    ticker
}

fn add_caa_auth(ticker: Ticker, from: User, to: User) -> u64 {
    let sig: Signatory<_> = to.did.into();
    let data = AuthorizationData::BecomeAgent(ticker, AgentGroup::Full);
    assert_ok!(Identity::add_authorization(
        from.origin(),
        sig.clone(),
        data,
        None
    ));
    Authorizations::iter_prefix_values(sig)
        .next()
        .unwrap()
        .auth_id
}

fn transfer_caa(ticker: Ticker, from: User, to: User) -> DispatchResult {
    let auth_id = add_caa_auth(ticker, from, to);
    ExternalAgents::accept_become_agent(to.origin(), auth_id)?;
    ExternalAgents::abdicate(from.origin(), ticker)?;
    Ok(())
}

type CAResult = Result<CorporateAction, DispatchError>;

fn get_ca(id: CAId) -> Option<CorporateAction> {
    CA::corporate_actions(id.ticker, id.local_id)
}

fn init_ca(
    owner: User,
    ticker: Ticker,
    kind: CAKind,
    date: Option<RecordDateSpec>,
    details: String,
    targets: Option<TargetIdentities>,
    default_wht: Option<Tax>,
    wht: Option<Vec<(IdentityId, Tax)>>,
) -> CAResult {
    let id = next_ca_id(ticker);
    let sig = owner.origin();
    let details = CADetails(details.as_bytes().to_vec());
    let now = Checkpoint::now_unix();
    CA::initiate_corporate_action(
        sig,
        ticker,
        kind,
        now,
        date,
        details,
        targets,
        default_wht,
        wht,
    )?;
    Ok(get_ca(id).unwrap())
}

fn basic_ca(
    owner: User,
    ticker: Ticker,
    targets: Option<TargetIdentities>,
    default_wht: Option<Tax>,
    wht: Option<Vec<(IdentityId, Tax)>>,
) -> CAResult {
    init_ca(
        owner,
        ticker,
        CAKind::Other,
        None,
        <_>::default(),
        targets,
        default_wht,
        wht,
    )
}

fn dated_ca(owner: User, ticker: Ticker, kind: CAKind, rd: Option<RecordDateSpec>) -> CAResult {
    init_ca(owner, ticker, kind, rd, <_>::default(), None, None, None)
}

fn moment_ca(owner: User, ticker: Ticker, kind: CAKind, rd: Option<Moment>) -> CAResult {
    dated_ca(owner, ticker, kind, rd.map(RecordDateSpec::Scheduled))
}

fn set_schedule_complexity() {
    set_timestamp(1);
    assert_ok!(Checkpoint::set_schedules_max_complexity(root(), 1000));
}

fn next_ca_id(ticker: Ticker) -> CAId {
    let local_id = CA::ca_id_sequence(ticker);
    CAId { ticker, local_id }
}

const T_RANGE: BallotTimeRange = BallotTimeRange {
    start: 3000,
    end: 4000,
};

#[derive(Clone, Eq, PartialEq, Default, Debug)]
struct BallotData {
    meta: Option<BallotMeta>,
    range: Option<BallotTimeRange>,
    choices: Vec<u16>,
    rcv: bool,
    results: Vec<Balance>,
    votes: Vec<(IdentityId, Vec<BallotVote>)>,
}

fn ballot_data(id: CAId) -> BallotData {
    BallotData {
        meta: Ballot::metas(id),
        range: Ballot::time_ranges(id),
        choices: Ballot::motion_choices(id),
        rcv: Ballot::rcv(id),
        results: Ballot::results(id),
        votes: Votes::iter_prefix(id).collect(),
    }
}

fn assert_ballot(id: CAId, data: &BallotData) {
    assert_eq!(&ballot_data(id), data);
}

#[test]
fn only_caa_authorized() {
    test(|ticker, [owner, caa, other]| {
        set_schedule_complexity();

        // Transfer some to Charlie & Bob.
        transfer(&ticker, owner, caa);
        transfer(&ticker, owner, other);

        let currency = create_asset(b"BETA", owner);
        transfer(&currency, owner, caa);

        macro_rules! checks {
            ($user:expr, $assert:ident $(, $tail:expr)?) => {
                // Check for `set_default_targets`, ...
                let owner_set_targets = |treatment| {
                    let ids = TargetIdentities { treatment, identities: vec![] };
                    CA::set_default_targets($user.origin(), ticker, ids)
                };
                $assert!(owner_set_targets(Include) $(, $tail)?);
                $assert!(owner_set_targets(Exclude) $(, $tail)?);
                // ...`set_default_withholding_tax`,
                $assert!(CA::set_default_withholding_tax(
                    $user.origin(),
                    ticker,
                    Permill::zero(),
                ) $(, $tail)?);
                // ...`set_did_withholding_tax`,
                $assert!(CA::set_did_withholding_tax(
                    $user.origin(),
                    ticker,
                    other.did,
                    None,
                ) $(, $tail)?);
                // ..., `initiate_corporate_action`,
                let record_date = Some(RecordDateSpec::Scheduled(2000));
                let mk_ca = |kind| dated_ca($user, ticker, kind, record_date);
                let id = next_ca_id(ticker);
                $assert!(mk_ca(CAKind::IssuerNotice) $(, $tail)?);
                // ..., `link_ca_doc`,
                $assert!(CA::link_ca_doc($user.origin(), id, vec![]) $(, $tail)?);
                // ..., `change_record_date`,
                $assert!(CA::change_record_date($user.origin(), id, record_date) $(, $tail)?);
                // ..., `attach_ballot`,
                let meta = BallotMeta::default();
                $assert!(Ballot::attach_ballot($user.origin(), id, T_RANGE, meta.clone(), false) $(, $tail)?);
                // ..., `change_end`,
                $assert!(Ballot::change_end($user.origin(), id, 5000) $(, $tail)?);
                // ..., `change_meta`,
                $assert!(Ballot::change_meta($user.origin(), id, meta) $(, $tail)?);
                // ..., `change_rcv`,
                $assert!(Ballot::change_rcv($user.origin(), id, true) $(, $tail)?);
                // ..., `remove_ballot`,
                $assert!(Ballot::remove_ballot($user.origin(), id) $(, $tail)?);
                // ..., `remove_ca`,
                $assert!(CA::remove_ca($user.origin(), id) $(, $tail)?);
                // ..., `distribute`,
                let id = next_ca_id(ticker);
                $assert!(mk_ca(CAKind::UnpredictableBenefit) $(, $tail)?);
                $assert!(Dist::distribute($user.origin(), id, None, currency, 1, 1, 3000, None) $(, $tail)?);
                // ..., and `remove_distribution`.
                $assert!(Dist::remove_distribution($user.origin(), id) $(, $tail)?);
            };
        }
        // Ensures passing for owner, but not to-be-CAA (Bob) and other.
        let owner_can_do_it = || {
            checks!(owner, assert_ok);
            checks!(caa, assert_noop, EAError::UnauthorizedAgent);
            checks!(other, assert_noop, EAError::UnauthorizedAgent);
        };
        // Ensures passing for Bob (the CAA), not owner, and not other.
        let caa_can_do_it = || {
            checks!(caa, assert_ok);
            checks!(owner, assert_noop, EAError::UnauthorizedAgent);
            checks!(other, assert_noop, EAError::UnauthorizedAgent);
        };
        let transfer_caa = |from, to| {
            assert_ok!(transfer_caa(ticker, from, to));
        };

        // We start with owner being CAA.
        owner_can_do_it();
        // Transfer CAA to Bob.
        transfer_caa(owner, caa);
        caa_can_do_it();
        // Demonstrate that CAA can be transferred back.
        transfer_caa(caa, owner);
        owner_can_do_it();
        // Transfer to Bob again.
        transfer_caa(owner, caa);
        caa_can_do_it();
    });
}

#[test]
fn only_owner_caa_invite() {
    test(|ticker, [_, caa, other]| {
        let auth_id = add_caa_auth(ticker, other, caa);
        assert_eq!(
            ExternalAgents::accept_become_agent(caa.origin(), auth_id),
            Err(EAError::UnauthorizedAgent.into())
        );
    });
}

#[test]
fn not_holder_works() {
    test(|ticker, [owner, _, other]| {
        assert_ok!(CA::set_did_withholding_tax(
            owner.origin(),
            ticker,
            other.did,
            None
        ));

        assert_ok!(CA::set_default_targets(
            owner.origin(),
            ticker,
            TargetIdentities {
                treatment: Exclude,
                identities: vec![other.did],
            }
        ));
    });
}

#[test]
fn set_default_targets_limited() {
    test(|ticker, [owner, ..]| {
        let mut ids = TargetIdentities {
            treatment: Exclude,
            identities: (0..=MaxTargetIds::get() as u128)
                .map(IdentityId::from)
                .collect(),
        };

        let set = |ids| CA::set_default_targets(owner.origin(), ticker, ids);
        let ca = |ids| basic_ca(owner, ticker, Some(ids), None, None);
        assert_noop!(set(ids.clone()), Error::TooManyTargetIds);
        assert_noop!(ca(ids.clone()), Error::TooManyTargetIds);
        ids.identities.pop();
        assert_ok!(set(ids.clone()));
        assert_ok!(ca(ids));
    });
}

#[test]
fn set_default_targets_works() {
    test(|ticker, [owner, foo, bar]| {
        transfer(&ticker, owner, foo);
        transfer(&ticker, owner, bar);

        let set = |treatment, identities, expect_ids| {
            let ids = TargetIdentities {
                treatment,
                identities,
            };
            assert_ok!(CA::set_default_targets(owner.origin(), ticker, ids));
            let ids = TargetIdentities {
                treatment,
                identities: expect_ids,
            };
            assert_eq!(CA::default_target_identities(ticker), ids);
        };
        let expect = vec![foo.did, bar.did];
        set(Exclude, expect.clone(), expect.clone());
        set(Exclude, vec![bar.did, foo.did], expect.clone());
        set(Include, vec![foo.did, bar.did, foo.did], expect);
    });
}

#[test]
fn set_default_withholding_tax_works() {
    test(|ticker, [owner, ..]| {
        assert_eq!(CA::default_withholding_tax(ticker), P0);
        assert_ok!(CA::set_default_withholding_tax(owner.origin(), ticker, P50));
        assert_eq!(CA::default_withholding_tax(ticker), P50);
    });
}

#[test]
fn set_did_withholding_tax_limited() {
    test(|ticker, [owner, ..]| {
        let tax = Tax::one();
        let max = MaxDidWhts::get() as u128;
        let ids = (0..max).map(IdentityId::from);
        let next = IdentityId::from(max);
        let last = IdentityId::from(max - 1);

        // Test in CA creation.
        let mut whts = ids.clone().map(|did| (did, tax)).collect::<Vec<_>>();
        let ca = |whts| basic_ca(owner, ticker, None, None, Some(whts));
        assert_ok!(ca(whts.clone()));
        whts.push((next, tax)); // Intentionally using `next` to test pre-dedup failure.
        assert_noop!(ca(whts), Error::TooManyDidTaxes);

        // Test in asset level defaults.
        let set = |did, tax| CA::set_did_withholding_tax(owner.origin(), ticker, did, tax);
        for did in ids {
            assert_ok!(set(did, Some(tax)));
        }
        assert_noop!(set(next, Some(tax)), Error::TooManyDidTaxes);
        assert_ok!(set(last, Some(Tax::zero())));
        assert_ok!(set(last, None));
        assert_ok!(set(next, Some(tax)));
    });
}

#[test]
fn set_did_withholding_tax_works() {
    test(|ticker, [owner, foo, bar]| {
        transfer(&ticker, owner, foo);
        transfer(&ticker, owner, bar);

        // We will insert bar first, but still expect foo first in results, as DIDs are sorted.
        assert!(foo.did < bar.did);

        let check = |user: User, tax, expect| {
            assert_ok!(CA::set_did_withholding_tax(
                owner.origin(),
                ticker,
                user.did,
                tax
            ));
            assert_eq!(CA::did_withholding_tax(ticker), expect);
        };
        check(bar, Some(P25), vec![(bar.did, P25)]);
        check(foo, Some(P75), vec![(foo.did, P75), (bar.did, P25)]);
        check(bar, Some(P50), vec![(foo.did, P75), (bar.did, P50)]);
        check(bar, None, vec![(foo.did, P75)]);
    });
}

#[test]
fn set_max_details_length_only_root() {
    ExtBuilder::default().build().execute_with(|| {
        let alice = User::new(AccountKeyring::Alice).origin();
        assert_noop!(
            CA::set_max_details_length(alice, 5),
            DispatchError::BadOrigin,
        );
        assert_ok!(CA::set_max_details_length(root(), 10));
        assert_eq!(CA::max_details_length(), 10);
    });
}

#[test]
fn initiate_corporate_action_details() {
    test(|ticker, [owner, ..]| {
        assert_ok!(CA::set_max_details_length(root(), 2));
        let init_ca = |details: &str| -> DispatchResult {
            let id = next_ca_id(ticker);
            init_ca(
                owner,
                ticker,
                CAKind::Other,
                None,
                details.to_owned(),
                None,
                None,
                None,
            )?;
            assert_eq!(details.as_bytes(), Details::get(id).as_slice());
            Ok(())
        };
        assert_ok!(init_ca("f"));
        assert_ok!(init_ca("fo"));
        assert_noop!(init_ca("foo"), Error::DetailsTooLong);
        assert_noop!(init_ca("❤️"), Error::DetailsTooLong);
    });
}

#[test]
fn initiate_corporate_action_local_id_overflow() {
    test(|ticker, [owner, ..]| {
        CAIdSequence::insert(ticker, LocalCAId(u32::MAX - 2));
        let init_ca = || dated_ca(owner, ticker, CAKind::Other, None);
        assert_ok!(init_ca()); // -2; OK
        assert_ok!(init_ca()); // -1; OK
        assert_noop!(init_ca(), BaseError::CounterOverflow); // 0; Next overflows, so error already.
    });
}

#[test]
fn initiate_corporate_action_record_date() {
    test(|ticker, [owner, foo, _]| {
        assert_ok!(Checkpoint::set_schedules_max_complexity(root(), 1));

        set_timestamp(0);

        let mut cp_id = CheckpointId(0);
        let mut schedule_id = ScheduleId(0);

        let mut check = |date| {
            let ca = moment_ca(owner, ticker, CAKind::Other, date).unwrap();
            assert_eq!(date, ca.record_date.map(|x| x.date));
            if let (Some(date), Some(rd)) = (date, ca.record_date) {
                cp_id.0 += 1;
                schedule_id.0 += 1;

                assert_eq!(date, rd.date);
                match rd.checkpoint {
                    CACheckpoint::Scheduled(id, 0) => assert_eq!(schedule_id, id),
                    _ => panic!(),
                }

                set_timestamp(date);
                transfer(&ticker, owner, foo);

                assert_eq!(
                    Checkpoint::schedule_points(ticker, schedule_id),
                    vec![cp_id]
                );
                assert_eq!(date, Checkpoint::timestamps(ticker, cp_id));
            }
        };

        check(None);
        check(Some(50_000));
        check(Some(100_000));

        assert_eq!(Checkpoint::checkpoint_id_sequence(ticker), CheckpointId(2));
    });
}

const ALL_CA_KINDS: &[CAKind] = &[
    CAKind::PredictableBenefit,
    CAKind::UnpredictableBenefit,
    CAKind::IssuerNotice,
    CAKind::Reorganization,
    CAKind::Other,
];

#[test]
fn initiate_corporate_action_kind() {
    test(|ticker, [owner, ..]| {
        for kind in ALL_CA_KINDS {
            assert_eq!(*kind, dated_ca(owner, ticker, *kind, None).unwrap().kind);
        }
    });
}

#[test]
fn initiate_corporate_action_decl_date() {
    test(|ticker, [owner, ..]| {
        set_schedule_complexity();

        let ca = |decl, record| -> DispatchResult {
            let id = next_ca_id(ticker);
            CA::initiate_corporate_action(
                owner.origin(),
                ticker,
                CAKind::Other,
                decl,
                record,
                "".into(),
                None,
                None,
                None,
            )?;
            assert_eq!(get_ca(id).unwrap().decl_date, decl);
            Ok(())
        };

        // Now + no record date works.
        let now = Checkpoint::now_unix();
        assert_ok!(ca(now, None));

        // Now + 1 in the future => error.
        assert_noop!(ca(now + 1, None), Error::DeclDateInFuture);

        // decl date == now == record date
        assert_ok!(ca(now, Some(RecordDateSpec::Scheduled(now))));

        // decl date == now + 1 > record date => error
        assert_noop!(
            ca(now + 1, Some(RecordDateSpec::Scheduled(now))),
            Error::DeclDateInFuture
        );
    });
}

#[test]
fn initiate_corporate_action_default_tax() {
    test(|ticker, [owner, ..]| {
        let ca = |dwt| {
            basic_ca(owner, ticker, None, dwt, None)
                .unwrap()
                .default_withholding_tax
        };
        assert_ok!(CA::set_default_withholding_tax(owner.origin(), ticker, P25));
        assert_eq!(ca(None), P25);
        assert_eq!(ca(Some(P50)), P50);
    });
}

#[test]
fn initiate_corporate_action_did_tax() {
    test(|ticker, [owner, foo, bar]| {
        let ca = |wt| {
            basic_ca(owner, ticker, None, None, wt)
                .unwrap()
                .withholding_tax
        };

        let wts = vec![(foo.did, P25), (bar.did, P75)];
        for (did, wt) in wts.iter().copied() {
            assert_ok!(CA::set_did_withholding_tax(
                owner.origin(),
                ticker,
                did,
                Some(wt)
            ));
        }
        assert_eq!(ca(None), wts);

        // Also ensure `foo` is sorted before `bar` despite providing `bar` first.
        assert!(foo.did < bar.did);
        assert_eq!(
            ca(Some(vec![(bar.did, P50), (foo.did, P0)])),
            vec![(foo.did, P0), (bar.did, P50)]
        );
    });
}

#[test]
#[should_panic]
fn initiate_corporate_action_did_tax_dupe() {
    test(|ticker, [owner, foo, bar]| {
        let wt = Some(vec![(bar.did, P75), (foo.did, P0), (bar.did, P50)]);
        basic_ca(owner, ticker, None, None, wt).unwrap();
    });
}

#[test]
fn initiate_corporate_action_targets() {
    test(|ticker, [owner, foo, bar]| {
        let ca = |targets| {
            basic_ca(owner, ticker, targets, None, None)
                .unwrap()
                .targets
        };
        let ids = |treatment, identities| TargetIdentities {
            treatment,
            identities,
        };

        let t1 = ids(Include, vec![foo.did]);
        assert_ok!(CA::set_default_targets(owner.origin(), ticker, t1.clone()));
        assert_eq!(ca(None), t1);

        assert_eq!(
            ca(Some(ids(Exclude, vec![bar.did, foo.did, bar.did]))),
            ids(Exclude, vec![foo.did, bar.did]),
        );
    });
}

fn add_doc(owner: User, ticker: Ticker) {
    let doc = Document {
        name: b"foo".into(),
        uri: b"https://example.com".into(),
        content_hash: [1u8; 16][..].try_into().unwrap(),
        doc_type: None,
        filing_date: None,
    };
    assert_ok!(Asset::add_documents(owner.origin(), vec![doc], ticker));
}

#[test]
fn link_ca_docs_works() {
    test(|ticker, [owner, ..]| {
        let local_id = LocalCAId(0);
        let id = CAId { ticker, local_id };

        let link = |docs| CA::link_ca_doc(owner.origin(), id, docs);
        let link_ok = |docs: Vec<_>| {
            assert_ok!(link(docs.clone()));
            assert_eq!(CA::ca_doc_link(id), docs);
        };

        // Link to a CA that doesn't exist, and ensure failure.
        assert_noop!(link(vec![]), Error::NoSuchCA);

        // Make it exist, and check that linking to no docs works.
        basic_ca(owner, ticker, None, None, None).unwrap();
        link_ok(vec![]);

        // Now link it to docs that don't exist, and ensure failure.
        let id0 = DocumentId(0);
        assert_noop!(link(vec![id0]), AssetError::NoSuchDoc);

        // Add the document.
        add_doc(owner, ticker);

        // The document exists, but we add a second one that does not, so still expecting failure.
        assert_noop!(link(vec![id0, DocumentId(1)]), AssetError::NoSuchDoc);

        // Finally, we only link the document, and it all works out.
        link_ok(vec![id0]);
    });
}

#[test]
fn remove_ca_works() {
    test(|ticker, [owner, ..]| {
        set_schedule_complexity();

        let ca = |kind, rd| moment_ca(owner, ticker, kind, rd).unwrap();
        let remove = |id| CA::remove_ca(owner.origin(), id);

        let assert_no_ca = |id: CAId| {
            assert_eq!(None, get_ca(id));
            assert_eq!(CA::ca_doc_link(id), vec![]);
        };

        // Remove a CA that doesn't exist, and ensure failure.
        let id = next_ca_id(ticker);
        assert_noop!(remove(id), Error::NoSuchCA);

        // Create a CA, remove it, and ensure its no longer there.
        ca(CAKind::Other, None);
        add_doc(owner, ticker);
        let docs = vec![DocumentId(0)];
        assert_ok!(CA::link_ca_doc(owner.origin(), id, docs.clone()));
        assert_eq!(docs, CA::ca_doc_link(id));
        assert_ok!(remove(id));
        assert_no_ca(id);

        // Create a ballot CA, which hasn't started.
        let time = BallotTimeRange {
            start: 3000,
            end: 4000,
        };
        let motion = Motion {
            title: "".into(),
            info_link: "".into(),
            choices: vec!["".into()],
        };
        let meta = BallotMeta {
            title: vec![].into(),
            motions: vec![motion],
        };
        let mk_ballot = || {
            set_timestamp(0);
            let id = next_ca_id(ticker);
            ca(CAKind::IssuerNotice, Some(1000));
            assert_ballot(id, &<_>::default());
            assert_ok!(Ballot::attach_ballot(
                owner.origin(),
                id,
                time,
                meta.clone(),
                true,
            ));
            id
        };
        let id = mk_ballot();
        // Ensure the details are right.
        assert_ballot(
            id,
            &BallotData {
                meta: Some(meta.clone()),
                range: Some(time),
                choices: vec![1u16],
                rcv: true,
                ..<_>::default()
            },
        );
        // Sucessfully remove it. Edge condition `now == start - 1`.
        set_timestamp(3000 - 1);
        assert_ok!(remove(id));
        // And ensure all details were removed.
        assert_no_ca(id);
        assert_ballot(id, &<_>::default());

        // Create another ballot, move now => start date; try to remove, but fail.
        let id = mk_ballot();
        set_timestamp(3000); // now == start
        assert_noop!(remove(id), BallotError::VotingAlreadyStarted);
        set_timestamp(3001); // now == start + 1
        assert_noop!(remove(id), BallotError::VotingAlreadyStarted);

        // Create a distribution CA, which hasn't started.
        let currency = create_asset(b"BETA", owner);
        let mk_dist = || {
            set_timestamp(0);
            let id = next_ca_id(ticker);
            ca(CAKind::UnpredictableBenefit, Some(1000));
            assert_ok!(Dist::distribute(
                owner.origin(),
                id,
                None,
                currency,
                2,
                2,
                3000,
                None,
            ));
            id
        };
        let id = mk_dist();
        // Ensure the details are right.
        assert_eq!(
            Dist::distributions(id),
            Some(Distribution {
                from: PortfolioId::default_portfolio(owner.did),
                currency,
                per_share: 2,
                amount: 2,
                remaining: 2,
                reclaimed: false,
                payment_at: 3000,
                expires_at: None,
            }),
        );
        // Sucessfully remove it. Edge condition `now == start - 1`.
        set_timestamp(3000 - 1);
        assert_ok!(remove(id));
        // And ensure all details were removed.
        assert_no_ca(id);
        assert_eq!(Dist::distributions(id), None);
    });
}

#[test]
fn change_record_date_works() {
    test(|ticker, [owner, ..]| {
        set_schedule_complexity();

        let ca = |kind, rd| moment_ca(owner, ticker, kind, rd).unwrap();
        let change = |id, date| CA::change_record_date(owner.origin(), id, date);
        let change_ok = |id, date, expect| {
            assert_ok!(change(id, date));
            assert_eq!(expect, get_ca(id).unwrap().record_date);
        };
        let assert_refs =
            |sh_id, count| assert_eq!(Checkpoint::schedule_ref_count(ticker, sh_id), count);
        let assert_fresh = |sh_id| assert_eq!(Checkpoint::schedule_id_sequence(ticker), sh_id);

        // Change for a CA that doesn't exist, and ensure failure.
        let id = next_ca_id(ticker);
        assert_noop!(change(id, None), Error::NoSuchCA);

        let spec_ts = |ts| Some(RecordDateSpec::Scheduled(ts));
        let spec_cp = |id| Some(RecordDateSpec::Existing(CheckpointId(id)));
        let spec_sh = |id| Some(RecordDateSpec::ExistingSchedule(id));
        let rd_cp = |date, id| {
            let checkpoint = CACheckpoint::Existing(CheckpointId(id));
            Some(RecordDate { date, checkpoint })
        };
        let rd_ts = |date, id| {
            let checkpoint = CACheckpoint::Scheduled(id, 0);
            Some(RecordDate { date, checkpoint })
        };

        // Trigger `NoSuchCheckpointId`.
        ca(CAKind::Other, None);
        assert_noop!(change(id, spec_cp(42)), Error::NoSuchCheckpointId);

        // Successfully use a checkpoint which exists.
        assert_ok!(Checkpoint::create_checkpoint(owner.origin(), ticker));
        change_ok(id, spec_cp(1), rd_cp(1, 1));

        // Trigger `NoSuchSchedule`.
        assert_noop!(change(id, spec_sh(ScheduleId(42))), CPError::NoSuchSchedule);

        // Successfully use a schedule which exists (the same one as before).
        let mk_schedule = |at, id| (id, ScheduleCheckpoints::new(at));
        let mut all_schedules = vec![];
        let mut change_ok_scheduled = || {
            let sh_id = next_schedule_id(ticker);
            change_ok(id, spec_ts(1000), rd_ts(1000, sh_id));
            assert_fresh(sh_id);
            assert_refs(sh_id, 1);
            all_schedules.push(mk_schedule(1000, sh_id));
            check_schedules(ticker, &all_schedules);
            change_ok(id, spec_sh(sh_id), rd_ts(1000, sh_id));
            sh_id
        };
        let sh_id1 = change_ok_scheduled();
        assert_eq!(Checkpoint::schedule_ref_count(ticker, sh_id1), 1);

        // Then use a distinct existing ID.
        let sh_id2 = change_ok_scheduled();
        assert_refs(sh_id1, 0);
        assert_refs(sh_id2, 1);

        // Use a removable schedule. Should increment strong ref count.
        let sh_id3 = next_schedule_id(ticker);
        assert_ok!(Checkpoint::create_schedule(
            owner.origin(),
            ticker,
            2000.into()
        ));
        assert_fresh(sh_id3);
        assert_refs(sh_id3, 0);
        check_schedules(
            ticker,
            &[
                mk_schedule(1000, sh_id1),
                mk_schedule(1000, sh_id2),
                mk_schedule(2000, sh_id3),
            ],
        );
        change_ok(id, spec_sh(sh_id3), rd_ts(2000, sh_id3));
        assert_refs(sh_id3, 1);

        // While at it, let's create a bunch of CAs and use the last schedule.
        for _ in 0..10 {
            let id = next_ca_id(ticker);
            ca(CAKind::IssuerNotice, Some(1000));
            change_ok(id, spec_sh(sh_id3), rd_ts(2000, sh_id3));
        }
        assert_refs(sh_id3, 11);

        // No need to test `RecordDateSpec::Scheduled` branch beyond what we have here.
        // To do so would replicate tests in the checkpoint module.

        // Test ballot branch.
        let id = next_ca_id(ticker);
        ca(CAKind::IssuerNotice, Some(1000));
        let time = BallotTimeRange {
            start: 5000,
            end: 7000,
        };
        let meta = BallotMeta::default();
        assert_ok!(Ballot::attach_ballot(owner.origin(), id, time, meta, true));
        let test_branch = |id, error: DispatchError| {
            let change_ok = |spec, expect| {
                change_ok(id, spec_ts(spec), rd_ts(expect, next_schedule_id(ticker)))
            };
            set_timestamp(3000);
            change_ok(4999, 4999);
            set_timestamp(4999);
            change_ok(4999, 4999);
            change_ok(5000, 5000);
            set_timestamp(5001);
            assert_noop!(change(id, spec_ts(5001)), Error::RecordDateAfterStart); // 5001 < 5000
            assert_noop!(change(id, spec_ts(6000)), Error::RecordDateAfterStart); // 6000 < 5000
            set_timestamp(6000);
            assert_noop!(change(id, spec_cp(1)), error); // 6000 < 4000
            set_timestamp(6001);
            assert_noop!(change(id, spec_cp(1)), error); // 6001 < 4000
        };
        test_branch(id, BallotError::VotingAlreadyStarted.into());

        // Test distribution branch.
        set_timestamp(0);
        let id = next_ca_id(ticker);
        ca(CAKind::PredictableBenefit, Some(1000));
        assert_ok!(Dist::distribute(
            owner.origin(),
            id,
            None,
            create_asset(b"BETA", owner),
            1,
            2,
            5000,
            None,
        ));
        test_branch(id, DistError::DistributionStarted.into());
    });
}

#[test]
fn existing_schedule_ref_count() {
    test(|ticker, [owner, ..]| {
        set_schedule_complexity();

        let sh_id = next_schedule_id(ticker);
        let spec = Some(RecordDateSpec::ExistingSchedule(sh_id));
        let assert_refs = |count| assert_eq!(Checkpoint::schedule_ref_count(ticker, sh_id), count);
        let remove_ca = |id| CA::remove_ca(owner.origin(), id);
        let remove_sh = || Checkpoint::remove_schedule(owner.origin(), ticker, sh_id);

        // No schedule yet, but count is 0 by default.
        assert_refs(0);

        // Schedule made, count still 0 as no CAs attached.
        assert_ok!(Checkpoint::create_schedule(
            owner.origin(),
            ticker,
            1000.into()
        ));
        assert_refs(0);

        // Attach some CAs, bumping the count by that many.
        let mut ids = (0..5)
            .map(|_| {
                let ca_id = next_ca_id(ticker);
                assert_ok!(dated_ca(owner, ticker, CAKind::IssuerNotice, spec));
                ca_id
            })
            .collect::<Vec<_>>();
        assert_refs(5);

        // Remove all of them, except for one, with the count going back to 1.
        let stashed_id = ids.pop().unwrap();
        for id in ids {
            assert_ok!(remove_ca(id));
        }
        assert_refs(1);

        // Trying to remove the checkpoint, but we're blocked from doing so.
        assert_noop!(remove_sh(), CPError::ScheduleNotRemovable);

        // Remove the last one.. Ref count -> 0.
        assert_ok!(remove_ca(stashed_id));

        // Bow we're able to remove the schedule.
        assert_ok!(remove_sh());
    });
}

fn attach(owner: User, id: CAId, rcv: bool) -> DispatchResult {
    Ballot::attach_ballot(owner.origin(), id, T_RANGE, mk_meta(), rcv)
}

#[test]
fn attach_ballot_no_such_ca() {
    test(|ticker, [owner, ..]| {
        let id = next_ca_id(ticker);
        assert_noop!(attach(owner, id, true), Error::NoSuchCA);
    });
}

#[test]
fn attach_ballot_only_notice() {
    test(|ticker, [owner, ..]| {
        set_schedule_complexity();
        let attach = |id| attach(owner, id, true);
        for &kind in ALL_CA_KINDS {
            let id = next_ca_id(ticker);
            assert_ok!(moment_ca(owner, ticker, kind, Some(1000)));
            if let CAKind::IssuerNotice = kind {
                assert_ok!(attach(id));
            } else {
                assert_noop!(attach(id), BallotError::CANotNotice);
            }
        }
    });
}

fn notice_ca(owner: User, ticker: Ticker, rd: Option<Moment>) -> Result<CAId, DispatchError> {
    let id = next_ca_id(ticker);
    moment_ca(owner, ticker, CAKind::IssuerNotice, rd)?;
    Ok(id)
}

#[test]
fn attach_ballot_range_invariant() {
    test(|ticker, [owner, ..]| {
        set_schedule_complexity();

        let id = notice_ca(owner, ticker, Some(1000)).unwrap();

        let mut data = BallotData {
            rcv: true,
            meta: Some(<_>::default()),
            ..BallotData::default()
        };

        let mut attach = |id, time| -> DispatchResult {
            data.range = Some(time);
            let meta = data.meta.clone().unwrap();
            Ballot::attach_ballot(owner.origin(), id, time, meta, data.rcv)?;
            assert_ballot(id, &data);
            Ok(())
        };
        let range = |start| BallotTimeRange { start, end: 6000 };

        assert_noop!(attach(id, range(6001)), BallotError::StartAfterEnd);

        set_timestamp(6001);
        assert_noop!(attach(id, range(6000)), BallotError::NowAfterEnd);

        set_timestamp(4000);
        assert_ok!(attach(id, range(6000)));

        let id = notice_ca(owner, ticker, Some(5000)).unwrap();
        assert_noop!(attach(id, range(4999)), Error::RecordDateAfterStart);
        assert_ok!(attach(id, range(5000)));

        let id = notice_ca(owner, ticker, None).unwrap();
        assert_noop!(attach(id, range(6000)), Error::NoRecordDate);
    });
}

#[test]
fn attach_ballot_already_exists() {
    test(|ticker, [owner, ..]| {
        set_schedule_complexity();

        let id = notice_ca(owner, ticker, Some(1000)).unwrap();

        let attach = |id| Ballot::attach_ballot(owner.origin(), id, T_RANGE, mk_meta(), true);

        assert_ok!(attach(id));
        assert_noop!(attach(id), BallotError::AlreadyExists);
        assert_ok!(Ballot::remove_ballot(owner.origin(), id));
        assert_ok!(attach(id));
    });
}

fn overflowing_meta() -> BallotMeta {
    BallotMeta {
        title: "".into(),
        motions: vec![Motion {
            title: "".into(),
            info_link: "".into(),
            choices: iter::repeat("".into())
                // `u16::MAX` doesn't overflow, but +1 does.
                .take(1 + u16::MAX as usize)
                .collect(),
        }],
    }
}

#[test]
fn attach_ballot_num_choices_overflow_u16() {
    test(|ticker, [owner, ..]| {
        set_schedule_complexity();

        // N.B. we do not test the total-choices-overflows-usize case since
        // that actually requires allocating an `usize` + 1 number of choices,
        // which is not reasonable as a test.

        let id = notice_ca(owner, ticker, Some(1000)).unwrap();
        assert_noop!(
            Ballot::attach_ballot(owner.origin(), id, T_RANGE, overflowing_meta(), false),
            BallotError::NumberOfChoicesOverflow,
        );
    });
}

fn mk_meta() -> BallotMeta {
    let motion_a = Motion {
        title: "foo".into(),
        info_link: "www.acme.com".into(),
        choices: vec!["foo".into(), "bar".into(), "baz".into()],
    };
    let motion_b = Motion {
        title: "bar".into(),
        info_link: "www.emca.com".into(),
        choices: vec!["foo".into()],
    };
    BallotMeta {
        title: vec![].into(),
        motions: vec![motion_a, motion_b],
    }
}

fn init_bd(range: BallotTimeRange, meta: BallotMeta) -> BallotData {
    BallotData {
        meta: Some(meta),
        range: Some(range),
        ..<_>::default()
    }
}

#[test]
fn attach_ballot_works() {
    test(|ticker, [owner, ..]| {
        set_schedule_complexity();

        let mut data = init_bd(T_RANGE, mk_meta());
        data.choices = vec![3, 1];

        let id = notice_ca(owner, ticker, Some(1000)).unwrap();
        assert_ok!(attach(owner, id, false));
        assert_ballot(id, &data);
    });
}

#[test]
fn change_end_works() {
    test(|ticker, [owner, ..]| {
        set_schedule_complexity();

        assert_noop!(
            Ballot::change_end(owner.origin(), next_ca_id(ticker), 0),
            BallotError::NoSuchBallot,
        );

        let range = BallotTimeRange {
            start: 2000,
            end: 4000,
        };

        let mut data = init_bd(range, <_>::default());

        let id = notice_ca(owner, ticker, Some(1000)).unwrap();
        assert_ok!(Ballot::attach_ballot(
            owner.origin(),
            id,
            range,
            <_>::default(),
            false
        ));
        assert_ballot(id, &data);

        let mut change = |end| -> DispatchResult {
            Ballot::change_end(owner.origin(), id, end)?;
            data.range = Some(BallotTimeRange { end, ..range });
            assert_ballot(id, &data);
            Ok(())
        };

        set_timestamp(1999);
        assert_ok!(change(5000)); // Not started yet, OK.
        assert_ok!(change(2000)); // start == end, OK.
        assert_noop!(change(1999), BallotError::StartAfterEnd); // end is before start; bad!
        set_timestamp(2000);
        assert_noop!(change(5000), BallotError::VotingAlreadyStarted);
    });
}

#[test]
fn change_rcv_works() {
    test(|ticker, [owner, ..]| {
        for &rcv in &[true, false] {
            set_schedule_complexity();

            let id = notice_ca(owner, ticker, Some(1000)).unwrap();
            let change = |rcv| Ballot::change_rcv(owner.origin(), id, rcv);
            assert_noop!(change(rcv), BallotError::NoSuchBallot);
            assert_ballot(id, &<_>::default());

            let range = BallotTimeRange {
                start: 3000,
                end: 5000,
            };
            let mut data = init_bd(range, <_>::default());
            data.rcv = rcv;

            assert_ok!(Ballot::attach_ballot(
                owner.origin(),
                id,
                range,
                <_>::default(),
                data.rcv
            ));
            assert_ballot(id, &data);

            set_timestamp(2999);
            data.rcv ^= true;
            assert_ok!(change(data.rcv));
            assert_ballot(id, &data);

            set_timestamp(3000);
            assert_noop!(change(!data.rcv), BallotError::VotingAlreadyStarted);
            assert_ballot(id, &data);
        }
    });
}

#[test]
fn change_meta_works() {
    test(|ticker, [owner, ..]| {
        set_schedule_complexity();

        let id = notice_ca(owner, ticker, Some(1000)).unwrap();
        let change = |meta| Ballot::change_meta(owner.origin(), id, meta);

        // Changing an undefined ballot => error.
        assert_noop!(change(<_>::default()), BallotError::NoSuchBallot);

        // Create a ballot.
        let range = BallotTimeRange {
            start: 4000,
            end: 6000,
        };
        let mut data = init_bd(range, <_>::default());

        assert_ok!(Ballot::attach_ballot(
            owner.origin(),
            id,
            range,
            <_>::default(),
            data.rcv,
        ));
        assert_ballot(id, &data);

        // Changing meta works as expected.
        set_timestamp(3999);
        assert_ok!(change(mk_meta()));
        data.meta = Some(mk_meta());
        data.choices = vec![3, 1];
        assert_ballot(id, &data);

        // Test various "too long" aspects.
        assert_too_long!(change(BallotMeta {
            title: max_len_bytes(1),
            ..<_>::default()
        }));
        assert_too_long!(change(BallotMeta {
            motions: vec![Motion {
                title: max_len_bytes(1),
                ..<_>::default()
            }],
            ..<_>::default()
        }));
        assert_too_long!(change(BallotMeta {
            motions: vec![Motion {
                info_link: max_len_bytes(1),
                ..<_>::default()
            }],
            ..<_>::default()
        }));
        assert_too_long!(change(BallotMeta {
            motions: vec![Motion {
                choices: vec![max_len_bytes(1)],
                ..<_>::default()
            }],
            ..<_>::default()
        }));

        // Too many choices => error.
        assert_noop!(
            change(overflowing_meta()),
            BallotError::NumberOfChoicesOverflow,
        );

        // Set now := start; so voting has already started => error.
        set_timestamp(4000);
        assert_noop!(change(mk_meta()), BallotError::VotingAlreadyStarted);
        assert_ballot(id, &data);
    });
}

#[test]
fn remove_ballot_works() {
    test(|ticker, [owner, ..]| {
        set_schedule_complexity();

        let id = notice_ca(owner, ticker, Some(1000)).unwrap();
        let remove = || Ballot::remove_ballot(owner.origin(), id);

        assert_noop!(remove(), BallotError::NoSuchBallot);

        let range = BallotTimeRange {
            start: 5000,
            end: 6000,
        };
        let data = init_bd(range, <_>::default());

        assert_ok!(Ballot::attach_ballot(
            owner.origin(),
            id,
            range,
            <_>::default(),
            data.rcv,
        ));
        assert_ballot(id, &data);

        set_timestamp(5000);
        assert_noop!(remove(), BallotError::VotingAlreadyStarted);
        assert_ballot(id, &data);

        set_timestamp(4999);
        assert_ok!(remove());
        assert_ballot(id, &<_>::default());

        assert_noop!(remove(), BallotError::NoSuchBallot);
    });
}

#[test]
fn vote_no_such_ballot() {
    test(|ticker, [.., voter]| {
        assert_noop!(
            Ballot::vote(voter.origin(), next_ca_id(ticker), vec![]),
            BallotError::NoSuchBallot,
        );
    });
}

#[test]
fn vote_wrong_dates() {
    test(|ticker, [owner, _, voter]| {
        set_schedule_complexity();

        let id = notice_ca(owner, ticker, Some(1000)).unwrap();
        let range = BallotTimeRange {
            start: 6000,
            end: 9000,
        };
        assert_ok!(Ballot::attach_ballot(
            owner.origin(),
            id,
            range,
            <_>::default(),
            false,
        ));

        let vote = || Ballot::vote(voter.origin(), id, vec![]);

        set_timestamp(range.start - 1);
        assert_noop!(vote(), BallotError::VotingNotStarted);
        set_timestamp(range.end + 1);
        assert_noop!(vote(), BallotError::VotingAlreadyEnded);
        set_timestamp(range.start);
        assert_ok!(vote());
        set_timestamp(range.end);
        assert_ok!(vote());
    });
}

fn test_not_targeted(
    ca: impl Fn() -> CAId,
    foo: User,
    bar: User,
    action: impl Fn(CAId) -> DispatchResult,
) {
    let change_targets = |id: CAId, treatment, identities| {
        let targets = TargetIdentities {
            treatment,
            identities,
        };
        CorporateActions::mutate(id.ticker, id.local_id, |ca| {
            ca.as_mut().unwrap().targets = targets
        })
    };

    let id = ca();
    change_targets(id, TargetTreatment::Exclude, vec![foo.did]);
    assert_noop!(action(id), Error::NotTargetedByCA);

    let id = ca();
    change_targets(id, TargetTreatment::Include, vec![bar.did]);
    assert_noop!(action(id), Error::NotTargetedByCA);

    let id = ca();
    change_targets(id, TargetTreatment::Include, vec![foo.did]);
    assert_ok!(action(id));

    let id = ca();
    change_targets(id, TargetTreatment::Exclude, vec![bar.did]);
    assert_ok!(action(id));
}

#[test]
fn vote_not_targeted() {
    test(|ticker, [owner, other, voter]| {
        set_schedule_complexity();
        let ca = || {
            set_timestamp(1);
            let id = notice_ca(owner, ticker, Some(1)).unwrap();
            assert_ok!(attach(owner, id, false));
            set_timestamp(T_RANGE.start);
            id
        };
        let vote = |id| Ballot::vote(voter.origin(), id, votes(&[0, 0, 0, 0]));
        test_not_targeted(ca, voter, other, vote);
    });
}

#[test]
fn vote_wrong_count() {
    test(|ticker, [owner, _, voter]| {
        set_schedule_complexity();

        let id = notice_ca(owner, ticker, Some(1)).unwrap();
        assert_ok!(attach(owner, id, false));
        set_timestamp(T_RANGE.start);

        let vote = |count| {
            let votes = iter::repeat(BallotVote::default()).take(count).collect();
            Ballot::vote(voter.origin(), id, votes)
        };

        for &count in &[0, 3, 5, 10] {
            assert_noop!(vote(count), BallotError::WrongVoteCount);
        }

        assert_ok!(vote(4));
    });
}

fn fallbacks(fs: &[Option<u16>]) -> Vec<BallotVote> {
    fs.iter()
        .copied()
        .map(|fallback| BallotVote { power: 0, fallback })
        .collect()
}

fn votes(vs: &[Balance]) -> Vec<BallotVote> {
    vs.iter()
        .copied()
        .map(|power| BallotVote {
            power,
            fallback: None,
        })
        .collect()
}

#[test]
fn vote_rcv_not_allowed() {
    test(|ticker, [owner, _, voter]| {
        set_schedule_complexity();

        let id = notice_ca(owner, ticker, Some(1)).unwrap();
        assert_ok!(attach(owner, id, false));
        set_timestamp(T_RANGE.start);

        assert_noop!(
            Ballot::vote(voter.origin(), id, fallbacks(&[None, None, Some(42), None])),
            BallotError::RCVNotAllowed,
        );
    });
}

#[test]
fn vote_rcv_fallback_pointers() {
    test(|ticker, [owner, _, voter]| {
        set_schedule_complexity();

        let id = notice_ca(owner, ticker, Some(1)).unwrap();
        assert_ok!(attach(owner, id, true));
        set_timestamp(T_RANGE.start);

        let vote = |fs| Ballot::vote(voter.origin(), id, fallbacks(fs));

        // Self cycle, 0 -> 0 in choice 1.
        assert_noop!(
            vote(&[None, None, None, Some(0)]),
            BallotError::RCVSelfCycle,
        );

        // Self cycle, 1 -> 1 in choice 0.
        assert_noop!(
            vote(&[None, Some(1), None, None]),
            BallotError::RCVSelfCycle,
        );

        // Dangling fallback, 1 (choice 0) -> 1 (choice 1).
        assert_noop!(
            vote(&[None, Some(3), None, None]),
            BallotError::NoSuchRCVFallback,
        );

        // Dangling fallback, 1 (choice 0) -> Non-existent choice.
        assert_noop!(
            vote(&[None, Some(4), None, None]),
            BallotError::NoSuchRCVFallback,
        );

        // OK fallbacks. Graph is:
        //
        //     0 -> 2
        //     ^     \
        //      \    v
        //       --- 1
        //
        let fs = &[Some(2), Some(0), Some(1), None];
        let data = ballot_data(id);
        assert_ok!(vote(fs));
        assert_ballot(
            id,
            &BallotData {
                votes: vec![(voter.did, fallbacks(fs))],
                results: vec![0, 0, 0, 0],
                ..data
            },
        );
    });
}

#[test]
fn vote_works() {
    test(|ticker, [owner, other, voter]| {
        set_schedule_complexity();

        // Total asset balance voter == AMOUNT.
        transfer(&ticker, owner, voter);
        transfer(&ticker, owner, other);
        assert_eq!(Asset::balance_of(&ticker, voter.did), AMOUNT);

        let id = notice_ca(owner, ticker, Some(1)).unwrap();
        assert_ok!(attach(owner, id, false));
        set_timestamp(T_RANGE.start);

        let vote = |vs| Ballot::vote(voter.origin(), id, votes(vs));

        let data = ballot_data(id);
        let noop = |vs| {
            assert_noop!(vote(vs), BallotError::InsufficientVotes);
            assert_ballot(id, &data);
        };
        noop(&[AMOUNT + 1; 4]);
        noop(&[AMOUNT; 4]);
        noop(&[AMOUNT - 1, AMOUNT - 1, AMOUNT - 1, AMOUNT]);
        noop(&[AMOUNT - 1; 4]);
        noop(&[AMOUNT - 1, AMOUNT - 1, AMOUNT - 1, 0]);
        assert!(200 + 300 + 1 > AMOUNT);
        noop(&[200, 300, 1, 0]);

        let ok = |vs| {
            assert_ok!(vote(vs));
            assert_ballot(
                id,
                &BallotData {
                    votes: vec![(voter.did, votes(vs))],
                    results: vs.into(),
                    ..data.clone()
                },
            )
        };

        ok(&[200, 300, 0, 0]);
        ok(&[200, 250, 50, 0]);
        ok(&[200, 300, 0, AMOUNT]);
        let vs1 = &[200, 250, 50, AMOUNT];
        ok(vs1);

        let vs2 = &[AMOUNT, 0, 0, AMOUNT / 2];
        assert_ok!(Ballot::vote(other.origin(), id, votes(vs2)));
        assert_ballot(
            id,
            &BallotData {
                votes: vec![(other.did, votes(vs2)), (voter.did, votes(vs1))],
                results: vs1.iter().zip(vs2).map(|(a, b)| a + b).collect(),
                ..data.clone()
            },
        )
    });
}

fn vote_cp_test(mk_ca: impl FnOnce(Ticker, User) -> CAId) {
    test(|ticker, [owner, other, voter]| {
        set_schedule_complexity();

        // Transfer 500 ==> voter.
        transfer(&ticker, owner, voter);

        let id = mk_ca(ticker, owner);

        // Transfer 500 <== other. N.B. this is after the CP was made.
        set_timestamp(3000);
        transfer(&ticker, voter, other);

        let time = BallotTimeRange {
            start: 4000,
            end: 6000,
        };
        assert_ok!(Ballot::attach_ballot(
            owner.origin(),
            id,
            time,
            mk_meta(),
            false,
        ));

        let vote = |user: User, vs| Ballot::vote(user.origin(), id, votes(vs));

        set_timestamp(4000);
        let data = ballot_data(id);
        assert_noop!(vote(other, &[1, 0, 0, 0]), BallotError::InsufficientVotes);
        assert_ballot(id, &data);

        assert_ok!(vote(voter, &[AMOUNT, 0, 0, AMOUNT]));
    });
}

#[test]
fn vote_existing_checkpoint() {
    vote_cp_test(|ticker, owner| {
        assert_ok!(Checkpoint::create_checkpoint(owner.origin(), ticker));
        let rd = Some(RecordDateSpec::Existing(
            Checkpoint::checkpoint_id_sequence(ticker),
        ));
        let id = notice_ca(owner, ticker, Some(1000)).unwrap();
        assert_ok!(CA::change_record_date(owner.origin(), id, rd));
        id
    });
}

#[test]
fn vote_scheduled_checkpoint() {
    vote_cp_test(|ticker, owner| notice_ca(owner, ticker, Some(2000)).unwrap());
}

fn dist_ca(owner: User, ticker: Ticker, rd: Option<Moment>) -> Result<CAId, DispatchError> {
    let id = next_ca_id(ticker);
    moment_ca(owner, ticker, CAKind::UnpredictableBenefit, rd)?;
    Ok(id)
}

#[test]
fn dist_distribute_works() {
    test(|ticker, [owner, other, _]| {
        set_schedule_complexity();

        let currency = create_asset(b"BETA", owner);

        // Test no CA at id.
        let id = next_ca_id(ticker);
        assert_noop!(
            Dist::distribute(owner.origin(), id, None, currency, 1, 1, 1, None),
            Error::NoSuchCA
        );

        let id1 = dist_ca(owner, ticker, Some(1)).unwrap();

        set_timestamp(2);
        let id2 = dist_ca(owner, ticker, Some(2)).unwrap();

        // Test same-asset.
        let id3 = dist_ca(owner, ticker, Some(2)).unwrap();
        assert_ok!(Dist::distribute(
            owner.origin(),
            id3,
            None,
            ticker,
            1,
            1,
            5,
            None
        ));

        // Test expiry.
        for &(pay, expiry) in &[(5, 5), (6, 5)] {
            assert_noop!(
                Dist::distribute(owner.origin(), id2, None, currency, 1, 1, pay, Some(expiry)),
                DistError::ExpiryBeforePayment
            );
        }
        set_timestamp(5);

        // Test `amount == 0`.
        assert_noop!(
            Dist::distribute(owner.origin(), id2, None, currency, 1, 0, 5, Some(6)),
            DistError::DistributionAmountIsZero
        );
        // Test `per_share == 0`.
        assert_noop!(
            Dist::distribute(owner.origin(), id2, None, currency, 0, 1, 5, Some(6)),
            DistError::DistributionPerShareIsZero
        );

        assert_ok!(Dist::distribute(
            owner.origin(),
            id2,
            None,
            currency,
            1,
            1,
            5,
            Some(6)
        ));

        // Distribution already exists.
        assert_noop!(
            Dist::distribute(owner.origin(), id2, None, currency, 1, 1, 5, None),
            DistError::AlreadyExists
        );

        // Start before now.
        assert_ok!(Dist::distribute(
            owner.origin(),
            id1,
            None,
            currency,
            1,
            1,
            4,
            None
        ));

        // Portfolio doesn't exist.
        let id = dist_ca(owner, ticker, Some(5)).unwrap();
        let num = PortfolioNumber(42);
        assert_noop!(
            Dist::distribute(owner.origin(), id, Some(num), currency, 1, 1, 5, None),
            PError::PortfolioDoesNotExist
        );

        // No custody over portfolio.
        let custody =
            |who: User| Custodian::insert(PortfolioId::default_portfolio(owner.did), who.did);
        let dist = |id| Dist::distribute(owner.origin(), id, None, currency, 1, 1, 6, None);
        custody(other);
        assert_noop!(dist(id), PError::UnauthorizedCustodian);
        custody(owner);

        // Only benefits, no other kinds.
        for &kind in ALL_CA_KINDS {
            let id = next_ca_id(ticker);
            assert_ok!(moment_ca(owner, ticker, kind, Some(5)));
            if kind.is_benefit() {
                assert_ok!(dist(id));
            } else {
                assert_noop!(dist(id), DistError::CANotBenefit);
            }
        }

        // No record date.
        let id = dist_ca(owner, ticker, None).unwrap();
        assert_noop!(dist(id), Error::NoRecordDate);

        // Record date after start.
        let dist =
            |id, start| Dist::distribute(owner.origin(), id, None, currency, 1, 1, start, None);
        let id = dist_ca(owner, ticker, Some(5000)).unwrap();
        assert_noop!(dist(id, 4999), Error::RecordDateAfterStart);
        assert_ok!(dist(id, 5000));

        // Test sufficient currency balance.
        assert_ok!(transfer_caa(ticker, owner, other));
        transfer(&currency, owner, other);
        let id = dist_ca(other, ticker, Some(5)).unwrap();
        let dist =
            |amount| Dist::distribute(other.origin(), id, None, currency, 3, amount, 5, Some(13));
        assert_noop!(dist(AMOUNT + 1), PError::InsufficientPortfolioBalance);
        assert_ok!(dist(AMOUNT));
        assert_eq!(
            Dist::distributions(id),
            Some(Distribution {
                from: PortfolioId::default_portfolio(other.did),
                currency,
                per_share: 3,
                amount: AMOUNT,
                remaining: AMOUNT,
                reclaimed: false,
                payment_at: 5,
                expires_at: Some(13),
            })
        )
    });
}

#[test]
fn dist_remove_works() {
    test(|ticker, [owner, ..]| {
        set_schedule_complexity();

        let remove = |id| Dist::remove_distribution(owner.origin(), id);

        // Test no dist at id.
        let id = next_ca_id(ticker);
        assert_noop!(remove(id), DistError::NoSuchDistribution);

        // Already started.
        let id = dist_ca(owner, ticker, Some(1)).unwrap();
        assert_ok!(Dist::distribute(
            owner.origin(),
            id,
            None,
            create_asset(b"BETA", owner),
            1,
            1,
            5,
            Some(6)
        ));
        set_timestamp(5);
        assert_noop!(remove(id), DistError::DistributionStarted);

        // Not started, and can remove.
        set_timestamp(4);
        assert_ok!(remove(id));
        assert_eq!(Dist::distributions(id), None);
    });
}

#[test]
fn dist_reclaim_works() {
    test(|ticker, [owner, other, charlie]| {
        set_schedule_complexity();

        let currency = create_asset(b"BETA", owner);

        let reclaim = |id, who: User| Dist::reclaim(who.origin(), id);

        // Test no dist at id.
        let id = next_ca_id(ticker);
        assert_noop!(reclaim(id, owner), DistError::NoSuchDistribution);

        // Dist creator different from CAA.
        transfer(&currency, owner, other);
        transfer(&currency, owner, charlie);
        let id = dist_ca(owner, ticker, Some(1)).unwrap();
        assert_ok!(transfer_caa(ticker, owner, other));
        assert_ok!(Dist::distribute(
            other.origin(),
            id,
            None,
            currency,
            1,
            AMOUNT,
            5,
            Some(6)
        ));

        // Not expired yet.
        set_timestamp(5);
        assert_noop!(reclaim(id, other), DistError::NotExpired);

        // Test successful behavior.
        set_timestamp(6);
        let pid = PortfolioId::default_portfolio(other.did);

        // No custody over portfolio.
        let custody =
            |who: User| Custodian::insert(PortfolioId::default_portfolio(other.did), who.did);
        custody(owner);
        assert_noop!(reclaim(id, other), PError::UnauthorizedCustodian);

        custody(charlie);
        assert_noop!(reclaim(id, charlie), EAError::UnauthorizedAgent);
        custody(owner);
        assert_ok!(transfer_caa(ticker, other, charlie));
        assert_noop!(reclaim(id, charlie), PError::UnauthorizedCustodian);
        assert_ok!(transfer_caa(ticker, charlie, other));
        custody(other);

        let ensure = |x| Portfolio::ensure_sufficient_balance(&pid, &currency, x);
        assert_noop!(ensure(1), PError::InsufficientPortfolioBalance);
        let dist = Dist::distributions(id).unwrap();
        assert_ok!(reclaim(id, other));
        assert_ok!(ensure(AMOUNT));
        assert_noop!(ensure(AMOUNT + 1), PError::InsufficientPortfolioBalance);
        assert_eq!(
            Dist::distributions(id).unwrap(),
            Distribution {
                reclaimed: true,
                remaining: 0,
                ..dist
            }
        );

        // Now that we have reclaimed, we cannot do so again.
        assert_noop!(reclaim(id, other), DistError::AlreadyReclaimed);
    });
}

#[test]
fn dist_claim_misc_bad() {
    test(|ticker, [owner, claimant, _]| {
        set_schedule_complexity();

        // Important for the end. A scope claim exists for `ticker`, but *not* for `BETA`.
        transfer(&ticker, owner, claimant);

        let id = dist_ca(owner, ticker, Some(1)).unwrap();

        let noop = |err: DispatchError| {
            assert_noop!(Dist::claim(claimant.origin(), id), err);
            assert_noop!(Dist::push_benefit(owner.origin(), id, claimant.did), err);
        };

        // Dist doesn't exist yet.
        noop(DistError::NoSuchDistribution.into());

        let ticker2 = create_asset(b"BETA", owner);
        // Now it does.
        assert_ok!(Dist::distribute(
            owner.origin(),
            id,
            None,
            ticker2,
            1,
            1,
            5,
            Some(6)
        ));

        // Resume compliance to cause transfer failure.
        assert_ok!(ComplianceManager::resume_asset_compliance(
            owner.origin(),
            ticker2
        ));
        assert_ok!(ComplianceManager::reset_asset_compliance(
            owner.origin(),
            ticker2
        ));

        // But it hasn't started yet.
        set_timestamp(4);
        noop(DistError::CannotClaimBeforeStart.into());

        // And now it has already expired.
        set_timestamp(6);
        noop(DistError::CannotClaimAfterExpiry.into());

        // Travel back in time. Now dist is active, but compliance rules not met, so transfer fails.
        set_timestamp(5);
        noop(AssetError::InvalidTransfer.into());
    });
}

#[test]
fn dist_claim_not_targeted() {
    currency_test(|ticker, currency, [owner, foo, bar]| {
        let ca = || {
            let id = dist_ca(owner, ticker, Some(1)).unwrap();
            assert_ok!(Dist::distribute(
                owner.origin(),
                id,
                None,
                currency,
                1,
                1,
                1,
                None,
            ));
            id
        };
        test_not_targeted(ca, foo, bar, |id| Dist::claim(foo.origin(), id));
    });
}

#[test]
fn dist_claim_works() {
    currency_test(|ticker, currency, [owner, foo, bar]| {
        let baz = User::new(AccountKeyring::Dave);
        provide_scope_claim_to_multiple_parties(&[baz.did], currency, CDDP.to_account_id());

        // Transfer 500 to `foo`, 1000 to `bar`, and `500` to `baz`.
        transfer(&ticker, owner, foo);
        transfer_amount(&ticker, owner, bar, AMOUNT * 2);
        transfer(&ticker, owner, baz);

        // Create the dist.
        let id = dist_ca(owner, ticker, Some(1)).unwrap();
        let amount = 200_000;
        let per_share = 101 * PER_SHARE_PRECISION;
        assert_ok!(Dist::distribute(
            owner.origin(),
            id,
            None,
            currency,
            per_share,
            amount,
            5,
            None,
        ));
        set_timestamp(5);

        // Alter taxes, using both default and DID-specific taxes.
        CorporateActions::mutate(ticker, id.local_id, |ca| {
            let ca = ca.as_mut().unwrap();
            ca.default_withholding_tax = P25;
            ca.withholding_tax = vec![(bar.did, Tax::from_rational(1u32, 3u32))];
        });

        // Ensures that holder cannot claim or be pushed to again.
        let already = |user: User| {
            assert_noop!(Dist::claim(user.origin(), id), DistError::HolderAlreadyPaid);
            assert_noop!(
                Dist::push_benefit(owner.origin(), id, user.did),
                DistError::HolderAlreadyPaid
            );
        };

        // `foo` claims with 25% tax.
        assert_ok!(Dist::claim(foo.origin(), id));
        already(foo);
        let benefit_foo = AMOUNT * per_share / PER_SHARE_PRECISION;
        let post_tax_foo = benefit_foo - benefit_foo * 1 / 4;
        assert_eq!(Asset::balance_of(&currency, foo.did), post_tax_foo);
        let assert_rem =
            |removed| assert_eq!(Dist::distributions(id).unwrap().remaining, amount - removed);
        assert_rem(benefit_foo);

        // `bar` is pushed to with 1/3 tax.
        assert_ok!(Dist::push_benefit(owner.origin(), id, bar.did));
        already(bar);
        let benefit_bar = AMOUNT * 2 * per_share / PER_SHARE_PRECISION;
        let post_tax_bar = benefit_bar * 2 / 3; // Using 1/3 tax to test rounding.
        assert_eq!(Asset::balance_of(&currency, bar.did), post_tax_bar);
        assert_rem(benefit_foo + benefit_bar);

        // Owner should have some free currency balance due to withheld taxes.
        let pid = PortfolioId::default_portfolio(owner.did);
        let wht = benefit_foo - post_tax_foo + benefit_bar - post_tax_bar;
        let rem = Asset::total_supply(ticker) - amount + wht;
        assert_ok!(Portfolio::ensure_sufficient_balance(&pid, &currency, rem));
        assert_noop!(
            Portfolio::ensure_sufficient_balance(&pid, &currency, rem + 1),
            PError::InsufficientPortfolioBalance,
        );

        // No funds left. Baz wants 101 per share but pool provided cannot satisfy that.
        assert_noop!(
            Dist::claim(baz.origin(), id),
            DistError::InsufficientRemainingAmount
        );
    });
}

#[test]
fn dist_claim_rounding_indivisible() {
    currency_test(|ticker, currency, [owner, foo, bar]| {
        let baz = User::new(AccountKeyring::Dave);
        provide_scope_claim_to_multiple_parties(&[baz.did], currency, CDDP.to_account_id());

        // Make `currency` indivisible.
        // This the crucial aspect different about this test.
        Tokens::mutate(currency, |t| {
            if let Some(t) = t {
                t.divisible = false;
            }
        });

        // Endow shares to holders.
        let endow = |to, units| transfer_amount(&ticker, owner, to, units * ONE_UNIT);
        endow(foo, 3);
        endow(bar, 2);
        endow(baz, 1);

        // Create the dist.
        let id = dist_ca(owner, ticker, Some(1)).unwrap();
        let amount = 4 * ONE_UNIT;
        let per_share = PER_SHARE_PRECISION / 2;
        assert_ok!(Dist::distribute(
            owner.origin(),
            id,
            None,
            currency,
            per_share,
            amount,
            5,
            None,
        ));
        set_timestamp(5);

        let benefit = |x| x * per_share / PER_SHARE_PRECISION;
        let rounded = |x| x / ONE_UNIT * ONE_UNIT;
        let assert_rem =
            |removed| assert_eq!(Dist::distributions(id).unwrap().remaining, amount - removed);
        let balance = |u: User| Asset::balance_of(&currency, u.did);

        // `foo` claims. 3 / 2 units are rounded down to 1.
        assert_ok!(Dist::claim(foo.origin(), id));
        let benefit_foo = benefit(3 * ONE_UNIT);
        assert_eq!(balance(foo), rounded(benefit_foo));
        assert_rem(benefit_foo);

        // `bar` "claims". 2 / 2 units are rounded down to 1.
        assert_ok!(Dist::push_benefit(owner.origin(), id, bar.did));
        let benefit_bar = benefit(2 * ONE_UNIT);
        assert_eq!(balance(bar), rounded(benefit_bar));
        assert_rem(benefit_foo + benefit_bar);

        // `baz` claims. 1 / 2 units are rounded down to 0.
        assert_ok!(Dist::claim(baz.origin(), id));
        let benefit_baz = benefit(1 * ONE_UNIT);
        assert_eq!(balance(baz), rounded(benefit_baz));
        assert_rem(benefit_foo + benefit_bar + benefit_baz);
    });
}

#[test]
fn dist_claim_no_remaining() {
    currency_test(|ticker, currency, [owner, foo, bar]| {
        // Transfer 500 to `foo` & `bar`.
        transfer(&ticker, owner, foo);
        transfer(&ticker, owner, bar);

        let mk_dist = |amount| {
            let id = dist_ca(owner, ticker, Some(1)).unwrap();
            assert_ok!(Dist::distribute(
                owner.origin(),
                id,
                None,
                currency,
                1_000_000,
                amount,
                5,
                None,
            ));
            id
        };

        // We create two dists.
        // One has sufficient tokens but we'll claim from the other.
        // Previously, this would cause `remaining -= benefit` underflow.
        mk_dist(1_000_000);
        let id = mk_dist(1);

        set_timestamp(5);
        assert_noop!(
            Dist::claim(foo.origin(), id),
            DistError::InsufficientRemainingAmount
        );
        assert_noop!(
            Dist::push_benefit(owner.origin(), id, bar.did),
            DistError::InsufficientRemainingAmount
        );
    });
}

fn dist_claim_cp_test(mk_ca: impl FnOnce(Ticker, User) -> CAId) {
    currency_test(|ticker, currency, [owner, other, claimant]| {
        // Owner ==[500]==> Voter.
        transfer(&ticker, owner, claimant);

        let id = mk_ca(ticker, owner);

        // Voter ==[500]==> Other. N.B. this is after the CP was made.
        set_timestamp(3000);
        transfer(&ticker, claimant, other);

        // Create the distribution.
        let amount = 200_000;
        let per_share = 5 * PER_SHARE_PRECISION;
        assert_ok!(Dist::distribute(
            owner.origin(),
            id,
            None,
            currency,
            per_share,
            amount,
            4000,
            None,
        ));

        // Claim the distribution.
        set_timestamp(4000);
        assert_ok!(Dist::claim(claimant.origin(), id));
        assert_ok!(Dist::push_benefit(owner.origin(), id, other.did));

        // Check the balances; tax is 0%.
        assert_eq!(
            Asset::balance_of(&currency, claimant.did),
            AMOUNT * per_share / PER_SHARE_PRECISION
        );
        assert_eq!(Asset::balance_of(&currency, other.did), 0);
    });
}

#[test]
fn dist_claim_existing_checkpoint() {
    dist_claim_cp_test(|ticker, owner| {
        assert_ok!(Checkpoint::create_checkpoint(owner.origin(), ticker));
        let rd = Some(RecordDateSpec::Existing(
            Checkpoint::checkpoint_id_sequence(ticker),
        ));
        let id = dist_ca(owner, ticker, Some(1000)).unwrap();
        assert_ok!(CA::change_record_date(owner.origin(), id, rd));
        id
    });
}

#[test]
fn dist_claim_scheduled_checkpoint() {
    dist_claim_cp_test(|ticker, owner| dist_ca(owner, ticker, Some(2000)).unwrap());
}<|MERGE_RESOLUTION|>--- conflicted
+++ resolved
@@ -6,13 +6,10 @@
     },
     ExtBuilder,
 };
-<<<<<<< HEAD
 use crate::asset_test::{
     allow_all_transfers, basic_asset, check_schedules, next_schedule_id, set_timestamp, token,
+    token_details
 };
-=======
-use crate::asset_test::{allow_all_transfers, basic_asset, set_timestamp, token, token_details};
->>>>>>> a10fd9bb
 use core::iter;
 use frame_support::{
     assert_noop, assert_ok,

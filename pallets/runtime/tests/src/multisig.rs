--- conflicted
+++ resolved
@@ -784,22 +784,13 @@
         set_curr_did(Some(alice_did));
         assert_ok!(MultiSig::create_proposal_as_identity(
             alice.clone(),
-<<<<<<< HEAD
-            ms_address.clone(),
-            call.clone(),
-=======
-            musig_address.clone(),
+            ms_address.clone(),
             call,
->>>>>>> 38f49cae
             None,
             false
         ));
         next_block();
-<<<<<<< HEAD
-        let proposal_id = MultiSig::proposal_ids(ms_address.clone(), call).unwrap();
-=======
-        let proposal_id = MultiSig::ms_tx_done(musig_address.clone()) - 1;
->>>>>>> 38f49cae
+        let proposal_id = MultiSig::ms_tx_done(ms_address.clone()) - 1;
         let bob_auth_id = get_last_auth_id(&bob_signer.clone());
         let multi_purpose_nonce = Identity::multi_purpose_nonce();
 
@@ -867,36 +858,20 @@
         set_curr_did(Some(alice_did));
         assert_ok!(MultiSig::create_proposal_as_identity(
             alice.clone(),
-<<<<<<< HEAD
-            ms_address.clone(),
-            call1.clone(),
-=======
-            musig_address.clone(),
+            ms_address.clone(),
             call1,
->>>>>>> 38f49cae
             None,
             false
         ));
-        let proposal_id1 = MultiSig::ms_tx_done(musig_address.clone()) - 1;
+        let proposal_id1 = MultiSig::ms_tx_done(ms_address.clone()) - 1;
         assert_ok!(MultiSig::create_proposal_as_identity(
             alice.clone(),
-<<<<<<< HEAD
-            ms_address.clone(),
-            call2.clone(),
-            None,
-            true
-        ));
-
-        let proposal_id1 = MultiSig::proposal_ids(ms_address.clone(), call1).unwrap();
-        let proposal_id2 = MultiSig::proposal_ids(ms_address.clone(), call2).unwrap();
-=======
-            musig_address.clone(),
+            ms_address.clone(),
             call2,
             None,
             true
         ));
-        let proposal_id2 = MultiSig::ms_tx_done(musig_address.clone()) - 1;
->>>>>>> 38f49cae
+        let proposal_id2 = MultiSig::ms_tx_done(ms_address.clone()) - 1;
 
         // Proposal with auto close disabled can be voted on even after rejection.
         set_curr_did(Some(bob_did));
@@ -995,24 +970,14 @@
         set_curr_did(Some(alice_did));
         assert_ok!(MultiSig::create_proposal_as_identity(
             alice.clone(),
-<<<<<<< HEAD
-            ms_address.clone(),
-            call.clone(),
-=======
-            musig_address.clone(),
+            ms_address.clone(),
             call,
->>>>>>> 38f49cae
             Some(100u64),
             false
         ));
 
-<<<<<<< HEAD
-        let proposal_id = MultiSig::proposal_ids(ms_address.clone(), call).unwrap();
+        let proposal_id = MultiSig::ms_tx_done(ms_address.clone()) - 1;
         let mut proposal_details = MultiSig::proposal_detail(&(ms_address.clone(), proposal_id));
-=======
-        let proposal_id = MultiSig::ms_tx_done(musig_address.clone()) - 1;
-        let mut proposal_details = MultiSig::proposal_detail(&(musig_address.clone(), proposal_id));
->>>>>>> 38f49cae
         assert_eq!(proposal_details.approvals, 1);
         assert_eq!(
             proposal_details.status,

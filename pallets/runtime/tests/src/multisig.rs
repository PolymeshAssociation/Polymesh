use super::{
    next_block,
    storage::{
<<<<<<< HEAD
        get_last_auth_id, get_primary_key, get_secondary_keys, register_keyring_account,
        set_curr_did, Call, TestStorage, User,
=======
        add_secondary_key, get_last_auth_id, register_keyring_account, set_curr_did, Call,
        TestStorage, User,
>>>>>>> e5c9b3cb
    },
    ExtBuilder,
};
use frame_support::{assert_noop, assert_ok};
use pallet_multisig as multisig;
use polymesh_common_utilities::constants::currency::POLY;
use polymesh_primitives::{AccountId, AuthorizationData, Permissions, SecondaryKey, Signatory};
use test_client::AccountKeyring;

type Balances = pallet_balances::Module<TestStorage>;
type Identity = pallet_identity::Module<TestStorage>;
type MultiSig = pallet_multisig::Module<TestStorage>;
type Timestamp = pallet_timestamp::Pallet<TestStorage>;
type Origin = <TestStorage as frame_system::Config>::Origin;
type IdError = pallet_identity::Error<TestStorage>;
type Error = pallet_multisig::Error<TestStorage>;
type System = frame_system::Pallet<TestStorage>;
type Scheduler = pallet_scheduler::Pallet<TestStorage>;

#[test]
fn create_multisig() {
    ExtBuilder::default().build().execute_with(|| {
        let alice = User::new(AccountKeyring::Alice);
        let bob = User::new(AccountKeyring::Bob);

        let ms_address = MultiSig::get_next_multisig_address(alice.acc());

        let signers = || vec![Signatory::from(alice.did), Signatory::from(bob.did)];
        let create = |signers, nsigs| MultiSig::create_multisig(alice.origin(), signers, nsigs);

        assert_ok!(create(signers(), 1));
        assert_eq!(MultiSig::ms_signs_required(ms_address), 1);

        assert_noop!(create(vec![], 10), Error::NoSigners);
        assert_noop!(create(signers(), 0), Error::RequiredSignaturesOutOfBounds);
        assert_noop!(create(signers(), 10), Error::RequiredSignaturesOutOfBounds);
    });
}

#[test]
fn join_multisig() {
    ExtBuilder::default().build().execute_with(|| {
        let alice_did = register_keyring_account(AccountKeyring::Alice).unwrap();
        let alice = Origin::signed(AccountKeyring::Alice.to_account_id());
        let bob = Origin::signed(AccountKeyring::Bob.to_account_id());
        let bob_signer = Signatory::Account(AccountKeyring::Bob.to_account_id());
        let charlie = User::new(AccountKeyring::Charlie);

        // Add dave's key as a secondary key of charlie.
        let dave = User::new_with(charlie.did, AccountKeyring::Dave);
        add_secondary_key(charlie.did, dave.acc());

        let ms_address = MultiSig::get_next_multisig_address(AccountKeyring::Alice.to_account_id());

        assert_ok!(MultiSig::create_multisig(
            alice.clone(),
            vec![Signatory::from(alice_did), bob_signer.clone()],
            1,
        ));

        assert_eq!(
            MultiSig::ms_signers(ms_address.clone(), Signatory::from(alice_did)),
            false
        );

        assert_eq!(
            MultiSig::ms_signers(ms_address.clone(), bob_signer.clone()),
            false
        );

        let alice_auth_id = get_last_auth_id(&Signatory::from(alice_did));
        set_curr_did(Some(alice_did));
        assert_ok!(MultiSig::accept_multisig_signer_as_identity(
            alice.clone(),
            alice_auth_id
        ));

        let bob_auth_id = get_last_auth_id(&bob_signer);
        set_curr_did(Some(alice_did));
        assert_ok!(MultiSig::accept_multisig_signer_as_key(
            bob.clone(),
            bob_auth_id
        ));

        assert_eq!(
            MultiSig::ms_signers(ms_address.clone(), Signatory::from(alice_did)),
            true
        );
        assert_eq!(
            MultiSig::ms_signers(ms_address.clone(), bob_signer.clone()),
            true
        );

        set_curr_did(None);
        assert_ok!(MultiSig::create_multisig(
            alice.clone(),
            vec![Signatory::from(alice_did), bob_signer.clone()],
            1,
        ));

        let bob_auth_id2 = get_last_auth_id(&bob_signer);
        set_curr_did(Some(alice_did));
        assert_noop!(
            MultiSig::accept_multisig_signer_as_key(bob.clone(), bob_auth_id2),
            Error::SignerAlreadyLinkedToMultisig
        );

        assert_ok!(MultiSig::create_multisig(
            alice.clone(),
            vec![Signatory::from(alice_did), dave.signatory_acc()],
            1,
        ));

        // Testing signer key that is already a secondary key on another identity.
        let dave_auth_id = get_last_auth_id(&dave.signatory_acc());
        set_curr_did(Some(alice_did));
        assert_noop!(
            MultiSig::accept_multisig_signer_as_key(dave.origin(), dave_auth_id),
            Error::SignerAlreadyLinkedToIdentity
        );

        set_curr_did(None);
        assert_ok!(MultiSig::create_multisig(
            alice.clone(),
            vec![Signatory::Account(ms_address.clone())],
            1,
        ));

        // Testing that a multisig can't add itself as a signer.
        let ms_auth_id = Identity::add_auth(
            alice_did,
            Signatory::Account(ms_address.clone()),
            AuthorizationData::AddMultiSigSigner(ms_address.clone()),
            None,
        );

        assert_noop!(
            MultiSig::accept_multisig_signer_as_key(Origin::signed(ms_address.clone()), ms_auth_id),
            Error::MultisigNotAllowedToLinkToItself
        );
    });
}

#[test]
fn change_multisig_sigs_required() {
    ExtBuilder::default().build().execute_with(|| {
        let alice_did = register_keyring_account(AccountKeyring::Alice).unwrap();
        let alice = Origin::signed(AccountKeyring::Alice.to_account_id());
        let bob = Origin::signed(AccountKeyring::Bob.to_account_id());
        let bob_signer = Signatory::Account(AccountKeyring::Bob.to_account_id());

        let ms_address = MultiSig::get_next_multisig_address(AccountKeyring::Alice.to_account_id());

        assert_ok!(MultiSig::create_multisig(
            alice.clone(),
            vec![Signatory::from(alice_did), bob_signer.clone()],
            2,
        ));

        let alice_auth_id = get_last_auth_id(&Signatory::from(alice_did));
        set_curr_did(Some(alice_did));
        assert_ok!(MultiSig::accept_multisig_signer_as_identity(
            alice.clone(),
            alice_auth_id
        ));

        let bob_auth_id = get_last_auth_id(&bob_signer);

        set_curr_did(Some(alice_did));
        assert_ok!(MultiSig::accept_multisig_signer_as_key(
            bob.clone(),
            bob_auth_id
        ));

        assert_eq!(
            MultiSig::ms_signers(ms_address.clone(), Signatory::from(alice_did)),
            true
        );

        assert_eq!(MultiSig::ms_signers(ms_address.clone(), bob_signer), true);

        let call = Box::new(Call::MultiSig(multisig::Call::change_sigs_required {
            sigs_required: 1,
        }));

        set_curr_did(Some(alice_did));
        assert_ok!(MultiSig::create_proposal_as_key(
            bob.clone(),
            ms_address.clone(),
            call,
            None,
            false
        ));

        assert_eq!(MultiSig::ms_signs_required(ms_address.clone()), 2);

        let proposal = (ms_address.clone(), 0);
        let proposal_details = MultiSig::proposal_detail(&proposal);
        assert_eq!(
            proposal_details.status,
            multisig::ProposalStatus::ActiveOrExpired
        );

        set_curr_did(Some(alice_did));
        assert_ok!(MultiSig::approve_as_identity(
            alice.clone(),
            ms_address.clone(),
            0
        ));
        next_block();
        assert_eq!(MultiSig::ms_signs_required(ms_address), 1);
    });
}

#[test]
fn create_or_approve_change_multisig_sigs_required() {
    ExtBuilder::default().build().execute_with(|| {
        let alice_did = register_keyring_account(AccountKeyring::Alice).unwrap();
        let alice = Origin::signed(AccountKeyring::Alice.to_account_id());
        let bob = Origin::signed(AccountKeyring::Bob.to_account_id());
        let bob_signer = Signatory::Account(AccountKeyring::Bob.to_account_id());
        let ms_address = MultiSig::get_next_multisig_address(AccountKeyring::Alice.to_account_id());
        assert_ok!(MultiSig::create_multisig(
            alice.clone(),
            vec![Signatory::from(alice_did), bob_signer.clone()],
            2,
        ));
        let alice_auth_id = get_last_auth_id(&Signatory::from(alice_did));

        set_curr_did(Some(alice_did));
        assert_ok!(MultiSig::accept_multisig_signer_as_identity(
            alice.clone(),
            alice_auth_id
        ));
        let bob_auth_id = get_last_auth_id(&bob_signer);
        assert_ok!(MultiSig::accept_multisig_signer_as_key(
            bob.clone(),
            bob_auth_id
        ));
        assert_eq!(
            MultiSig::ms_signers(ms_address.clone(), Signatory::from(alice_did)),
            true
        );
        assert_eq!(MultiSig::ms_signers(ms_address.clone(), bob_signer), true);
        let call = Box::new(Call::MultiSig(multisig::Call::change_sigs_required {
            sigs_required: 1,
        }));
        assert_ok!(MultiSig::create_or_approve_proposal_as_key(
            bob.clone(),
            ms_address.clone(),
            call.clone(),
            None,
            false
        ));
        next_block();
        assert_eq!(MultiSig::ms_signs_required(ms_address.clone()), 2);
        assert_ok!(MultiSig::create_or_approve_proposal_as_identity(
            alice.clone(),
            ms_address.clone(),
            call,
            None,
            false
        ));
        next_block();
        assert_eq!(MultiSig::ms_signs_required(ms_address), 1);
    });
}

#[test]
fn remove_multisig_signer() {
    ExtBuilder::default().build().execute_with(|| {
        let alice_did = register_keyring_account(AccountKeyring::Alice).unwrap();
        let alice = Origin::signed(AccountKeyring::Alice.to_account_id());
        let alice_signer = Signatory::from(alice_did);
        let bob = Origin::signed(AccountKeyring::Bob.to_account_id());
        let bob_signer = Signatory::Account(AccountKeyring::Bob.to_account_id());

        let ms_address = MultiSig::get_next_multisig_address(AccountKeyring::Alice.to_account_id());

        assert_ok!(MultiSig::create_multisig(
            alice.clone(),
            vec![alice_signer.clone(), bob_signer.clone()],
            1,
        ));

        assert_eq!(MultiSig::number_of_signers(ms_address.clone()), 0);

        let alice_auth_id = get_last_auth_id(&alice_signer);

        set_curr_did(Some(alice_did));
        assert_ok!(MultiSig::accept_multisig_signer_as_identity(
            alice.clone(),
            alice_auth_id
        ));

        assert_eq!(MultiSig::number_of_signers(ms_address.clone()), 1);

        let bob_auth_id = get_last_auth_id(&bob_signer);

        assert_ok!(MultiSig::accept_multisig_signer_as_key(
            bob.clone(),
            bob_auth_id
        ));

        assert_eq!(MultiSig::number_of_signers(ms_address.clone()), 2);

        assert_eq!(
            MultiSig::ms_signers(ms_address.clone(), alice_signer.clone()),
            true
        );

        assert_eq!(
            MultiSig::ms_signers(ms_address.clone(), bob_signer.clone()),
            true
        );

        // No direct identity for Bob as he is only a signer
        assert_eq!(
            Identity::get_identity(&AccountKeyring::Bob.to_account_id()),
            None
        );
        // No identity as multisig has not been set as a secondary / primary key
        assert_eq!(Identity::get_identity(&ms_address), None);

        let call = Box::new(Call::MultiSig(multisig::Call::remove_multisig_signer {
            signer: bob_signer.clone(),
        }));

        assert_ok!(MultiSig::create_proposal_as_identity(
            alice.clone(),
            ms_address.clone(),
            call,
            None,
            false
        ));

        next_block();

        assert_eq!(MultiSig::number_of_signers(ms_address.clone()), 1);

        assert_eq!(
            MultiSig::ms_signers(ms_address.clone(), alice_signer.clone()),
            true
        );

        assert_eq!(MultiSig::ms_signers(ms_address.clone(), bob_signer), false);

        assert_eq!(
            Identity::get_identity(&AccountKeyring::Bob.to_account_id()),
            None
        );

        set_curr_did(None);

        let remove_alice = Box::new(Call::MultiSig(multisig::Call::remove_multisig_signer {
            signer: alice_signer.clone(),
        }));

        assert_ok!(MultiSig::create_proposal_as_identity(
            alice.clone(),
            ms_address.clone(),
            remove_alice,
            None,
            false
        ));

        next_block();

        // Alice not removed since that would've broken the multi sig.
        assert_eq!(MultiSig::ms_signers(ms_address.clone(), alice_signer), true);
    });
}

#[test]
fn add_multisig_signer() {
    ExtBuilder::default().build().execute_with(|| {
        let alice_did = register_keyring_account(AccountKeyring::Alice).unwrap();
        let alice = Origin::signed(AccountKeyring::Alice.to_account_id());
        let bob = Origin::signed(AccountKeyring::Bob.to_account_id());
        let bob_signer = Signatory::Account(AccountKeyring::Bob.to_account_id());
        let charlie = Origin::signed(AccountKeyring::Charlie.to_account_id());
        let charlie_signer = Signatory::Account(AccountKeyring::Charlie.to_account_id());

        let ms_address = MultiSig::get_next_multisig_address(AccountKeyring::Alice.to_account_id());

        assert_ok!(MultiSig::create_multisig(
            alice.clone(),
            vec![Signatory::from(alice_did)],
            1,
        ));

        let alice_auth_id = get_last_auth_id(&Signatory::from(alice_did));

        set_curr_did(Some(alice_did));
        assert_ok!(MultiSig::accept_multisig_signer_as_identity(
            alice.clone(),
            alice_auth_id
        ));

        assert_eq!(
            MultiSig::ms_signers(ms_address.clone(), Signatory::from(alice_did)),
            true
        );
        assert_eq!(
            MultiSig::ms_signers(ms_address.clone(), bob_signer.clone()),
            false
        );

        let call = Box::new(Call::MultiSig(multisig::Call::add_multisig_signer {
            signer: bob_signer.clone(),
        }));

        assert_ok!(MultiSig::create_proposal_as_identity(
            alice.clone(),
            ms_address.clone(),
            call,
            None,
            false
        ));

        next_block();

        let call2 = Box::new(Call::MultiSig(multisig::Call::add_multisig_signer {
            signer: charlie_signer.clone(),
        }));

        assert_ok!(MultiSig::create_proposal_as_identity(
            alice.clone(),
            ms_address.clone(),
            call2,
            None,
            false
        ));

        next_block();

        assert_eq!(
            MultiSig::ms_signers(ms_address.clone(), Signatory::from(alice_did)),
            true
        );

        assert_eq!(
            MultiSig::ms_signers(ms_address.clone(), bob_signer.clone()),
            false
        );

        let bob_auth_id = get_last_auth_id(&bob_signer);
        let charlie_auth_id = get_last_auth_id(&charlie_signer);

        let root = Origin::from(frame_system::RawOrigin::Root);

        assert_ok!(MultiSig::make_multisig_primary(
            alice.clone(),
            ms_address.clone(),
            None
        ));

        assert_ok!(MultiSig::accept_multisig_signer_as_key(
            charlie.clone(),
            charlie_auth_id
        ));

        assert_eq!(
            MultiSig::ms_signers(ms_address.clone(), charlie_signer),
            true
        );
        assert!(Identity::change_cdd_requirement_for_mk_rotation(root.clone(), true).is_ok());

        set_curr_did(Some(alice_did));
        assert_noop!(
            MultiSig::accept_multisig_signer_as_key(bob.clone(), bob_auth_id),
            Error::ChangeNotAllowed
        );
        assert!(Identity::change_cdd_requirement_for_mk_rotation(root.clone(), false).is_ok());

        set_curr_did(Some(alice_did));
        assert_ok!(MultiSig::accept_multisig_signer_as_key(
            bob.clone(),
            bob_auth_id
        ));

        assert_eq!(MultiSig::ms_signers(ms_address.clone(), bob_signer), true);
    });
}

#[test]
fn make_multisig_primary() {
    ExtBuilder::default().monied(true).build().execute_with(|| {
        let alice_did = register_keyring_account(AccountKeyring::Alice).unwrap();
        let alice = Origin::signed(AccountKeyring::Alice.to_account_id());
        let bob = Origin::signed(AccountKeyring::Bob.to_account_id());
        let _bob_did = register_keyring_account(AccountKeyring::Bob).unwrap();

        let ms_address = MultiSig::get_next_multisig_address(AccountKeyring::Alice.to_account_id());

        assert_ok!(MultiSig::create_multisig(
            alice.clone(),
            vec![Signatory::from(alice_did)],
            1,
        ));

        assert_eq!(
            get_primary_key(alice_did),
            AccountKeyring::Alice.to_account_id()
        );

        assert_noop!(
            MultiSig::make_multisig_primary(bob.clone(), ms_address.clone(), None),
            Error::IdentityNotCreator
        );

        assert_ok!(MultiSig::make_multisig_primary(
            alice.clone(),
            ms_address.clone(),
            None
        ));

        assert_eq!(get_primary_key(alice_did), ms_address);
    });
}

#[test]
fn rotate_multisig_primary_key_with_balance() {
    ExtBuilder::default().monied(true).build().execute_with(|| {
        let alice = User::new(AccountKeyring::Alice);
        let bob = User::new(AccountKeyring::Bob);
        let dave_key = AccountKeyring::Dave.to_account_id();
        let charlie_key = AccountKeyring::Charlie.to_account_id();

        let ms_address = MultiSig::get_next_multisig_address(alice.acc());

        assert_ok!(MultiSig::create_multisig(
            alice.origin(),
            vec![Signatory::Account(dave_key)],
            1,
        ));

        // Alice's primary key hasn't changed.
        assert_eq!(get_primary_key(alice.did), alice.acc());

        // Bob can't make the MultiSig account his primary key.
        assert_noop!(
            MultiSig::make_multisig_primary(bob.origin(), ms_address.clone(), None),
            Error::IdentityNotCreator
        );

        // Make the MultiSig account Alice's primary key.
        assert_ok!(MultiSig::make_multisig_primary(
            alice.origin(),
            ms_address.clone(),
            None
        ));

        // Alice's primary key is now the MultiSig.
        assert_eq!(get_primary_key(alice.did), ms_address);

        // Fund the MultiSig.
        assert_ok!(Balances::transfer(
            bob.origin(),
            ms_address.clone().into(),
            2 * POLY
        ));

        // Add RotatePrimaryKey authorization for charlie_key to become the primary_key for Alice.
        let auth_id = Identity::add_auth(
            alice.did,
            Signatory::Account(charlie_key.clone()),
            AuthorizationData::RotatePrimaryKey,
            None,
        );
        // Fails because the current MultiSig primary_key has a balance.
        assert_noop!(
            Identity::accept_primary_key(Origin::signed(charlie_key.clone()), auth_id, None),
            IdError::MultiSigHasBalance
        );
    });
}

#[test]
fn make_multisig_secondary_key() {
    ExtBuilder::default().monied(true).build().execute_with(|| {
        let alice = User::new(AccountKeyring::Alice);
        let bob = User::new(AccountKeyring::Bob);

        let multisig = MultiSig::get_next_multisig_address(alice.acc());

        assert_ok!(MultiSig::create_multisig(
            alice.origin(),
            vec![Signatory::from(alice.did)],
            1,
        ));
        // The desired secondary key record.
        let multisig_secondary = SecondaryKey::new(multisig.clone(), Permissions::empty());

        let has_ms_sk = || get_secondary_keys(alice.did).contains(&multisig_secondary);
        assert!(!has_ms_sk());

        let mk_ms_signer =
            |u: User| MultiSig::make_multisig_secondary(u.origin(), multisig.clone());
        assert_noop!(mk_ms_signer(bob), Error::IdentityNotCreator);

        assert_ok!(mk_ms_signer(alice));
        assert!(has_ms_sk());

        assert_noop!(mk_ms_signer(alice), IdError::AlreadyLinked);
    });
}

#[test]
fn remove_multisig_signers_via_creator() {
    ExtBuilder::default().build().execute_with(|| {
        let alice_did = register_keyring_account(AccountKeyring::Alice).unwrap();
        let alice = Origin::signed(AccountKeyring::Alice.to_account_id());
        let alice_signer = Signatory::from(alice_did);
        let bob = Origin::signed(AccountKeyring::Bob.to_account_id());
        let bob_signer = Signatory::Account(AccountKeyring::Bob.to_account_id());

        let ms_address = MultiSig::get_next_multisig_address(AccountKeyring::Alice.to_account_id());

        assert_ok!(MultiSig::create_multisig(
            alice.clone(),
            vec![alice_signer.clone(), bob_signer.clone()],
            1,
        ));

        assert_eq!(MultiSig::number_of_signers(ms_address.clone()), 0);

        let alice_auth_id = get_last_auth_id(&alice_signer.clone());

        assert_ok!(MultiSig::accept_multisig_signer_as_identity(
            alice.clone(),
            alice_auth_id
        ));

        assert_eq!(MultiSig::number_of_signers(ms_address.clone()), 1);

        let bob_auth_id = get_last_auth_id(&bob_signer.clone());

        assert_ok!(MultiSig::accept_multisig_signer_as_key(
            bob.clone(),
            bob_auth_id
        ));

        assert_eq!(MultiSig::number_of_signers(ms_address.clone()), 2);

        assert_eq!(
            MultiSig::ms_signers(ms_address.clone(), alice_signer.clone()),
            true
        );

        assert_eq!(
            MultiSig::ms_signers(ms_address.clone(), bob_signer.clone()),
            true
        );

        assert_noop!(
            MultiSig::remove_multisig_signers_via_creator(
                bob.clone(),
                ms_address.clone(),
                vec![bob_signer.clone()]
            ),
            Error::IdentityNotCreator
        );

        assert_ok!(MultiSig::remove_multisig_signers_via_creator(
            alice.clone(),
            ms_address.clone(),
            vec![bob_signer.clone()]
        ));

        assert_eq!(MultiSig::number_of_signers(ms_address.clone()), 1);

        assert_eq!(
            MultiSig::ms_signers(ms_address.clone(), alice_signer.clone()),
            true
        );

        assert_eq!(
            MultiSig::ms_signers(ms_address.clone(), bob_signer.clone()),
            false
        );

        assert_noop!(
            MultiSig::remove_multisig_signers_via_creator(
                alice.clone(),
                ms_address.clone(),
                vec![alice_signer.clone()]
            ),
            Error::NotEnoughSigners
        );

        // Alice not removed since that would've broken the multi sig.
        assert_eq!(MultiSig::ms_signers(ms_address.clone(), alice_signer), true);
    });
}

#[test]
fn add_multisig_signers_via_creator() {
    ExtBuilder::default().build().execute_with(|| {
        let alice_did = register_keyring_account(AccountKeyring::Alice).unwrap();
        let alice = Origin::signed(AccountKeyring::Alice.to_account_id());
        let bob = Origin::signed(AccountKeyring::Bob.to_account_id());
        let bob_signer = Signatory::Account(AccountKeyring::Bob.to_account_id());

        let ms_address = MultiSig::get_next_multisig_address(AccountKeyring::Alice.to_account_id());

        assert_ok!(MultiSig::create_multisig(
            alice.clone(),
            vec![Signatory::from(alice_did)],
            1,
        ));

        let alice_auth_id = get_last_auth_id(&Signatory::from(alice_did));

        assert_ok!(MultiSig::accept_multisig_signer_as_identity(
            alice.clone(),
            alice_auth_id
        ));

        assert_eq!(
            MultiSig::ms_signers(ms_address.clone(), Signatory::from(alice_did)),
            true
        );
        assert_eq!(
            MultiSig::ms_signers(ms_address.clone(), bob_signer.clone()),
            false
        );

        assert_noop!(
            MultiSig::add_multisig_signers_via_creator(
                bob.clone(),
                ms_address.clone(),
                vec![bob_signer.clone()]
            ),
            Error::IdentityNotCreator
        );

        assert_ok!(MultiSig::add_multisig_signers_via_creator(
            alice.clone(),
            ms_address.clone(),
            vec![bob_signer.clone()]
        ));

        assert_eq!(
            MultiSig::ms_signers(ms_address.clone(), Signatory::from(alice_did)),
            true
        );

        assert_eq!(
            MultiSig::ms_signers(ms_address.clone(), bob_signer.clone()),
            false
        );

        let bob_auth_id = get_last_auth_id(&bob_signer.clone());

        assert_ok!(MultiSig::accept_multisig_signer_as_key(
            bob.clone(),
            bob_auth_id
        ));

        assert_eq!(MultiSig::ms_signers(ms_address.clone(), bob_signer), true);
    });
}

#[test]
fn check_for_approval_closure() {
    ExtBuilder::default().build().execute_with(|| {
        let alice_did = register_keyring_account(AccountKeyring::Alice).unwrap();
        let eve_did = register_keyring_account(AccountKeyring::Eve).unwrap();
        let alice = Origin::signed(AccountKeyring::Alice.to_account_id());
        let eve = Origin::signed(AccountKeyring::Eve.to_account_id());
        let bob_signer = Signatory::Account(AccountKeyring::Bob.to_account_id());

        let ms_address = MultiSig::get_next_multisig_address(AccountKeyring::Alice.to_account_id());

        assert_ok!(MultiSig::create_multisig(
            alice.clone(),
            vec![Signatory::from(alice_did), Signatory::from(eve_did)],
            1,
        ));

        let alice_auth_id = get_last_auth_id(&Signatory::from(alice_did));

        set_curr_did(Some(alice_did));
        assert_ok!(MultiSig::accept_multisig_signer_as_identity(
            alice.clone(),
            alice_auth_id
        ));

        assert_eq!(
            MultiSig::ms_signers(ms_address.clone(), Signatory::from(alice_did)),
            true
        );

        let eve_auth_id = get_last_auth_id(&Signatory::from(eve_did));

        set_curr_did(Some(eve_did));
        assert_ok!(MultiSig::accept_multisig_signer_as_identity(
            eve.clone(),
            eve_auth_id
        ));

        assert_eq!(
            MultiSig::ms_signers(ms_address.clone(), Signatory::from(eve_did)),
            true
        );

        assert_eq!(
            MultiSig::ms_signers(ms_address.clone(), bob_signer.clone()),
            false
        );

        let call = Box::new(Call::MultiSig(multisig::Call::add_multisig_signer {
            signer: bob_signer.clone(),
        }));
        set_curr_did(Some(alice_did));
        assert_ok!(MultiSig::create_proposal_as_identity(
            alice.clone(),
            ms_address.clone(),
            call,
            None,
            false
        ));
        next_block();
        let proposal_id = MultiSig::ms_tx_done(ms_address.clone()) - 1;
        let bob_auth_id = get_last_auth_id(&bob_signer.clone());
        let multi_purpose_nonce = Identity::multi_purpose_nonce();

        set_curr_did(Some(eve_did));

        assert_noop!(
            MultiSig::approve_as_identity(eve.clone(), ms_address.clone(), proposal_id),
            Error::ProposalAlreadyExecuted
        );

        next_block();
        let after_extra_approval_auth_id = get_last_auth_id(&bob_signer.clone());
        let after_extra_approval_multi_purpose_nonce = Identity::multi_purpose_nonce();
        // To validate that no new auth is created
        assert_eq!(bob_auth_id, after_extra_approval_auth_id);
        assert_eq!(
            multi_purpose_nonce,
            after_extra_approval_multi_purpose_nonce
        );
        assert_eq!(
            MultiSig::proposal_detail(&(ms_address.clone(), proposal_id)).approvals,
            1
        );
    });
}

#[test]
fn reject_proposals() {
    ExtBuilder::default().build().execute_with(|| {
        let alice_did = register_keyring_account(AccountKeyring::Alice).unwrap();
        let alice = Origin::signed(AccountKeyring::Alice.to_account_id());

        let bob_did = register_keyring_account(AccountKeyring::Bob).unwrap();
        let bob = Origin::signed(AccountKeyring::Bob.to_account_id());

        let charlie_did = register_keyring_account(AccountKeyring::Charlie).unwrap();
        let charlie = Origin::signed(AccountKeyring::Charlie.to_account_id());

        let dave_did = register_keyring_account(AccountKeyring::Dave).unwrap();
        let dave = Origin::signed(AccountKeyring::Dave.to_account_id());

        let eve_key = AccountKeyring::Eve.to_account_id();
        let eve = Origin::signed(AccountKeyring::Eve.to_account_id());

        let ms_address = MultiSig::get_next_multisig_address(AccountKeyring::Alice.to_account_id());

        setup_multisig(
            alice.clone(),
            3,
            vec![
                Signatory::from(alice_did),
                Signatory::from(bob_did),
                Signatory::from(charlie_did),
                Signatory::from(dave_did),
                Signatory::Account(eve_key),
            ],
        );

        let call1 = Box::new(Call::MultiSig(multisig::Call::change_sigs_required {
            sigs_required: 4,
        }));
        let call2 = Box::new(Call::MultiSig(multisig::Call::change_sigs_required {
            sigs_required: 5,
        }));
        set_curr_did(Some(alice_did));
        assert_ok!(MultiSig::create_proposal_as_identity(
            alice.clone(),
            ms_address.clone(),
            call1,
            None,
            false
        ));
        let proposal_id1 = MultiSig::ms_tx_done(ms_address.clone()) - 1;
        assert_ok!(MultiSig::create_proposal_as_identity(
            alice.clone(),
            ms_address.clone(),
            call2,
            None,
            true
        ));
        let proposal_id2 = MultiSig::ms_tx_done(ms_address.clone()) - 1;

        // Proposal with auto close disabled can be voted on even after rejection.
        set_curr_did(Some(bob_did));
        assert_ok!(MultiSig::reject_as_identity(
            bob.clone(),
            ms_address.clone(),
            proposal_id1
        ));
        set_curr_did(Some(charlie_did));
        assert_ok!(MultiSig::reject_as_identity(
            charlie.clone(),
            ms_address.clone(),
            proposal_id1
        ));
        assert_ok!(MultiSig::reject_as_key(
            eve.clone(),
            ms_address.clone(),
            proposal_id1
        ));
        set_curr_did(Some(dave_did));
        assert_ok!(MultiSig::approve_as_identity(
            dave.clone(),
            ms_address.clone(),
            proposal_id1
        ));
        let proposal_details1 = MultiSig::proposal_detail(&(ms_address.clone(), proposal_id1));
        assert_eq!(proposal_details1.approvals, 2);
        assert_eq!(proposal_details1.rejections, 3);
        assert_eq!(
            proposal_details1.status,
            multisig::ProposalStatus::ActiveOrExpired
        );
        assert_eq!(proposal_details1.auto_close, false);

        // Proposal with auto close enabled can not be voted on after rejection.
        set_curr_did(Some(bob_did));
        assert_ok!(MultiSig::reject_as_identity(
            bob.clone(),
            ms_address.clone(),
            proposal_id2
        ));
        set_curr_did(Some(charlie_did));
        assert_ok!(MultiSig::reject_as_identity(
            charlie.clone(),
            ms_address.clone(),
            proposal_id2
        ));
        assert_ok!(MultiSig::reject_as_key(
            eve.clone(),
            ms_address.clone(),
            proposal_id2
        ));
        set_curr_did(Some(dave_did));
        assert_noop!(
            MultiSig::approve_as_identity(dave.clone(), ms_address.clone(), proposal_id2),
            Error::ProposalAlreadyRejected
        );

        let proposal_details2 = MultiSig::proposal_detail(&(ms_address.clone(), proposal_id2));
        next_block();
        assert_eq!(proposal_details2.approvals, 1);
        assert_eq!(proposal_details2.rejections, 3);
        assert_eq!(proposal_details2.status, multisig::ProposalStatus::Rejected);
        assert_eq!(proposal_details2.auto_close, true);
    });
}

fn expired_proposals() {
    ExtBuilder::default().build().execute_with(|| {
        let alice_did = register_keyring_account(AccountKeyring::Alice).unwrap();
        let alice = Origin::signed(AccountKeyring::Alice.to_account_id());

        let bob_did = register_keyring_account(AccountKeyring::Bob).unwrap();
        let bob = Origin::signed(AccountKeyring::Bob.to_account_id());

        let charlie_did = register_keyring_account(AccountKeyring::Charlie).unwrap();
        let charlie = Origin::signed(AccountKeyring::Charlie.to_account_id());

        let ms_address = MultiSig::get_next_multisig_address(AccountKeyring::Alice.to_account_id());

        setup_multisig(
            alice.clone(),
            3,
            vec![
                Signatory::from(alice_did),
                Signatory::from(bob_did),
                Signatory::from(charlie_did),
            ],
        );

        let expires_at = 100u64;
        let call = Box::new(Call::MultiSig(multisig::Call::change_sigs_required {
            sigs_required: 2,
        }));

        set_curr_did(Some(alice_did));
        assert_ok!(MultiSig::create_proposal_as_identity(
            alice.clone(),
            ms_address.clone(),
            call,
            Some(100u64),
            false
        ));

        let proposal_id = MultiSig::ms_tx_done(ms_address.clone()) - 1;
        let mut proposal_details = MultiSig::proposal_detail(&(ms_address.clone(), proposal_id));
        assert_eq!(proposal_details.approvals, 1);
        assert_eq!(
            proposal_details.status,
            multisig::ProposalStatus::ActiveOrExpired
        );

        set_curr_did(Some(bob_did));
        assert_ok!(MultiSig::approve_as_identity(
            bob.clone(),
            ms_address.clone(),
            proposal_id
        ));

        proposal_details = MultiSig::proposal_detail(&(ms_address.clone(), proposal_id));
        assert_eq!(proposal_details.approvals, 2);
        assert_eq!(
            proposal_details.status,
            multisig::ProposalStatus::ActiveOrExpired
        );

        // Approval fails when proposal has expired
        Timestamp::set_timestamp(expires_at);
        set_curr_did(Some(charlie_did));
        assert_noop!(
            MultiSig::approve_as_identity(charlie.clone(), ms_address.clone(), proposal_id),
            Error::ProposalExpired
        );

        proposal_details = MultiSig::proposal_detail(&(ms_address.clone(), proposal_id));
        assert_eq!(proposal_details.approvals, 2);
        assert_eq!(
            proposal_details.status,
            multisig::ProposalStatus::ActiveOrExpired
        );

        // Approval works when time is expiry - 1
        Timestamp::set_timestamp(expires_at - 1);
        assert_ok!(MultiSig::approve_as_identity(
            charlie.clone(),
            ms_address.clone(),
            proposal_id
        ));

        proposal_details = MultiSig::proposal_detail(&(ms_address.clone(), proposal_id));
        assert_eq!(proposal_details.approvals, 3);
        assert_eq!(
            proposal_details.status,
            multisig::ProposalStatus::ExecutionSuccessful
        );
    });
}

fn setup_multisig(creator_origin: Origin, sigs_required: u64, signers: Vec<Signatory<AccountId>>) {
    assert_ok!(MultiSig::create_multisig(
        creator_origin,
        signers.clone(),
        sigs_required,
    ));

    for signer in signers {
        let auth_id = get_last_auth_id(&signer);
        assert_ok!(MultiSig::unsafe_accept_multisig_signer(signer, auth_id));
    }
}<|MERGE_RESOLUTION|>--- conflicted
+++ resolved
@@ -1,13 +1,8 @@
 use super::{
     next_block,
     storage::{
-<<<<<<< HEAD
-        get_last_auth_id, get_primary_key, get_secondary_keys, register_keyring_account,
-        set_curr_did, Call, TestStorage, User,
-=======
-        add_secondary_key, get_last_auth_id, register_keyring_account, set_curr_did, Call,
-        TestStorage, User,
->>>>>>> e5c9b3cb
+        add_secondary_key, get_last_auth_id, get_primary_key, get_secondary_keys,
+        register_keyring_account, set_curr_did, Call, TestStorage, User,
     },
     ExtBuilder,
 };

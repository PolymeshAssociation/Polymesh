--- conflicted
+++ resolved
@@ -12,13 +12,9 @@
 };
 use polymesh_primitives::settlement::InstructionId;
 use polymesh_primitives::{
-<<<<<<< HEAD
-    AuthorizationData, NFTCollectionId, NFTCollectionKeys, NFTId, NFTMetadataAttribute, NFTs,
-    PortfolioId, PortfolioKind, PortfolioNumber, Signatory, Ticker, WeightMeter,
-=======
-    IdentityId, NFTCollectionId, NFTCollectionKeys, NFTId, NFTMetadataAttribute, NFTs, PortfolioId,
-    PortfolioKind, PortfolioNumber, PortfolioUpdateReason, Ticker, WeightMeter,
->>>>>>> a9159925
+    AuthorizationData, IdentityId, NFTCollectionId, NFTCollectionKeys, NFTId, NFTMetadataAttribute,
+    NFTs, PortfolioId, PortfolioKind, PortfolioNumber, PortfolioUpdateReason, Signatory, Ticker,
+    WeightMeter,
 };
 use test_client::AccountKeyring;
 

--- conflicted
+++ resolved
@@ -12,13 +12,8 @@
     constants::currency::POLY, protocol_fee::ProtocolOp, SystematicIssuers, GC_DID,
 };
 use polymesh_primitives::{
-<<<<<<< HEAD
     cdd_id::InvestorUid, identity_id::GenesisIdentityRecord, AccountId, Balance, Identity,
     IdentityId, PosRatio, Signatory,
-=======
-    cdd_id::InvestorUid, identity_id::GenesisIdentityRecord, AccountId, Identity, IdentityId,
-    PosRatio, Signatory, SmartExtensionType,
->>>>>>> 5a608279
 };
 use sp_io::TestExternalities;
 use sp_runtime::{Perbill, Storage};

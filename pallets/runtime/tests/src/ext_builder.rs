--- conflicted
+++ resolved
@@ -7,16 +7,11 @@
 use pallet_group as group;
 use pallet_identity as identity;
 use pallet_pips as pips;
-<<<<<<< HEAD
-use polymesh_common_utilities::{protocol_fee::ProtocolOp, GC_DID};
-use polymesh_primitives::{Identity, IdentityId, PosRatio, SmartExtensionType, Signatory};
-=======
 use polymesh_common_utilities::{protocol_fee::ProtocolOp, SystematicIssuers, GC_DID};
 use polymesh_primitives::{
     cdd_id::InvestorUid, identity_id::GenesisIdentityRecord, Identity, IdentityId, PosRatio,
-    SmartExtensionType,
+    Signatory, SmartExtensionType,
 };
->>>>>>> eb5878e8
 use sp_core::sr25519::Public;
 use sp_io::TestExternalities;
 use sp_runtime::{Perbill, Storage};
@@ -106,8 +101,9 @@
     adjust: Option<Box<dyn FnOnce(&mut Storage)>>,
     /// Enable `put_code` in contracts pallet
     enable_contracts_put_code: bool,
-<<<<<<< HEAD
-    /// Bridge: admin. 
+    /// Bridge complete TXs
+    bridge_complete_txs: Vec<BridgeTx<AccountId, u128>>,
+    /// Bridge: admin.
     bridge_admin: Option<Public>,
     /// Bridge: signers of the controller multisig account.
     bridge_signers: Vec<Signatory<Public>>,
@@ -117,10 +113,6 @@
     bridge_limit: Option<u128>,
     /// Bridge timelock.
     bridge_timelock: Option<u64>,
-=======
-    /// Bridge complete TXs
-    bridge_complete_txs: Vec<BridgeTx<AccountId, u128>>,
->>>>>>> eb5878e8
 }
 
 thread_local! {
@@ -252,11 +244,23 @@
         self
     }
 
-<<<<<<< HEAD
+    pub fn set_bridge_complete_tx(mut self, txs: Vec<BridgeTx<AccountId, u128>>) -> Self {
+        self.bridge_complete_txs = txs;
+        self
+    }
+
     /// Sets the bridge controller.
-    pub fn set_bridge_controller(mut self, admin: Public, signers: Vec<Public>, signatures_required: u64) -> Self {
+    pub fn set_bridge_controller(
+        mut self,
+        admin: Public,
+        signers: Vec<Public>,
+        signatures_required: u64,
+    ) -> Self {
         self.bridge_admin = Some(admin);
-        self.bridge_signers = signers.into_iter().map(|acc| Signatory::Account(acc)).collect::<Vec<_>>();
+        self.bridge_signers = signers
+            .into_iter()
+            .map(|acc| Signatory::Account(acc))
+            .collect::<Vec<_>>();
         self.bridge_signatures_required = signatures_required;
         self
     }
@@ -268,10 +272,6 @@
 
     pub fn set_bridge_timelock(mut self, timelock: u64) -> Self {
         self.bridge_timelock = Some(timelock);
-=======
-    pub fn set_bridge_complete_tx(mut self, txs: Vec<BridgeTx<AccountId, u128>>) -> Self {
-        self.bridge_complete_txs = txs;
->>>>>>> eb5878e8
         self
     }
 
@@ -339,14 +339,13 @@
             .collect()
     }
 
-<<<<<<< HEAD
     fn build_bridge(&self, storage: &mut Storage) {
         if let Some(creator) = self.bridge_admin {
             pallet_bridge::GenesisConfig::<TestStorage> {
                 creator: creator.clone(),
                 signers: self.bridge_signers.clone(),
                 signatures_required: self.bridge_signatures_required,
-                bridge_limit: (self.bridge_limit.unwrap_or(1_000_000_000_000_000_000_000_000), 1),
+                bridge_limit: (self.bridge_limit.unwrap_or(1_000_000_000_000_000), 1),
                 timelock: self.bridge_timelock.unwrap_or(3).into(),
                 ..Default::default()
             }
@@ -355,40 +354,11 @@
         }
     }
 
-    /// Create externalities.
-    ///
-    /// For each `cdd_providers`:
-    ///     1. A new `IdentityId` is generated (from 1 to n),
-    ///     2. CDD provider's account key is linked to its new Identity ID.
-    ///     3. That Identity ID is added as member of CDD provider group.
-    pub fn build(self) -> TestExternalities {
-        self.set_associated_consts();
-
-        let mut storage = frame_system::GenesisConfig::default()
-            .build_storage::<TestStorage>()
-            .unwrap();
-
-        let _root = AccountKeyring::Alice.public();
-
-        // Create Identities.
-        let mut system_accounts = self
-            .cdd_providers
-            .iter()
-            .chain(self.governance_committee_members.iter())
-            .cloned()
-            .collect::<Vec<_>>();
-        system_accounts.sort();
-        system_accounts.dedup();
-
-        let (sys_identities, sys_links) = Self::make_identities(system_accounts.as_slice(), 0);
-
-=======
     fn build_identity_genesis(
         &self,
         storage: &mut Storage,
         identities: Vec<GenesisIdentityRecord<AccountId>>,
     ) {
->>>>>>> eb5878e8
         // New identities are just `system users` + `regular users`.
         identity::GenesisConfig::<TestStorage> {
             identities,
@@ -608,7 +578,6 @@
             adjust(&mut storage);
         }
 
-
         sp_io::TestExternalities::new(storage)
     }
 }
use super::{
    storage::{register_keyring_account, TestStorage},
    ExtBuilder,
};
use chrono::prelude::Utc;
use frame_support::{assert_err, assert_noop, assert_ok, traits::Currency};
use pallet_asset::{self as asset, AssetName, AssetType, Error as AssetError, SecurityToken};
use pallet_balances as balances;
use pallet_compliance_manager::{
    self as compliance_manager, ComplianceRequirement, Error as CMError,
};
use pallet_group as group;
use pallet_identity::{self as identity, BatchAddClaimItem};
use polymesh_common_utilities::traits::compliance_manager::Trait as ComplianceManagerTrait;
use polymesh_common_utilities::{
    constants::{ERC1400_TRANSFER_FAILURE, ERC1400_TRANSFER_SUCCESS},
    Context,
};
use polymesh_primitives::{
    AuthorizationData, Claim, Condition, ConditionType, IdentityId, Scope, Signatory,
    TargetIdentity, Ticker,
};
use sp_std::{convert::TryFrom, prelude::*};
use test_client::AccountKeyring;

type Identity = identity::Module<TestStorage>;
type Balances = balances::Module<TestStorage>;
type Timestamp = pallet_timestamp::Module<TestStorage>;
type Asset = asset::Module<TestStorage>;
type ComplianceManager = compliance_manager::Module<TestStorage>;
type CDDGroup = group::Module<TestStorage, group::Instance2>;
type Moment = u64;
type Origin = <TestStorage as frame_system::Trait>::Origin;

macro_rules! assert_invalid_transfer {
    ($ticker:expr, $from:expr, $to:expr, $amount:expr) => {
        assert_ne!(
            Asset::_is_valid_transfer(
                &$ticker,
                AccountKeyring::Alice.public(),
                Some($from),
                Some($to),
                $amount
            ),
            Ok(ERC1400_TRANSFER_SUCCESS)
        );
    };
}

macro_rules! assert_valid_transfer {
    ($ticker:expr, $from:expr, $to:expr, $amount:expr) => {
        assert_eq!(
            Asset::_is_valid_transfer(
                &$ticker,
                AccountKeyring::Alice.public(),
                Some($from),
                Some($to),
                $amount
            ),
            Ok(ERC1400_TRANSFER_SUCCESS)
        );
    };
}

fn make_ticker_env(owner: AccountKeyring, token_name: AssetName) -> (Ticker, IdentityId) {
    let owner_id = register_keyring_account(owner.clone()).unwrap();

    // 1. Create a token.
    let token = SecurityToken {
        name: token_name,
        owner_did: owner_id,
        total_supply: 1_000_000,
        divisible: true,
        ..Default::default()
    };

    let ticker = Ticker::try_from(token.name.0.as_slice()).unwrap();
    assert_ok!(Asset::create_asset(
        Origin::signed(owner.public()),
        token.name.clone(),
        ticker,
        token.total_supply,
        true,
        token.asset_type.clone(),
        vec![],
        None,
    ));

    (ticker, owner_id)
}

#[test]
fn should_add_and_verify_asset_rule() {
    ExtBuilder::default()
        .build()
        .execute_with(should_add_and_verify_asset_rule_we);
}

fn should_add_and_verify_asset_rule_we() {
    // 0. Create accounts
    let root = Origin::from(frame_system::RawOrigin::Root);
    let token_owner_acc = AccountKeyring::Alice.public();
    let token_owner_signed = Origin::signed(AccountKeyring::Alice.public());
    let token_owner_did = register_keyring_account(AccountKeyring::Alice).unwrap();
    let token_rec_did = register_keyring_account(AccountKeyring::Charlie).unwrap();
    let cdd_signed = Origin::signed(AccountKeyring::Eve.public());
    let cdd_id = register_keyring_account(AccountKeyring::Eve).unwrap();

    assert_ok!(CDDGroup::reset_members(root, vec![cdd_id]));

    // A token representing 1M shares
    let token = SecurityToken {
        name: vec![0x01].into(),
        owner_did: token_owner_did.clone(),
        total_supply: 1_000_000,
        divisible: true,
        asset_type: AssetType::default(),
        ..Default::default()
    };
    let ticker = Ticker::try_from(token.name.0.as_slice()).unwrap();
    Balances::make_free_balance_be(&token_owner_acc, 1_000_000);

    // Share issuance is successful
    assert_ok!(Asset::create_asset(
        token_owner_signed.clone(),
        token.name.clone(),
        ticker,
        token.total_supply,
        true,
        token.asset_type.clone(),
        vec![],
        None,
    ));
    let claim_issuer_acc = AccountKeyring::Bob.public();
    Balances::make_free_balance_be(&claim_issuer_acc, 1_000_000);
    let claim_issuer_signed = Origin::signed(AccountKeyring::Bob.public());
    let claim_issuer_did = register_keyring_account(AccountKeyring::Bob).unwrap();

    assert_ok!(Identity::add_claim(
        claim_issuer_signed.clone(),
        token_owner_did,
        Claim::NoData,
        None,
    ));

    assert_ok!(Identity::add_claim(
        claim_issuer_signed.clone(),
        token_rec_did,
        Claim::NoData,
        None,
    ));

    let now = Utc::now();
    Timestamp::set_timestamp(now.timestamp() as u64);

    let sender_condition = Condition {
        issuers: vec![claim_issuer_did],
        condition_type: ConditionType::IsPresent(Claim::NoData),
    };

    let receiver_condition1 = Condition {
        issuers: vec![cdd_id],
        condition_type: ConditionType::IsAbsent(Claim::make_cdd_wildcard()),
    };

    let receiver_condition2 = Condition {
        issuers: vec![claim_issuer_did],
        condition_type: ConditionType::IsPresent(Claim::Accredited(token_owner_did)),
    };

    assert_ok!(ComplianceManager::add_compliance_requirement(
        token_owner_signed.clone(),
        ticker,
        vec![sender_condition.clone()],
        vec![receiver_condition1.clone(), receiver_condition2.clone()]
    ));

    assert_ok!(Identity::add_claim(
        claim_issuer_signed.clone(),
        token_rec_did,
        Claim::Accredited(claim_issuer_did),
        None,
    ));

    //Transfer tokens to investor - fails wrong Accredited scope
    assert_invalid_transfer!(ticker, token_owner_did, token_rec_did, token.total_supply);
    let result = ComplianceManager::granular_verify_restriction(
        &ticker,
        Some(token_owner_did),
        Some(token_rec_did),
        None,
    );
    assert!(!result.result);
    assert!(!result.requirements[0].result);
    assert!(result.requirements[0].sender_conditions[0].result);
    assert!(result.requirements[0].receiver_conditions[0].result);
    assert!(!result.requirements[0].receiver_conditions[1].result);
    assert_eq!(result.requirements[0].sender_conditions[0].condition, sender_condition);
    assert_eq!(result.requirements[0].receiver_conditions[0].condition, receiver_condition1);
    assert_eq!(result.requirements[0].receiver_conditions[1].condition, receiver_condition2);

    assert_ok!(Identity::add_claim(
        claim_issuer_signed.clone(),
        token_rec_did,
        Claim::Accredited(token_owner_did),
        None,
    ));

    assert_valid_transfer!(ticker, token_owner_did, token_rec_did, 10);
    let result = ComplianceManager::granular_verify_restriction(
        &ticker,
        Some(token_owner_did),
        Some(token_rec_did),
        None,
    );
    assert!(result.result);
    assert!(result.requirements[0].result);
    assert!(result.requirements[0].sender_conditions[0].result);
    assert!(result.requirements[0].receiver_conditions[0].result);
    assert!(result.requirements[0].receiver_conditions[1].result);
    assert_eq!(result.requirements[0].sender_conditions[0].condition, sender_condition);
    assert_eq!(result.requirements[0].receiver_conditions[0].condition, receiver_condition1);
    assert_eq!(result.requirements[0].receiver_conditions[1].condition, receiver_condition2);

    assert_ok!(Identity::add_claim(
        cdd_signed.clone(),
        token_rec_did,
        Claim::make_cdd_wildcard(),
        None,
    ));

    assert_invalid_transfer!(ticker, token_owner_did, token_rec_did, 10);
    let result = ComplianceManager::granular_verify_restriction(
        &ticker,
        Some(token_owner_did),
        Some(token_rec_did),
        None,
    );
    assert!(!result.result);
    assert!(!result.requirements[0].result);
    assert!(result.requirements[0].sender_conditions[0].result);
    assert!(!result.requirements[0].receiver_conditions[0].result);
    assert!(result.requirements[0].receiver_conditions[1].result);
    assert_eq!(result.requirements[0].sender_conditions[0].condition, sender_condition);
    assert_eq!(result.requirements[0].receiver_conditions[0].condition, receiver_condition1);
    assert_eq!(result.requirements[0].receiver_conditions[1].condition, receiver_condition2);
}

#[test]
fn should_replace_asset_compliance() {
    ExtBuilder::default()
        .build()
        .execute_with(should_replace_asset_compliance_we);
}

fn should_replace_asset_compliance_we() {
    let token_owner_acc = AccountKeyring::Alice.public();
    let token_owner_signed = Origin::signed(AccountKeyring::Alice.public());
    let token_owner_did = register_keyring_account(AccountKeyring::Alice).unwrap();

    // A token representing 1M shares
    let token = SecurityToken {
        name: vec![0x01].into(),
        owner_did: token_owner_did,
        total_supply: 1_000_000,
        divisible: true,
        asset_type: AssetType::default(),
        ..Default::default()
    };
    let ticker = Ticker::try_from(token.name.0.as_slice()).unwrap();
    Balances::make_free_balance_be(&token_owner_acc, 1_000_000);

    // Share issuance is successful
    assert_ok!(Asset::create_asset(
        token_owner_signed.clone(),
        token.name.clone(),
        ticker,
        token.total_supply,
        true,
        token.asset_type.clone(),
        vec![],
        None,
    ));

    assert_ok!(ComplianceManager::add_compliance_requirement(
        token_owner_signed.clone(),
        ticker,
        vec![],
        vec![]
    ));

    let asset_compliance = ComplianceManager::asset_compliance(ticker);
    assert_eq!(asset_compliance.requirements.len(), 1);

    // Create three rules with different rule IDs.
    let new_asset_compliance: Vec<ComplianceRequirement> =
        std::iter::repeat(|rule_id: u32| ComplianceRequirement {
            sender_conditions: vec![],
            receiver_conditions: vec![],
            id: rule_id,
        })
        .take(3)
        .enumerate()
        .map(|(n, f)| f(n as u32))
        .collect();

    assert_ok!(ComplianceManager::replace_asset_compliance(
        token_owner_signed.clone(),
        ticker,
        new_asset_compliance.clone(),
    ));

    let asset_compliance = ComplianceManager::asset_compliance(ticker);
    assert_eq!(asset_compliance.requirements, new_asset_compliance);
}

#[test]
fn should_reset_asset_compliance() {
    ExtBuilder::default()
        .build()
        .execute_with(should_reset_asset_compliance_we);
}

fn should_reset_asset_compliance_we() {
    let token_owner_acc = AccountKeyring::Alice.public();
    let token_owner_signed = Origin::signed(AccountKeyring::Alice.public());
    let token_owner_did = register_keyring_account(AccountKeyring::Alice).unwrap();

    // A token representing 1M shares
    let token = SecurityToken {
        name: vec![0x01].into(),
        owner_did: token_owner_did,
        total_supply: 1_000_000,
        divisible: true,
        asset_type: AssetType::default(),
        ..Default::default()
    };
    let ticker = Ticker::try_from(token.name.0.as_slice()).unwrap();
    Balances::make_free_balance_be(&token_owner_acc, 1_000_000);

    // Share issuance is successful
    assert_ok!(Asset::create_asset(
        token_owner_signed.clone(),
        token.name.clone(),
        ticker,
        token.total_supply,
        true,
        token.asset_type.clone(),
        vec![],
        None,
    ));

    assert_ok!(ComplianceManager::add_compliance_requirement(
        token_owner_signed.clone(),
        ticker,
        vec![],
        vec![]
    ));

    let asset_compliance = ComplianceManager::asset_compliance(ticker);
    assert_eq!(asset_compliance.requirements.len(), 1);

    assert_ok!(ComplianceManager::reset_asset_compliance(
        token_owner_signed.clone(),
        ticker
    ));

    let asset_compliance_new = ComplianceManager::asset_compliance(ticker);
    assert_eq!(asset_compliance_new.requirements.len(), 0);
}

#[test]
fn pause_resume_asset_compliance() {
    ExtBuilder::default()
        .build()
        .execute_with(pause_resume_asset_compliance_we);
}

fn pause_resume_asset_compliance_we() {
    // 0. Create accounts
    let token_owner_acc = AccountKeyring::Alice.public();
    let token_owner_signed = Origin::signed(AccountKeyring::Alice.public());
    let token_owner_did = register_keyring_account(AccountKeyring::Alice).unwrap();
    let receiver_signed = Origin::signed(AccountKeyring::Charlie.public());
    let receiver_did = register_keyring_account(AccountKeyring::Charlie).unwrap();

    // 1. A token representing 1M shares
    let token = SecurityToken {
        name: vec![0x01].into(),
        owner_did: token_owner_did.clone(),
        total_supply: 1_000_000,
        divisible: true,
        asset_type: AssetType::default(),
        ..Default::default()
    };
    let ticker = Ticker::try_from(token.name.0.as_slice()).unwrap();
    Balances::make_free_balance_be(&token_owner_acc, 1_000_000);

    // 2. Share issuance is successful
    assert_ok!(Asset::create_asset(
        token_owner_signed.clone(),
        token.name.clone(),
        ticker,
        token.total_supply,
        true,
        token.asset_type.clone(),
        vec![],
        None,
    ));

    assert_ok!(Identity::add_claim(
        receiver_signed.clone(),
        receiver_did.clone(),
        Claim::NoData,
        Some(99999999999999999u64),
    ));

    let now = Utc::now();
    Timestamp::set_timestamp(now.timestamp() as u64);

    // 4. Define rules
    let receiver_conditions = vec![Condition {
        issuers: vec![receiver_did],
        condition_type: ConditionType::IsAbsent(Claim::NoData),
    }];

    assert_ok!(ComplianceManager::add_compliance_requirement(
        token_owner_signed.clone(),
        ticker,
        vec![],
        receiver_conditions
    ));

    // 5. Verify pause/resume mechanism.
    // 5.1. Transfer should be cancelled.
    assert_invalid_transfer!(ticker, token_owner_did, receiver_did, 10);

    Context::set_current_identity::<Identity>(Some(token_owner_did));
    // 5.2. Pause asset rules, and run the transaction.
    assert_ok!(ComplianceManager::pause_asset_compliance(
        token_owner_signed.clone(),
        ticker
    ));
    Context::set_current_identity::<Identity>(None);
    assert_valid_transfer!(ticker, token_owner_did, receiver_did, 10);

    Context::set_current_identity::<Identity>(Some(token_owner_did));
    // 5.3. Resume asset rules, and new transfer should fail again.
    assert_ok!(ComplianceManager::resume_asset_compliance(
        token_owner_signed.clone(),
        ticker
    ));
    Context::set_current_identity::<Identity>(None);
    assert_invalid_transfer!(ticker, token_owner_did, receiver_did, 10);
}

#[test]
fn should_successfully_add_and_use_default_issuers() {
    ExtBuilder::default()
        .build()
        .execute_with(should_successfully_add_and_use_default_issuers_we);
}

fn should_successfully_add_and_use_default_issuers_we() {
    // 0. Create accounts
    let root = Origin::from(frame_system::RawOrigin::Root);
    let token_owner_signed = Origin::signed(AccountKeyring::Alice.public());
    let token_owner_did = register_keyring_account(AccountKeyring::Alice).unwrap();
    let trusted_issuer_signed = Origin::signed(AccountKeyring::Charlie.public());
    let trusted_issuer_did = register_keyring_account(AccountKeyring::Charlie).unwrap();
    let receiver_did = register_keyring_account(AccountKeyring::Dave).unwrap();

    assert_ok!(CDDGroup::reset_members(root, vec![trusted_issuer_did]));

    // 1. A token representing 1M shares
    let token = SecurityToken {
        name: vec![0x01].into(),
        owner_did: token_owner_did,
        total_supply: 1_000_000,
        divisible: true,
        asset_type: AssetType::default(),
        ..Default::default()
    };
    let ticker = Ticker::try_from(token.name.0.as_slice()).unwrap();

    // 2. Share issuance is successful
    assert_ok!(Asset::create_asset(
        token_owner_signed.clone(),
        token.name.clone(),
        ticker,
        token.total_supply,
        true,
        token.asset_type.clone(),
        vec![],
        None,
    ));

    assert_ok!(Asset::remove_primary_issuance_agent(
        token_owner_signed.clone(),
        ticker
    ));

    // Failed because trusted issuer identity not exist
    assert_err!(
        ComplianceManager::add_default_trusted_claim_issuer(
            token_owner_signed.clone(),
            ticker,
            IdentityId::from(1)
        ),
        CMError::<TestStorage>::DidNotExist
    );

    assert_ok!(ComplianceManager::add_default_trusted_claim_issuer(
        token_owner_signed.clone(),
        ticker,
        trusted_issuer_did
    ));

    assert_eq!(ComplianceManager::trusted_claim_issuer(ticker).len(), 1);
    assert_eq!(
        ComplianceManager::trusted_claim_issuer(ticker),
        vec![trusted_issuer_did]
    );

    assert_ok!(Identity::add_claim(
        trusted_issuer_signed.clone(),
        receiver_did.clone(),
        Claim::make_cdd_wildcard(),
        Some(99999999999999999u64),
    ));

    let now = Utc::now();
    Timestamp::set_timestamp(now.timestamp() as u64);

    let sender_condition = Condition {
        issuers: vec![],
        condition_type: ConditionType::IsPresent(Claim::make_cdd_wildcard()),
    };

    let receiver_condition = Condition {
        issuers: vec![],
        condition_type: ConditionType::IsPresent(Claim::make_cdd_wildcard()),
    };

    assert_ok!(ComplianceManager::add_compliance_requirement(
        token_owner_signed.clone(),
        ticker,
        vec![sender_condition],
        vec![receiver_condition]
    ));

    // fail when token owner doesn't has the valid claim
    assert_invalid_transfer!(ticker, token_owner_did, receiver_did, 100);

    assert_ok!(Identity::add_claim(
        trusted_issuer_signed.clone(),
        token_owner_did.clone(),
        Claim::make_cdd_wildcard(),
        Some(99999999999999999u64),
    ));

    assert_valid_transfer!(ticker, token_owner_did, receiver_did, 100);
}

#[test]
fn should_modify_vector_of_trusted_issuer() {
    ExtBuilder::default()
        .build()
        .execute_with(should_modify_vector_of_trusted_issuer_we);
}

fn should_modify_vector_of_trusted_issuer_we() {
    // 0. Create accounts
    let root = Origin::from(frame_system::RawOrigin::Root);
    let token_owner_signed = Origin::signed(AccountKeyring::Alice.public());
    let token_owner_did = register_keyring_account(AccountKeyring::Alice).unwrap();
    let trusted_issuer_signed_1 = Origin::signed(AccountKeyring::Charlie.public());
    let trusted_issuer_did_1 = register_keyring_account(AccountKeyring::Charlie).unwrap();
    let trusted_issuer_signed_2 = Origin::signed(AccountKeyring::Ferdie.public());
    let trusted_issuer_did_2 = register_keyring_account(AccountKeyring::Ferdie).unwrap();
    let receiver_signed = Origin::signed(AccountKeyring::Dave.public());
    let receiver_did = register_keyring_account(AccountKeyring::Dave).unwrap();

    // Providing a random DID to root but in real world Root should posses a DID
    assert_ok!(CDDGroup::reset_members(
        root,
        vec![trusted_issuer_did_1, trusted_issuer_did_2]
    ));

    // 1. A token representing 1M shares
    let token = SecurityToken {
        name: vec![0x01].into(),
        owner_did: token_owner_did.clone(),
        total_supply: 1_000_000,
        divisible: true,
        asset_type: AssetType::default(),
        ..Default::default()
    };
    let ticker = Ticker::try_from(token.name.0.as_slice()).unwrap();

    // 2. Share issuance is successful
    assert_ok!(Asset::create_asset(
        token_owner_signed.clone(),
        token.name.clone(),
        ticker,
        token.total_supply,
        true,
        token.asset_type.clone(),
        vec![],
        None,
    ));

    // Failed because caller is not the owner of the ticker
    assert_err!(
        ComplianceManager::batch_add_default_trusted_claim_issuer(
            receiver_signed.clone(),
            vec![trusted_issuer_did_1, trusted_issuer_did_2],
            ticker,
        ),
        CMError::<TestStorage>::Unauthorized
    );

    // Failed because trusted issuer identity not exist
    assert_err!(
        ComplianceManager::batch_add_default_trusted_claim_issuer(
            token_owner_signed.clone(),
            vec![IdentityId::from(1), IdentityId::from(2)],
            ticker,
        ),
        CMError::<TestStorage>::DidNotExist
    );

    // Failed because trusted issuers length < 0
    assert_err!(
        ComplianceManager::batch_add_default_trusted_claim_issuer(
            token_owner_signed.clone(),
            vec![],
            ticker,
        ),
        CMError::<TestStorage>::InvalidLength
    );

    assert_ok!(ComplianceManager::batch_add_default_trusted_claim_issuer(
        token_owner_signed.clone(),
        vec![trusted_issuer_did_1, trusted_issuer_did_2],
        ticker,
    ));

    assert_eq!(ComplianceManager::trusted_claim_issuer(ticker).len(), 2);
    assert_eq!(
        ComplianceManager::trusted_claim_issuer(ticker),
        vec![trusted_issuer_did_1, trusted_issuer_did_2]
    );

    // adding claim by trusted issuer 1
    assert_ok!(Identity::add_claim(
        trusted_issuer_signed_1.clone(),
        receiver_did.clone(),
        Claim::make_cdd_wildcard(),
        None,
    ));

    // adding claim by trusted issuer 1
    assert_ok!(Identity::add_claim(
        trusted_issuer_signed_1.clone(),
        receiver_did.clone(),
        Claim::NoData,
        None,
    ));

    // adding claim by trusted issuer 2
    assert_ok!(Identity::add_claim(
        trusted_issuer_signed_2.clone(),
        token_owner_did.clone(),
        Claim::make_cdd_wildcard(),
        None,
    ));

    let now = Utc::now();
    Timestamp::set_timestamp(now.timestamp() as u64);

    let sender_condition = Condition {
        issuers: vec![],
        condition_type: ConditionType::IsPresent(Claim::make_cdd_wildcard()),
    };

    let receiver_condition_1 = Condition {
        issuers: vec![],
        condition_type: ConditionType::IsPresent(Claim::make_cdd_wildcard()),
    };

    let receiver_condition_2 = Condition {
        issuers: vec![],
        condition_type: ConditionType::IsPresent(Claim::NoData),
    };

    let x = vec![sender_condition.clone()];
    let y = vec![receiver_condition_1, receiver_condition_2];

    assert_ok!(ComplianceManager::add_compliance_requirement(
        token_owner_signed.clone(),
        ticker,
        x,
        y
    ));

    assert_valid_transfer!(ticker, token_owner_did, receiver_did, 10);

    // Remove the trusted issuer 1 from the list
    assert_ok!(
        ComplianceManager::batch_remove_default_trusted_claim_issuer(
            token_owner_signed.clone(),
            vec![trusted_issuer_did_1],
            ticker,
        )
    );

    assert_eq!(ComplianceManager::trusted_claim_issuer(ticker).len(), 1);
    assert_eq!(
        ComplianceManager::trusted_claim_issuer(ticker),
        vec![trusted_issuer_did_2]
    );

    // Transfer should fail as issuer doesn't exist anymore but the rule data still exist
    assert_invalid_transfer!(ticker, token_owner_did, receiver_did, 500);

    // Change the asset rule to all the transfer happen again

    let receiver_condition_1 = Condition {
        issuers: vec![trusted_issuer_did_1],
        condition_type: ConditionType::IsPresent(Claim::make_cdd_wildcard()),
    };

    let receiver_condition_2 = Condition {
        issuers: vec![trusted_issuer_did_1],
        condition_type: ConditionType::IsPresent(Claim::NoData),
    };

    let x = vec![sender_condition];
    let y = vec![receiver_condition_1, receiver_condition_2];

    let asset_rule = ComplianceRequirement {
        sender_conditions: x.clone(),
        receiver_conditions: y.clone(),
        id: 1,
    };

    // Failed because sender is not the owner of the ticker
    assert_err!(
        ComplianceManager::change_compliance_requirement(receiver_signed.clone(), ticker, asset_rule.clone()),
        CMError::<TestStorage>::Unauthorized
    );

    let asset_rule_failure = ComplianceRequirement {
        sender_conditions: x,
        receiver_conditions: y,
        id: 5,
    };

    // Failed because passed rule id is not valid
    assert_err!(
        ComplianceManager::change_compliance_requirement(
            token_owner_signed.clone(),
            ticker,
            asset_rule_failure.clone()
        ),
        CMError::<TestStorage>::InvalidConditionRequirementId
    );

    // Should successfully change the asset rule
    assert_ok!(ComplianceManager::change_compliance_requirement(
        token_owner_signed.clone(),
        ticker,
        asset_rule
    ));

    // Now the transfer should pass
    assert_valid_transfer!(ticker, token_owner_did, receiver_did, 500);
}

#[test]
fn jurisdiction_asset_compliance() {
    ExtBuilder::default()
        .build()
        .execute_with(jurisdiction_asset_compliance_we);
}
fn jurisdiction_asset_compliance_we() {
    // 0. Create accounts
    let token_owner_signed = Origin::signed(AccountKeyring::Alice.public());
    let token_owner_id = register_keyring_account(AccountKeyring::Alice).unwrap();
    let cdd_signed = Origin::signed(AccountKeyring::Bob.public());
    let cdd_id = register_keyring_account(AccountKeyring::Bob).unwrap();
    let user_id = register_keyring_account(AccountKeyring::Charlie).unwrap();
    // 1. Create a token.
    let token = SecurityToken {
        name: vec![0x01].into(),
        owner_did: token_owner_id.clone(),
        total_supply: 1_000_000,
        divisible: true,
        ..Default::default()
    };
    let ticker = Ticker::try_from(token.name.0.as_slice()).unwrap();
    assert_ok!(Asset::create_asset(
        token_owner_signed.clone(),
        token.name.clone(),
        ticker,
        token.total_supply,
        true,
        token.asset_type.clone(),
        vec![],
        None,
    ));
    // 2. Set up rules for Asset transfer.
    let scope = Scope::from(0);
    let receiver_conditions = vec![
        Condition {
            condition_type: ConditionType::IsAnyOf(vec![
                Claim::Jurisdiction(b"Canada".into(), scope),
                Claim::Jurisdiction(b"Spain".into(), scope),
            ]),
            issuers: vec![cdd_id],
        },
        Condition {
            condition_type: ConditionType::IsAbsent(Claim::Blocked(scope)),
            issuers: vec![token_owner_id],
        },
    ];
    assert_ok!(ComplianceManager::add_compliance_requirement(
        token_owner_signed.clone(),
        ticker,
        vec![],
        receiver_conditions
    ));
    // 3. Validate behaviour.
    // 3.1. Invalid transfer because missing jurisdiction.
    assert_invalid_transfer!(ticker, token_owner_id, user_id, 10);
    // 3.2. Add jurisdiction and transfer will be OK.
    assert_ok!(Identity::add_claim(
        cdd_signed.clone(),
        user_id,
        Claim::Jurisdiction(b"Canada".into(), scope),
        None
    ));
    assert_valid_transfer!(ticker, token_owner_id, user_id, 10);
    // 3.3. Add user to Blocked
    assert_ok!(Identity::add_claim(
        token_owner_signed.clone(),
        user_id,
        Claim::Blocked(scope),
        None,
    ));
    assert_invalid_transfer!(ticker, token_owner_id, user_id, 10);
}

#[test]
fn scope_asset_compliance() {
    ExtBuilder::default()
        .build()
        .execute_with(scope_asset_compliance_we);
}
fn scope_asset_compliance_we() {
    // 0. Create accounts
    let owner = AccountKeyring::Alice;
    let owner_signed = Origin::signed(owner.public());
    let cdd_signed = Origin::signed(AccountKeyring::Bob.public());
    let cdd_id = register_keyring_account(AccountKeyring::Bob).unwrap();
    let user_id = register_keyring_account(AccountKeyring::Charlie).unwrap();
    // 1. Create a token.
    let (ticker, owner_did) = make_ticker_env(owner, vec![0x01].into());

    // 2. Set up rules for Asset transfer.
    let scope = Identity::get_token_did(&ticker).unwrap();
    let receiver_conditions = vec![Condition {
        condition_type: ConditionType::IsPresent(Claim::Affiliate(scope)),
        issuers: vec![cdd_id],
    }];
    assert_ok!(ComplianceManager::add_compliance_requirement(
        owner_signed.clone(),
        ticker,
        vec![],
        receiver_conditions
    ));
    // 3. Validate behaviour.
    // 3.1. Invalid transfer because missing jurisdiction.
    assert_invalid_transfer!(ticker, owner_did, user_id, 10);
    // 3.2. Add jurisdiction and transfer will be OK.
    assert_ok!(Identity::add_claim(
        cdd_signed.clone(),
        user_id,
        Claim::Affiliate(scope),
        None
    ));
    assert_valid_transfer!(ticker, owner_did, user_id, 10);
}

#[test]
fn cm_test_case_9() {
    ExtBuilder::default()
        .build()
        .execute_with(cm_test_case_9_we);
}
/// Is any of: KYC’d, Affiliate, Accredited, Exempted
fn cm_test_case_9_we() {
    // 0. Create accounts
    let owner = Origin::signed(AccountKeyring::Alice.public());
    let issuer = Origin::signed(AccountKeyring::Bob.public());
    let issuer_id = register_keyring_account(AccountKeyring::Bob).unwrap();

    // 1. Create a token.
    let (ticker, owner_did) = make_ticker_env(AccountKeyring::Alice, vec![0x01].into());
    // 2. Set up rules for Asset transfer.
    let scope = Identity::get_token_did(&ticker).unwrap();
    let receiver_conditions = vec![Condition {
        condition_type: ConditionType::IsAnyOf(vec![
            Claim::KnowYourCustomer(scope),
            Claim::Affiliate(scope),
            Claim::Accredited(scope),
            Claim::Exempted(scope),
        ]),
        issuers: vec![issuer_id],
    }];
    assert_ok!(ComplianceManager::add_compliance_requirement(
        owner.clone(),
        ticker,
        vec![],
        receiver_conditions
    ));

    // 3. Validate behaviour.
    let charlie = register_keyring_account(AccountKeyring::Charlie).unwrap();
    let dave = register_keyring_account(AccountKeyring::Dave).unwrap();
    let eve = register_keyring_account(AccountKeyring::Eve).unwrap();
    let ferdie = register_keyring_account(AccountKeyring::Ferdie).unwrap();

    // 3.1. Charlie has a 'KnowYourCustomer' Claim.
    assert_ok!(Identity::add_claim(
        issuer.clone(),
        charlie,
        Claim::KnowYourCustomer(scope),
        None
    ));
    assert_valid_transfer!(ticker, owner_did, charlie, 100);
    let result = ComplianceManager::granular_verify_restriction(&ticker, None, Some(charlie), None);
    assert!(result.result);
    assert!(result.requirements[0].result);
    assert!(result.requirements[0].receiver_conditions[0].result);

    // 3.2. Dave has a 'Affiliate' Claim
    assert_ok!(Identity::add_claim(
        issuer.clone(),
        dave,
        Claim::Affiliate(scope),
        None
    ));
    assert_valid_transfer!(ticker, owner_did, dave, 100);
    let result = ComplianceManager::granular_verify_restriction(&ticker, None, Some(dave), None);
    assert!(result.result);
    assert!(result.requirements[0].result);
    assert!(result.requirements[0].receiver_conditions[0].result);

    // 3.3. Eve has a 'Exempted' Claim
    assert_ok!(Identity::add_claim(
        issuer.clone(),
        eve,
        Claim::Exempted(scope),
        None
    ));
    let result = ComplianceManager::granular_verify_restriction(&ticker, None, Some(eve), None);
    assert!(result.requirements[0].result);
    assert!(result.requirements[0].receiver_conditions[0].result);

    // 3.4 Ferdie has none of the required claims
    assert_invalid_transfer!(ticker, owner_did, ferdie, 100);
    let result = ComplianceManager::granular_verify_restriction(&ticker, None, Some(ferdie), None);
    assert!(!result.result);
    assert!(!result.requirements[0].result);
    assert!(!result.requirements[0].receiver_conditions[0].result);
}

#[test]
fn cm_test_case_11() {
    ExtBuilder::default()
        .build()
        .execute_with(cm_test_case_11_we);
}

// Is any of: KYC’d, Affiliate, Accredited, Exempted, is none of: Jurisdiction=x, y, z,
fn cm_test_case_11_we() {
    // 0. Create accounts
    let owner = Origin::signed(AccountKeyring::Alice.public());
    let issuer = Origin::signed(AccountKeyring::Bob.public());
    let issuer_id = register_keyring_account(AccountKeyring::Bob).unwrap();

    // 1. Create a token.
    let (ticker, owner_did) = make_ticker_env(AccountKeyring::Alice, vec![0x01].into());
    // 2. Set up rules for Asset transfer.
    let scope = Identity::get_token_did(&ticker).unwrap();
    let receiver_conditions = vec![
        Condition {
            condition_type: ConditionType::IsAnyOf(vec![
                Claim::KnowYourCustomer(scope),
                Claim::Affiliate(scope),
                Claim::Accredited(scope),
                Claim::Exempted(scope),
            ]),
            issuers: vec![issuer_id],
        },
        Condition {
            condition_type: ConditionType::IsNoneOf(vec![
                Claim::Jurisdiction(b"USA".into(), scope),
                Claim::Jurisdiction(b"North Kore".into(), scope),
            ]),
            issuers: vec![issuer_id],
        },
    ];
    assert_ok!(ComplianceManager::add_compliance_requirement(
        owner.clone(),
        ticker,
        vec![],
        receiver_conditions
    ));

    // 3. Validate behaviour.
    let charlie = register_keyring_account(AccountKeyring::Charlie).unwrap();
    let dave = register_keyring_account(AccountKeyring::Dave).unwrap();
    let eve = register_keyring_account(AccountKeyring::Eve).unwrap();

    // 3.1. Charlie has a 'KnowYourCustomer' Claim.
    assert_ok!(Identity::add_claim(
        issuer.clone(),
        charlie,
        Claim::KnowYourCustomer(scope),
        None
    ));
    assert_valid_transfer!(ticker, owner_did, charlie, 100);
    let result = ComplianceManager::granular_verify_restriction(&ticker, None, Some(charlie), None);
    assert!(result.result);
    assert!(result.requirements[0].result);
    assert!(result.requirements[0].receiver_conditions[0].result);
    assert!(result.requirements[0].receiver_conditions[1].result);

    // 3.2. Dave has a 'Affiliate' Claim but he is from USA
    assert_ok!(Identity::add_claim(
        issuer.clone(),
        dave,
        Claim::Affiliate(scope),
        None
    ));
    assert_ok!(Identity::add_claim(
        issuer.clone(),
        dave,
        Claim::Jurisdiction(b"USA".into(), scope),
        None
    ));

    assert_invalid_transfer!(ticker, owner_did, dave, 100);
    let result = ComplianceManager::granular_verify_restriction(&ticker, None, Some(dave), None);
    assert!(!result.result);
    assert!(!result.requirements[0].result);
    assert!(result.requirements[0].receiver_conditions[0].result);
    assert!(!result.requirements[0].receiver_conditions[1].result);

    // 3.3. Eve has a 'Exempted' Claim
    assert_ok!(Identity::add_claim(
        issuer.clone(),
        eve,
        Claim::Exempted(scope),
        None
    ));
    assert_ok!(Identity::add_claim(
        issuer.clone(),
        eve,
        Claim::Jurisdiction(b"UK".into(), scope),
        None
    ));

    assert_valid_transfer!(ticker, owner_did, eve, 100);
    let result = ComplianceManager::granular_verify_restriction(&ticker, None, Some(eve), None);
    assert!(result.result);
    assert!(result.requirements[0].result);
    assert!(result.requirements[0].receiver_conditions[0].result);
    assert!(result.requirements[0].receiver_conditions[1].result);
}

#[test]
fn cm_test_case_13() {
    ExtBuilder::default()
        .build()
        .execute_with(cm_test_case_13_we);
}

// Must be KYC’d, is any of: Affiliate, Exempted, Accredited, is none of: Jurisdiction=x, y, z, etc.
fn cm_test_case_13_we() {
    // 0. Create accounts
    let owner = Origin::signed(AccountKeyring::Alice.public());
    let issuer = Origin::signed(AccountKeyring::Bob.public());
    let issuer_id = register_keyring_account(AccountKeyring::Bob).unwrap();

    // 1. Create a token.
    let (ticker, owner_did) = make_ticker_env(AccountKeyring::Alice, vec![0x01].into());
    // 2. Set up rules for Asset transfer.
    let scope = Identity::get_token_did(&ticker).unwrap();
    let receiver_conditions = vec![
        Condition {
            condition_type: ConditionType::IsPresent(Claim::KnowYourCustomer(scope)),
            issuers: vec![issuer_id],
        },
        Condition {
            condition_type: ConditionType::IsAnyOf(vec![
                Claim::Affiliate(scope),
                Claim::Accredited(scope),
                Claim::Exempted(scope),
            ]),
            issuers: vec![issuer_id],
        },
        Condition {
            condition_type: ConditionType::IsNoneOf(vec![
                Claim::Jurisdiction(b"USA".into(), scope),
                Claim::Jurisdiction(b"North Kore".into(), scope),
            ]),
            issuers: vec![issuer_id],
        },
    ];
    assert_ok!(ComplianceManager::add_compliance_requirement(
        owner.clone(),
        ticker,
        vec![],
        receiver_conditions
    ));

    // 3. Validate behaviour.
    let charlie = register_keyring_account(AccountKeyring::Charlie).unwrap();
    let dave = register_keyring_account(AccountKeyring::Dave).unwrap();
    let eve = register_keyring_account(AccountKeyring::Eve).unwrap();

    // 3.1. Charlie has a 'KnowYourCustomer' Claim BUT he does not have any of { 'Affiliate',
    //   'Accredited', 'Exempted'}.
    assert_ok!(Identity::add_claim(
        issuer.clone(),
        charlie,
        Claim::KnowYourCustomer(scope),
        None
    ));

    assert_invalid_transfer!(ticker, owner_did, charlie, 100);
    let result = ComplianceManager::granular_verify_restriction(&ticker, None, Some(charlie), None);
    assert!(!result.result);
    assert!(!result.requirements[0].result);
    assert!(result.requirements[0].receiver_conditions[0].result);
    assert!(!result.requirements[0].receiver_conditions[1].result);
    assert!(result.requirements[0].receiver_conditions[2].result);

    // 3.2. Dave has a 'Affiliate' Claim but he is from USA
    let dave_claims = vec![
        BatchAddClaimItem::<Moment> {
            target: dave,
            claim: Claim::Exempted(scope),
            expiry: None,
        },
        BatchAddClaimItem::<Moment> {
            target: dave,
            claim: Claim::KnowYourCustomer(scope),
            expiry: None,
        },
        BatchAddClaimItem::<Moment> {
            target: dave,
            claim: Claim::Jurisdiction(b"USA".into(), scope),
            expiry: None,
        },
    ];

    assert_ok!(Identity::batch_add_claim(issuer.clone(), dave_claims));

    assert_invalid_transfer!(ticker, owner_did, dave, 100);
    let result = ComplianceManager::granular_verify_restriction(&ticker, None, Some(dave), None);
    assert!(!result.result);
    assert!(!result.requirements[0].result);
    assert!(result.requirements[0].receiver_conditions[0].result);
    assert!(result.requirements[0].receiver_conditions[1].result);
    assert!(!result.requirements[0].receiver_conditions[2].result);

    // 3.3. Eve has a 'Exempted' Claim
    let eve_claims = vec![
        BatchAddClaimItem::<Moment> {
            target: eve,
            claim: Claim::Exempted(scope),
            expiry: None,
        },
        BatchAddClaimItem::<Moment> {
            target: eve,
            claim: Claim::KnowYourCustomer(scope),
            expiry: None,
        },
        BatchAddClaimItem::<Moment> {
            target: eve,
            claim: Claim::Jurisdiction(b"UK".into(), scope),
            expiry: None,
        },
    ];

    assert_ok!(Identity::batch_add_claim(issuer.clone(), eve_claims));
    assert_valid_transfer!(ticker, owner_did, eve, 100);
    let result = ComplianceManager::granular_verify_restriction(&ticker, None, Some(eve), None);
    assert!(result.result);
    assert!(result.requirements[0].result);
    assert!(result.requirements[0].receiver_conditions[0].result);
    assert!(result.requirements[0].receiver_conditions[1].result);
    assert!(result.requirements[0].receiver_conditions[2].result);
}

#[test]
fn can_verify_restriction_with_primary_issuance_agent() {
    ExtBuilder::default()
        .build()
        .execute_with(can_verify_restriction_with_primary_issuance_agent_we);
}

fn can_verify_restriction_with_primary_issuance_agent_we() {
    let owner = AccountKeyring::Alice.public();
    let owner_origin = Origin::signed(owner);
    let owner_id = register_keyring_account(AccountKeyring::Alice).unwrap();
    let issuer = AccountKeyring::Bob.public();
    let issuer_id = register_keyring_account(AccountKeyring::Bob).unwrap();
    let random_guy_id = register_keyring_account(AccountKeyring::Charlie).unwrap();
    let token_name: AssetName = vec![0x01].into();
    let ticker = Ticker::try_from(token_name.0.as_slice()).unwrap();
    assert_ok!(Asset::create_asset(
        owner_origin.clone(),
        token_name,
        ticker,
        1_000_000,
        true,
        Default::default(),
        vec![],
        None,
    ));
    let auth_id = Identity::add_auth(
        owner_id,
        Signatory::from(issuer_id),
        AuthorizationData::TransferPrimaryIssuanceAgent(ticker),
        None,
    );
    assert_ok!(Asset::accept_primary_issuance_agent_transfer(
        Origin::signed(issuer),
        auth_id
    ));
    let amount = 1_000;

    // No rule is present, compliance should fail
    assert_ok!(
        ComplianceManager::verify_restriction(
            &ticker,
            None,
            Some(issuer_id),
            amount,
            Some(issuer_id)
        ),
        ERC1400_TRANSFER_FAILURE
    );

<<<<<<< HEAD
    // Add rule that requires sender to be treasury (dynamic) and receiver to be a specific random_guy_id
    assert_ok!(ComplianceManager::add_compliance_requirement(
        owner_origin,
        ticker,
        vec![Condition {
            condition_type: ConditionType::IsIdentity(TargetIdentity::Treasury),
=======
    // Add rule that requires sender to be primary issuance agent (dynamic) and receiver to be a specific random_guy_id
    assert_ok!(ComplianceManager::add_active_rule(
        owner_origin,
        ticker,
        vec![Rule {
            rule_type: RuleType::IsIdentity(TargetIdentity::PrimaryIssuanceAgent),
>>>>>>> 4979e503
            issuers: vec![],
        }],
        vec![Condition {
            condition_type: ConditionType::IsIdentity(TargetIdentity::Specific(random_guy_id)),
            issuers: vec![],
        }]
    ));

    // From primary issuance agent to the random guy should succeed
    assert_ok!(
        ComplianceManager::verify_restriction(
            &ticker,
            Some(issuer_id),
            Some(random_guy_id),
            amount,
            Some(issuer_id)
        ),
        ERC1400_TRANSFER_SUCCESS
    );

    // From primary issuance agent to owner should fail
    assert_ok!(
        ComplianceManager::verify_restriction(
            &ticker,
            Some(issuer_id),
            Some(owner_id),
            amount,
            Some(issuer_id)
        ),
        ERC1400_TRANSFER_FAILURE
    );

    // From random guy to primary issuance agent should fail
    assert_ok!(
        ComplianceManager::verify_restriction(
            &ticker,
            Some(random_guy_id),
            Some(issuer_id),
            amount,
            Some(issuer_id)
        ),
        ERC1400_TRANSFER_FAILURE
    );
}

#[test]
fn should_limit_rules_complexity() {
    ExtBuilder::default()
        .build()
        .execute_with(should_reset_asset_compliance_we);
}

fn should_limit_rules_complexity_we() {
    let token_owner_acc = AccountKeyring::Alice.public();
    let token_owner_signed = Origin::signed(token_owner_acc.clone());
    let token_owner_did = register_keyring_account(AccountKeyring::Alice).unwrap();

    // A token representing 1M shares
    let token = SecurityToken {
        name: vec![0x01].into(),
        owner_did: token_owner_did,
        total_supply: 1_000_000,
        divisible: true,
        asset_type: AssetType::default(),
        ..Default::default()
    };
    let ticker = Ticker::try_from(token.name.0.as_slice()).unwrap();
    let scope = Identity::get_token_did(&ticker).unwrap();
    Balances::make_free_balance_be(&token_owner_acc, 1_000_000);

    // Share issuance is successful
    assert_ok!(Asset::create_asset(
        token_owner_signed.clone(),
        token.name.clone(),
        ticker,
        token.total_supply,
        true,
        token.asset_type.clone(),
        vec![],
        None,
    ));

    let rules_with_issuer = vec![
        Condition {
            condition_type: ConditionType::IsPresent(Claim::KnowYourCustomer(scope)),
            issuers: vec![token_owner_did],
        };
        30
    ];

    let rules_without_issuers = vec![
        Condition {
            condition_type: ConditionType::IsPresent(Claim::KnowYourCustomer(scope)),
            issuers: vec![],
        };
        15
    ];

    // Complexity = 30*1 + 30*1 = 60
    assert_noop!(
        ComplianceManager::add_compliance_requirement(
            token_owner_signed.clone(),
            ticker,
            rules_with_issuer.clone(),
            rules_with_issuer.clone()
        ),
        CMError::<TestStorage>::ComplianceRequirementTooComplex
    );

    // Complexity = 30*1 + 15*0 = 30
    assert_ok!(ComplianceManager::add_compliance_requirement(
        token_owner_signed.clone(),
        ticker,
        rules_with_issuer.clone(),
        rules_without_issuers,
    ));

    // Complexity = 30*1 + 15*1 = 45
    assert_ok!(ComplianceManager::add_default_trusted_claim_issuer(
        token_owner_signed.clone(),
        ticker,
        token_owner_did
    ));

    // Complexity = 30*1 + 15*2 = 60
    assert_noop!(
        ComplianceManager::add_default_trusted_claim_issuer(
            token_owner_signed.clone(),
            ticker,
            token_owner_did
        ),
        CMError::<TestStorage>::ComplianceRequirementTooComplex
    );

    let asset_compliance = ComplianceManager::asset_compliance(ticker);
    assert_eq!(asset_compliance.requirements.len(), 1);
}<|MERGE_RESOLUTION|>--- conflicted
+++ resolved
@@ -1258,21 +1258,12 @@
         ERC1400_TRANSFER_FAILURE
     );
 
-<<<<<<< HEAD
-    // Add rule that requires sender to be treasury (dynamic) and receiver to be a specific random_guy_id
+    // Add rule that requires sender to be primary issuance agent (dynamic) and receiver to be a specific random_guy_id
     assert_ok!(ComplianceManager::add_compliance_requirement(
         owner_origin,
         ticker,
         vec![Condition {
-            condition_type: ConditionType::IsIdentity(TargetIdentity::Treasury),
-=======
-    // Add rule that requires sender to be primary issuance agent (dynamic) and receiver to be a specific random_guy_id
-    assert_ok!(ComplianceManager::add_active_rule(
-        owner_origin,
-        ticker,
-        vec![Rule {
-            rule_type: RuleType::IsIdentity(TargetIdentity::PrimaryIssuanceAgent),
->>>>>>> 4979e503
+            condition_type: ConditionType::IsIdentity(TargetIdentity::PrimaryIssuanceAgent),
             issuers: vec![],
         }],
         vec![Condition {

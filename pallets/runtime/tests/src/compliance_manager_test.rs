use super::{
    storage::{provide_scope_claim_to_multiple_parties, register_keyring_account, TestStorage},
    ExtBuilder,
};
use chrono::prelude::Utc;
use frame_support::{assert_err, assert_noop, assert_ok, traits::Currency};
<<<<<<< HEAD
use pallet_asset as asset;
use pallet_balances as balances;
use pallet_compliance_manager::{
    self as compliance_manager, ComplianceRequirement, ComplianceRequirementResult,
    ConditionResult, Error as CMError, ImplicitRequirementResult,
};
use pallet_group as group;
use pallet_identity::{self as identity};
use polymesh_common_utilities::traits::compliance_manager::Trait as ComplianceManagerTrait;
=======
use pallet_asset::{self as asset, AssetName, AssetType, SecurityToken};
use pallet_balances as balances;
use pallet_compliance_manager::{
    self as compliance_manager, AssetComplianceResult, ComplianceRequirement,
    ComplianceRequirementResult, Error as CMError, ImplicitRequirementResult,
};
use pallet_group as group;
use pallet_identity::{self as identity};
>>>>>>> 144126ff
use polymesh_common_utilities::{
    constants::{ERC1400_TRANSFER_FAILURE, ERC1400_TRANSFER_SUCCESS},
    traits::compliance_manager::Trait as ComplianceManagerTrait,
    Context,
};
use polymesh_primitives::{
<<<<<<< HEAD
    AssetName, AssetType, AuthorizationData, Claim, Condition, ConditionType, CountryCode,
    IdentityId, PortfolioId, Scope, SecurityToken, Signatory, TargetIdentity, Ticker,
=======
    AuthorizationData, Claim, ClaimType, Condition, ConditionType, CountryCode, IdentityId,
    PortfolioId, Scope, Signatory, TargetIdentity, Ticker, TrustedFor, TrustedIssuer,
>>>>>>> 144126ff
};
use sp_std::{convert::TryFrom, prelude::*};
use test_client::AccountKeyring;

type Identity = identity::Module<TestStorage>;
type Balances = balances::Module<TestStorage>;
type Timestamp = pallet_timestamp::Module<TestStorage>;
type Asset = asset::Module<TestStorage>;
type ComplianceManager = compliance_manager::Module<TestStorage>;
type CDDGroup = group::Module<TestStorage, group::Instance2>;
type Moment = u64;
type Origin = <TestStorage as frame_system::Trait>::Origin;

macro_rules! assert_invalid_transfer {
    ($ticker:expr, $from:expr, $to:expr, $amount:expr) => {
        assert_ne!(
            Asset::_is_valid_transfer(
                &$ticker,
                AccountKeyring::Alice.public(),
                PortfolioId::default_portfolio($from),
                PortfolioId::default_portfolio($to),
                $amount
            )
            .map(|(a, _)| a),
            Ok(ERC1400_TRANSFER_SUCCESS)
        );
    };
}

macro_rules! assert_valid_transfer {
    ($ticker:expr, $from:expr, $to:expr, $amount:expr) => {
        assert_eq!(
            Asset::_is_valid_transfer(
                &$ticker,
                AccountKeyring::Alice.public(),
                PortfolioId::default_portfolio($from),
                PortfolioId::default_portfolio($to),
                $amount
            )
            .map(|(a, _)| a),
            Ok(ERC1400_TRANSFER_SUCCESS)
        );
    };
}

macro_rules! assert_add_claim {
    ($signer:expr, $target:expr, $claim:expr, $expiry:expr) => {
        assert_ok!(Identity::add_claim($signer, $target, $claim, $expiry));
    };
}

fn make_ticker_env(owner: AccountKeyring, token_name: AssetName) -> (Ticker, IdentityId) {
    let owner_id = register_keyring_account(owner.clone()).unwrap();

    // 1. Create a token.
    let token = SecurityToken {
        name: token_name,
        owner_did: owner_id,
        total_supply: 1_000_000,
        divisible: true,
        ..Default::default()
    };

    let ticker = Ticker::try_from(token.name.0.as_slice()).unwrap();
    assert_ok!(Asset::create_asset(
        Origin::signed(owner.public()),
        token.name.clone(),
        ticker,
        token.total_supply,
        true,
        token.asset_type.clone(),
        vec![],
        None,
    ));

    (ticker, owner_id)
}

#[test]
fn should_add_and_verify_compliance_requirement() {
    ExtBuilder::default()
        .build()
        .execute_with(should_add_and_verify_compliance_requirement_we);
}

fn should_add_and_verify_compliance_requirement_we() {
    // 0. Create accounts
    let root = Origin::from(frame_system::RawOrigin::Root);
    let token_owner_acc = AccountKeyring::Alice.public();
    let token_owner_signed = Origin::signed(AccountKeyring::Alice.public());
    let token_owner_did = register_keyring_account(AccountKeyring::Alice).unwrap();
    let token_rec_did = register_keyring_account(AccountKeyring::Charlie).unwrap();
    let eve = AccountKeyring::Eve.public();
    let cdd_signed = Origin::signed(eve);
    let cdd_id = register_keyring_account(AccountKeyring::Eve).unwrap();

    assert_ok!(CDDGroup::reset_members(root, vec![cdd_id]));
    // A token representing 1M shares
    let token = SecurityToken {
        name: vec![0x01].into(),
        owner_did: token_owner_did.clone(),
        total_supply: 1_000_000,
        divisible: true,
        asset_type: AssetType::default(),
        ..Default::default()
    };
    let ticker = Ticker::try_from(token.name.0.as_slice()).unwrap();
    Balances::make_free_balance_be(&token_owner_acc, 1_000_000);

    // Share issuance is successful
    assert_ok!(Asset::create_asset(
        token_owner_signed.clone(),
        token.name.clone(),
        ticker,
        token.total_supply,
        true,
        token.asset_type.clone(),
        vec![],
        None,
    ));
    let claim_issuer_acc = AccountKeyring::Bob.public();
    Balances::make_free_balance_be(&claim_issuer_acc, 1_000_000);
    let claim_issuer_signed = Origin::signed(AccountKeyring::Bob.public());
    let claim_issuer_did = register_keyring_account(AccountKeyring::Bob).unwrap();
    let ferdie_signer = Origin::signed(AccountKeyring::Ferdie.public());
    let ferdie_did = register_keyring_account(AccountKeyring::Ferdie).unwrap();

    assert_ok!(Identity::add_claim(
        claim_issuer_signed.clone(),
        token_owner_did,
        Claim::NoData,
        None,
    ));

    assert_ok!(Identity::add_claim(
        claim_issuer_signed.clone(),
        token_rec_did,
        Claim::NoData,
        None,
    ));

    let now = Utc::now();
    Timestamp::set_timestamp(now.timestamp() as u64);

    let sender_condition =
        Condition::from_dids(ConditionType::IsPresent(Claim::NoData), &[claim_issuer_did]);

<<<<<<< HEAD
    let receiver_condition1 = Condition {
        issuers: vec![cdd_id],
        condition_type: ConditionType::IsAbsent(Claim::KnowYourCustomer(token_owner_did.into())),
    };

    let receiver_condition2 = Condition {
        issuers: vec![claim_issuer_did],
        condition_type: ConditionType::IsPresent(Claim::Accredited(token_owner_did.into())),
=======
    let receiver_condition1 = Condition::from_dids(
        ConditionType::IsAbsent(Claim::KnowYourCustomer(token_owner_did.into())),
        &[cdd_id],
    );

    let receiver_condition2 = Condition {
        condition_type: ConditionType::IsPresent(Claim::Accredited(token_owner_did.into())),
        issuers: vec![
            TrustedIssuer {
                issuer: claim_issuer_did,
                trusted_for: TrustedFor::Specific(vec![ClaimType::Accredited]),
            },
            TrustedIssuer {
                issuer: ferdie_did,
                trusted_for: TrustedFor::Specific(vec![ClaimType::Affiliate, ClaimType::BuyLockup]),
            },
        ],
>>>>>>> 144126ff
    };

    assert_ok!(ComplianceManager::add_compliance_requirement(
        token_owner_signed.clone(),
        ticker,
        vec![sender_condition.clone()],
        vec![receiver_condition1.clone(), receiver_condition2.clone()]
    ));

    assert_ok!(Identity::add_claim(
        claim_issuer_signed.clone(),
        token_rec_did,
        Claim::Accredited(claim_issuer_did.into()),
        None,
    ));

    // Provide scope claim to sender and receiver of the transaction.
    provide_scope_claim_to_multiple_parties(&[token_owner_did, token_rec_did], ticker, eve);

    //Transfer tokens to investor - fails wrong Accredited scope
    assert_invalid_transfer!(ticker, token_owner_did, token_rec_did, token.total_supply);
    let get_result = || {
        ComplianceManager::granular_verify_restriction(
            &ticker,
            Some(token_owner_did),
            Some(token_rec_did),
            None,
        )
    };
    let second_unpassed = |result: AssetComplianceResult| {
        assert!(!result.result);
        assert!(!result.requirements[0].result);
        assert!(result.requirements[0].sender_conditions[0].result);
        assert!(result.requirements[0].receiver_conditions[0].result);
        assert!(!result.requirements[0].receiver_conditions[1].result);
        assert_eq!(
            result.requirements[0].sender_conditions[0].condition,
            sender_condition
        );
        assert_eq!(
            result.requirements[0].receiver_conditions[0].condition,
            receiver_condition1
        );
        assert_eq!(
            result.requirements[0].receiver_conditions[1].condition,
            receiver_condition2
        );
    };
    second_unpassed(get_result());

    // Ferdie isn't trusted for `Accredited`, so the claim isn't enough.
    assert_ok!(Identity::add_claim(
        ferdie_signer,
        token_rec_did,
        Claim::Accredited(token_owner_did.into()),
        None,
    ));
    assert_invalid_transfer!(ticker, token_owner_did, token_rec_did, 10);
    second_unpassed(get_result());

    // Now we add a claim from a trusted issuer, so the transfer will be valid.
    assert_ok!(Identity::add_claim(
        claim_issuer_signed.clone(),
        token_rec_did,
        Claim::Accredited(token_owner_did.into()),
        None,
    ));
    assert_valid_transfer!(ticker, token_owner_did, token_rec_did, 10);
    let result = get_result();
    assert!(result.result);
    assert!(result.requirements[0].result);
    assert!(result.requirements[0].sender_conditions[0].result);
    assert!(result.requirements[0].receiver_conditions[0].result);
    assert!(result.requirements[0].receiver_conditions[1].result);
    assert_eq!(
        result.requirements[0].sender_conditions[0].condition,
        sender_condition
    );
    assert_eq!(
        result.requirements[0].receiver_conditions[0].condition,
        receiver_condition1
    );
    assert_eq!(
        result.requirements[0].receiver_conditions[1].condition,
        receiver_condition2
    );

    assert_ok!(Identity::add_claim(
        cdd_signed.clone(),
        token_rec_did,
        Claim::KnowYourCustomer(token_owner_did.into()),
        None,
    ));

    assert_invalid_transfer!(ticker, token_owner_did, token_rec_did, 10);
    let result = get_result();
    assert!(!result.result);
    assert!(!result.requirements[0].result);
    assert!(result.requirements[0].sender_conditions[0].result);
    assert!(!result.requirements[0].receiver_conditions[0].result);
    assert!(result.requirements[0].receiver_conditions[1].result);
    assert_eq!(
        result.requirements[0].sender_conditions[0].condition,
        sender_condition
    );
    assert_eq!(
        result.requirements[0].receiver_conditions[0].condition,
        receiver_condition1
    );
    assert_eq!(
        result.requirements[0].receiver_conditions[1].condition,
        receiver_condition2
    );

    for _ in 0..2 {
        assert_ok!(ComplianceManager::add_compliance_requirement(
            token_owner_signed.clone(),
            ticker,
            vec![sender_condition.clone()],
            vec![receiver_condition1.clone(), receiver_condition2.clone()],
        ));
    }
    assert_ok!(ComplianceManager::remove_compliance_requirement(
        token_owner_signed.clone(),
        ticker,
        1
    )); // OK; latest == 3
    assert_err!(
        ComplianceManager::remove_compliance_requirement(token_owner_signed.clone(), ticker, 1),
        CMError::<TestStorage>::InvalidComplianceRequirementId
    ); // BAD OK; latest == 3, but 1 was just removed.
    assert_noop!(
        ComplianceManager::remove_compliance_requirement(token_owner_signed.clone(), ticker, 1),
        CMError::<TestStorage>::InvalidComplianceRequirementId
    );
}

#[test]
fn should_replace_asset_compliance() {
    ExtBuilder::default()
        .build()
        .execute_with(should_replace_asset_compliance_we);
}

fn should_replace_asset_compliance_we() {
    let token_owner_acc = AccountKeyring::Alice.public();
    let token_owner_signed = Origin::signed(AccountKeyring::Alice.public());
    let token_owner_did = register_keyring_account(AccountKeyring::Alice).unwrap();

    // A token representing 1M shares
    let token = SecurityToken {
        name: vec![0x01].into(),
        owner_did: token_owner_did,
        total_supply: 1_000_000,
        divisible: true,
        asset_type: AssetType::default(),
        ..Default::default()
    };
    let ticker = Ticker::try_from(token.name.0.as_slice()).unwrap();
    Balances::make_free_balance_be(&token_owner_acc, 1_000_000);

    // Share issuance is successful
    assert_ok!(Asset::create_asset(
        token_owner_signed.clone(),
        token.name.clone(),
        ticker,
        token.total_supply,
        true,
        token.asset_type.clone(),
        vec![],
        None,
    ));

    assert_ok!(ComplianceManager::add_compliance_requirement(
        token_owner_signed.clone(),
        ticker,
        vec![],
        vec![]
    ));

    let asset_compliance = ComplianceManager::asset_compliance(ticker);
    assert_eq!(asset_compliance.requirements.len(), 1);

    // Create three requirements with different requirement IDs.
    let new_asset_compliance: Vec<ComplianceRequirement> =
        std::iter::repeat(|id: u32| ComplianceRequirement {
            sender_conditions: vec![],
            receiver_conditions: vec![],
            id,
        })
        .take(3)
        .enumerate()
        .map(|(n, f)| f(n as u32))
        .collect();

    assert_ok!(ComplianceManager::replace_asset_compliance(
        token_owner_signed.clone(),
        ticker,
        new_asset_compliance.clone(),
    ));

    let asset_compliance = ComplianceManager::asset_compliance(ticker);
    assert_eq!(asset_compliance.requirements, new_asset_compliance);
}

#[test]
fn should_reset_asset_compliance() {
    ExtBuilder::default()
        .build()
        .execute_with(should_reset_asset_compliance_we);
}

fn should_reset_asset_compliance_we() {
    let token_owner_acc = AccountKeyring::Alice.public();
    let token_owner_signed = Origin::signed(AccountKeyring::Alice.public());
    let token_owner_did = register_keyring_account(AccountKeyring::Alice).unwrap();

    // A token representing 1M shares
    let token = SecurityToken {
        name: vec![0x01].into(),
        owner_did: token_owner_did,
        total_supply: 1_000_000,
        divisible: true,
        asset_type: AssetType::default(),
        ..Default::default()
    };
    let ticker = Ticker::try_from(token.name.0.as_slice()).unwrap();
    Balances::make_free_balance_be(&token_owner_acc, 1_000_000);

    // Share issuance is successful
    assert_ok!(Asset::create_asset(
        token_owner_signed.clone(),
        token.name.clone(),
        ticker,
        token.total_supply,
        true,
        token.asset_type.clone(),
        vec![],
        None,
    ));

    assert_ok!(ComplianceManager::add_compliance_requirement(
        token_owner_signed.clone(),
        ticker,
        vec![],
        vec![]
    ));

    let asset_compliance = ComplianceManager::asset_compliance(ticker);
    assert_eq!(asset_compliance.requirements.len(), 1);

    assert_ok!(ComplianceManager::reset_asset_compliance(
        token_owner_signed.clone(),
        ticker
    ));

    let asset_compliance_new = ComplianceManager::asset_compliance(ticker);
    assert_eq!(asset_compliance_new.requirements.len(), 0);
}

#[test]
fn pause_resume_asset_compliance() {
    ExtBuilder::default()
        .build()
        .execute_with(pause_resume_asset_compliance_we);
}

fn pause_resume_asset_compliance_we() {
    // 0. Create accounts
    let token_owner_acc = AccountKeyring::Alice.public();
    let token_owner_signed = Origin::signed(AccountKeyring::Alice.public());
    let token_owner_did = register_keyring_account(AccountKeyring::Alice).unwrap();
    let receiver_signed = Origin::signed(AccountKeyring::Charlie.public());
    let receiver_did = register_keyring_account(AccountKeyring::Charlie).unwrap();

    // 1. A token representing 1M shares
    let token = SecurityToken {
        name: vec![0x01].into(),
        owner_did: token_owner_did.clone(),
        total_supply: 1_000_000,
        divisible: true,
        asset_type: AssetType::default(),
        ..Default::default()
    };
    let ticker = Ticker::try_from(token.name.0.as_slice()).unwrap();
    Balances::make_free_balance_be(&token_owner_acc, 1_000_000);

    // 2. Share issuance is successful
    assert_ok!(Asset::create_asset(
        token_owner_signed.clone(),
        token.name.clone(),
        ticker,
        token.total_supply,
        true,
        token.asset_type.clone(),
        vec![],
        None,
    ));

    assert_ok!(Identity::add_claim(
        receiver_signed.clone(),
        receiver_did.clone(),
        Claim::NoData,
        Some(99999999999999999u64),
    ));

    let now = Utc::now();
    Timestamp::set_timestamp(now.timestamp() as u64);

    // 4. Define conditions
    let receiver_conditions = vec![Condition::from_dids(
        ConditionType::IsAbsent(Claim::NoData),
        &[receiver_did],
    )];

    assert_ok!(ComplianceManager::add_compliance_requirement(
        token_owner_signed.clone(),
        ticker,
        vec![],
        receiver_conditions
    ));

    // 5. Verify pause/resume mechanism.
    // 5.1. Transfer should be cancelled.
    assert_invalid_transfer!(ticker, token_owner_did, receiver_did, 10);

    Context::set_current_identity::<Identity>(Some(token_owner_did));
    // 5.2. Pause asset compliance, and run the transaction.
    assert_ok!(ComplianceManager::pause_asset_compliance(
        token_owner_signed.clone(),
        ticker
    ));
    Context::set_current_identity::<Identity>(None);
    assert_valid_transfer!(ticker, token_owner_did, receiver_did, 10);

    Context::set_current_identity::<Identity>(Some(token_owner_did));
    // 5.3. Resume asset compliance, and new transfer should fail again.
    assert_ok!(ComplianceManager::resume_asset_compliance(
        token_owner_signed.clone(),
        ticker
    ));
    Context::set_current_identity::<Identity>(None);
    assert_invalid_transfer!(ticker, token_owner_did, receiver_did, 10);
}

#[test]
fn should_successfully_add_and_use_default_issuers() {
    ExtBuilder::default()
        .build()
        .execute_with(should_successfully_add_and_use_default_issuers_we);
}

fn should_successfully_add_and_use_default_issuers_we() {
    // 0. Create accounts
    let root = Origin::from(frame_system::RawOrigin::Root);
    let token_owner_signed = Origin::signed(AccountKeyring::Alice.public());
    let token_owner_did = register_keyring_account(AccountKeyring::Alice).unwrap();
    let trusted_issuer_signed = Origin::signed(AccountKeyring::Charlie.public());
    let trusted_issuer_did = register_keyring_account(AccountKeyring::Charlie).unwrap();
    let receiver_did = register_keyring_account(AccountKeyring::Dave).unwrap();
    let eve_signed = Origin::signed(AccountKeyring::Eve.public());
    let eve_did = register_keyring_account(AccountKeyring::Eve).unwrap();
    let ferdie_signed = Origin::signed(AccountKeyring::Ferdie.public());
    let ferdie_did = register_keyring_account(AccountKeyring::Ferdie).unwrap();

    assert_ok!(CDDGroup::reset_members(root, vec![trusted_issuer_did]));

    // 1. A token representing 1M shares
    let token = SecurityToken {
        name: vec![0x01].into(),
        owner_did: token_owner_did,
        total_supply: 1_000_000,
        divisible: true,
        asset_type: AssetType::default(),
        ..Default::default()
    };
    let ticker = Ticker::try_from(token.name.0.as_slice()).unwrap();

    // 2. Share issuance is successful
    assert_ok!(Asset::create_asset(
        token_owner_signed.clone(),
        token.name.clone(),
        ticker,
        token.total_supply,
        true,
        token.asset_type.clone(),
        vec![],
        None,
    ));

    assert_ok!(Asset::remove_primary_issuance_agent(
        token_owner_signed.clone(),
        ticker
    ));

    // Failed because trusted issuer identity not exist
    assert_err!(
        ComplianceManager::add_default_trusted_claim_issuer(
            token_owner_signed.clone(),
            ticker,
            IdentityId::from(1).into()
        ),
        CMError::<TestStorage>::DidNotExist
    );

    let add_issuer = |ti| {
        assert_ok!(ComplianceManager::add_default_trusted_claim_issuer(
            token_owner_signed.clone(),
            ticker,
            ti
        ));
    };

    let trusted_issuers = vec![
        trusted_issuer_did.into(),
        TrustedIssuer {
            issuer: eve_did,
            trusted_for: TrustedFor::Specific(vec![ClaimType::Affiliate]),
        },
        TrustedIssuer {
            issuer: ferdie_did,
            trusted_for: TrustedFor::Specific(vec![ClaimType::Accredited]),
        },
    ];
    for ti in trusted_issuers.clone() {
        add_issuer(ti);
    }

    assert_eq!(ComplianceManager::trusted_claim_issuer(ticker).len(), 3);
    assert_eq!(
        ComplianceManager::trusted_claim_issuer(ticker),
        trusted_issuers
    );

    assert_ok!(Identity::add_claim(
        trusted_issuer_signed.clone(),
        receiver_did.clone(),
        Claim::make_cdd_wildcard(),
        Some(u64::MAX),
    ));

    let now = Utc::now();
    Timestamp::set_timestamp(now.timestamp() as u64);

    let sender_condition = ConditionType::IsPresent(Claim::make_cdd_wildcard()).into();
    let receiver_condition1 = ConditionType::IsPresent(Claim::make_cdd_wildcard()).into();
    let receiver_condition2 =
        ConditionType::IsPresent(Claim::Accredited(token_owner_did.into())).into();
    assert_ok!(ComplianceManager::add_compliance_requirement(
        token_owner_signed.clone(),
        ticker,
        vec![sender_condition],
        vec![receiver_condition1, receiver_condition2]
    ));

    // fail when token owner doesn't has the valid claim
    assert_invalid_transfer!(ticker, token_owner_did, receiver_did, 100);

    // Provide scope claim to sender and receiver of the transaction.
    provide_scope_claim_to_multiple_parties(
        &[token_owner_did, receiver_did],
        ticker,
        AccountKeyring::Charlie.public(),
    );
<<<<<<< HEAD
=======

    // Right claim, but Eve not trusted for this asset.
    assert_ok!(Identity::add_claim(
        eve_signed,
        receiver_did.clone(),
        Claim::Accredited(token_owner_did.into()),
        Some(u64::MAX),
    ));
    assert_invalid_transfer!(ticker, token_owner_did, receiver_did, 100);
>>>>>>> 144126ff

    // Right claim, and Ferdie is trusted for this asset.
    assert_ok!(Identity::add_claim(
        ferdie_signed,
        receiver_did.clone(),
        Claim::Accredited(token_owner_did.into()),
        Some(u64::MAX),
    ));
    assert_valid_transfer!(ticker, token_owner_did, receiver_did, 100);
}

#[test]
fn should_modify_vector_of_trusted_issuer() {
    ExtBuilder::default()
        .build()
        .execute_with(should_modify_vector_of_trusted_issuer_we);
}

fn should_modify_vector_of_trusted_issuer_we() {
    // 0. Create accounts
    let root = Origin::from(frame_system::RawOrigin::Root);
    let token_owner_signed = Origin::signed(AccountKeyring::Alice.public());
    let token_owner_did = register_keyring_account(AccountKeyring::Alice).unwrap();
    let trusted_issuer_signed_1 = Origin::signed(AccountKeyring::Charlie.public());
    let trusted_issuer_did_1 = register_keyring_account(AccountKeyring::Charlie).unwrap();
    let trusted_issuer_signed_2 = Origin::signed(AccountKeyring::Ferdie.public());
    let trusted_issuer_did_2 = register_keyring_account(AccountKeyring::Ferdie).unwrap();
    let receiver_signed = Origin::signed(AccountKeyring::Dave.public());
    let receiver_did = register_keyring_account(AccountKeyring::Dave).unwrap();

    // Providing a random DID to root but in real world Root should posses a DID
    assert_ok!(CDDGroup::reset_members(
        root,
        vec![trusted_issuer_did_1, trusted_issuer_did_2]
    ));

    // 1. A token representing 1M shares
    let token = SecurityToken {
        name: vec![0x01].into(),
        owner_did: token_owner_did.clone(),
        total_supply: 1_000_000,
        divisible: true,
        asset_type: AssetType::default(),
        ..Default::default()
    };
    let ticker = Ticker::try_from(token.name.0.as_slice()).unwrap();

    // 2. Share issuance is successful
    assert_ok!(Asset::create_asset(
        token_owner_signed.clone(),
        token.name.clone(),
        ticker,
        token.total_supply,
        true,
        token.asset_type.clone(),
        vec![],
        None,
    ));

    assert_ok!(ComplianceManager::add_default_trusted_claim_issuer(
        token_owner_signed.clone(),
        ticker,
<<<<<<< HEAD
        trusted_issuer_did_1
=======
        trusted_issuer_did_1.into()
>>>>>>> 144126ff
    ));

    assert_ok!(ComplianceManager::add_default_trusted_claim_issuer(
        token_owner_signed.clone(),
        ticker,
<<<<<<< HEAD
        trusted_issuer_did_2
=======
        trusted_issuer_did_2.into()
>>>>>>> 144126ff
    ));

    assert_eq!(ComplianceManager::trusted_claim_issuer(ticker).len(), 2);
    assert_eq!(
        ComplianceManager::trusted_claim_issuer(ticker),
        vec![trusted_issuer_did_1.into(), trusted_issuer_did_2.into()]
    );

    // adding claim by trusted issuer 1
    assert_ok!(Identity::add_claim(
        trusted_issuer_signed_1.clone(),
        receiver_did.clone(),
        Claim::make_cdd_wildcard(),
        None,
    ));

    // adding claim by trusted issuer 1
    assert_ok!(Identity::add_claim(
        trusted_issuer_signed_1.clone(),
        receiver_did.clone(),
        Claim::NoData,
        None,
    ));

    // adding claim by trusted issuer 2
    assert_ok!(Identity::add_claim(
        trusted_issuer_signed_2.clone(),
        token_owner_did.clone(),
        Claim::make_cdd_wildcard(),
        None,
    ));

    let now = Utc::now();
    Timestamp::set_timestamp(now.timestamp() as u64);

    let sender_condition = Condition {
        issuers: vec![],
        condition_type: ConditionType::IsPresent(Claim::make_cdd_wildcard()),
    };

    let receiver_condition_1 = Condition {
        issuers: vec![],
        condition_type: ConditionType::IsPresent(Claim::make_cdd_wildcard()),
    };

    let receiver_condition_2 = Condition {
        issuers: vec![],
        condition_type: ConditionType::IsPresent(Claim::NoData),
    };

    let x = vec![sender_condition.clone()];
    let y = vec![receiver_condition_1, receiver_condition_2];

    assert_ok!(ComplianceManager::add_compliance_requirement(
        token_owner_signed.clone(),
        ticker,
        x,
        y
    ));

    // Provide scope claim to sender and receiver of the transaction.
    provide_scope_claim_to_multiple_parties(
        &[token_owner_did, receiver_did],
        ticker,
        AccountKeyring::Charlie.public(),
    );

    assert_valid_transfer!(ticker, token_owner_did, receiver_did, 10);

    // Remove the trusted issuer 1 from the list
    assert_ok!(ComplianceManager::remove_default_trusted_claim_issuer(
        token_owner_signed.clone(),
        ticker,
<<<<<<< HEAD
        trusted_issuer_did_1
=======
        trusted_issuer_did_1.into()
>>>>>>> 144126ff
    ));

    assert_eq!(ComplianceManager::trusted_claim_issuer(ticker).len(), 1);
    assert_eq!(
        ComplianceManager::trusted_claim_issuer(ticker),
        vec![trusted_issuer_did_2.into()]
    );

    // Transfer should fail as issuer doesn't exist anymore but the compliance data still exist
    assert_invalid_transfer!(ticker, token_owner_did, receiver_did, 500);

    // Change the compliance requirement to all the transfer happen again

    let receiver_condition_1 = Condition::from_dids(
        ConditionType::IsPresent(Claim::make_cdd_wildcard()),
        &[trusted_issuer_did_1],
    );

    let receiver_condition_2 = Condition::from_dids(
        ConditionType::IsPresent(Claim::NoData),
        &[trusted_issuer_did_1],
    );

    let x = vec![sender_condition];
    let y = vec![receiver_condition_1, receiver_condition_2];

    let compliance_requirement = ComplianceRequirement {
        sender_conditions: x.clone(),
        receiver_conditions: y.clone(),
        id: 1,
    };

    // Failed because sender is not the owner of the ticker
    assert_err!(
        ComplianceManager::change_compliance_requirement(
            receiver_signed.clone(),
            ticker,
            compliance_requirement.clone()
        ),
        CMError::<TestStorage>::Unauthorized
    );

    let compliance_requirement_failure = ComplianceRequirement {
        sender_conditions: x,
        receiver_conditions: y,
        id: 5,
    };

    // Failed because passed id is not valid
    assert_err!(
        ComplianceManager::change_compliance_requirement(
            token_owner_signed.clone(),
            ticker,
            compliance_requirement_failure.clone()
        ),
        CMError::<TestStorage>::InvalidComplianceRequirementId
    );

    // Should successfully change the compliance requirement
    assert_ok!(ComplianceManager::change_compliance_requirement(
        token_owner_signed.clone(),
        ticker,
        compliance_requirement
    ));

    // Now the transfer should pass
    assert_valid_transfer!(ticker, token_owner_did, receiver_did, 500);
}

#[test]
fn jurisdiction_asset_compliance() {
    ExtBuilder::default()
        .cdd_providers(vec![AccountKeyring::Eve.public()])
        .build()
        .execute_with(jurisdiction_asset_compliance_we);
}
fn jurisdiction_asset_compliance_we() {
    // 0. Create accounts
    let token_owner_signed = Origin::signed(AccountKeyring::Alice.public());
    let token_owner_id = register_keyring_account(AccountKeyring::Alice).unwrap();
    let cdd_signed = Origin::signed(AccountKeyring::Bob.public());
    let cdd_id = register_keyring_account(AccountKeyring::Bob).unwrap();
    let user_id = register_keyring_account(AccountKeyring::Charlie).unwrap();
    // 1. Create a token.
    let token = SecurityToken {
        name: vec![0x01].into(),
        owner_did: token_owner_id.clone(),
        total_supply: 1_000_000,
        divisible: true,
        ..Default::default()
    };
    let ticker = Ticker::try_from(token.name.0.as_slice()).unwrap();
    assert_ok!(Asset::create_asset(
        token_owner_signed.clone(),
        token.name.clone(),
        ticker,
        token.total_supply,
        true,
        token.asset_type.clone(),
        vec![],
        None,
    ));

    // Provide scope claim to sender and receiver of the transaction.
    provide_scope_claim_to_multiple_parties(
        &[token_owner_id, user_id],
        ticker,
        AccountKeyring::Eve.public(),
    );

    // 2. Set up compliance requirements for Asset transfer.
    let scope = Scope::from(IdentityId::from(0));
    let receiver_conditions = vec![
<<<<<<< HEAD
        Condition {
            condition_type: ConditionType::IsAnyOf(vec![
                Claim::Jurisdiction(CountryCode::CA, scope.clone()),
                Claim::Jurisdiction(CountryCode::ES, scope.clone()),
            ]),
            issuers: vec![cdd_id],
        },
        Condition {
            condition_type: ConditionType::IsAbsent(Claim::Blocked(scope.clone())),
            issuers: vec![token_owner_id],
        },
=======
        Condition::from_dids(
            ConditionType::IsAnyOf(vec![
                Claim::Jurisdiction(CountryCode::CA, scope.clone()),
                Claim::Jurisdiction(CountryCode::ES, scope.clone()),
            ]),
            &[cdd_id],
        ),
        Condition::from_dids(
            ConditionType::IsAbsent(Claim::Blocked(scope.clone())),
            &[token_owner_id],
        ),
>>>>>>> 144126ff
    ];
    assert_ok!(ComplianceManager::add_compliance_requirement(
        token_owner_signed.clone(),
        ticker,
        vec![],
        receiver_conditions
    ));
    // 3. Validate behaviour.
    // 3.1. Invalid transfer because missing jurisdiction.
    assert_invalid_transfer!(ticker, token_owner_id, user_id, 10);
    // 3.2. Add jurisdiction and transfer will be OK.
    assert_ok!(Identity::add_claim(
        cdd_signed.clone(),
        user_id,
        Claim::Jurisdiction(CountryCode::CA, scope.clone()),
        None
    ));
    assert_valid_transfer!(ticker, token_owner_id, user_id, 10);
    // 3.3. Add user to Blocked
    assert_ok!(Identity::add_claim(
        token_owner_signed.clone(),
        user_id,
        Claim::Blocked(scope.clone()),
        None,
    ));
    assert_invalid_transfer!(ticker, token_owner_id, user_id, 10);
}

#[test]
fn scope_asset_compliance() {
    ExtBuilder::default()
        .cdd_providers(vec![AccountKeyring::Eve.public()])
        .build()
        .execute_with(scope_asset_compliance_we);
}
fn scope_asset_compliance_we() {
    // 0. Create accounts
    let owner = AccountKeyring::Alice;
    let owner_signed = Origin::signed(owner.public());
    let cdd_signed = Origin::signed(AccountKeyring::Bob.public());
    let cdd_id = register_keyring_account(AccountKeyring::Bob).unwrap();
    let user_id = register_keyring_account(AccountKeyring::Charlie).unwrap();
    // 1. Create a token.
    let (ticker, owner_did) = make_ticker_env(owner, vec![0x01].into());

    // Provide scope claim for sender and receiver.
    provide_scope_claim_to_multiple_parties(
        &[owner_did, user_id],
        ticker,
        AccountKeyring::Eve.public(),
    );

    // 2. Set up compliance requirements for Asset transfer.
    let scope = Scope::Identity(Identity::get_token_did(&ticker).unwrap());
<<<<<<< HEAD
    let receiver_conditions = vec![Condition {
        condition_type: ConditionType::IsPresent(Claim::Affiliate(scope.clone())),
        issuers: vec![cdd_id],
    }];
=======
    let receiver_conditions = vec![Condition::from_dids(
        ConditionType::IsPresent(Claim::Affiliate(scope.clone())),
        &[cdd_id],
    )];
>>>>>>> 144126ff
    assert_ok!(ComplianceManager::add_compliance_requirement(
        owner_signed.clone(),
        ticker,
        vec![],
        receiver_conditions
    ));
    // 3. Validate behaviour.
    // 3.1. Invalid transfer because missing jurisdiction.
    assert_invalid_transfer!(ticker, owner_did, user_id, 10);
    // 3.2. Add jurisdiction and transfer will be OK.
    assert_ok!(Identity::add_claim(
        cdd_signed.clone(),
        user_id,
        Claim::Affiliate(scope.clone()),
        None
    ));
    assert_valid_transfer!(ticker, owner_did, user_id, 10);
}

#[test]
fn cm_test_case_9() {
    ExtBuilder::default()
        .cdd_providers(vec![AccountKeyring::One.public()])
        .build()
        .execute_with(cm_test_case_9_we);
}
/// Is any of: KYC’d, Affiliate, Accredited, Exempted
fn cm_test_case_9_we() {
    // 0. Create accounts
    let owner = Origin::signed(AccountKeyring::Alice.public());
    let issuer = Origin::signed(AccountKeyring::Bob.public());
    let issuer_id = register_keyring_account(AccountKeyring::Bob).unwrap();

    // 1. Create a token.
    let (ticker, owner_did) = make_ticker_env(AccountKeyring::Alice, vec![0x01].into());
    // 2. Set up compliance requirements for Asset transfer.
    let scope = Scope::Identity(Identity::get_token_did(&ticker).unwrap());
<<<<<<< HEAD
    let receiver_conditions = vec![Condition {
        condition_type: ConditionType::IsAnyOf(vec![
=======
    let receiver_conditions = vec![Condition::from_dids(
        ConditionType::IsAnyOf(vec![
>>>>>>> 144126ff
            Claim::KnowYourCustomer(scope.clone()),
            Claim::Affiliate(scope.clone()),
            Claim::Accredited(scope.clone()),
            Claim::Exempted(scope.clone()),
        ]),
        &[issuer_id],
    )];
    assert_ok!(ComplianceManager::add_compliance_requirement(
        owner.clone(),
        ticker,
        vec![],
        receiver_conditions
    ));

    // 3. Validate behaviour.
    let charlie = register_keyring_account(AccountKeyring::Charlie).unwrap();
    let dave = register_keyring_account(AccountKeyring::Dave).unwrap();
    let eve = register_keyring_account(AccountKeyring::Eve).unwrap();
    let ferdie = register_keyring_account(AccountKeyring::Ferdie).unwrap();

    // Provide scope claim
    provide_scope_claim_to_multiple_parties(
        &[owner_did, charlie, dave, eve, ferdie],
        ticker,
        AccountKeyring::One.public(),
    );

    // 3.1. Charlie has a 'KnowYourCustomer' Claim.
    assert_ok!(Identity::add_claim(
        issuer.clone(),
        charlie,
        Claim::KnowYourCustomer(scope.clone()),
        None
    ));
    assert_valid_transfer!(ticker, owner_did, charlie, 100);
    let result = ComplianceManager::granular_verify_restriction(
        &ticker,
        Some(owner_did),
        Some(charlie),
        None,
    );
    assert!(result.result);
    assert!(result.requirements[0].result);
    assert!(result.requirements[0].receiver_conditions[0].result);

    // 3.2. Dave has a 'Affiliate' Claim
    assert_ok!(Identity::add_claim(
        issuer.clone(),
        dave,
        Claim::Affiliate(scope.clone()),
        None
    ));
    assert_valid_transfer!(ticker, owner_did, dave, 100);
    let result =
        ComplianceManager::granular_verify_restriction(&ticker, Some(owner_did), Some(dave), None);
    assert!(result.result);
    assert!(result.requirements[0].result);
    assert!(result.requirements[0].receiver_conditions[0].result);

    // 3.3. Eve has a 'Exempted' Claim
    assert_ok!(Identity::add_claim(
        issuer.clone(),
        eve,
        Claim::Exempted(scope.clone()),
        None
    ));
    let result =
        ComplianceManager::granular_verify_restriction(&ticker, Some(owner_did), Some(eve), None);
    assert!(result.requirements[0].result);
    assert!(result.requirements[0].receiver_conditions[0].result);

    // 3.4 Ferdie has none of the required claims
    assert_invalid_transfer!(ticker, owner_did, ferdie, 100);
    let result = ComplianceManager::granular_verify_restriction(
        &ticker,
        Some(owner_did),
        Some(ferdie),
        None,
    );
    assert!(!result.result);
    assert!(!result.requirements[0].result);
    assert!(!result.requirements[0].receiver_conditions[0].result);
}

#[test]
fn cm_test_case_11() {
    ExtBuilder::default()
        .cdd_providers(vec![AccountKeyring::Ferdie.public()])
        .build()
        .execute_with(cm_test_case_11_we);
}

// Is any of: KYC’d, Affiliate, Accredited, Exempted, is none of: Jurisdiction=x, y, z,
fn cm_test_case_11_we() {
    // 0. Create accounts
    let owner = Origin::signed(AccountKeyring::Alice.public());
    let issuer = Origin::signed(AccountKeyring::Bob.public());
    let issuer_id = register_keyring_account(AccountKeyring::Bob).unwrap();
    let ferdie = AccountKeyring::Ferdie.public();

    // 1. Create a token.
    let (ticker, owner_did) = make_ticker_env(AccountKeyring::Alice, vec![0x01].into());
    // 2. Set up compliance requirements for Asset transfer.
    let scope = Scope::Identity(Identity::get_token_did(&ticker).unwrap());
    let receiver_conditions = vec![
<<<<<<< HEAD
        Condition {
            condition_type: ConditionType::IsAnyOf(vec![
=======
        Condition::from_dids(
            ConditionType::IsAnyOf(vec![
>>>>>>> 144126ff
                Claim::KnowYourCustomer(scope.clone()),
                Claim::Affiliate(scope.clone()),
                Claim::Accredited(scope.clone()),
                Claim::Exempted(scope.clone()),
            ]),
<<<<<<< HEAD
            issuers: vec![issuer_id],
        },
        Condition {
            condition_type: ConditionType::IsNoneOf(vec![
=======
            &[issuer_id],
        ),
        Condition::from_dids(
            ConditionType::IsNoneOf(vec![
>>>>>>> 144126ff
                Claim::Jurisdiction(CountryCode::US, scope.clone()),
                Claim::Jurisdiction(CountryCode::KP, scope.clone()),
            ]),
            &[issuer_id],
        ),
    ];
    assert_ok!(ComplianceManager::add_compliance_requirement(
        owner.clone(),
        ticker,
        vec![],
        receiver_conditions
    ));

    // 3. Validate behaviour.
    let charlie = register_keyring_account(AccountKeyring::Charlie).unwrap();
    let dave = register_keyring_account(AccountKeyring::Dave).unwrap();
    let eve = register_keyring_account(AccountKeyring::Eve).unwrap();

    // Provide scope claim
    provide_scope_claim_to_multiple_parties(&[owner_did, charlie, dave, eve], ticker, ferdie);

    // 3.1. Charlie has a 'KnowYourCustomer' Claim.
    assert_ok!(Identity::add_claim(
        issuer.clone(),
        charlie,
        Claim::KnowYourCustomer(scope.clone()),
        None
    ));
    assert_valid_transfer!(ticker, owner_did, charlie, 100);
    let result = ComplianceManager::granular_verify_restriction(
        &ticker,
        Some(owner_did),
        Some(charlie),
        None,
    );
    assert!(result.result);
    assert!(result.requirements[0].result);
    assert!(result.requirements[0].receiver_conditions[0].result);
    assert!(result.requirements[0].receiver_conditions[1].result);

    // 3.2. Dave has a 'Affiliate' Claim but he is from USA
    assert_ok!(Identity::add_claim(
        issuer.clone(),
        dave,
        Claim::Affiliate(scope.clone()),
        None
    ));
    assert_ok!(Identity::add_claim(
        issuer.clone(),
        dave,
        Claim::Jurisdiction(CountryCode::US, scope.clone()),
        None
    ));

    assert_invalid_transfer!(ticker, owner_did, dave, 100);
    let result =
        ComplianceManager::granular_verify_restriction(&ticker, Some(owner_did), Some(dave), None);
    assert!(!result.result);
    assert!(!result.requirements[0].result);
    assert!(result.requirements[0].receiver_conditions[0].result);
    assert!(!result.requirements[0].receiver_conditions[1].result);

    // 3.3. Eve has a 'Exempted' Claim
    assert_ok!(Identity::add_claim(
        issuer.clone(),
        eve,
        Claim::Exempted(scope.clone()),
        None
    ));
    assert_ok!(Identity::add_claim(
        issuer.clone(),
        eve,
        Claim::Jurisdiction(CountryCode::GB, scope.clone()),
        None
    ));

    assert_valid_transfer!(ticker, owner_did, eve, 100);
    let result =
        ComplianceManager::granular_verify_restriction(&ticker, Some(owner_did), Some(eve), None);
    assert!(result.result);
    assert!(result.requirements[0].result);
    assert!(result.requirements[0].receiver_conditions[0].result);
    assert!(result.requirements[0].receiver_conditions[1].result);
}

#[test]
fn cm_test_case_13() {
    ExtBuilder::default()
        .cdd_providers(vec![AccountKeyring::Ferdie.public()])
        .build()
        .execute_with(cm_test_case_13_we);
}

// Must be KYC’d, is any of: Affiliate, Exempted, Accredited, is none of: Jurisdiction=x, y, z, etc.
fn cm_test_case_13_we() {
    // 0. Create accounts
    let owner = Origin::signed(AccountKeyring::Alice.public());
    let issuer = Origin::signed(AccountKeyring::Bob.public());
    let issuer_id = register_keyring_account(AccountKeyring::Bob).unwrap();

    // 1. Create a token.
    let (ticker, owner_did) = make_ticker_env(AccountKeyring::Alice, vec![0x01].into());
    // 2. Set up compliance requirements for Asset transfer.
    let scope = Scope::Identity(Identity::get_token_did(&ticker).unwrap());
    let receiver_conditions = vec![
<<<<<<< HEAD
        Condition {
            condition_type: ConditionType::IsPresent(Claim::KnowYourCustomer(scope.clone())),
            issuers: vec![issuer_id],
        },
        Condition {
            condition_type: ConditionType::IsAnyOf(vec![
=======
        Condition::from_dids(
            ConditionType::IsPresent(Claim::KnowYourCustomer(scope.clone())),
            &[issuer_id],
        ),
        Condition::from_dids(
            ConditionType::IsAnyOf(vec![
>>>>>>> 144126ff
                Claim::Affiliate(scope.clone()),
                Claim::Accredited(scope.clone()),
                Claim::Exempted(scope.clone()),
            ]),
<<<<<<< HEAD
            issuers: vec![issuer_id],
        },
        Condition {
            condition_type: ConditionType::IsNoneOf(vec![
=======
            &[issuer_id],
        ),
        Condition::from_dids(
            ConditionType::IsNoneOf(vec![
>>>>>>> 144126ff
                Claim::Jurisdiction(CountryCode::US, scope.clone()),
                Claim::Jurisdiction(CountryCode::KP, scope.clone()),
            ]),
            &[issuer_id],
        ),
    ];
    assert_ok!(ComplianceManager::add_compliance_requirement(
        owner.clone(),
        ticker,
        vec![],
        receiver_conditions
    ));

    // 3. Validate behaviour.
    let charlie = register_keyring_account(AccountKeyring::Charlie).unwrap();
    let dave = register_keyring_account(AccountKeyring::Dave).unwrap();
    let eve = register_keyring_account(AccountKeyring::Eve).unwrap();

    // Provide scope claim
    provide_scope_claim_to_multiple_parties(
        &[owner_did, charlie, dave, eve],
        ticker,
        AccountKeyring::Ferdie.public(),
    );

    // 3.1. Charlie has a 'KnowYourCustomer' Claim BUT he does not have any of { 'Affiliate',
    //   'Accredited', 'Exempted'}.
    assert_ok!(Identity::add_claim(
        issuer.clone(),
        charlie,
        Claim::KnowYourCustomer(scope.clone()),
        None
    ));

    assert_invalid_transfer!(ticker, owner_did, charlie, 100);
    let result = ComplianceManager::granular_verify_restriction(&ticker, None, Some(charlie), None);
    assert!(!result.result);
    assert!(!result.requirements[0].result);
    assert!(result.requirements[0].receiver_conditions[0].result);
    assert!(!result.requirements[0].receiver_conditions[1].result);
    assert!(result.requirements[0].receiver_conditions[2].result);

    // 3.2. Dave has a 'Affiliate' Claim but he is from USA

    assert_add_claim!(issuer.clone(), dave, Claim::Exempted(scope.clone()), None);
    assert_add_claim!(
        issuer.clone(),
        dave,
        Claim::KnowYourCustomer(scope.clone()),
        None
    );
    assert_add_claim!(
        issuer.clone(),
        dave,
        Claim::Jurisdiction(CountryCode::US, scope.clone()),
        None
    );

    assert_invalid_transfer!(ticker, owner_did, dave, 100);
    let result = ComplianceManager::granular_verify_restriction(&ticker, None, Some(dave), None);
    assert!(!result.result);
    assert!(!result.requirements[0].result);
    assert!(result.requirements[0].receiver_conditions[0].result);
    assert!(result.requirements[0].receiver_conditions[1].result);
    assert!(!result.requirements[0].receiver_conditions[2].result);

    // 3.3. Eve has a 'Exempted' Claim
    assert_add_claim!(issuer.clone(), eve, Claim::Exempted(scope.clone()), None);
    assert_add_claim!(
        issuer.clone(),
        eve,
        Claim::KnowYourCustomer(scope.clone()),
        None
    );
    assert_add_claim!(
        issuer.clone(),
        eve,
        Claim::Jurisdiction(CountryCode::GB, scope.clone()),
        None
    );

    assert_valid_transfer!(ticker, owner_did, eve, 100);
    let result =
        ComplianceManager::granular_verify_restriction(&ticker, Some(owner_did), Some(eve), None);
    assert!(result.result);
    assert!(result.requirements[0].result);
    assert!(result.requirements[0].receiver_conditions[0].result);
    assert!(result.requirements[0].receiver_conditions[1].result);
    assert!(result.requirements[0].receiver_conditions[2].result);
}

#[test]
fn can_verify_restriction_with_primary_issuance_agent() {
    ExtBuilder::default()
        .cdd_providers(vec![AccountKeyring::Eve.public()])
        .build()
        .execute_with(can_verify_restriction_with_primary_issuance_agent_we);
}

fn can_verify_restriction_with_primary_issuance_agent_we() {
    let owner = AccountKeyring::Alice.public();
    let owner_origin = Origin::signed(owner);
    let owner_id = register_keyring_account(AccountKeyring::Alice).unwrap();
    let issuer = AccountKeyring::Bob.public();
    let issuer_id = register_keyring_account(AccountKeyring::Bob).unwrap();
    let random_guy_id = register_keyring_account(AccountKeyring::Charlie).unwrap();
    let token_name: AssetName = vec![0x01].into();
    let ticker = Ticker::try_from(token_name.0.as_slice()).unwrap();
    assert_ok!(Asset::create_asset(
        owner_origin.clone(),
        token_name,
        ticker,
        1_000_000,
        true,
        Default::default(),
        vec![],
        None,
    ));
    let auth_id = Identity::add_auth(
        owner_id,
        Signatory::from(issuer_id),
        AuthorizationData::TransferPrimaryIssuanceAgent(ticker),
        None,
    );
    assert_ok!(Asset::accept_primary_issuance_agent_transfer(
        Origin::signed(issuer),
        auth_id
    ));
    let amount = 1_000;

    // Provide scope claim for sender and receiver.
    provide_scope_claim_to_multiple_parties(
        &[owner_id, random_guy_id, issuer_id],
        ticker,
        AccountKeyring::Eve.public(),
    );

    // No compliance requirement is present, compliance should fail
    assert_ok!(
        ComplianceManager::verify_restriction(
            &ticker,
            None,
            Some(issuer_id),
            amount,
            Some(issuer_id)
        )
        .map(|(a, _)| a),
        ERC1400_TRANSFER_FAILURE
    );

    // Add compliance requirement that requires sender to be primary issuance agent (dynamic) and receiver to be a specific random_guy_id
    assert_ok!(ComplianceManager::add_compliance_requirement(
        owner_origin,
        ticker,
        vec![Condition {
            condition_type: ConditionType::IsIdentity(TargetIdentity::PrimaryIssuanceAgent),
            issuers: vec![],
        }],
        vec![Condition {
            condition_type: ConditionType::IsIdentity(TargetIdentity::Specific(random_guy_id)),
            issuers: vec![],
        }]
    ));

    // From primary issuance agent to the random guy should succeed
    assert_ok!(
        ComplianceManager::verify_restriction(
            &ticker,
            Some(issuer_id),
            Some(random_guy_id),
            amount,
            Some(issuer_id)
        )
        .map(|(a, _)| a),
        ERC1400_TRANSFER_SUCCESS
    );

    // From primary issuance agent to owner should fail
    assert_ok!(
        ComplianceManager::verify_restriction(
            &ticker,
            Some(issuer_id),
            Some(owner_id),
            amount,
            Some(issuer_id)
        )
        .map(|(a, _)| a),
        ERC1400_TRANSFER_FAILURE
    );

    // From random guy to primary issuance agent should fail
    assert_ok!(
        ComplianceManager::verify_restriction(
            &ticker,
            Some(random_guy_id),
            Some(issuer_id),
            amount,
            Some(issuer_id)
        )
        .map(|(a, _)| a),
        ERC1400_TRANSFER_FAILURE
    );
}

#[test]
fn should_limit_compliance_requirement_complexity() {
    ExtBuilder::default()
        .build()
        .execute_with(should_limit_compliance_requirements_complexity_we);
}

fn should_limit_compliance_requirements_complexity_we() {
    let token_owner_acc = AccountKeyring::Alice.public();
    let token_owner_signed = Origin::signed(token_owner_acc.clone());
    let token_owner_did = register_keyring_account(AccountKeyring::Alice).unwrap();

    // A token representing 1M shares
    let token = SecurityToken {
        name: vec![0x01].into(),
        owner_did: token_owner_did,
        total_supply: 1_000_000,
        divisible: true,
        asset_type: AssetType::default(),
        ..Default::default()
    };
    let ticker = Ticker::try_from(token.name.0.as_slice()).unwrap();
    let scope = Scope::Identity(Identity::get_token_did(&ticker).unwrap());
    Balances::make_free_balance_be(&token_owner_acc, 1_000_000);

    // Share issuance is successful
    assert_ok!(Asset::create_asset(
        token_owner_signed.clone(),
        token.name.clone(),
        ticker,
        token.total_supply,
        true,
        token.asset_type.clone(),
        vec![],
        None,
    ));

<<<<<<< HEAD
    let conditions_with_issuer = vec![
        Condition {
            condition_type: ConditionType::IsPresent(Claim::KnowYourCustomer(scope.clone())),
            issuers: vec![token_owner_did],
        };
        30
    ];

    let conditions_without_issuers = vec![
        Condition {
            condition_type: ConditionType::IsPresent(Claim::KnowYourCustomer(scope.clone())),
            issuers: vec![],
        };
        15
    ];
=======
    let ty = ConditionType::IsPresent(Claim::KnowYourCustomer(scope.clone()));
    let conditions_with_issuer = vec![Condition::from_dids(ty.clone(), &[token_owner_did]); 30];

    let conditions_without_issuers = vec![Condition::from_dids(ty, &[]); 15];
>>>>>>> 144126ff

    // Complexity = 30*1 + 30*1 = 60
    assert_noop!(
        ComplianceManager::add_compliance_requirement(
            token_owner_signed.clone(),
            ticker,
            conditions_with_issuer.clone(),
            conditions_with_issuer.clone()
        ),
        CMError::<TestStorage>::ComplianceRequirementTooComplex
    );

    // Complexity = 30*1 + 15*0 = 30
    assert_ok!(ComplianceManager::add_compliance_requirement(
        token_owner_signed.clone(),
        ticker,
        conditions_with_issuer.clone(),
        conditions_without_issuers,
    ));

    // Complexity = 30*1 + 15*1 = 45
    assert_ok!(ComplianceManager::add_default_trusted_claim_issuer(
        token_owner_signed.clone(),
        ticker,
        token_owner_did.into(),
    ));

    // Complexity = 30*1 + 15*2 = 60
    assert_noop!(
        ComplianceManager::add_default_trusted_claim_issuer(
            token_owner_signed.clone(),
            ticker,
            token_owner_did.into(),
        ),
        CMError::<TestStorage>::ComplianceRequirementTooComplex
    );

    let asset_compliance = ComplianceManager::asset_compliance(ticker);
    assert_eq!(asset_compliance.requirements.len(), 1);
}

#[test]
<<<<<<< HEAD
fn check_implicit_requirement_switch() {
=======
fn check_new_return_type_of_rpc() {
>>>>>>> 144126ff
    ExtBuilder::default().build().execute_with(|| {
        // 0. Create accounts
        let token_owner_acc = AccountKeyring::Alice.public();
        let token_owner_signed = Origin::signed(AccountKeyring::Alice.public());
        let token_owner_did = register_keyring_account(AccountKeyring::Alice).unwrap();
<<<<<<< HEAD
        let receiver_signed = Origin::signed(AccountKeyring::Charlie.public());
=======
>>>>>>> 144126ff
        let receiver_did = register_keyring_account(AccountKeyring::Charlie).unwrap();

        // 1. A token representing 1M shares
        let token = SecurityToken {
            name: vec![0x01].into(),
            owner_did: token_owner_did.clone(),
            total_supply: 1_000_000,
            divisible: true,
            asset_type: AssetType::default(),
            ..Default::default()
        };
        let ticker = Ticker::try_from(token.name.0.as_slice()).unwrap();
        Balances::make_free_balance_be(&token_owner_acc, 1_000_000);

        // 2. Share issuance is successful
        assert_ok!(Asset::create_asset(
            token_owner_signed.clone(),
            token.name.clone(),
            ticker,
            token.total_supply,
            true,
            token.asset_type.clone(),
            vec![],
            None,
        ));

        // By default all asset have implicit requirements
        // Add empty rules
        assert_ok!(ComplianceManager::add_compliance_requirement(
            token_owner_signed.clone(),
            ticker,
            vec![],
            vec![]
        ));

        let result = ComplianceManager::granular_verify_restriction(
            &ticker,
            Some(token_owner_did),
            Some(receiver_did),
            None,
        );

        let expected_result = ImplicitRequirementResult {
            from_result: false,
            to_result: false,
        };

        let compliance_requirement = ComplianceRequirementResult {
            sender_conditions: vec![],
            receiver_conditions: vec![],
            id: 1,
            result: true,
        };

        assert!(result.requirements.len() == 1);
        assert_eq!(result.requirements[0], compliance_requirement);
<<<<<<< HEAD
        assert!(result.implicit_requirements_result.is_some());
        assert_eq!(
            result.implicit_requirements_result.unwrap(),
            expected_result
        );
=======
        assert_eq!(result.implicit_requirements_result, expected_result);
>>>>>>> 144126ff
        assert_eq!(result.result, false);

        // Should fail txn as implicit requirements are active.
        assert_invalid_transfer!(ticker, token_owner_did, receiver_did, 100);
<<<<<<< HEAD

        // Inactivate implicit requirements and then check for transfers.
        // Should fail because of wrong owner.
        assert_err!(
            ComplianceManager::inactivate_implicit_requirement_checks(
                receiver_signed.clone(),
                ticker
            ),
            CMError::<TestStorage>::Unauthorized
        );

        assert_ok!(ComplianceManager::inactivate_implicit_requirement_checks(
            token_owner_signed.clone(),
            ticker
        ));

        let result2 = ComplianceManager::granular_verify_restriction(
            &ticker,
            Some(token_owner_did),
            Some(receiver_did),
            None,
        );

        assert!(result2.requirements.len() == 1);
        assert!(!result2.implicit_requirements_result.is_some());

        // check for transfer.
        assert_valid_transfer!(ticker, token_owner_did, receiver_did, 100);

        // Try to check inactivate the implicit requirement checks again.
        // Should fail because of it is already inactive.
        assert_err!(
            ComplianceManager::inactivate_implicit_requirement_checks(
                token_owner_signed.clone(),
                ticker
            ),
            CMError::<TestStorage>::ImplicitRequirementsAlreadyInactive
        );

        // Again switch it back to active state
        assert_ok!(ComplianceManager::activate_implicit_requirement_checks(
            token_owner_signed.clone(),
            ticker
        ));

        // Should fail because of it is already inactive.
        assert_err!(
            ComplianceManager::activate_implicit_requirement_checks(
                token_owner_signed.clone(),
                ticker
            ),
            CMError::<TestStorage>::ImplicitRequirementsAlreadyActive
        );

        // Should fail txn as implicit requirements are active.
        assert_invalid_transfer!(ticker, token_owner_did, receiver_did, 200);
=======
>>>>>>> 144126ff
    });
}<|MERGE_RESOLUTION|>--- conflicted
+++ resolved
@@ -4,18 +4,7 @@
 };
 use chrono::prelude::Utc;
 use frame_support::{assert_err, assert_noop, assert_ok, traits::Currency};
-<<<<<<< HEAD
 use pallet_asset as asset;
-use pallet_balances as balances;
-use pallet_compliance_manager::{
-    self as compliance_manager, ComplianceRequirement, ComplianceRequirementResult,
-    ConditionResult, Error as CMError, ImplicitRequirementResult,
-};
-use pallet_group as group;
-use pallet_identity::{self as identity};
-use polymesh_common_utilities::traits::compliance_manager::Trait as ComplianceManagerTrait;
-=======
-use pallet_asset::{self as asset, AssetName, AssetType, SecurityToken};
 use pallet_balances as balances;
 use pallet_compliance_manager::{
     self as compliance_manager, AssetComplianceResult, ComplianceRequirement,
@@ -23,20 +12,15 @@
 };
 use pallet_group as group;
 use pallet_identity::{self as identity};
->>>>>>> 144126ff
 use polymesh_common_utilities::{
     constants::{ERC1400_TRANSFER_FAILURE, ERC1400_TRANSFER_SUCCESS},
     traits::compliance_manager::Trait as ComplianceManagerTrait,
     Context,
 };
 use polymesh_primitives::{
-<<<<<<< HEAD
-    AssetName, AssetType, AuthorizationData, Claim, Condition, ConditionType, CountryCode,
-    IdentityId, PortfolioId, Scope, SecurityToken, Signatory, TargetIdentity, Ticker,
-=======
-    AuthorizationData, Claim, ClaimType, Condition, ConditionType, CountryCode, IdentityId,
-    PortfolioId, Scope, Signatory, TargetIdentity, Ticker, TrustedFor, TrustedIssuer,
->>>>>>> 144126ff
+    AssetName, AssetType, AuthorizationData, Claim, ClaimType, Condition, ConditionType,
+    CountryCode, IdentityId, PortfolioId, Scope, SecurityToken, Signatory, TargetIdentity, Ticker,
+    TrustedFor, TrustedIssuer,
 };
 use sp_std::{convert::TryFrom, prelude::*};
 use test_client::AccountKeyring;
@@ -184,16 +168,6 @@
     let sender_condition =
         Condition::from_dids(ConditionType::IsPresent(Claim::NoData), &[claim_issuer_did]);
 
-<<<<<<< HEAD
-    let receiver_condition1 = Condition {
-        issuers: vec![cdd_id],
-        condition_type: ConditionType::IsAbsent(Claim::KnowYourCustomer(token_owner_did.into())),
-    };
-
-    let receiver_condition2 = Condition {
-        issuers: vec![claim_issuer_did],
-        condition_type: ConditionType::IsPresent(Claim::Accredited(token_owner_did.into())),
-=======
     let receiver_condition1 = Condition::from_dids(
         ConditionType::IsAbsent(Claim::KnowYourCustomer(token_owner_did.into())),
         &[cdd_id],
@@ -211,7 +185,6 @@
                 trusted_for: TrustedFor::Specific(vec![ClaimType::Affiliate, ClaimType::BuyLockup]),
             },
         ],
->>>>>>> 144126ff
     };
 
     assert_ok!(ComplianceManager::add_compliance_requirement(
@@ -676,8 +649,6 @@
         ticker,
         AccountKeyring::Charlie.public(),
     );
-<<<<<<< HEAD
-=======
 
     // Right claim, but Eve not trusted for this asset.
     assert_ok!(Identity::add_claim(
@@ -687,7 +658,6 @@
         Some(u64::MAX),
     ));
     assert_invalid_transfer!(ticker, token_owner_did, receiver_did, 100);
->>>>>>> 144126ff
 
     // Right claim, and Ferdie is trusted for this asset.
     assert_ok!(Identity::add_claim(
@@ -750,21 +720,13 @@
     assert_ok!(ComplianceManager::add_default_trusted_claim_issuer(
         token_owner_signed.clone(),
         ticker,
-<<<<<<< HEAD
-        trusted_issuer_did_1
-=======
         trusted_issuer_did_1.into()
->>>>>>> 144126ff
     ));
 
     assert_ok!(ComplianceManager::add_default_trusted_claim_issuer(
         token_owner_signed.clone(),
         ticker,
-<<<<<<< HEAD
-        trusted_issuer_did_2
-=======
         trusted_issuer_did_2.into()
->>>>>>> 144126ff
     ));
 
     assert_eq!(ComplianceManager::trusted_claim_issuer(ticker).len(), 2);
@@ -838,11 +800,7 @@
     assert_ok!(ComplianceManager::remove_default_trusted_claim_issuer(
         token_owner_signed.clone(),
         ticker,
-<<<<<<< HEAD
-        trusted_issuer_did_1
-=======
         trusted_issuer_did_1.into()
->>>>>>> 144126ff
     ));
 
     assert_eq!(ComplianceManager::trusted_claim_issuer(ticker).len(), 1);
@@ -956,19 +914,6 @@
     // 2. Set up compliance requirements for Asset transfer.
     let scope = Scope::from(IdentityId::from(0));
     let receiver_conditions = vec![
-<<<<<<< HEAD
-        Condition {
-            condition_type: ConditionType::IsAnyOf(vec![
-                Claim::Jurisdiction(CountryCode::CA, scope.clone()),
-                Claim::Jurisdiction(CountryCode::ES, scope.clone()),
-            ]),
-            issuers: vec![cdd_id],
-        },
-        Condition {
-            condition_type: ConditionType::IsAbsent(Claim::Blocked(scope.clone())),
-            issuers: vec![token_owner_id],
-        },
-=======
         Condition::from_dids(
             ConditionType::IsAnyOf(vec![
                 Claim::Jurisdiction(CountryCode::CA, scope.clone()),
@@ -980,7 +925,6 @@
             ConditionType::IsAbsent(Claim::Blocked(scope.clone())),
             &[token_owner_id],
         ),
->>>>>>> 144126ff
     ];
     assert_ok!(ComplianceManager::add_compliance_requirement(
         token_owner_signed.clone(),
@@ -1035,17 +979,10 @@
 
     // 2. Set up compliance requirements for Asset transfer.
     let scope = Scope::Identity(Identity::get_token_did(&ticker).unwrap());
-<<<<<<< HEAD
-    let receiver_conditions = vec![Condition {
-        condition_type: ConditionType::IsPresent(Claim::Affiliate(scope.clone())),
-        issuers: vec![cdd_id],
-    }];
-=======
     let receiver_conditions = vec![Condition::from_dids(
         ConditionType::IsPresent(Claim::Affiliate(scope.clone())),
         &[cdd_id],
     )];
->>>>>>> 144126ff
     assert_ok!(ComplianceManager::add_compliance_requirement(
         owner_signed.clone(),
         ticker,
@@ -1083,13 +1020,8 @@
     let (ticker, owner_did) = make_ticker_env(AccountKeyring::Alice, vec![0x01].into());
     // 2. Set up compliance requirements for Asset transfer.
     let scope = Scope::Identity(Identity::get_token_did(&ticker).unwrap());
-<<<<<<< HEAD
-    let receiver_conditions = vec![Condition {
-        condition_type: ConditionType::IsAnyOf(vec![
-=======
     let receiver_conditions = vec![Condition::from_dids(
         ConditionType::IsAnyOf(vec![
->>>>>>> 144126ff
             Claim::KnowYourCustomer(scope.clone()),
             Claim::Affiliate(scope.clone()),
             Claim::Accredited(scope.clone()),
@@ -1195,29 +1127,17 @@
     // 2. Set up compliance requirements for Asset transfer.
     let scope = Scope::Identity(Identity::get_token_did(&ticker).unwrap());
     let receiver_conditions = vec![
-<<<<<<< HEAD
-        Condition {
-            condition_type: ConditionType::IsAnyOf(vec![
-=======
         Condition::from_dids(
             ConditionType::IsAnyOf(vec![
->>>>>>> 144126ff
                 Claim::KnowYourCustomer(scope.clone()),
                 Claim::Affiliate(scope.clone()),
                 Claim::Accredited(scope.clone()),
                 Claim::Exempted(scope.clone()),
             ]),
-<<<<<<< HEAD
-            issuers: vec![issuer_id],
-        },
-        Condition {
-            condition_type: ConditionType::IsNoneOf(vec![
-=======
             &[issuer_id],
         ),
         Condition::from_dids(
             ConditionType::IsNoneOf(vec![
->>>>>>> 144126ff
                 Claim::Jurisdiction(CountryCode::US, scope.clone()),
                 Claim::Jurisdiction(CountryCode::KP, scope.clone()),
             ]),
@@ -1323,36 +1243,20 @@
     // 2. Set up compliance requirements for Asset transfer.
     let scope = Scope::Identity(Identity::get_token_did(&ticker).unwrap());
     let receiver_conditions = vec![
-<<<<<<< HEAD
-        Condition {
-            condition_type: ConditionType::IsPresent(Claim::KnowYourCustomer(scope.clone())),
-            issuers: vec![issuer_id],
-        },
-        Condition {
-            condition_type: ConditionType::IsAnyOf(vec![
-=======
         Condition::from_dids(
             ConditionType::IsPresent(Claim::KnowYourCustomer(scope.clone())),
             &[issuer_id],
         ),
         Condition::from_dids(
             ConditionType::IsAnyOf(vec![
->>>>>>> 144126ff
                 Claim::Affiliate(scope.clone()),
                 Claim::Accredited(scope.clone()),
                 Claim::Exempted(scope.clone()),
             ]),
-<<<<<<< HEAD
-            issuers: vec![issuer_id],
-        },
-        Condition {
-            condition_type: ConditionType::IsNoneOf(vec![
-=======
             &[issuer_id],
         ),
         Condition::from_dids(
             ConditionType::IsNoneOf(vec![
->>>>>>> 144126ff
                 Claim::Jurisdiction(CountryCode::US, scope.clone()),
                 Claim::Jurisdiction(CountryCode::KP, scope.clone()),
             ]),
@@ -1594,28 +1498,10 @@
         None,
     ));
 
-<<<<<<< HEAD
-    let conditions_with_issuer = vec![
-        Condition {
-            condition_type: ConditionType::IsPresent(Claim::KnowYourCustomer(scope.clone())),
-            issuers: vec![token_owner_did],
-        };
-        30
-    ];
-
-    let conditions_without_issuers = vec![
-        Condition {
-            condition_type: ConditionType::IsPresent(Claim::KnowYourCustomer(scope.clone())),
-            issuers: vec![],
-        };
-        15
-    ];
-=======
     let ty = ConditionType::IsPresent(Claim::KnowYourCustomer(scope.clone()));
     let conditions_with_issuer = vec![Condition::from_dids(ty.clone(), &[token_owner_did]); 30];
 
     let conditions_without_issuers = vec![Condition::from_dids(ty, &[]); 15];
->>>>>>> 144126ff
 
     // Complexity = 30*1 + 30*1 = 60
     assert_noop!(
@@ -1658,20 +1544,12 @@
 }
 
 #[test]
-<<<<<<< HEAD
-fn check_implicit_requirement_switch() {
-=======
 fn check_new_return_type_of_rpc() {
->>>>>>> 144126ff
     ExtBuilder::default().build().execute_with(|| {
         // 0. Create accounts
         let token_owner_acc = AccountKeyring::Alice.public();
         let token_owner_signed = Origin::signed(AccountKeyring::Alice.public());
         let token_owner_did = register_keyring_account(AccountKeyring::Alice).unwrap();
-<<<<<<< HEAD
-        let receiver_signed = Origin::signed(AccountKeyring::Charlie.public());
-=======
->>>>>>> 144126ff
         let receiver_did = register_keyring_account(AccountKeyring::Charlie).unwrap();
 
         // 1. A token representing 1M shares
@@ -1728,77 +1606,10 @@
 
         assert!(result.requirements.len() == 1);
         assert_eq!(result.requirements[0], compliance_requirement);
-<<<<<<< HEAD
-        assert!(result.implicit_requirements_result.is_some());
-        assert_eq!(
-            result.implicit_requirements_result.unwrap(),
-            expected_result
-        );
-=======
         assert_eq!(result.implicit_requirements_result, expected_result);
->>>>>>> 144126ff
         assert_eq!(result.result, false);
 
         // Should fail txn as implicit requirements are active.
         assert_invalid_transfer!(ticker, token_owner_did, receiver_did, 100);
-<<<<<<< HEAD
-
-        // Inactivate implicit requirements and then check for transfers.
-        // Should fail because of wrong owner.
-        assert_err!(
-            ComplianceManager::inactivate_implicit_requirement_checks(
-                receiver_signed.clone(),
-                ticker
-            ),
-            CMError::<TestStorage>::Unauthorized
-        );
-
-        assert_ok!(ComplianceManager::inactivate_implicit_requirement_checks(
-            token_owner_signed.clone(),
-            ticker
-        ));
-
-        let result2 = ComplianceManager::granular_verify_restriction(
-            &ticker,
-            Some(token_owner_did),
-            Some(receiver_did),
-            None,
-        );
-
-        assert!(result2.requirements.len() == 1);
-        assert!(!result2.implicit_requirements_result.is_some());
-
-        // check for transfer.
-        assert_valid_transfer!(ticker, token_owner_did, receiver_did, 100);
-
-        // Try to check inactivate the implicit requirement checks again.
-        // Should fail because of it is already inactive.
-        assert_err!(
-            ComplianceManager::inactivate_implicit_requirement_checks(
-                token_owner_signed.clone(),
-                ticker
-            ),
-            CMError::<TestStorage>::ImplicitRequirementsAlreadyInactive
-        );
-
-        // Again switch it back to active state
-        assert_ok!(ComplianceManager::activate_implicit_requirement_checks(
-            token_owner_signed.clone(),
-            ticker
-        ));
-
-        // Should fail because of it is already inactive.
-        assert_err!(
-            ComplianceManager::activate_implicit_requirement_checks(
-                token_owner_signed.clone(),
-                ticker
-            ),
-            CMError::<TestStorage>::ImplicitRequirementsAlreadyActive
-        );
-
-        // Should fail txn as implicit requirements are active.
-        assert_invalid_transfer!(ticker, token_owner_did, receiver_did, 200);
-=======
->>>>>>> 144126ff
     });
 }
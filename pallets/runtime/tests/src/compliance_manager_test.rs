--- conflicted
+++ resolved
@@ -22,15 +22,10 @@
     Context,
 };
 use polymesh_primitives::{
-<<<<<<< HEAD
-    AssetName, AssetType, AuthorizationData, Claim, ClaimType, Condition, ConditionType,
-    CountryCode, IdentityId, PortfolioId, Scope, SecurityToken, Signatory, TargetIdentity, Ticker,
-    TrustedFor, TrustedIssuer,
-=======
     asset::{AssetName, AssetType},
     AuthorizationData, Claim, ClaimType, Condition, ConditionType, CountryCode, IdentityId,
-    PortfolioId, Scope, Signatory, TargetIdentity, Ticker, TrustedFor, TrustedIssuer,
->>>>>>> 741662bd
+    PortfolioId, Scope, SecurityToken, Signatory, TargetIdentity, Ticker, TrustedFor,
+    TrustedIssuer,
 };
 use sp_std::{convert::TryFrom, prelude::*};
 use test_client::AccountKeyring;

--- conflicted
+++ resolved
@@ -1277,34 +1277,21 @@
     let dave_claims = vec![
         BatchAddClaimItem::<Moment> {
             target: dave,
-<<<<<<< HEAD
             claim: Claim::Exempted(scope.clone()),
-=======
-            claim: Claim::Exempted(scope),
->>>>>>> d02a2d37
             expiry: None,
         },
         BatchAddClaimItem::<Moment> {
             target: dave,
-<<<<<<< HEAD
             claim: Claim::KnowYourCustomer(scope.clone()),
-=======
-            claim: Claim::KnowYourCustomer(scope),
->>>>>>> d02a2d37
             expiry: None,
         },
         BatchAddClaimItem::<Moment> {
             target: dave,
-<<<<<<< HEAD
             claim: Claim::Jurisdiction(CountryCode::US, scope.clone()),
-=======
-            claim: Claim::Jurisdiction(CountryCode::US, scope),
->>>>>>> d02a2d37
             expiry: None,
         },
     ];
 
-<<<<<<< HEAD
     assert_add_claim!(issuer.clone(), dave, Claim::Exempted(scope.clone()), None);
     assert_add_claim!(
         issuer.clone(),
@@ -1318,8 +1305,7 @@
         Claim::Jurisdiction(CountryCode::US, scope.clone()),
         None
     );
-=======
->>>>>>> d02a2d37
+
     assert_ok!(Identity::batch_add_claim(issuer.clone(), dave_claims));
 
     assert_invalid_transfer!(ticker, owner_did, dave, 100);
@@ -1331,7 +1317,6 @@
     assert!(!result.requirements[0].receiver_conditions[2].result);
 
     // 3.3. Eve has a 'Exempted' Claim
-<<<<<<< HEAD
     assert_add_claim!(issuer.clone(), eve, Claim::Exempted(scope.clone()), None);
     assert_add_claim!(
         issuer.clone(),
@@ -1349,30 +1334,16 @@
         BatchAddClaimItem::<Moment> {
             target: eve,
             claim: Claim::Exempted(scope.clone()),
-=======
-    let eve_claims = vec![
-        BatchAddClaimItem::<Moment> {
-            target: eve,
-            claim: Claim::Exempted(scope),
->>>>>>> d02a2d37
             expiry: None,
         },
         BatchAddClaimItem::<Moment> {
             target: eve,
-<<<<<<< HEAD
             claim: Claim::KnowYourCustomer(scope.clone()),
-=======
-            claim: Claim::KnowYourCustomer(scope),
->>>>>>> d02a2d37
             expiry: None,
         },
         BatchAddClaimItem::<Moment> {
             target: eve,
-<<<<<<< HEAD
             claim: Claim::Jurisdiction(CountryCode::GB, scope.clone()),
-=======
-            claim: Claim::Jurisdiction(CountryCode::GB, scope),
->>>>>>> d02a2d37
             expiry: None,
         },
     ];

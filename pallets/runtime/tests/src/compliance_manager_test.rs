use super::{
    storage::{register_keyring_account, TestStorage},
    ExtBuilder,
};
use chrono::prelude::Utc;
use frame_support::{assert_err, assert_noop, assert_ok, traits::Currency};
use pallet_asset::{self as asset, AssetName, AssetType, Error as AssetError, SecurityToken};
use pallet_balances as balances;
use pallet_compliance_manager::{
    self as compliance_manager, ComplianceRequirement, Error as CMError,
};
use pallet_group as group;
use pallet_identity::{self as identity, BatchAddClaimItem};
use polymesh_common_utilities::traits::compliance_manager::Trait as ComplianceManagerTrait;
use polymesh_common_utilities::{
    constants::{ERC1400_TRANSFER_FAILURE, ERC1400_TRANSFER_SUCCESS},
    Context,
};
use polymesh_primitives::{
    AuthorizationData, Claim, Condition, ConditionType, CountryCode, IdentityId, Scope, Signatory,
    TargetIdentity, Ticker,
};
use sp_std::{convert::TryFrom, prelude::*};
use test_client::AccountKeyring;

type Identity = identity::Module<TestStorage>;
type Balances = balances::Module<TestStorage>;
type Timestamp = pallet_timestamp::Module<TestStorage>;
type Asset = asset::Module<TestStorage>;
type ComplianceManager = compliance_manager::Module<TestStorage>;
type CDDGroup = group::Module<TestStorage, group::Instance2>;
type Moment = u64;
type Origin = <TestStorage as frame_system::Trait>::Origin;

macro_rules! assert_invalid_transfer {
    ($ticker:expr, $from:expr, $to:expr, $amount:expr) => {
        assert_ne!(
            Asset::_is_valid_transfer(
                &$ticker,
                AccountKeyring::Alice.public(),
                Some($from),
                Some($to),
                $amount
            )
            .map(|(a, _)| a),
            Ok(ERC1400_TRANSFER_SUCCESS)
        );
    };
}

macro_rules! assert_valid_transfer {
    ($ticker:expr, $from:expr, $to:expr, $amount:expr) => {
        assert_eq!(
            Asset::_is_valid_transfer(
                &$ticker,
                AccountKeyring::Alice.public(),
                Some($from),
                Some($to),
                $amount
            )
            .map(|(a, _)| a),
            Ok(ERC1400_TRANSFER_SUCCESS)
        );
    };
}

fn make_ticker_env(owner: AccountKeyring, token_name: AssetName) -> (Ticker, IdentityId) {
    let owner_id = register_keyring_account(owner.clone()).unwrap();

    // 1. Create a token.
    let token = SecurityToken {
        name: token_name,
        owner_did: owner_id,
        total_supply: 1_000_000,
        divisible: true,
        ..Default::default()
    };

    let ticker = Ticker::try_from(token.name.0.as_slice()).unwrap();
    assert_ok!(Asset::create_asset(
        Origin::signed(owner.public()),
        token.name.clone(),
        ticker,
        token.total_supply,
        true,
        token.asset_type.clone(),
        vec![],
        None,
    ));

    (ticker, owner_id)
}

#[test]
fn should_add_and_verify_compliance_requirement() {
    ExtBuilder::default()
        .build()
        .execute_with(should_add_and_verify_compliance_requirement_we);
}

fn should_add_and_verify_compliance_requirement_we() {
    // 0. Create accounts
    let root = Origin::from(frame_system::RawOrigin::Root);
    let token_owner_acc = AccountKeyring::Alice.public();
    let token_owner_signed = Origin::signed(AccountKeyring::Alice.public());
    let token_owner_did = register_keyring_account(AccountKeyring::Alice).unwrap();
    let token_rec_did = register_keyring_account(AccountKeyring::Charlie).unwrap();
    let cdd_signed = Origin::signed(AccountKeyring::Eve.public());
    let cdd_id = register_keyring_account(AccountKeyring::Eve).unwrap();

    assert_ok!(CDDGroup::reset_members(root, vec![cdd_id]));

    // A token representing 1M shares
    let token = SecurityToken {
        name: vec![0x01].into(),
        owner_did: token_owner_did.clone(),
        total_supply: 1_000_000,
        divisible: true,
        asset_type: AssetType::default(),
        ..Default::default()
    };
    let ticker = Ticker::try_from(token.name.0.as_slice()).unwrap();
    Balances::make_free_balance_be(&token_owner_acc, 1_000_000);

    // Share issuance is successful
    assert_ok!(Asset::create_asset(
        token_owner_signed.clone(),
        token.name.clone(),
        ticker,
        token.total_supply,
        true,
        token.asset_type.clone(),
        vec![],
        None,
    ));
    let claim_issuer_acc = AccountKeyring::Bob.public();
    Balances::make_free_balance_be(&claim_issuer_acc, 1_000_000);
    let claim_issuer_signed = Origin::signed(AccountKeyring::Bob.public());
    let claim_issuer_did = register_keyring_account(AccountKeyring::Bob).unwrap();

    assert_ok!(Identity::add_claim(
        claim_issuer_signed.clone(),
        token_owner_did,
        Claim::NoData,
        None,
    ));

    assert_ok!(Identity::add_claim(
        claim_issuer_signed.clone(),
        token_rec_did,
        Claim::NoData,
        None,
    ));

    let now = Utc::now();
    Timestamp::set_timestamp(now.timestamp() as u64);

    let sender_condition = Condition {
        issuers: vec![claim_issuer_did],
        condition_type: ConditionType::IsPresent(Claim::NoData),
    };

    let receiver_condition1 = Condition {
        issuers: vec![cdd_id],
        condition_type: ConditionType::IsAbsent(Claim::make_cdd_wildcard()),
    };

    let receiver_condition2 = Condition {
        issuers: vec![claim_issuer_did],
<<<<<<< HEAD
        rule_type: RuleType::IsPresent(Claim::Accredited(token_owner_did.into())),
=======
        condition_type: ConditionType::IsPresent(Claim::Accredited(token_owner_did)),
>>>>>>> 7214a990
    };

    assert_ok!(ComplianceManager::add_compliance_requirement(
        token_owner_signed.clone(),
        ticker,
        vec![sender_condition.clone()],
        vec![receiver_condition1.clone(), receiver_condition2.clone()]
    ));

    assert_ok!(Identity::add_claim(
        claim_issuer_signed.clone(),
        token_rec_did,
        Claim::Accredited(claim_issuer_did.into()),
        None,
    ));

    //Transfer tokens to investor - fails wrong Accredited scope
    assert_invalid_transfer!(ticker, token_owner_did, token_rec_did, token.total_supply);
    let result = ComplianceManager::granular_verify_restriction(
        &ticker,
        Some(token_owner_did),
        Some(token_rec_did),
        None,
    );
    assert!(!result.result);
    assert!(!result.requirements[0].result);
    assert!(result.requirements[0].sender_conditions[0].result);
    assert!(result.requirements[0].receiver_conditions[0].result);
    assert!(!result.requirements[0].receiver_conditions[1].result);
    assert_eq!(
        result.requirements[0].sender_conditions[0].condition,
        sender_condition
    );
    assert_eq!(
        result.requirements[0].receiver_conditions[0].condition,
        receiver_condition1
    );
    assert_eq!(
        result.requirements[0].receiver_conditions[1].condition,
        receiver_condition2
    );

    assert_ok!(Identity::add_claim(
        claim_issuer_signed.clone(),
        token_rec_did,
        Claim::Accredited(token_owner_did.into()),
        None,
    ));

    assert_valid_transfer!(ticker, token_owner_did, token_rec_did, 10);
    let result = ComplianceManager::granular_verify_restriction(
        &ticker,
        Some(token_owner_did),
        Some(token_rec_did),
        None,
    );
    assert!(result.result);
    assert!(result.requirements[0].result);
    assert!(result.requirements[0].sender_conditions[0].result);
    assert!(result.requirements[0].receiver_conditions[0].result);
    assert!(result.requirements[0].receiver_conditions[1].result);
    assert_eq!(
        result.requirements[0].sender_conditions[0].condition,
        sender_condition
    );
    assert_eq!(
        result.requirements[0].receiver_conditions[0].condition,
        receiver_condition1
    );
    assert_eq!(
        result.requirements[0].receiver_conditions[1].condition,
        receiver_condition2
    );

    assert_ok!(Identity::add_claim(
        cdd_signed.clone(),
        token_rec_did,
        Claim::make_cdd_wildcard(),
        None,
    ));

    assert_invalid_transfer!(ticker, token_owner_did, token_rec_did, 10);
    let result = ComplianceManager::granular_verify_restriction(
        &ticker,
        Some(token_owner_did),
        Some(token_rec_did),
        None,
    );
    assert!(!result.result);
    assert!(!result.requirements[0].result);
    assert!(result.requirements[0].sender_conditions[0].result);
    assert!(!result.requirements[0].receiver_conditions[0].result);
    assert!(result.requirements[0].receiver_conditions[1].result);
    assert_eq!(
        result.requirements[0].sender_conditions[0].condition,
        sender_condition
    );
    assert_eq!(
        result.requirements[0].receiver_conditions[0].condition,
        receiver_condition1
    );
    assert_eq!(
        result.requirements[0].receiver_conditions[1].condition,
        receiver_condition2
    );

    for _ in 0..2 {
        ComplianceManager::add_compliance_requirement(
            token_owner_signed.clone(),
            ticker,
            vec![sender_condition.clone()],
            vec![receiver_condition1.clone(), receiver_condition2.clone()],
        );
    }
    assert_ok!(ComplianceManager::remove_compliance_requirement(
        token_owner_signed.clone(),
        ticker,
        1
    )); // OK; latest == 3
    assert_err!(
        ComplianceManager::remove_compliance_requirement(token_owner_signed.clone(), ticker, 1),
        CMError::<TestStorage>::InvalidComplianceRequirementId
    ); // BAD OK; latest == 3, but 1 was just removed.
    assert_noop!(
        ComplianceManager::remove_compliance_requirement(token_owner_signed.clone(), ticker, 1),
        CMError::<TestStorage>::InvalidComplianceRequirementId
    );
}

#[test]
fn should_replace_asset_compliance() {
    ExtBuilder::default()
        .build()
        .execute_with(should_replace_asset_compliance_we);
}

fn should_replace_asset_compliance_we() {
    let token_owner_acc = AccountKeyring::Alice.public();
    let token_owner_signed = Origin::signed(AccountKeyring::Alice.public());
    let token_owner_did = register_keyring_account(AccountKeyring::Alice).unwrap();

    // A token representing 1M shares
    let token = SecurityToken {
        name: vec![0x01].into(),
        owner_did: token_owner_did,
        total_supply: 1_000_000,
        divisible: true,
        asset_type: AssetType::default(),
        ..Default::default()
    };
    let ticker = Ticker::try_from(token.name.0.as_slice()).unwrap();
    Balances::make_free_balance_be(&token_owner_acc, 1_000_000);

    // Share issuance is successful
    assert_ok!(Asset::create_asset(
        token_owner_signed.clone(),
        token.name.clone(),
        ticker,
        token.total_supply,
        true,
        token.asset_type.clone(),
        vec![],
        None,
    ));

    assert_ok!(ComplianceManager::add_compliance_requirement(
        token_owner_signed.clone(),
        ticker,
        vec![],
        vec![]
    ));

    let asset_compliance = ComplianceManager::asset_compliance(ticker);
    assert_eq!(asset_compliance.requirements.len(), 1);

    // Create three requirements with different requirement IDs.
    let new_asset_compliance: Vec<ComplianceRequirement> =
        std::iter::repeat(|id: u32| ComplianceRequirement {
            sender_conditions: vec![],
            receiver_conditions: vec![],
            id,
        })
        .take(3)
        .enumerate()
        .map(|(n, f)| f(n as u32))
        .collect();

    assert_ok!(ComplianceManager::replace_asset_compliance(
        token_owner_signed.clone(),
        ticker,
        new_asset_compliance.clone(),
    ));

    let asset_compliance = ComplianceManager::asset_compliance(ticker);
    assert_eq!(asset_compliance.requirements, new_asset_compliance);
}

#[test]
fn should_reset_asset_compliance() {
    ExtBuilder::default()
        .build()
        .execute_with(should_reset_asset_compliance_we);
}

fn should_reset_asset_compliance_we() {
    let token_owner_acc = AccountKeyring::Alice.public();
    let token_owner_signed = Origin::signed(AccountKeyring::Alice.public());
    let token_owner_did = register_keyring_account(AccountKeyring::Alice).unwrap();

    // A token representing 1M shares
    let token = SecurityToken {
        name: vec![0x01].into(),
        owner_did: token_owner_did,
        total_supply: 1_000_000,
        divisible: true,
        asset_type: AssetType::default(),
        ..Default::default()
    };
    let ticker = Ticker::try_from(token.name.0.as_slice()).unwrap();
    Balances::make_free_balance_be(&token_owner_acc, 1_000_000);

    // Share issuance is successful
    assert_ok!(Asset::create_asset(
        token_owner_signed.clone(),
        token.name.clone(),
        ticker,
        token.total_supply,
        true,
        token.asset_type.clone(),
        vec![],
        None,
    ));

    assert_ok!(ComplianceManager::add_compliance_requirement(
        token_owner_signed.clone(),
        ticker,
        vec![],
        vec![]
    ));

    let asset_compliance = ComplianceManager::asset_compliance(ticker);
    assert_eq!(asset_compliance.requirements.len(), 1);

    assert_ok!(ComplianceManager::reset_asset_compliance(
        token_owner_signed.clone(),
        ticker
    ));

    let asset_compliance_new = ComplianceManager::asset_compliance(ticker);
    assert_eq!(asset_compliance_new.requirements.len(), 0);
}

#[test]
fn pause_resume_asset_compliance() {
    ExtBuilder::default()
        .build()
        .execute_with(pause_resume_asset_compliance_we);
}

fn pause_resume_asset_compliance_we() {
    // 0. Create accounts
    let token_owner_acc = AccountKeyring::Alice.public();
    let token_owner_signed = Origin::signed(AccountKeyring::Alice.public());
    let token_owner_did = register_keyring_account(AccountKeyring::Alice).unwrap();
    let receiver_signed = Origin::signed(AccountKeyring::Charlie.public());
    let receiver_did = register_keyring_account(AccountKeyring::Charlie).unwrap();

    // 1. A token representing 1M shares
    let token = SecurityToken {
        name: vec![0x01].into(),
        owner_did: token_owner_did.clone(),
        total_supply: 1_000_000,
        divisible: true,
        asset_type: AssetType::default(),
        ..Default::default()
    };
    let ticker = Ticker::try_from(token.name.0.as_slice()).unwrap();
    Balances::make_free_balance_be(&token_owner_acc, 1_000_000);

    // 2. Share issuance is successful
    assert_ok!(Asset::create_asset(
        token_owner_signed.clone(),
        token.name.clone(),
        ticker,
        token.total_supply,
        true,
        token.asset_type.clone(),
        vec![],
        None,
    ));

    assert_ok!(Identity::add_claim(
        receiver_signed.clone(),
        receiver_did.clone(),
        Claim::NoData,
        Some(99999999999999999u64),
    ));

    let now = Utc::now();
    Timestamp::set_timestamp(now.timestamp() as u64);

    // 4. Define conditions
    let receiver_conditions = vec![Condition {
        issuers: vec![receiver_did],
        condition_type: ConditionType::IsAbsent(Claim::NoData),
    }];

    assert_ok!(ComplianceManager::add_compliance_requirement(
        token_owner_signed.clone(),
        ticker,
        vec![],
        receiver_conditions
    ));

    // 5. Verify pause/resume mechanism.
    // 5.1. Transfer should be cancelled.
    assert_invalid_transfer!(ticker, token_owner_did, receiver_did, 10);

    Context::set_current_identity::<Identity>(Some(token_owner_did));
    // 5.2. Pause asset compliance, and run the transaction.
    assert_ok!(ComplianceManager::pause_asset_compliance(
        token_owner_signed.clone(),
        ticker
    ));
    Context::set_current_identity::<Identity>(None);
    assert_valid_transfer!(ticker, token_owner_did, receiver_did, 10);

    Context::set_current_identity::<Identity>(Some(token_owner_did));
    // 5.3. Resume asset compliance, and new transfer should fail again.
    assert_ok!(ComplianceManager::resume_asset_compliance(
        token_owner_signed.clone(),
        ticker
    ));
    Context::set_current_identity::<Identity>(None);
    assert_invalid_transfer!(ticker, token_owner_did, receiver_did, 10);
}

#[test]
fn should_successfully_add_and_use_default_issuers() {
    ExtBuilder::default()
        .build()
        .execute_with(should_successfully_add_and_use_default_issuers_we);
}

fn should_successfully_add_and_use_default_issuers_we() {
    // 0. Create accounts
    let root = Origin::from(frame_system::RawOrigin::Root);
    let token_owner_signed = Origin::signed(AccountKeyring::Alice.public());
    let token_owner_did = register_keyring_account(AccountKeyring::Alice).unwrap();
    let trusted_issuer_signed = Origin::signed(AccountKeyring::Charlie.public());
    let trusted_issuer_did = register_keyring_account(AccountKeyring::Charlie).unwrap();
    let receiver_did = register_keyring_account(AccountKeyring::Dave).unwrap();

    assert_ok!(CDDGroup::reset_members(root, vec![trusted_issuer_did]));

    // 1. A token representing 1M shares
    let token = SecurityToken {
        name: vec![0x01].into(),
        owner_did: token_owner_did,
        total_supply: 1_000_000,
        divisible: true,
        asset_type: AssetType::default(),
        ..Default::default()
    };
    let ticker = Ticker::try_from(token.name.0.as_slice()).unwrap();

    // 2. Share issuance is successful
    assert_ok!(Asset::create_asset(
        token_owner_signed.clone(),
        token.name.clone(),
        ticker,
        token.total_supply,
        true,
        token.asset_type.clone(),
        vec![],
        None,
    ));

    assert_ok!(Asset::remove_primary_issuance_agent(
        token_owner_signed.clone(),
        ticker
    ));

    // Failed because trusted issuer identity not exist
    assert_err!(
        ComplianceManager::add_default_trusted_claim_issuer(
            token_owner_signed.clone(),
            ticker,
            IdentityId::from(1)
        ),
        CMError::<TestStorage>::DidNotExist
    );

    assert_ok!(ComplianceManager::add_default_trusted_claim_issuer(
        token_owner_signed.clone(),
        ticker,
        trusted_issuer_did
    ));

    assert_eq!(ComplianceManager::trusted_claim_issuer(ticker).len(), 1);
    assert_eq!(
        ComplianceManager::trusted_claim_issuer(ticker),
        vec![trusted_issuer_did]
    );

    assert_ok!(Identity::add_claim(
        trusted_issuer_signed.clone(),
        receiver_did.clone(),
        Claim::make_cdd_wildcard(),
        Some(99999999999999999u64),
    ));

    let now = Utc::now();
    Timestamp::set_timestamp(now.timestamp() as u64);

    let sender_condition = Condition {
        issuers: vec![],
        condition_type: ConditionType::IsPresent(Claim::make_cdd_wildcard()),
    };

    let receiver_condition = Condition {
        issuers: vec![],
        condition_type: ConditionType::IsPresent(Claim::make_cdd_wildcard()),
    };

    assert_ok!(ComplianceManager::add_compliance_requirement(
        token_owner_signed.clone(),
        ticker,
        vec![sender_condition],
        vec![receiver_condition]
    ));

    // fail when token owner doesn't has the valid claim
    assert_invalid_transfer!(ticker, token_owner_did, receiver_did, 100);

    assert_ok!(Identity::add_claim(
        trusted_issuer_signed.clone(),
        token_owner_did.clone(),
        Claim::make_cdd_wildcard(),
        Some(99999999999999999u64),
    ));

    assert_valid_transfer!(ticker, token_owner_did, receiver_did, 100);
}

#[test]
fn should_modify_vector_of_trusted_issuer() {
    ExtBuilder::default()
        .build()
        .execute_with(should_modify_vector_of_trusted_issuer_we);
}

fn should_modify_vector_of_trusted_issuer_we() {
    // 0. Create accounts
    let root = Origin::from(frame_system::RawOrigin::Root);
    let token_owner_signed = Origin::signed(AccountKeyring::Alice.public());
    let token_owner_did = register_keyring_account(AccountKeyring::Alice).unwrap();
    let trusted_issuer_signed_1 = Origin::signed(AccountKeyring::Charlie.public());
    let trusted_issuer_did_1 = register_keyring_account(AccountKeyring::Charlie).unwrap();
    let trusted_issuer_signed_2 = Origin::signed(AccountKeyring::Ferdie.public());
    let trusted_issuer_did_2 = register_keyring_account(AccountKeyring::Ferdie).unwrap();
    let receiver_signed = Origin::signed(AccountKeyring::Dave.public());
    let receiver_did = register_keyring_account(AccountKeyring::Dave).unwrap();

    // Providing a random DID to root but in real world Root should posses a DID
    assert_ok!(CDDGroup::reset_members(
        root,
        vec![trusted_issuer_did_1, trusted_issuer_did_2]
    ));

    // 1. A token representing 1M shares
    let token = SecurityToken {
        name: vec![0x01].into(),
        owner_did: token_owner_did.clone(),
        total_supply: 1_000_000,
        divisible: true,
        asset_type: AssetType::default(),
        ..Default::default()
    };
    let ticker = Ticker::try_from(token.name.0.as_slice()).unwrap();

    // 2. Share issuance is successful
    assert_ok!(Asset::create_asset(
        token_owner_signed.clone(),
        token.name.clone(),
        ticker,
        token.total_supply,
        true,
        token.asset_type.clone(),
        vec![],
        None,
    ));

    // Failed because caller is not the owner of the ticker
    assert_err!(
        ComplianceManager::batch_add_default_trusted_claim_issuer(
            receiver_signed.clone(),
            vec![trusted_issuer_did_1, trusted_issuer_did_2],
            ticker,
        ),
        CMError::<TestStorage>::Unauthorized
    );

    // Failed because trusted issuer identity not exist
    assert_err!(
        ComplianceManager::batch_add_default_trusted_claim_issuer(
            token_owner_signed.clone(),
            vec![IdentityId::from(1), IdentityId::from(2)],
            ticker,
        ),
        CMError::<TestStorage>::DidNotExist
    );

    // Failed because trusted issuers length < 0
    assert_err!(
        ComplianceManager::batch_add_default_trusted_claim_issuer(
            token_owner_signed.clone(),
            vec![],
            ticker,
        ),
        CMError::<TestStorage>::InvalidLength
    );

    assert_ok!(ComplianceManager::batch_add_default_trusted_claim_issuer(
        token_owner_signed.clone(),
        vec![trusted_issuer_did_1, trusted_issuer_did_2],
        ticker,
    ));

    assert_eq!(ComplianceManager::trusted_claim_issuer(ticker).len(), 2);
    assert_eq!(
        ComplianceManager::trusted_claim_issuer(ticker),
        vec![trusted_issuer_did_1, trusted_issuer_did_2]
    );

    // adding claim by trusted issuer 1
    assert_ok!(Identity::add_claim(
        trusted_issuer_signed_1.clone(),
        receiver_did.clone(),
        Claim::make_cdd_wildcard(),
        None,
    ));

    // adding claim by trusted issuer 1
    assert_ok!(Identity::add_claim(
        trusted_issuer_signed_1.clone(),
        receiver_did.clone(),
        Claim::NoData,
        None,
    ));

    // adding claim by trusted issuer 2
    assert_ok!(Identity::add_claim(
        trusted_issuer_signed_2.clone(),
        token_owner_did.clone(),
        Claim::make_cdd_wildcard(),
        None,
    ));

    let now = Utc::now();
    Timestamp::set_timestamp(now.timestamp() as u64);

    let sender_condition = Condition {
        issuers: vec![],
        condition_type: ConditionType::IsPresent(Claim::make_cdd_wildcard()),
    };

    let receiver_condition_1 = Condition {
        issuers: vec![],
        condition_type: ConditionType::IsPresent(Claim::make_cdd_wildcard()),
    };

    let receiver_condition_2 = Condition {
        issuers: vec![],
        condition_type: ConditionType::IsPresent(Claim::NoData),
    };

    let x = vec![sender_condition.clone()];
    let y = vec![receiver_condition_1, receiver_condition_2];

    assert_ok!(ComplianceManager::add_compliance_requirement(
        token_owner_signed.clone(),
        ticker,
        x,
        y
    ));

    assert_valid_transfer!(ticker, token_owner_did, receiver_did, 10);

    // Remove the trusted issuer 1 from the list
    assert_ok!(
        ComplianceManager::batch_remove_default_trusted_claim_issuer(
            token_owner_signed.clone(),
            vec![trusted_issuer_did_1],
            ticker,
        )
    );

    assert_eq!(ComplianceManager::trusted_claim_issuer(ticker).len(), 1);
    assert_eq!(
        ComplianceManager::trusted_claim_issuer(ticker),
        vec![trusted_issuer_did_2]
    );

    // Transfer should fail as issuer doesn't exist anymore but the compliance data still exist
    assert_invalid_transfer!(ticker, token_owner_did, receiver_did, 500);

    // Change the compliance requirement to all the transfer happen again

    let receiver_condition_1 = Condition {
        issuers: vec![trusted_issuer_did_1],
        condition_type: ConditionType::IsPresent(Claim::make_cdd_wildcard()),
    };

    let receiver_condition_2 = Condition {
        issuers: vec![trusted_issuer_did_1],
        condition_type: ConditionType::IsPresent(Claim::NoData),
    };

    let x = vec![sender_condition];
    let y = vec![receiver_condition_1, receiver_condition_2];

    let compliance_requirement = ComplianceRequirement {
        sender_conditions: x.clone(),
        receiver_conditions: y.clone(),
        id: 1,
    };

    // Failed because sender is not the owner of the ticker
    assert_err!(
        ComplianceManager::change_compliance_requirement(
            receiver_signed.clone(),
            ticker,
            compliance_requirement.clone()
        ),
        CMError::<TestStorage>::Unauthorized
    );

    let compliance_requirement_failure = ComplianceRequirement {
        sender_conditions: x,
        receiver_conditions: y,
        id: 5,
    };

    // Failed because passed id is not valid
    assert_err!(
        ComplianceManager::change_compliance_requirement(
            token_owner_signed.clone(),
            ticker,
            compliance_requirement_failure.clone()
        ),
        CMError::<TestStorage>::InvalidComplianceRequirementId
    );

    // Should successfully change the compliance requirement
    assert_ok!(ComplianceManager::change_compliance_requirement(
        token_owner_signed.clone(),
        ticker,
        compliance_requirement
    ));

    // Now the transfer should pass
    assert_valid_transfer!(ticker, token_owner_did, receiver_did, 500);
}

#[test]
fn jurisdiction_asset_compliance() {
    ExtBuilder::default()
        .build()
        .execute_with(jurisdiction_asset_compliance_we);
}
fn jurisdiction_asset_compliance_we() {
    // 0. Create accounts
    let token_owner_signed = Origin::signed(AccountKeyring::Alice.public());
    let token_owner_id = register_keyring_account(AccountKeyring::Alice).unwrap();
    let cdd_signed = Origin::signed(AccountKeyring::Bob.public());
    let cdd_id = register_keyring_account(AccountKeyring::Bob).unwrap();
    let user_id = register_keyring_account(AccountKeyring::Charlie).unwrap();
    // 1. Create a token.
    let token = SecurityToken {
        name: vec![0x01].into(),
        owner_did: token_owner_id.clone(),
        total_supply: 1_000_000,
        divisible: true,
        ..Default::default()
    };
    let ticker = Ticker::try_from(token.name.0.as_slice()).unwrap();
    assert_ok!(Asset::create_asset(
        token_owner_signed.clone(),
        token.name.clone(),
        ticker,
        token.total_supply,
        true,
        token.asset_type.clone(),
        vec![],
        None,
    ));
<<<<<<< HEAD
    // 2. Set up rules for Asset transfer.
    let scope = Scope::from(IdentityId::from(0));
    let receiver_rules = vec![
        Rule {
            rule_type: RuleType::IsAnyOf(vec![
                Claim::Jurisdiction(CountryCode::CA, scope.clone()),
                Claim::Jurisdiction(CountryCode::ES, scope.clone()),
            ]),
            issuers: vec![cdd_id],
        },
        Rule {
            rule_type: RuleType::IsAbsent(Claim::Blocked(scope.clone())),
=======
    // 2. Set up compliance requirements for Asset transfer.
    let scope = Scope::from(0);
    let receiver_conditions = vec![
        Condition {
            condition_type: ConditionType::IsAnyOf(vec![
                Claim::Jurisdiction(CountryCode::CA, scope),
                Claim::Jurisdiction(CountryCode::ES, scope),
            ]),
            issuers: vec![cdd_id],
        },
        Condition {
            condition_type: ConditionType::IsAbsent(Claim::Blocked(scope)),
>>>>>>> 7214a990
            issuers: vec![token_owner_id],
        },
    ];
    assert_ok!(ComplianceManager::add_compliance_requirement(
        token_owner_signed.clone(),
        ticker,
        vec![],
        receiver_conditions
    ));
    // 3. Validate behaviour.
    // 3.1. Invalid transfer because missing jurisdiction.
    assert_invalid_transfer!(ticker, token_owner_id, user_id, 10);
    // 3.2. Add jurisdiction and transfer will be OK.
    assert_ok!(Identity::add_claim(
        cdd_signed.clone(),
        user_id,
        Claim::Jurisdiction(CountryCode::CA, scope.clone()),
        None
    ));
    assert_valid_transfer!(ticker, token_owner_id, user_id, 10);
    // 3.3. Add user to Blocked
    assert_ok!(Identity::add_claim(
        token_owner_signed.clone(),
        user_id,
        Claim::Blocked(scope.clone()),
        None,
    ));
    assert_invalid_transfer!(ticker, token_owner_id, user_id, 10);
}

#[test]
fn scope_asset_compliance() {
    ExtBuilder::default()
        .build()
        .execute_with(scope_asset_compliance_we);
}
fn scope_asset_compliance_we() {
    // 0. Create accounts
    let owner = AccountKeyring::Alice;
    let owner_signed = Origin::signed(owner.public());
    let cdd_signed = Origin::signed(AccountKeyring::Bob.public());
    let cdd_id = register_keyring_account(AccountKeyring::Bob).unwrap();
    let user_id = register_keyring_account(AccountKeyring::Charlie).unwrap();
    // 1. Create a token.
    let (ticker, owner_did) = make_ticker_env(owner, vec![0x01].into());

<<<<<<< HEAD
    // 2. Set up rules for Asset transfer.
    let scope = Scope::Identity(Identity::get_token_did(&ticker).unwrap());
    let receiver_rules = vec![Rule {
        rule_type: RuleType::IsPresent(Claim::Affiliate(scope.clone())),
=======
    // 2. Set up compliance requirements for Asset transfer.
    let scope = Identity::get_token_did(&ticker).unwrap();
    let receiver_conditions = vec![Condition {
        condition_type: ConditionType::IsPresent(Claim::Affiliate(scope)),
>>>>>>> 7214a990
        issuers: vec![cdd_id],
    }];
    assert_ok!(ComplianceManager::add_compliance_requirement(
        owner_signed.clone(),
        ticker,
        vec![],
        receiver_conditions
    ));
    // 3. Validate behaviour.
    // 3.1. Invalid transfer because missing jurisdiction.
    assert_invalid_transfer!(ticker, owner_did, user_id, 10);
    // 3.2. Add jurisdiction and transfer will be OK.
    assert_ok!(Identity::add_claim(
        cdd_signed.clone(),
        user_id,
        Claim::Affiliate(scope.clone()),
        None
    ));
    assert_valid_transfer!(ticker, owner_did, user_id, 10);
}

#[test]
fn cm_test_case_9() {
    ExtBuilder::default()
        .build()
        .execute_with(cm_test_case_9_we);
}
/// Is any of: KYC’d, Affiliate, Accredited, Exempted
fn cm_test_case_9_we() {
    // 0. Create accounts
    let owner = Origin::signed(AccountKeyring::Alice.public());
    let issuer = Origin::signed(AccountKeyring::Bob.public());
    let issuer_id = register_keyring_account(AccountKeyring::Bob).unwrap();

    // 1. Create a token.
    let (ticker, owner_did) = make_ticker_env(AccountKeyring::Alice, vec![0x01].into());
<<<<<<< HEAD
    // 2. Set up rules for Asset transfer.
    let scope = Scope::Identity(Identity::get_token_did(&ticker).unwrap());
    let receiver_rules = vec![Rule {
        rule_type: RuleType::IsAnyOf(vec![
            Claim::KnowYourCustomer(scope.clone()),
            Claim::Affiliate(scope.clone()),
            Claim::Accredited(scope.clone()),
            Claim::Exempted(scope.clone()),
=======
    // 2. Set up compliance requirements for Asset transfer.
    let scope = Identity::get_token_did(&ticker).unwrap();
    let receiver_conditions = vec![Condition {
        condition_type: ConditionType::IsAnyOf(vec![
            Claim::KnowYourCustomer(scope),
            Claim::Affiliate(scope),
            Claim::Accredited(scope),
            Claim::Exempted(scope),
>>>>>>> 7214a990
        ]),
        issuers: vec![issuer_id],
    }];
    assert_ok!(ComplianceManager::add_compliance_requirement(
        owner.clone(),
        ticker,
        vec![],
        receiver_conditions
    ));

    // 3. Validate behaviour.
    let charlie = register_keyring_account(AccountKeyring::Charlie).unwrap();
    let dave = register_keyring_account(AccountKeyring::Dave).unwrap();
    let eve = register_keyring_account(AccountKeyring::Eve).unwrap();
    let ferdie = register_keyring_account(AccountKeyring::Ferdie).unwrap();

    // 3.1. Charlie has a 'KnowYourCustomer' Claim.
    assert_ok!(Identity::add_claim(
        issuer.clone(),
        charlie,
        Claim::KnowYourCustomer(scope.clone()),
        None
    ));
    assert_valid_transfer!(ticker, owner_did, charlie, 100);
    let result = ComplianceManager::granular_verify_restriction(&ticker, None, Some(charlie), None);
    assert!(result.result);
    assert!(result.requirements[0].result);
    assert!(result.requirements[0].receiver_conditions[0].result);

    // 3.2. Dave has a 'Affiliate' Claim
    assert_ok!(Identity::add_claim(
        issuer.clone(),
        dave,
        Claim::Affiliate(scope.clone()),
        None
    ));
    assert_valid_transfer!(ticker, owner_did, dave, 100);
    let result = ComplianceManager::granular_verify_restriction(&ticker, None, Some(dave), None);
    assert!(result.result);
    assert!(result.requirements[0].result);
    assert!(result.requirements[0].receiver_conditions[0].result);

    // 3.3. Eve has a 'Exempted' Claim
    assert_ok!(Identity::add_claim(
        issuer.clone(),
        eve,
        Claim::Exempted(scope.clone()),
        None
    ));
    let result = ComplianceManager::granular_verify_restriction(&ticker, None, Some(eve), None);
    assert!(result.requirements[0].result);
    assert!(result.requirements[0].receiver_conditions[0].result);

    // 3.4 Ferdie has none of the required claims
    assert_invalid_transfer!(ticker, owner_did, ferdie, 100);
    let result = ComplianceManager::granular_verify_restriction(&ticker, None, Some(ferdie), None);
    assert!(!result.result);
    assert!(!result.requirements[0].result);
    assert!(!result.requirements[0].receiver_conditions[0].result);
}

#[test]
fn cm_test_case_11() {
    ExtBuilder::default()
        .build()
        .execute_with(cm_test_case_11_we);
}

// Is any of: KYC’d, Affiliate, Accredited, Exempted, is none of: Jurisdiction=x, y, z,
fn cm_test_case_11_we() {
    // 0. Create accounts
    let owner = Origin::signed(AccountKeyring::Alice.public());
    let issuer = Origin::signed(AccountKeyring::Bob.public());
    let issuer_id = register_keyring_account(AccountKeyring::Bob).unwrap();

    // 1. Create a token.
    let (ticker, owner_did) = make_ticker_env(AccountKeyring::Alice, vec![0x01].into());
<<<<<<< HEAD
    // 2. Set up rules for Asset transfer.
    let scope = Scope::Identity(Identity::get_token_did(&ticker).unwrap());
    let receiver_rules = vec![
        Rule {
            rule_type: RuleType::IsAnyOf(vec![
                Claim::KnowYourCustomer(scope.clone()),
                Claim::Affiliate(scope.clone()),
                Claim::Accredited(scope.clone()),
                Claim::Exempted(scope.clone()),
            ]),
            issuers: vec![issuer_id],
        },
        Rule {
            rule_type: RuleType::IsNoneOf(vec![
                Claim::Jurisdiction(CountryCode::US, scope.clone()),
                Claim::Jurisdiction(CountryCode::KP, scope.clone()),
=======
    // 2. Set up compliance requirements for Asset transfer.
    let scope = Identity::get_token_did(&ticker).unwrap();
    let receiver_conditions = vec![
        Condition {
            condition_type: ConditionType::IsAnyOf(vec![
                Claim::KnowYourCustomer(scope),
                Claim::Affiliate(scope),
                Claim::Accredited(scope),
                Claim::Exempted(scope),
            ]),
            issuers: vec![issuer_id],
        },
        Condition {
            condition_type: ConditionType::IsNoneOf(vec![
                Claim::Jurisdiction(CountryCode::US, scope),
                Claim::Jurisdiction(CountryCode::KP, scope),
>>>>>>> 7214a990
            ]),
            issuers: vec![issuer_id],
        },
    ];
    assert_ok!(ComplianceManager::add_compliance_requirement(
        owner.clone(),
        ticker,
        vec![],
        receiver_conditions
    ));

    // 3. Validate behaviour.
    let charlie = register_keyring_account(AccountKeyring::Charlie).unwrap();
    let dave = register_keyring_account(AccountKeyring::Dave).unwrap();
    let eve = register_keyring_account(AccountKeyring::Eve).unwrap();

    // 3.1. Charlie has a 'KnowYourCustomer' Claim.
    assert_ok!(Identity::add_claim(
        issuer.clone(),
        charlie,
        Claim::KnowYourCustomer(scope.clone()),
        None
    ));
    assert_valid_transfer!(ticker, owner_did, charlie, 100);
    let result = ComplianceManager::granular_verify_restriction(&ticker, None, Some(charlie), None);
    assert!(result.result);
    assert!(result.requirements[0].result);
    assert!(result.requirements[0].receiver_conditions[0].result);
    assert!(result.requirements[0].receiver_conditions[1].result);

    // 3.2. Dave has a 'Affiliate' Claim but he is from USA
    assert_ok!(Identity::add_claim(
        issuer.clone(),
        dave,
        Claim::Affiliate(scope.clone()),
        None
    ));
    assert_ok!(Identity::add_claim(
        issuer.clone(),
        dave,
        Claim::Jurisdiction(CountryCode::US, scope.clone()),
        None
    ));

    assert_invalid_transfer!(ticker, owner_did, dave, 100);
    let result = ComplianceManager::granular_verify_restriction(&ticker, None, Some(dave), None);
    assert!(!result.result);
    assert!(!result.requirements[0].result);
    assert!(result.requirements[0].receiver_conditions[0].result);
    assert!(!result.requirements[0].receiver_conditions[1].result);

    // 3.3. Eve has a 'Exempted' Claim
    assert_ok!(Identity::add_claim(
        issuer.clone(),
        eve,
        Claim::Exempted(scope.clone()),
        None
    ));
    assert_ok!(Identity::add_claim(
        issuer.clone(),
        eve,
        Claim::Jurisdiction(CountryCode::GB, scope.clone()),
        None
    ));

    assert_valid_transfer!(ticker, owner_did, eve, 100);
    let result = ComplianceManager::granular_verify_restriction(&ticker, None, Some(eve), None);
    assert!(result.result);
    assert!(result.requirements[0].result);
    assert!(result.requirements[0].receiver_conditions[0].result);
    assert!(result.requirements[0].receiver_conditions[1].result);
}

#[test]
fn cm_test_case_13() {
    ExtBuilder::default()
        .build()
        .execute_with(cm_test_case_13_we);
}

// Must be KYC’d, is any of: Affiliate, Exempted, Accredited, is none of: Jurisdiction=x, y, z, etc.
fn cm_test_case_13_we() {
    // 0. Create accounts
    let owner = Origin::signed(AccountKeyring::Alice.public());
    let issuer = Origin::signed(AccountKeyring::Bob.public());
    let issuer_id = register_keyring_account(AccountKeyring::Bob).unwrap();

    // 1. Create a token.
    let (ticker, owner_did) = make_ticker_env(AccountKeyring::Alice, vec![0x01].into());
<<<<<<< HEAD
    // 2. Set up rules for Asset transfer.
    let scope = Scope::Identity(Identity::get_token_did(&ticker).unwrap());
    let receiver_rules = vec![
        Rule {
            rule_type: RuleType::IsPresent(Claim::KnowYourCustomer(scope.clone())),
            issuers: vec![issuer_id],
        },
        Rule {
            rule_type: RuleType::IsAnyOf(vec![
                Claim::Affiliate(scope.clone()),
                Claim::Accredited(scope.clone()),
                Claim::Exempted(scope.clone()),
            ]),
            issuers: vec![issuer_id],
        },
        Rule {
            rule_type: RuleType::IsNoneOf(vec![
                Claim::Jurisdiction(CountryCode::US, scope.clone()),
                Claim::Jurisdiction(CountryCode::KP, scope.clone()),
=======
    // 2. Set up compliance requirements for Asset transfer.
    let scope = Identity::get_token_did(&ticker).unwrap();
    let receiver_conditions = vec![
        Condition {
            condition_type: ConditionType::IsPresent(Claim::KnowYourCustomer(scope)),
            issuers: vec![issuer_id],
        },
        Condition {
            condition_type: ConditionType::IsAnyOf(vec![
                Claim::Affiliate(scope),
                Claim::Accredited(scope),
                Claim::Exempted(scope),
            ]),
            issuers: vec![issuer_id],
        },
        Condition {
            condition_type: ConditionType::IsNoneOf(vec![
                Claim::Jurisdiction(CountryCode::US, scope),
                Claim::Jurisdiction(CountryCode::KP, scope),
>>>>>>> 7214a990
            ]),
            issuers: vec![issuer_id],
        },
    ];
    assert_ok!(ComplianceManager::add_compliance_requirement(
        owner.clone(),
        ticker,
        vec![],
        receiver_conditions
    ));

    // 3. Validate behaviour.
    let charlie = register_keyring_account(AccountKeyring::Charlie).unwrap();
    let dave = register_keyring_account(AccountKeyring::Dave).unwrap();
    let eve = register_keyring_account(AccountKeyring::Eve).unwrap();

    // 3.1. Charlie has a 'KnowYourCustomer' Claim BUT he does not have any of { 'Affiliate',
    //   'Accredited', 'Exempted'}.
    assert_ok!(Identity::add_claim(
        issuer.clone(),
        charlie,
        Claim::KnowYourCustomer(scope.clone()),
        None
    ));

    assert_invalid_transfer!(ticker, owner_did, charlie, 100);
    let result = ComplianceManager::granular_verify_restriction(&ticker, None, Some(charlie), None);
    assert!(!result.result);
    assert!(!result.requirements[0].result);
    assert!(result.requirements[0].receiver_conditions[0].result);
    assert!(!result.requirements[0].receiver_conditions[1].result);
    assert!(result.requirements[0].receiver_conditions[2].result);

    // 3.2. Dave has a 'Affiliate' Claim but he is from USA
    let dave_claims = vec![
        BatchAddClaimItem::<Moment> {
            target: dave,
            claim: Claim::Exempted(scope.clone()),
            expiry: None,
        },
        BatchAddClaimItem::<Moment> {
            target: dave,
            claim: Claim::KnowYourCustomer(scope.clone()),
            expiry: None,
        },
        BatchAddClaimItem::<Moment> {
            target: dave,
            claim: Claim::Jurisdiction(CountryCode::US, scope.clone()),
            expiry: None,
        },
    ];

    assert_ok!(Identity::batch_add_claim(issuer.clone(), dave_claims));

    assert_invalid_transfer!(ticker, owner_did, dave, 100);
    let result = ComplianceManager::granular_verify_restriction(&ticker, None, Some(dave), None);
    assert!(!result.result);
    assert!(!result.requirements[0].result);
    assert!(result.requirements[0].receiver_conditions[0].result);
    assert!(result.requirements[0].receiver_conditions[1].result);
    assert!(!result.requirements[0].receiver_conditions[2].result);

    // 3.3. Eve has a 'Exempted' Claim
    let eve_claims = vec![
        BatchAddClaimItem::<Moment> {
            target: eve,
            claim: Claim::Exempted(scope.clone()),
            expiry: None,
        },
        BatchAddClaimItem::<Moment> {
            target: eve,
            claim: Claim::KnowYourCustomer(scope.clone()),
            expiry: None,
        },
        BatchAddClaimItem::<Moment> {
            target: eve,
            claim: Claim::Jurisdiction(CountryCode::GB, scope.clone()),
            expiry: None,
        },
    ];

    assert_ok!(Identity::batch_add_claim(issuer.clone(), eve_claims));
    assert_valid_transfer!(ticker, owner_did, eve, 100);
    let result = ComplianceManager::granular_verify_restriction(&ticker, None, Some(eve), None);
    assert!(result.result);
    assert!(result.requirements[0].result);
    assert!(result.requirements[0].receiver_conditions[0].result);
    assert!(result.requirements[0].receiver_conditions[1].result);
    assert!(result.requirements[0].receiver_conditions[2].result);
}

#[test]
fn can_verify_restriction_with_primary_issuance_agent() {
    ExtBuilder::default()
        .build()
        .execute_with(can_verify_restriction_with_primary_issuance_agent_we);
}

fn can_verify_restriction_with_primary_issuance_agent_we() {
    let owner = AccountKeyring::Alice.public();
    let owner_origin = Origin::signed(owner);
    let owner_id = register_keyring_account(AccountKeyring::Alice).unwrap();
    let issuer = AccountKeyring::Bob.public();
    let issuer_id = register_keyring_account(AccountKeyring::Bob).unwrap();
    let random_guy_id = register_keyring_account(AccountKeyring::Charlie).unwrap();
    let token_name: AssetName = vec![0x01].into();
    let ticker = Ticker::try_from(token_name.0.as_slice()).unwrap();
    assert_ok!(Asset::create_asset(
        owner_origin.clone(),
        token_name,
        ticker,
        1_000_000,
        true,
        Default::default(),
        vec![],
        None,
    ));
    let auth_id = Identity::add_auth(
        owner_id,
        Signatory::from(issuer_id),
        AuthorizationData::TransferPrimaryIssuanceAgent(ticker),
        None,
    );
    assert_ok!(Asset::accept_primary_issuance_agent_transfer(
        Origin::signed(issuer),
        auth_id
    ));
    let amount = 1_000;

    // No compliance requirement is present, compliance should fail
    assert_ok!(
        ComplianceManager::verify_restriction(
            &ticker,
            None,
            Some(issuer_id),
            amount,
            Some(issuer_id)
        )
        .map(|(a, _)| a),
        ERC1400_TRANSFER_FAILURE
    );

    // Add compliance requirement that requires sender to be primary issuance agent (dynamic) and receiver to be a specific random_guy_id
    assert_ok!(ComplianceManager::add_compliance_requirement(
        owner_origin,
        ticker,
        vec![Condition {
            condition_type: ConditionType::IsIdentity(TargetIdentity::PrimaryIssuanceAgent),
            issuers: vec![],
        }],
        vec![Condition {
            condition_type: ConditionType::IsIdentity(TargetIdentity::Specific(random_guy_id)),
            issuers: vec![],
        }]
    ));

    // From primary issuance agent to the random guy should succeed
    assert_ok!(
        ComplianceManager::verify_restriction(
            &ticker,
            Some(issuer_id),
            Some(random_guy_id),
            amount,
            Some(issuer_id)
        )
        .map(|(a, _)| a),
        ERC1400_TRANSFER_SUCCESS
    );

    // From primary issuance agent to owner should fail
    assert_ok!(
        ComplianceManager::verify_restriction(
            &ticker,
            Some(issuer_id),
            Some(owner_id),
            amount,
            Some(issuer_id)
        )
        .map(|(a, _)| a),
        ERC1400_TRANSFER_FAILURE
    );

    // From random guy to primary issuance agent should fail
    assert_ok!(
        ComplianceManager::verify_restriction(
            &ticker,
            Some(random_guy_id),
            Some(issuer_id),
            amount,
            Some(issuer_id)
        )
        .map(|(a, _)| a),
        ERC1400_TRANSFER_FAILURE
    );
}

#[test]
fn should_limit_compliance_requirement_complexity() {
    ExtBuilder::default()
        .build()
        .execute_with(should_limit_compliance_requirements_complexity_we);
}

fn should_limit_compliance_requirements_complexity_we() {
    let token_owner_acc = AccountKeyring::Alice.public();
    let token_owner_signed = Origin::signed(token_owner_acc.clone());
    let token_owner_did = register_keyring_account(AccountKeyring::Alice).unwrap();

    // A token representing 1M shares
    let token = SecurityToken {
        name: vec![0x01].into(),
        owner_did: token_owner_did,
        total_supply: 1_000_000,
        divisible: true,
        asset_type: AssetType::default(),
        ..Default::default()
    };
    let ticker = Ticker::try_from(token.name.0.as_slice()).unwrap();
    let scope = Scope::Identity(Identity::get_token_did(&ticker).unwrap());
    Balances::make_free_balance_be(&token_owner_acc, 1_000_000);

    // Share issuance is successful
    assert_ok!(Asset::create_asset(
        token_owner_signed.clone(),
        token.name.clone(),
        ticker,
        token.total_supply,
        true,
        token.asset_type.clone(),
        vec![],
        None,
    ));

<<<<<<< HEAD
    let rules_with_issuer = vec![
        Rule {
            rule_type: RuleType::IsPresent(Claim::KnowYourCustomer(scope.clone())),
=======
    let conditions_with_issuer = vec![
        Condition {
            condition_type: ConditionType::IsPresent(Claim::KnowYourCustomer(scope)),
>>>>>>> 7214a990
            issuers: vec![token_owner_did],
        };
        30
    ];

<<<<<<< HEAD
    let rules_without_issuers = vec![
        Rule {
            rule_type: RuleType::IsPresent(Claim::KnowYourCustomer(scope.clone())),
=======
    let conditions_without_issuers = vec![
        Condition {
            condition_type: ConditionType::IsPresent(Claim::KnowYourCustomer(scope)),
>>>>>>> 7214a990
            issuers: vec![],
        };
        15
    ];

    // Complexity = 30*1 + 30*1 = 60
    assert_noop!(
        ComplianceManager::add_compliance_requirement(
            token_owner_signed.clone(),
            ticker,
            conditions_with_issuer.clone(),
            conditions_with_issuer.clone()
        ),
        CMError::<TestStorage>::ComplianceRequirementTooComplex
    );

    // Complexity = 30*1 + 15*0 = 30
    assert_ok!(ComplianceManager::add_compliance_requirement(
        token_owner_signed.clone(),
        ticker,
        conditions_with_issuer.clone(),
        conditions_without_issuers,
    ));

    // Complexity = 30*1 + 15*1 = 45
    assert_ok!(ComplianceManager::add_default_trusted_claim_issuer(
        token_owner_signed.clone(),
        ticker,
        token_owner_did
    ));

    // Complexity = 30*1 + 15*2 = 60
    assert_noop!(
        ComplianceManager::add_default_trusted_claim_issuer(
            token_owner_signed.clone(),
            ticker,
            token_owner_did
        ),
        CMError::<TestStorage>::ComplianceRequirementTooComplex
    );

    let asset_compliance = ComplianceManager::asset_compliance(ticker);
    assert_eq!(asset_compliance.requirements.len(), 1);
}<|MERGE_RESOLUTION|>--- conflicted
+++ resolved
@@ -167,11 +167,7 @@
 
     let receiver_condition2 = Condition {
         issuers: vec![claim_issuer_did],
-<<<<<<< HEAD
-        rule_type: RuleType::IsPresent(Claim::Accredited(token_owner_did.into())),
-=======
-        condition_type: ConditionType::IsPresent(Claim::Accredited(token_owner_did)),
->>>>>>> 7214a990
+        condition_type: ConditionType::IsPresent(Claim::Accredited(token_owner_did.into())),
     };
 
     assert_ok!(ComplianceManager::add_compliance_requirement(
@@ -869,33 +865,18 @@
         vec![],
         None,
     ));
-<<<<<<< HEAD
-    // 2. Set up rules for Asset transfer.
+    // 2. Set up compliance requirements for Asset transfer.
     let scope = Scope::from(IdentityId::from(0));
-    let receiver_rules = vec![
-        Rule {
-            rule_type: RuleType::IsAnyOf(vec![
+    let receiver_conditions = vec![
+        Condition {
+            condition_type: ConditionType::IsAnyOf(vec![
                 Claim::Jurisdiction(CountryCode::CA, scope.clone()),
                 Claim::Jurisdiction(CountryCode::ES, scope.clone()),
             ]),
             issuers: vec![cdd_id],
         },
-        Rule {
-            rule_type: RuleType::IsAbsent(Claim::Blocked(scope.clone())),
-=======
-    // 2. Set up compliance requirements for Asset transfer.
-    let scope = Scope::from(0);
-    let receiver_conditions = vec![
         Condition {
-            condition_type: ConditionType::IsAnyOf(vec![
-                Claim::Jurisdiction(CountryCode::CA, scope),
-                Claim::Jurisdiction(CountryCode::ES, scope),
-            ]),
-            issuers: vec![cdd_id],
-        },
-        Condition {
-            condition_type: ConditionType::IsAbsent(Claim::Blocked(scope)),
->>>>>>> 7214a990
+            condition_type: ConditionType::IsAbsent(Claim::Blocked(scope.clone())),
             issuers: vec![token_owner_id],
         },
     ];
@@ -942,17 +923,10 @@
     // 1. Create a token.
     let (ticker, owner_did) = make_ticker_env(owner, vec![0x01].into());
 
-<<<<<<< HEAD
-    // 2. Set up rules for Asset transfer.
+    // 2. Set up compliance requirements for Asset transfer.
     let scope = Scope::Identity(Identity::get_token_did(&ticker).unwrap());
-    let receiver_rules = vec![Rule {
-        rule_type: RuleType::IsPresent(Claim::Affiliate(scope.clone())),
-=======
-    // 2. Set up compliance requirements for Asset transfer.
-    let scope = Identity::get_token_did(&ticker).unwrap();
     let receiver_conditions = vec![Condition {
-        condition_type: ConditionType::IsPresent(Claim::Affiliate(scope)),
->>>>>>> 7214a990
+        condition_type: ConditionType::IsPresent(Claim::Affiliate(scope.clone())),
         issuers: vec![cdd_id],
     }];
     assert_ok!(ComplianceManager::add_compliance_requirement(
@@ -989,25 +963,14 @@
 
     // 1. Create a token.
     let (ticker, owner_did) = make_ticker_env(AccountKeyring::Alice, vec![0x01].into());
-<<<<<<< HEAD
-    // 2. Set up rules for Asset transfer.
+    // 2. Set up compliance requirements for Asset transfer.
     let scope = Scope::Identity(Identity::get_token_did(&ticker).unwrap());
-    let receiver_rules = vec![Rule {
-        rule_type: RuleType::IsAnyOf(vec![
+    let receiver_conditions = vec![Condition {
+        condition_type: ConditionType::IsAnyOf(vec![
             Claim::KnowYourCustomer(scope.clone()),
             Claim::Affiliate(scope.clone()),
             Claim::Accredited(scope.clone()),
             Claim::Exempted(scope.clone()),
-=======
-    // 2. Set up compliance requirements for Asset transfer.
-    let scope = Identity::get_token_did(&ticker).unwrap();
-    let receiver_conditions = vec![Condition {
-        condition_type: ConditionType::IsAnyOf(vec![
-            Claim::KnowYourCustomer(scope),
-            Claim::Affiliate(scope),
-            Claim::Accredited(scope),
-            Claim::Exempted(scope),
->>>>>>> 7214a990
         ]),
         issuers: vec![issuer_id],
     }];
@@ -1085,12 +1048,11 @@
 
     // 1. Create a token.
     let (ticker, owner_did) = make_ticker_env(AccountKeyring::Alice, vec![0x01].into());
-<<<<<<< HEAD
-    // 2. Set up rules for Asset transfer.
+    // 2. Set up compliance requirements for Asset transfer.
     let scope = Scope::Identity(Identity::get_token_did(&ticker).unwrap());
-    let receiver_rules = vec![
-        Rule {
-            rule_type: RuleType::IsAnyOf(vec![
+    let receiver_conditions = vec![
+        Condition {
+            condition_type: ConditionType::IsAnyOf(vec![
                 Claim::KnowYourCustomer(scope.clone()),
                 Claim::Affiliate(scope.clone()),
                 Claim::Accredited(scope.clone()),
@@ -1098,28 +1060,10 @@
             ]),
             issuers: vec![issuer_id],
         },
-        Rule {
-            rule_type: RuleType::IsNoneOf(vec![
+        Condition {
+            condition_type: ConditionType::IsNoneOf(vec![
                 Claim::Jurisdiction(CountryCode::US, scope.clone()),
                 Claim::Jurisdiction(CountryCode::KP, scope.clone()),
-=======
-    // 2. Set up compliance requirements for Asset transfer.
-    let scope = Identity::get_token_did(&ticker).unwrap();
-    let receiver_conditions = vec![
-        Condition {
-            condition_type: ConditionType::IsAnyOf(vec![
-                Claim::KnowYourCustomer(scope),
-                Claim::Affiliate(scope),
-                Claim::Accredited(scope),
-                Claim::Exempted(scope),
-            ]),
-            issuers: vec![issuer_id],
-        },
-        Condition {
-            condition_type: ConditionType::IsNoneOf(vec![
-                Claim::Jurisdiction(CountryCode::US, scope),
-                Claim::Jurisdiction(CountryCode::KP, scope),
->>>>>>> 7214a990
             ]),
             issuers: vec![issuer_id],
         },
@@ -1209,47 +1153,25 @@
 
     // 1. Create a token.
     let (ticker, owner_did) = make_ticker_env(AccountKeyring::Alice, vec![0x01].into());
-<<<<<<< HEAD
-    // 2. Set up rules for Asset transfer.
+    // 2. Set up compliance requirements for Asset transfer.
     let scope = Scope::Identity(Identity::get_token_did(&ticker).unwrap());
-    let receiver_rules = vec![
-        Rule {
-            rule_type: RuleType::IsPresent(Claim::KnowYourCustomer(scope.clone())),
+    let receiver_conditions = vec![
+        Condition {
+            condition_type: ConditionType::IsPresent(Claim::KnowYourCustomer(scope.clone())),
             issuers: vec![issuer_id],
         },
-        Rule {
-            rule_type: RuleType::IsAnyOf(vec![
+        Condition {
+            condition_type: ConditionType::IsAnyOf(vec![
                 Claim::Affiliate(scope.clone()),
                 Claim::Accredited(scope.clone()),
                 Claim::Exempted(scope.clone()),
             ]),
             issuers: vec![issuer_id],
         },
-        Rule {
-            rule_type: RuleType::IsNoneOf(vec![
+        Condition {
+            condition_type: ConditionType::IsNoneOf(vec![
                 Claim::Jurisdiction(CountryCode::US, scope.clone()),
                 Claim::Jurisdiction(CountryCode::KP, scope.clone()),
-=======
-    // 2. Set up compliance requirements for Asset transfer.
-    let scope = Identity::get_token_did(&ticker).unwrap();
-    let receiver_conditions = vec![
-        Condition {
-            condition_type: ConditionType::IsPresent(Claim::KnowYourCustomer(scope)),
-            issuers: vec![issuer_id],
-        },
-        Condition {
-            condition_type: ConditionType::IsAnyOf(vec![
-                Claim::Affiliate(scope),
-                Claim::Accredited(scope),
-                Claim::Exempted(scope),
-            ]),
-            issuers: vec![issuer_id],
-        },
-        Condition {
-            condition_type: ConditionType::IsNoneOf(vec![
-                Claim::Jurisdiction(CountryCode::US, scope),
-                Claim::Jurisdiction(CountryCode::KP, scope),
->>>>>>> 7214a990
             ]),
             issuers: vec![issuer_id],
         },
@@ -1483,29 +1405,17 @@
         None,
     ));
 
-<<<<<<< HEAD
-    let rules_with_issuer = vec![
-        Rule {
-            rule_type: RuleType::IsPresent(Claim::KnowYourCustomer(scope.clone())),
-=======
     let conditions_with_issuer = vec![
         Condition {
-            condition_type: ConditionType::IsPresent(Claim::KnowYourCustomer(scope)),
->>>>>>> 7214a990
+            condition_type: ConditionType::IsPresent(Claim::KnowYourCustomer(scope.clone())),
             issuers: vec![token_owner_did],
         };
         30
     ];
 
-<<<<<<< HEAD
-    let rules_without_issuers = vec![
-        Rule {
-            rule_type: RuleType::IsPresent(Claim::KnowYourCustomer(scope.clone())),
-=======
     let conditions_without_issuers = vec![
         Condition {
-            condition_type: ConditionType::IsPresent(Claim::KnowYourCustomer(scope)),
->>>>>>> 7214a990
+            condition_type: ConditionType::IsPresent(Claim::KnowYourCustomer(scope.clone())),
             issuers: vec![],
         };
         15

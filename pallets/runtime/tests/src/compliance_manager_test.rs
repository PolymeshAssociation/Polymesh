use super::{
    asset_test::create_token,
    storage::{
        create_cdd_id, create_investor_uid, provide_scope_claim_to_multiple_parties, TestStorage,
        User,
    },
    ExtBuilder,
};
use chrono::prelude::Utc;
use frame_support::{assert_noop, assert_ok, traits::Currency};
use pallet_balances as balances;
use pallet_compliance_manager::{self as compliance_manager, Error as CMError};
use pallet_group as group;
use pallet_identity as identity;
use polymesh_common_utilities::{
    compliance_manager::Config as _,
    constants::{ERC1400_TRANSFER_FAILURE, ERC1400_TRANSFER_SUCCESS},
    Context,
};
use polymesh_primitives::{
    agent::AgentGroup,
    compliance_manager::{
        AssetComplianceResult, ComplianceRequirement, ComplianceRequirementResult,
    },
    AuthorizationData, Claim, ClaimType, Condition, ConditionType, CountryCode, IdentityId,
    PortfolioId, Scope, Signatory, TargetIdentity, Ticker, TrustedFor,
};
use sp_std::prelude::*;
use test_client::AccountKeyring;

type Identity = identity::Module<TestStorage>;
type Balances = balances::Module<TestStorage>;
type Timestamp = pallet_timestamp::Module<TestStorage>;
type Asset = pallet_asset::Module<TestStorage>;
type ComplianceManager = compliance_manager::Module<TestStorage>;
type CDDGroup = group::Module<TestStorage, group::Instance2>;
type Moment = u64;
type Origin = <TestStorage as frame_system::Config>::Origin;
type EAError = pallet_external_agents::Error<TestStorage>;

macro_rules! assert_invalid_transfer {
    ($ticker:expr, $from:expr, $to:expr, $amount:expr) => {
        assert_ne!(
            Asset::_is_valid_transfer(
                &$ticker,
                PortfolioId::default_portfolio($from),
                PortfolioId::default_portfolio($to),
                $amount
            ),
            Ok(ERC1400_TRANSFER_SUCCESS)
        );
    };
}

macro_rules! assert_valid_transfer {
    ($ticker:expr, $from:expr, $to:expr, $amount:expr) => {
        assert_eq!(
            Asset::_is_valid_transfer(
                &$ticker,
                PortfolioId::default_portfolio($from),
                PortfolioId::default_portfolio($to),
                $amount
            ),
            Ok(ERC1400_TRANSFER_SUCCESS)
        );
    };
}

macro_rules! assert_add_claim {
    ($signer:expr, $target:expr, $claim:expr, $expiry:expr) => {
        assert_ok!(Identity::add_claim($signer, $target, $claim, $expiry));
    };
}

<<<<<<< HEAD
=======
fn make_ticker_env(owner: AccountKeyring, token_name: AssetName) -> (Ticker, IdentityId) {
    let owner_id = register_keyring_account(owner.clone()).unwrap();

    // 1. Create a token.
    let token = SecurityToken {
        name: token_name,
        owner_did: owner_id,
        total_supply: 1_000_000,
        divisible: true,
        ..Default::default()
    };

    let ticker = Ticker::try_from(token.name.0.as_slice()).unwrap();
    assert_ok!(Asset::base_create_asset_and_mint(
        Origin::signed(owner.to_account_id()),
        token.name.clone(),
        ticker,
        token.total_supply,
        true,
        token.asset_type.clone(),
        vec![],
        None,
    ));

    (ticker, owner_id)
}

>>>>>>> 12abbac8
#[test]
fn should_add_and_verify_compliance_requirement() {
    ExtBuilder::default()
        .build()
        .execute_with(should_add_and_verify_compliance_requirement_we);
}

fn should_add_and_verify_compliance_requirement_we() {
    // 0. Create accounts
    let root = Origin::from(frame_system::RawOrigin::Root);
<<<<<<< HEAD
    let owner = User::new(AccountKeyring::Alice);
    let token_rec = User::new(AccountKeyring::Charlie);
    let cdd = User::new(AccountKeyring::Eve);

    assert_ok!(CDDGroup::reset_members(root, vec![cdd.did]));
    // Create & mint token
    let (ticker, token) = create_token(owner);

    Balances::make_free_balance_be(&owner.acc(), 1_000_000);

    let claim_issuer = User::new(AccountKeyring::Bob);
    Balances::make_free_balance_be(&claim_issuer.acc(), 1_000_000);
    let ferdie = User::new(AccountKeyring::Ferdie);
=======
    let token_owner_acc = AccountKeyring::Alice.to_account_id();
    let token_owner_signed = Origin::signed(AccountKeyring::Alice.to_account_id());
    let token_owner_did = register_keyring_account(AccountKeyring::Alice).unwrap();
    let token_rec_did = register_keyring_account(AccountKeyring::Charlie).unwrap();
    let eve = AccountKeyring::Eve.to_account_id();
    let cdd_signed = Origin::signed(eve.clone());
    let cdd_id = register_keyring_account(AccountKeyring::Eve).unwrap();

    assert_ok!(CDDGroup::reset_members(root, vec![cdd_id]));
    // A token representing 1M shares
    let token = SecurityToken {
        name: vec![b'A'].into(),
        owner_did: token_owner_did.clone(),
        total_supply: 1_000_000,
        divisible: true,
        asset_type: AssetType::default(),
        ..Default::default()
    };
    let ticker = Ticker::try_from(token.name.0.as_slice()).unwrap();
    Balances::make_free_balance_be(&token_owner_acc, 1_000_000);

    // Share issuance is successful
    assert_ok!(Asset::base_create_asset_and_mint(
        token_owner_signed.clone(),
        token.name.clone(),
        ticker,
        token.total_supply,
        true,
        token.asset_type.clone(),
        vec![],
        None,
    ));
    let claim_issuer_acc = AccountKeyring::Bob.to_account_id();
    Balances::make_free_balance_be(&claim_issuer_acc, 1_000_000);
    let claim_issuer_signed = Origin::signed(AccountKeyring::Bob.to_account_id());
    let claim_issuer_did = register_keyring_account(AccountKeyring::Bob).unwrap();
    let ferdie_signer = Origin::signed(AccountKeyring::Ferdie.to_account_id());
    let ferdie_did = register_keyring_account(AccountKeyring::Ferdie).unwrap();
>>>>>>> 12abbac8

    assert_ok!(Identity::add_claim(
        claim_issuer.origin(),
        owner.did,
        Claim::NoData,
        None,
    ));

    assert_ok!(Identity::add_claim(
        claim_issuer.origin(),
        token_rec.did,
        Claim::NoData,
        None,
    ));

    let now = Utc::now();
    Timestamp::set_timestamp(now.timestamp() as u64);

    let sender_condition =
        Condition::from_dids(ConditionType::IsPresent(Claim::NoData), &[claim_issuer.did]);

    let receiver_condition1 = Condition::from_dids(
        ConditionType::IsAbsent(Claim::KnowYourCustomer(owner.scope())),
        &[cdd.did],
    );

    let receiver_condition2 = Condition {
        condition_type: ConditionType::IsPresent(Claim::Accredited(owner.scope())),
        issuers: vec![
            claim_issuer.trusted_issuer_for(TrustedFor::Specific(vec![ClaimType::Accredited])),
            ferdie.trusted_issuer_for(TrustedFor::Specific(vec![
                ClaimType::Affiliate,
                ClaimType::BuyLockup,
            ])),
        ],
    };

    assert_ok!(ComplianceManager::add_compliance_requirement(
        owner.origin(),
        ticker,
        vec![sender_condition.clone()],
        vec![receiver_condition1.clone(), receiver_condition2.clone()]
    ));

    assert_ok!(Identity::add_claim(
        claim_issuer.origin(),
        token_rec.did,
        Claim::Accredited(claim_issuer.scope()),
        None,
    ));

    // Provide scope claim to sender and receiver of the transaction.
    provide_scope_claim_to_multiple_parties(&[owner.did, token_rec.did], ticker, cdd.acc());

    //Transfer tokens to investor - fails wrong Accredited scope
    assert_invalid_transfer!(ticker, owner.did, token_rec.did, token.total_supply);
    let get_result = || {
        ComplianceManager::verify_restriction_granular(
            &ticker,
            Some(owner.did),
            Some(token_rec.did),
        )
    };
    let second_unpassed = |result: AssetComplianceResult| {
        assert!(!result.result);
        assert!(!result.requirements[0].result);
        assert!(result.requirements[0].sender_conditions[0].result);
        assert!(result.requirements[0].receiver_conditions[0].result);
        assert!(!result.requirements[0].receiver_conditions[1].result);
        assert_eq!(
            result.requirements[0].sender_conditions[0].condition,
            sender_condition
        );
        assert_eq!(
            result.requirements[0].receiver_conditions[0].condition,
            receiver_condition1
        );
        assert_eq!(
            result.requirements[0].receiver_conditions[1].condition,
            receiver_condition2
        );
    };
    second_unpassed(get_result());

    // Ferdie isn't trusted for `Accredited`, so the claim isn't enough.
    assert_ok!(Identity::add_claim(
        ferdie.origin(),
        token_rec.did,
        Claim::Accredited(owner.scope()),
        None,
    ));
    assert_invalid_transfer!(ticker, owner.did, token_rec.did, 10);
    second_unpassed(get_result());

    // Now we add a claim from a trusted issuer, so the transfer will be valid.
    assert_ok!(Identity::add_claim(
        claim_issuer.origin(),
        token_rec.did,
        Claim::Accredited(owner.scope()),
        None,
    ));
    assert_valid_transfer!(ticker, owner.did, token_rec.did, 10);
    let result = get_result();
    assert!(result.result);
    assert!(result.requirements[0].result);
    assert!(result.requirements[0].sender_conditions[0].result);
    assert!(result.requirements[0].receiver_conditions[0].result);
    assert!(result.requirements[0].receiver_conditions[1].result);
    assert_eq!(
        result.requirements[0].sender_conditions[0].condition,
        sender_condition
    );
    assert_eq!(
        result.requirements[0].receiver_conditions[0].condition,
        receiver_condition1
    );
    assert_eq!(
        result.requirements[0].receiver_conditions[1].condition,
        receiver_condition2
    );

    assert_ok!(Identity::add_claim(
        cdd.origin(),
        token_rec.did,
        Claim::KnowYourCustomer(owner.scope()),
        None,
    ));

    assert_invalid_transfer!(ticker, owner.did, token_rec.did, 10);
    let result = get_result();
    assert!(!result.result);
    assert!(!result.requirements[0].result);
    assert!(result.requirements[0].sender_conditions[0].result);
    assert!(!result.requirements[0].receiver_conditions[0].result);
    assert!(result.requirements[0].receiver_conditions[1].result);
    assert_eq!(
        result.requirements[0].sender_conditions[0].condition,
        sender_condition
    );
    assert_eq!(
        result.requirements[0].receiver_conditions[0].condition,
        receiver_condition1
    );
    assert_eq!(
        result.requirements[0].receiver_conditions[1].condition,
        receiver_condition2
    );

    for _ in 0..2 {
        assert_ok!(ComplianceManager::add_compliance_requirement(
            owner.origin(),
            ticker,
            vec![sender_condition.clone()],
            vec![receiver_condition1.clone(), receiver_condition2.clone()],
        ));
    }
    assert_ok!(ComplianceManager::remove_compliance_requirement(
        owner.origin(),
        ticker,
        1
    )); // OK; latest == 3
    assert_noop!(
        ComplianceManager::remove_compliance_requirement(owner.origin(), ticker, 1),
        CMError::<TestStorage>::InvalidComplianceRequirementId
    ); // BAD OK; latest == 3, but 1 was just removed.
    assert_noop!(
        ComplianceManager::remove_compliance_requirement(owner.origin(), ticker, 1),
        CMError::<TestStorage>::InvalidComplianceRequirementId
    );
}

#[test]
fn should_replace_asset_compliance() {
    ExtBuilder::default()
        .build()
        .execute_with(should_replace_asset_compliance_we);
}

fn should_replace_asset_compliance_we() {
<<<<<<< HEAD
    let owner = User::new(AccountKeyring::Alice);
=======
    let token_owner_acc = AccountKeyring::Alice.to_account_id();
    let token_owner_signed = Origin::signed(AccountKeyring::Alice.to_account_id());
    let token_owner_did = register_keyring_account(AccountKeyring::Alice).unwrap();

    // A token representing 1M shares
    let token = SecurityToken {
        name: vec![b'A'].into(),
        owner_did: token_owner_did,
        total_supply: 1_000_000,
        divisible: true,
        asset_type: AssetType::default(),
        ..Default::default()
    };
    let ticker = Ticker::try_from(token.name.0.as_slice()).unwrap();
    Balances::make_free_balance_be(&token_owner_acc, 1_000_000);
>>>>>>> 12abbac8

    // Create & mint token
    let (ticker, _) = create_token(owner);

    Balances::make_free_balance_be(&owner.acc(), 1_000_000);

    assert_ok!(ComplianceManager::add_compliance_requirement(
        owner.origin(),
        ticker,
        vec![],
        vec![]
    ));

    let asset_compliance = ComplianceManager::asset_compliance(ticker);
    assert_eq!(asset_compliance.requirements.len(), 1);

    // Create three requirements with different requirement IDs.
    let new_asset_compliance: Vec<ComplianceRequirement> =
        std::iter::repeat(|id: u32| ComplianceRequirement {
            sender_conditions: vec![],
            receiver_conditions: vec![],
            id,
        })
        .take(3)
        .enumerate()
        .map(|(n, f)| f(n as u32))
        .collect();

    assert_ok!(ComplianceManager::replace_asset_compliance(
        owner.origin(),
        ticker,
        new_asset_compliance.clone(),
    ));

    let asset_compliance = ComplianceManager::asset_compliance(ticker);
    assert_eq!(asset_compliance.requirements, new_asset_compliance);
}

#[test]
fn should_reset_asset_compliance() {
    ExtBuilder::default()
        .build()
        .execute_with(should_reset_asset_compliance_we);
}

fn should_reset_asset_compliance_we() {
<<<<<<< HEAD
    let owner = User::new(AccountKeyring::Alice);
=======
    let token_owner_acc = AccountKeyring::Alice.to_account_id();
    let token_owner_signed = Origin::signed(AccountKeyring::Alice.to_account_id());
    let token_owner_did = register_keyring_account(AccountKeyring::Alice).unwrap();

    // A token representing 1M shares
    let token = SecurityToken {
        name: vec![b'A'].into(),
        owner_did: token_owner_did,
        total_supply: 1_000_000,
        divisible: true,
        asset_type: AssetType::default(),
        ..Default::default()
    };
    let ticker = Ticker::try_from(token.name.0.as_slice()).unwrap();
    Balances::make_free_balance_be(&token_owner_acc, 1_000_000);
>>>>>>> 12abbac8

    // Create & mint token
    let (ticker, _) = create_token(owner);

    Balances::make_free_balance_be(&owner.acc(), 1_000_000);

    assert_ok!(ComplianceManager::add_compliance_requirement(
        owner.origin(),
        ticker,
        vec![],
        vec![]
    ));

    let asset_compliance = ComplianceManager::asset_compliance(ticker);
    assert_eq!(asset_compliance.requirements.len(), 1);

    assert_ok!(ComplianceManager::reset_asset_compliance(
        owner.origin(),
        ticker
    ));

    let asset_compliance_new = ComplianceManager::asset_compliance(ticker);
    assert_eq!(asset_compliance_new.requirements.len(), 0);
}

#[test]
fn pause_resume_asset_compliance() {
    ExtBuilder::default()
        .cdd_providers(vec![AccountKeyring::Eve.to_account_id()])
        .build()
        .execute_with(pause_resume_asset_compliance_we);
}

fn pause_resume_asset_compliance_we() {
    // 0. Create accounts
<<<<<<< HEAD
    let owner = User::new(AccountKeyring::Alice);
    let receiver = User::new(AccountKeyring::Charlie);
=======
    let token_owner_acc = AccountKeyring::Alice.to_account_id();
    let token_owner_signed = Origin::signed(AccountKeyring::Alice.to_account_id());
    let token_owner_did = register_keyring_account(AccountKeyring::Alice).unwrap();
    let receiver_signed = Origin::signed(AccountKeyring::Charlie.to_account_id());
    let receiver_did = register_keyring_account(AccountKeyring::Charlie).unwrap();

    // 1. A token representing 1M shares
    let token = SecurityToken {
        name: vec![b'A'].into(),
        owner_did: token_owner_did.clone(),
        total_supply: 1_000_000,
        divisible: true,
        asset_type: AssetType::default(),
        ..Default::default()
    };
    let ticker = Ticker::try_from(token.name.0.as_slice()).unwrap();
    Balances::make_free_balance_be(&token_owner_acc, 1_000_000);
>>>>>>> 12abbac8

    // 1. Create & mint token
    let (ticker, _) = create_token(owner);

    Balances::make_free_balance_be(&owner.acc(), 1_000_000);

    assert_ok!(Identity::add_claim(
        receiver.origin(),
        receiver.did.clone(),
        Claim::NoData,
        Some(99999999999999999u64),
    ));

    let now = Utc::now();
    Timestamp::set_timestamp(now.timestamp() as u64);

    // 4. Define conditions
    let receiver_conditions = vec![Condition::from_dids(
        ConditionType::IsAbsent(Claim::NoData),
        &[receiver.did],
    )];

    assert_ok!(ComplianceManager::add_compliance_requirement(
        owner.origin(),
        ticker,
        vec![],
        receiver_conditions
    ));

    // Provide scope claim to sender and receiver of the transaction.
    provide_scope_claim_to_multiple_parties(
        &[owner.did, receiver.did],
        ticker,
        AccountKeyring::Eve.to_account_id(),
    );

    // 5. Verify pause/resume mechanism.
    // 5.1. Transfer should be cancelled.
    assert_invalid_transfer!(ticker, owner.did, receiver.did, 10);

    Context::set_current_identity::<Identity>(Some(owner.did));
    // 5.2. Pause asset compliance, and run the transaction.
    assert_ok!(ComplianceManager::pause_asset_compliance(
        owner.origin(),
        ticker
    ));
    Context::set_current_identity::<Identity>(None);
    assert_valid_transfer!(ticker, owner.did, receiver.did, 10);

    Context::set_current_identity::<Identity>(Some(owner.did));
    // 5.3. Resume asset compliance, and new transfer should fail again.
    assert_ok!(ComplianceManager::resume_asset_compliance(
        owner.origin(),
        ticker
    ));
    Context::set_current_identity::<Identity>(None);
    assert_invalid_transfer!(ticker, owner.did, receiver.did, 10);
}

#[test]
fn should_successfully_add_and_use_default_issuers() {
    ExtBuilder::default()
        .build()
        .execute_with(should_successfully_add_and_use_default_issuers_we);
}

fn should_successfully_add_and_use_default_issuers_we() {
    // 0. Create accounts
    let root = Origin::from(frame_system::RawOrigin::Root);
<<<<<<< HEAD
    let owner = User::new(AccountKeyring::Alice);
    let trusted_issuer = User::new(AccountKeyring::Charlie);
    let receiver = User::new(AccountKeyring::Dave);
    let eve = User::new(AccountKeyring::Eve);
    let ferdie = User::new(AccountKeyring::Ferdie);
=======
    let token_owner_signed = Origin::signed(AccountKeyring::Alice.to_account_id());
    let token_owner_did = register_keyring_account(AccountKeyring::Alice).unwrap();
    let trusted_issuer_signed = Origin::signed(AccountKeyring::Charlie.to_account_id());
    let trusted_issuer_did = register_keyring_account(AccountKeyring::Charlie).unwrap();
    let receiver_did = register_keyring_account(AccountKeyring::Dave).unwrap();
    let eve_signed = Origin::signed(AccountKeyring::Eve.to_account_id());
    let eve_did = register_keyring_account(AccountKeyring::Eve).unwrap();
    let ferdie_signed = Origin::signed(AccountKeyring::Ferdie.to_account_id());
    let ferdie_did = register_keyring_account(AccountKeyring::Ferdie).unwrap();

    assert_ok!(CDDGroup::reset_members(root, vec![trusted_issuer_did]));

    // 1. A token representing 1M shares
    let token = SecurityToken {
        name: vec![b'A'].into(),
        owner_did: token_owner_did,
        total_supply: 1_000_000,
        divisible: true,
        asset_type: AssetType::default(),
        ..Default::default()
    };
    let ticker = Ticker::try_from(token.name.0.as_slice()).unwrap();
>>>>>>> 12abbac8

    assert_ok!(CDDGroup::reset_members(root, vec![trusted_issuer.did]));

    // 1. Create & mint token
    let (ticker, _) = create_token(owner);

    /*
    assert_ok!(Asset::remove_primary_issuance_agent(
        owner.origin(),
        ticker
    ));
    */

    // Failed because trusted issuer identity not exist
    assert_noop!(
        ComplianceManager::add_default_trusted_claim_issuer(
            owner.origin(),
            ticker,
            IdentityId::from(1).into()
        ),
        CMError::<TestStorage>::DidNotExist
    );

    let add_issuer = |ti| {
        assert_ok!(ComplianceManager::add_default_trusted_claim_issuer(
            owner.origin(),
            ticker,
            ti
        ));
    };

    let trusted_issuers = vec![
        trusted_issuer.issuer(),
        eve.trusted_issuer_for(TrustedFor::Specific(vec![ClaimType::Affiliate])),
        ferdie.trusted_issuer_for(TrustedFor::Specific(vec![ClaimType::Accredited])),
    ];
    for ti in trusted_issuers.clone() {
        add_issuer(ti);
    }

    assert_eq!(ComplianceManager::trusted_claim_issuer(ticker).len(), 3);
    assert_eq!(
        ComplianceManager::trusted_claim_issuer(ticker),
        trusted_issuers
    );
    let (cdd_id, _) = create_cdd_id(
        receiver.did,
        Ticker::default(),
        create_investor_uid(Identity::did_records(receiver.did).primary_key),
    );
    assert_ok!(Identity::add_claim(
        trusted_issuer.origin(),
        receiver.did.clone(),
        Claim::CustomerDueDiligence(cdd_id),
        Some(u64::MAX),
    ));

    let now = Utc::now();
    Timestamp::set_timestamp(now.timestamp() as u64);

    let claim_need_to_posses_1 = Claim::Affiliate(owner.scope());
    let claim_need_to_posses_2 = Claim::Accredited(owner.scope());
    let sender_condition: Condition =
        ConditionType::IsPresent(claim_need_to_posses_1.clone()).into();
    let receiver_condition1 = sender_condition.clone();
    let receiver_condition2 = ConditionType::IsPresent(claim_need_to_posses_2.clone()).into();
    assert_ok!(ComplianceManager::add_compliance_requirement(
        owner.origin(),
        ticker,
        vec![sender_condition],
        vec![receiver_condition1, receiver_condition2]
    ));

    let provide_affiliated_claim = |claim_for| {
        assert_ok!(Identity::add_claim(
            eve.origin(),
            claim_for,
            claim_need_to_posses_1.clone(),
            Some(u64::MAX),
        ));
    };

    let provide_accredited_claim = |claim_by| {
        assert_ok!(Identity::add_claim(
            claim_by,
            receiver.did,
            claim_need_to_posses_2.clone(),
            Some(u64::MAX),
        ));
    };

    provide_affiliated_claim(receiver.did);
    provide_affiliated_claim(owner.did);

    // fail when token owner doesn't has the valid claim
    assert_invalid_transfer!(ticker, owner.did, receiver.did, 100);

    // Provide scope claim to sender and receiver of the transaction.
    provide_scope_claim_to_multiple_parties(
        &[owner.did, receiver.did],
        ticker,
<<<<<<< HEAD
        trusted_issuer.acc(),
=======
        AccountKeyring::Charlie.to_account_id(),
>>>>>>> 12abbac8
    );

    // Right claim, but Eve not trusted for this asset.
    provide_accredited_claim(eve.origin());

    assert_invalid_transfer!(ticker, owner.did, receiver.did, 100);

    // Right claim, and Ferdie is trusted for this asset.
    provide_accredited_claim(ferdie.origin());

    assert_valid_transfer!(ticker, owner.did, receiver.did, 100);
}

#[test]
fn should_modify_vector_of_trusted_issuer() {
    ExtBuilder::default()
        .build()
        .execute_with(should_modify_vector_of_trusted_issuer_we);
}

fn should_modify_vector_of_trusted_issuer_we() {
    // 0. Create accounts
    let root = Origin::from(frame_system::RawOrigin::Root);
<<<<<<< HEAD
    let owner = User::new(AccountKeyring::Alice);
    let trusted_issuer_1 = User::new(AccountKeyring::Charlie);
    let trusted_issuer_2 = User::new(AccountKeyring::Ferdie);
    let receiver = User::new(AccountKeyring::Dave);
=======
    let token_owner_signed = Origin::signed(AccountKeyring::Alice.to_account_id());
    let token_owner_did = register_keyring_account(AccountKeyring::Alice).unwrap();
    let trusted_issuer_signed_1 = Origin::signed(AccountKeyring::Charlie.to_account_id());
    let trusted_issuer_did_1 = register_keyring_account(AccountKeyring::Charlie).unwrap();
    let trusted_issuer_signed_2 = Origin::signed(AccountKeyring::Ferdie.to_account_id());
    let trusted_issuer_did_2 = register_keyring_account(AccountKeyring::Ferdie).unwrap();
    let receiver_signed = Origin::signed(AccountKeyring::Dave.to_account_id());
    let receiver_did = register_keyring_account(AccountKeyring::Dave).unwrap();
>>>>>>> 12abbac8

    // Providing a random DID to root but in real world Root should posses a DID
    assert_ok!(CDDGroup::reset_members(
        root,
        vec![trusted_issuer_1.did, trusted_issuer_2.did]
    ));

    // 1. Create & mint token
    let (ticker, _) = create_token(owner);

    assert_ok!(ComplianceManager::add_default_trusted_claim_issuer(
        owner.origin(),
        ticker,
        trusted_issuer_1.issuer()
    ));

    assert_ok!(ComplianceManager::add_default_trusted_claim_issuer(
        owner.origin(),
        ticker,
        trusted_issuer_2.issuer()
    ));

    assert_eq!(ComplianceManager::trusted_claim_issuer(ticker).len(), 2);
    assert_eq!(
        ComplianceManager::trusted_claim_issuer(ticker),
        vec![trusted_issuer_1.issuer(), trusted_issuer_2.issuer()]
    );

    let accredited_claim = Claim::Accredited(Scope::Custom(vec![b't']));

    let provide_claim = |claim_for, claim_by, claim| {
        assert_ok!(Identity::add_claim(claim_for, claim_by, claim, None,));
    };

    // adding claim by trusted issuer 1
    provide_claim(
        trusted_issuer_1.origin(),
        receiver.did,
        accredited_claim.clone(),
    );

    // adding claim by trusted issuer 1
    provide_claim(trusted_issuer_1.origin(), receiver.did, Claim::NoData);

    // adding claim by trusted issuer 2
    provide_claim(
        trusted_issuer_2.origin(),
        owner.did,
        accredited_claim.clone(),
    );

    let now = Utc::now();
    Timestamp::set_timestamp(now.timestamp() as u64);

    let create_condition = |claim| -> Condition {
        Condition {
            issuers: vec![],
            condition_type: ConditionType::IsPresent(claim),
        }
    };

    let sender_condition = create_condition(accredited_claim.clone());

    let receiver_condition_1 = sender_condition.clone();

    let receiver_condition_2 = create_condition(Claim::NoData);

    let x = vec![sender_condition.clone()];
    let y = vec![receiver_condition_1, receiver_condition_2];

    assert_ok!(ComplianceManager::add_compliance_requirement(
        owner.origin(),
        ticker,
        x,
        y
    ));

    // Provide scope claim to sender and receiver of the transaction.
    provide_scope_claim_to_multiple_parties(
        &[owner.did, receiver.did],
        ticker,
<<<<<<< HEAD
        trusted_issuer_1.acc(),
=======
        AccountKeyring::Charlie.to_account_id(),
>>>>>>> 12abbac8
    );

    assert_valid_transfer!(ticker, owner.did, receiver.did, 10);

    // Remove the trusted issuer 1 from the list
    assert_ok!(ComplianceManager::remove_default_trusted_claim_issuer(
        owner.origin(),
        ticker,
        trusted_issuer_1.did
    ));

    assert_eq!(ComplianceManager::trusted_claim_issuer(ticker).len(), 1);
    assert_eq!(
        ComplianceManager::trusted_claim_issuer(ticker),
        vec![trusted_issuer_2.issuer()]
    );

    // Transfer should fail as issuer doesn't exist anymore but the compliance data still exist
    assert_invalid_transfer!(ticker, owner.did, receiver.did, 500);

    // Change the compliance requirement to all the transfer happen again

    let receiver_condition_1 = Condition::from_dids(
        ConditionType::IsPresent(accredited_claim.clone()),
        &[trusted_issuer_1.did],
    );

    let receiver_condition_2 = Condition::from_dids(
        ConditionType::IsPresent(Claim::NoData),
        &[trusted_issuer_1.did],
    );

    let x = vec![sender_condition];
    let y = vec![receiver_condition_1, receiver_condition_2];

    let compliance_requirement = ComplianceRequirement {
        sender_conditions: x.clone(),
        receiver_conditions: y.clone(),
        id: 1,
    };

    // Failed because sender is not an agent of the ticker
    assert_noop!(
        ComplianceManager::change_compliance_requirement(
            receiver.origin(),
            ticker,
            compliance_requirement.clone()
        ),
        EAError::UnauthorizedAgent
    );

    let compliance_requirement_failure = ComplianceRequirement {
        sender_conditions: x,
        receiver_conditions: y,
        id: 5,
    };

    // Failed because passed id is not valid
    assert_noop!(
        ComplianceManager::change_compliance_requirement(
            owner.origin(),
            ticker,
            compliance_requirement_failure.clone()
        ),
        CMError::<TestStorage>::InvalidComplianceRequirementId
    );

    // Should successfully change the compliance requirement
    assert_ok!(ComplianceManager::change_compliance_requirement(
        owner.origin(),
        ticker,
        compliance_requirement
    ));

    // Now the transfer should pass
    assert_valid_transfer!(ticker, owner.did, receiver.did, 500);
}

#[test]
fn jurisdiction_asset_compliance() {
    ExtBuilder::default()
        .cdd_providers(vec![AccountKeyring::Eve.to_account_id()])
        .build()
        .execute_with(jurisdiction_asset_compliance_we);
}
fn jurisdiction_asset_compliance_we() {
    // 0. Create accounts
<<<<<<< HEAD
    let owner = User::new(AccountKeyring::Alice);
    let cdd = User::new(AccountKeyring::Bob);
    let user = User::new(AccountKeyring::Charlie);

    // 1. Create & mint token
    let (ticker, _) = create_token(owner);
=======
    let token_owner_signed = Origin::signed(AccountKeyring::Alice.to_account_id());
    let token_owner_id = register_keyring_account(AccountKeyring::Alice).unwrap();
    let cdd_signed = Origin::signed(AccountKeyring::Bob.to_account_id());
    let cdd_id = register_keyring_account(AccountKeyring::Bob).unwrap();
    let user_id = register_keyring_account(AccountKeyring::Charlie).unwrap();
    // 1. Create a token.
    let token = SecurityToken {
        name: vec![b'A'].into(),
        owner_did: token_owner_id.clone(),
        total_supply: 1_000_000,
        divisible: true,
        ..Default::default()
    };
    let ticker = Ticker::try_from(token.name.0.as_slice()).unwrap();
    assert_ok!(Asset::base_create_asset_and_mint(
        token_owner_signed.clone(),
        token.name.clone(),
        ticker,
        token.total_supply,
        true,
        token.asset_type.clone(),
        vec![],
        None,
    ));
>>>>>>> 12abbac8

    // Provide scope claim to sender and receiver of the transaction.
    provide_scope_claim_to_multiple_parties(
        &[owner.did, user.did],
        ticker,
        AccountKeyring::Eve.to_account_id(),
    );

    // 2. Set up compliance requirements for Asset transfer.
    let scope = Scope::from(IdentityId::from(0));
    let receiver_conditions = vec![
        Condition::from_dids(
            ConditionType::IsAnyOf(vec![
                Claim::Jurisdiction(CountryCode::CA, scope.clone()),
                Claim::Jurisdiction(CountryCode::ES, scope.clone()),
            ]),
            &[cdd.did],
        ),
        Condition::from_dids(
            ConditionType::IsAbsent(Claim::Blocked(scope.clone())),
            &[owner.did],
        ),
    ];
    assert_ok!(ComplianceManager::add_compliance_requirement(
        owner.origin(),
        ticker,
        vec![],
        receiver_conditions
    ));
    // 3. Validate behaviour.
    // 3.1. Invalid transfer because missing jurisdiction.
    assert_invalid_transfer!(ticker, owner.did, user.did, 10);
    // 3.2. Add jurisdiction and transfer will be OK.
    assert_ok!(Identity::add_claim(
        cdd.origin(),
        user.did,
        Claim::Jurisdiction(CountryCode::CA, scope.clone()),
        None
    ));
    assert_valid_transfer!(ticker, owner.did, user.did, 10);
    // 3.3. Add user to Blocked
    assert_ok!(Identity::add_claim(
        owner.origin(),
        user.did,
        Claim::Blocked(scope.clone()),
        None,
    ));
    assert_invalid_transfer!(ticker, owner.did, user.did, 10);
}

#[test]
fn scope_asset_compliance() {
    ExtBuilder::default()
        .cdd_providers(vec![AccountKeyring::Eve.to_account_id()])
        .build()
        .execute_with(scope_asset_compliance_we);
}
fn scope_asset_compliance_we() {
    // 0. Create accounts
<<<<<<< HEAD
    let owner = User::new(AccountKeyring::Alice);
    let cdd = User::new(AccountKeyring::Bob);
    let user = User::new(AccountKeyring::Charlie);
=======
    let owner = AccountKeyring::Alice;
    let owner_signed = Origin::signed(owner.to_account_id());
    let cdd_signed = Origin::signed(AccountKeyring::Bob.to_account_id());
    let cdd_id = register_keyring_account(AccountKeyring::Bob).unwrap();
    let user_id = register_keyring_account(AccountKeyring::Charlie).unwrap();
>>>>>>> 12abbac8
    // 1. Create a token.
    let (ticker, _) = create_token(owner);

    // Provide scope claim for sender and receiver.
    provide_scope_claim_to_multiple_parties(
        &[owner.did, user.did],
        ticker,
        AccountKeyring::Eve.to_account_id(),
    );

    // 2. Set up compliance requirements for Asset transfer.
    let scope = Scope::Identity(Identity::get_token_did(&ticker).unwrap());
    let receiver_conditions = vec![Condition::from_dids(
        ConditionType::IsPresent(Claim::Affiliate(scope.clone())),
        &[cdd.did],
    )];
    assert_ok!(ComplianceManager::add_compliance_requirement(
        owner.origin(),
        ticker,
        vec![],
        receiver_conditions
    ));
    // 3. Validate behaviour.
    // 3.1. Invalid transfer because missing jurisdiction.
    assert_invalid_transfer!(ticker, owner.did, user.did, 10);
    // 3.2. Add jurisdiction and transfer will be OK.
    assert_ok!(Identity::add_claim(
        cdd.origin(),
        user.did,
        Claim::Affiliate(scope.clone()),
        None
    ));
    assert_valid_transfer!(ticker, owner.did, user.did, 10);
}

#[test]
fn cm_test_case_9() {
    ExtBuilder::default()
        .cdd_providers(vec![AccountKeyring::One.to_account_id()])
        .build()
        .execute_with(cm_test_case_9_we);
}
/// Is any of: KYC’d, Affiliate, Accredited, Exempted
fn cm_test_case_9_we() {
    // 0. Create accounts
<<<<<<< HEAD
    let owner = User::new(AccountKeyring::Alice);
    let issuer = User::new(AccountKeyring::Bob);
=======
    let owner = Origin::signed(AccountKeyring::Alice.to_account_id());
    let issuer = Origin::signed(AccountKeyring::Bob.to_account_id());
    let issuer_id = register_keyring_account(AccountKeyring::Bob).unwrap();
>>>>>>> 12abbac8

    // 1. Create a token.
    let (ticker, _) = create_token(owner);
    // 2. Set up compliance requirements for Asset transfer.
    let scope = Scope::Identity(Identity::get_token_did(&ticker).unwrap());
    let receiver_conditions = vec![Condition::from_dids(
        ConditionType::IsAnyOf(vec![
            Claim::KnowYourCustomer(scope.clone()),
            Claim::Affiliate(scope.clone()),
            Claim::Accredited(scope.clone()),
            Claim::Exempted(scope.clone()),
        ]),
        &[issuer.did],
    )];
    assert_ok!(ComplianceManager::add_compliance_requirement(
        owner.origin(),
        ticker,
        vec![],
        receiver_conditions
    ));

    // 3. Validate behaviour.
    let charlie = User::new(AccountKeyring::Charlie);
    let dave = User::new(AccountKeyring::Dave);
    let eve = User::new(AccountKeyring::Eve);
    let ferdie = User::new(AccountKeyring::Ferdie);

    // Provide scope claim
    provide_scope_claim_to_multiple_parties(
        &[owner, charlie, dave, eve, ferdie].map(|u| u.did),
        ticker,
        AccountKeyring::One.to_account_id(),
    );

    let verify_restriction_granular = |user: User, claim| {
        assert_ok!(Identity::add_claim(issuer.origin(), user.did, claim, None));
        assert_valid_transfer!(ticker, owner.did, user.did, 100);
        ComplianceManager::verify_restriction_granular(&ticker, Some(owner.did), Some(user.did))
    };

    // 3.1. Charlie has a 'KnowYourCustomer' Claim.
    let result = verify_restriction_granular(charlie, Claim::KnowYourCustomer(scope.clone()));
    assert!(result.result);
    assert!(result.requirements[0].result);
    assert!(result.requirements[0].receiver_conditions[0].result);

    // 3.2. Dave has a 'Affiliate' Claim
    let result = verify_restriction_granular(dave, Claim::Affiliate(scope.clone()));
    assert!(result.result);
    assert!(result.requirements[0].result);
    assert!(result.requirements[0].receiver_conditions[0].result);

    // 3.3. Eve has a 'Exempted' Claim
    let result = verify_restriction_granular(eve, Claim::Exempted(scope.clone()));
    assert!(result.requirements[0].result);
    assert!(result.requirements[0].receiver_conditions[0].result);

    // 3.4 Ferdie has none of the required claims
    assert_invalid_transfer!(ticker, owner.did, ferdie.did, 100);
    let result =
        ComplianceManager::verify_restriction_granular(&ticker, Some(owner.did), Some(ferdie.did));
    assert!(!result.result);
    assert!(!result.requirements[0].result);
    assert!(!result.requirements[0].receiver_conditions[0].result);
}

#[test]
fn cm_test_case_11() {
    ExtBuilder::default()
        .cdd_providers(vec![AccountKeyring::Ferdie.to_account_id()])
        .build()
        .execute_with(cm_test_case_11_we);
}

// Is any of: KYC’d, Affiliate, Accredited, Exempted, is none of: Jurisdiction=x, y, z,
fn cm_test_case_11_we() {
    // 0. Create accounts
<<<<<<< HEAD
    let owner = User::new(AccountKeyring::Alice);
    let issuer = User::new(AccountKeyring::Bob);
    let ferdie = AccountKeyring::Ferdie.public();
=======
    let owner = Origin::signed(AccountKeyring::Alice.to_account_id());
    let issuer = Origin::signed(AccountKeyring::Bob.to_account_id());
    let issuer_id = register_keyring_account(AccountKeyring::Bob).unwrap();
    let ferdie = AccountKeyring::Ferdie.to_account_id();
>>>>>>> 12abbac8

    // 1. Create a token.
    let (ticker, _) = create_token(owner);
    // 2. Set up compliance requirements for Asset transfer.
    let scope = Scope::Identity(Identity::get_token_did(&ticker).unwrap());
    let receiver_conditions = vec![
        Condition::from_dids(
            ConditionType::IsAnyOf(vec![
                Claim::KnowYourCustomer(scope.clone()),
                Claim::Affiliate(scope.clone()),
                Claim::Accredited(scope.clone()),
                Claim::Exempted(scope.clone()),
            ]),
            &[issuer.did],
        ),
        Condition::from_dids(
            ConditionType::IsNoneOf(vec![
                Claim::Jurisdiction(CountryCode::US, scope.clone()),
                Claim::Jurisdiction(CountryCode::KP, scope.clone()),
            ]),
            &[issuer.did],
        ),
    ];
    assert_ok!(ComplianceManager::add_compliance_requirement(
        owner.origin(),
        ticker,
        vec![],
        receiver_conditions
    ));

    // 3. Validate behaviour.
    let charlie = User::new(AccountKeyring::Charlie);
    let dave = User::new(AccountKeyring::Dave);
    let eve = User::new(AccountKeyring::Eve);

    // Provide scope claim
    provide_scope_claim_to_multiple_parties(
        &[owner, charlie, dave, eve].map(|u| u.did),
        ticker,
        ferdie,
    );

    // 3.1. Charlie has a 'KnowYourCustomer' Claim.
    assert_ok!(Identity::add_claim(
        issuer.origin(),
        charlie.did,
        Claim::KnowYourCustomer(scope.clone()),
        None
    ));
    assert_valid_transfer!(ticker, owner.did, charlie.did, 100);
    let result =
        ComplianceManager::verify_restriction_granular(&ticker, Some(owner.did), Some(charlie.did));
    assert!(result.result);
    assert!(result.requirements[0].result);
    assert!(result.requirements[0].receiver_conditions[0].result);
    assert!(result.requirements[0].receiver_conditions[1].result);

    // 3.2. Dave has a 'Affiliate' Claim but he is from USA
    assert_ok!(Identity::add_claim(
        issuer.origin(),
        dave.did,
        Claim::Affiliate(scope.clone()),
        None
    ));
    assert_ok!(Identity::add_claim(
        issuer.origin(),
        dave.did,
        Claim::Jurisdiction(CountryCode::US, scope.clone()),
        None
    ));

    assert_invalid_transfer!(ticker, owner.did, dave.did, 100);
    let result =
        ComplianceManager::verify_restriction_granular(&ticker, Some(owner.did), Some(dave.did));
    assert!(!result.result);
    assert!(!result.requirements[0].result);
    assert!(result.requirements[0].receiver_conditions[0].result);
    assert!(!result.requirements[0].receiver_conditions[1].result);

    // 3.3. Eve has a 'Exempted' Claim
    assert_ok!(Identity::add_claim(
        issuer.origin(),
        eve.did,
        Claim::Exempted(scope.clone()),
        None
    ));
    assert_ok!(Identity::add_claim(
        issuer.origin(),
        eve.did,
        Claim::Jurisdiction(CountryCode::GB, scope.clone()),
        None
    ));

    assert_valid_transfer!(ticker, owner.did, eve.did, 100);
    let result =
        ComplianceManager::verify_restriction_granular(&ticker, Some(owner.did), Some(eve.did));
    assert!(result.result);
    assert!(result.requirements[0].result);
    assert!(result.requirements[0].receiver_conditions[0].result);
    assert!(result.requirements[0].receiver_conditions[1].result);
}

#[test]
fn cm_test_case_13() {
    ExtBuilder::default()
        .cdd_providers(vec![AccountKeyring::Ferdie.to_account_id()])
        .build()
        .execute_with(cm_test_case_13_we);
}

// Must be KYC’d, is any of: Affiliate, Exempted, Accredited, is none of: Jurisdiction=x, y, z, etc.
fn cm_test_case_13_we() {
    // 0. Create accounts
<<<<<<< HEAD
    let owner = User::new(AccountKeyring::Alice);
    let issuer = User::new(AccountKeyring::Bob);
=======
    let owner = Origin::signed(AccountKeyring::Alice.to_account_id());
    let issuer = Origin::signed(AccountKeyring::Bob.to_account_id());
    let issuer_id = register_keyring_account(AccountKeyring::Bob).unwrap();
>>>>>>> 12abbac8

    // 1. Create a token.
    let (ticker, _) = create_token(owner);
    // 2. Set up compliance requirements for Asset transfer.
    let scope = Scope::Identity(Identity::get_token_did(&ticker).unwrap());
    let receiver_conditions = vec![
        Condition::from_dids(
            ConditionType::IsPresent(Claim::KnowYourCustomer(scope.clone())),
            &[issuer.did],
        ),
        Condition::from_dids(
            ConditionType::IsAnyOf(vec![
                Claim::Affiliate(scope.clone()),
                Claim::Accredited(scope.clone()),
                Claim::Exempted(scope.clone()),
            ]),
            &[issuer.did],
        ),
        Condition::from_dids(
            ConditionType::IsNoneOf(vec![
                Claim::Jurisdiction(CountryCode::US, scope.clone()),
                Claim::Jurisdiction(CountryCode::KP, scope.clone()),
            ]),
            &[issuer.did],
        ),
    ];
    assert_ok!(ComplianceManager::add_compliance_requirement(
        owner.origin(),
        ticker,
        vec![],
        receiver_conditions
    ));

    // 3. Validate behaviour.
    let charlie = User::new(AccountKeyring::Charlie);
    let dave = User::new(AccountKeyring::Dave);
    let eve = User::new(AccountKeyring::Eve);

    // Provide scope claim
    provide_scope_claim_to_multiple_parties(
        &[owner, charlie, dave, eve].map(|u| u.did),
        ticker,
        AccountKeyring::Ferdie.to_account_id(),
    );

    // 3.1. Charlie has a 'KnowYourCustomer' Claim BUT he does not have any of { 'Affiliate',
    //   'Accredited', 'Exempted'}.
    assert_ok!(Identity::add_claim(
        issuer.origin(),
        charlie.did,
        Claim::KnowYourCustomer(scope.clone()),
        None
    ));

    assert_invalid_transfer!(ticker, owner.did, charlie.did, 100);
    let result = ComplianceManager::verify_restriction_granular(&ticker, None, Some(charlie.did));
    assert!(!result.result);
    assert!(!result.requirements[0].result);
    assert!(result.requirements[0].receiver_conditions[0].result);
    assert!(!result.requirements[0].receiver_conditions[1].result);
    assert!(result.requirements[0].receiver_conditions[2].result);

    // 3.2. Dave has a 'Affiliate' Claim but he is from USA

    assert_add_claim!(
        issuer.origin(),
        dave.did,
        Claim::Exempted(scope.clone()),
        None
    );
    assert_add_claim!(
        issuer.origin(),
        dave.did,
        Claim::KnowYourCustomer(scope.clone()),
        None
    );
    assert_add_claim!(
        issuer.origin(),
        dave.did,
        Claim::Jurisdiction(CountryCode::US, scope.clone()),
        None
    );

    assert_invalid_transfer!(ticker, owner.did, dave.did, 100);
    let result = ComplianceManager::verify_restriction_granular(&ticker, None, Some(dave.did));
    assert!(!result.result);
    assert!(!result.requirements[0].result);
    assert!(result.requirements[0].receiver_conditions[0].result);
    assert!(result.requirements[0].receiver_conditions[1].result);
    assert!(!result.requirements[0].receiver_conditions[2].result);

    // 3.3. Eve has a 'Exempted' Claim
    assert_add_claim!(
        issuer.origin(),
        eve.did,
        Claim::Exempted(scope.clone()),
        None
    );
    assert_add_claim!(
        issuer.origin(),
        eve.did,
        Claim::KnowYourCustomer(scope.clone()),
        None
    );
    assert_add_claim!(
        issuer.origin(),
        eve.did,
        Claim::Jurisdiction(CountryCode::GB, scope.clone()),
        None
    );

    assert_valid_transfer!(ticker, owner.did, eve.did, 100);
    let result =
        ComplianceManager::verify_restriction_granular(&ticker, Some(owner.did), Some(eve.did));
    assert!(result.result);
    assert!(result.requirements[0].result);
    assert!(result.requirements[0].receiver_conditions[0].result);
    assert!(result.requirements[0].receiver_conditions[1].result);
    assert!(result.requirements[0].receiver_conditions[2].result);
}

#[test]
fn can_verify_restriction_with_primary_issuance_agent() {
    ExtBuilder::default()
        .cdd_providers(vec![AccountKeyring::Eve.to_account_id()])
        .build()
        .execute_with(can_verify_restriction_with_primary_issuance_agent_we);
}

fn can_verify_restriction_with_primary_issuance_agent_we() {
<<<<<<< HEAD
    let owner = User::new(AccountKeyring::Alice);
    let issuer = User::new(AccountKeyring::Bob);
    let other = User::new(AccountKeyring::Charlie);

    // 1. Create a token.
    let (ticker, _) = create_token(owner);
=======
    let owner = AccountKeyring::Alice.to_account_id();
    let owner_origin = Origin::signed(owner);
    let owner_id = register_keyring_account(AccountKeyring::Alice).unwrap();
    let issuer = AccountKeyring::Bob.to_account_id();
    let issuer_id = register_keyring_account(AccountKeyring::Bob).unwrap();
    let random_guy_id = register_keyring_account(AccountKeyring::Charlie).unwrap();
    let token_name: AssetName = vec![b'A'].into();
    let ticker = Ticker::try_from(token_name.0.as_slice()).unwrap();
    assert_ok!(Asset::base_create_asset_and_mint(
        owner_origin.clone(),
        token_name,
        ticker,
        1_000_000,
        true,
        Default::default(),
        vec![],
        None,
    ));
>>>>>>> 12abbac8
    let auth_id = Identity::add_auth(
        owner.did,
        Signatory::from(issuer.did),
        AuthorizationData::BecomeAgent(ticker, AgentGroup::Full),
        None,
    );
    assert_ok!(Identity::accept_authorization(issuer.origin(), auth_id));
    let amount = 1_000;

    // Provide scope claim for sender and receiver.
    provide_scope_claim_to_multiple_parties(
        &[owner, other, issuer].map(|u| u.did),
        ticker,
        AccountKeyring::Eve.to_account_id(),
    );

    // No compliance requirement is present, compliance should fail
    assert_ok!(
        ComplianceManager::verify_restriction(&ticker, None, Some(issuer.did), amount),
        ERC1400_TRANSFER_FAILURE
    );

    let conditions = |ident: TargetIdentity| {
        vec![Condition {
            condition_type: ConditionType::IsIdentity(ident),
            issuers: vec![],
        }]
    };

    // Add compliance requirement that requires sender to be primary issuance agent (dynamic)
    // and receiver to be a specific other id.
    assert_ok!(ComplianceManager::add_compliance_requirement(
        owner.origin(),
        ticker,
        conditions(TargetIdentity::ExternalAgent),
        conditions(TargetIdentity::Specific(other.did)),
    ));

    let verify = |from: User, to: User| {
        ComplianceManager::verify_restriction(&ticker, Some(from.did), Some(to.did), amount)
    };

    // From primary issuance agent to the random guy should succeed
    assert_ok!(verify(issuer, other), ERC1400_TRANSFER_SUCCESS);

    // From primary issuance agent to owner should fail
    assert_ok!(verify(issuer, owner), ERC1400_TRANSFER_FAILURE);

    // From random guy to primary issuance agent should fail
    assert_ok!(verify(other, issuer), ERC1400_TRANSFER_FAILURE);
}

#[test]
fn should_limit_compliance_requirement_complexity() {
    ExtBuilder::default()
        .build()
        .execute_with(should_limit_compliance_requirements_complexity_we);
}

fn should_limit_compliance_requirements_complexity_we() {
<<<<<<< HEAD
    let owner = User::new(AccountKeyring::Alice);
=======
    let token_owner_acc = AccountKeyring::Alice.to_account_id();
    let token_owner_signed = Origin::signed(token_owner_acc.clone());
    let token_owner_did = register_keyring_account(AccountKeyring::Alice).unwrap();

    // A token representing 1M shares
    let token = SecurityToken {
        name: vec![b'A'].into(),
        owner_did: token_owner_did,
        total_supply: 1_000_000,
        divisible: true,
        asset_type: AssetType::default(),
        ..Default::default()
    };
    let ticker = Ticker::try_from(token.name.0.as_slice()).unwrap();
    let scope = Scope::Identity(Identity::get_token_did(&ticker).unwrap());
    Balances::make_free_balance_be(&token_owner_acc, 1_000_000);
>>>>>>> 12abbac8

    // 1. Create & mint token
    let (ticker, _) = create_token(owner);

    let scope = Scope::Identity(Identity::get_token_did(&ticker).unwrap());
    Balances::make_free_balance_be(&owner.acc(), 1_000_000);

    let ty = ConditionType::IsPresent(Claim::KnowYourCustomer(scope.clone()));
    let conditions_with_issuer = vec![Condition::from_dids(ty.clone(), &[owner.did]); 30];

    let conditions_without_issuers = vec![Condition::from_dids(ty, &[]); 15];

    // Complexity = 30*1 + 30*1 = 60
    assert_noop!(
        ComplianceManager::add_compliance_requirement(
            owner.origin(),
            ticker,
            conditions_with_issuer.clone(),
            conditions_with_issuer.clone()
        ),
        CMError::<TestStorage>::ComplianceRequirementTooComplex
    );

    // Complexity = 30*1 + 15*0 = 30
    assert_ok!(ComplianceManager::add_compliance_requirement(
        owner.origin(),
        ticker,
        conditions_with_issuer.clone(),
        conditions_without_issuers,
    ));

    // Complexity = 30*1 + 15*1 = 45
    assert_ok!(ComplianceManager::add_default_trusted_claim_issuer(
        owner.origin(),
        ticker,
        owner.issuer(),
    ));

    // Complexity = 30*1 + 15*2 = 60
    let other = User::new(AccountKeyring::Bob);
    assert_noop!(
        ComplianceManager::add_default_trusted_claim_issuer(owner.origin(), ticker, other.issuer(),),
        CMError::<TestStorage>::ComplianceRequirementTooComplex
    );

    let asset_compliance = ComplianceManager::asset_compliance(ticker);
    assert_eq!(asset_compliance.requirements.len(), 1);
}

#[test]
fn check_new_return_type_of_rpc() {
    ExtBuilder::default().build().execute_with(|| {
        // 0. Create accounts
<<<<<<< HEAD
        let owner = User::new(AccountKeyring::Alice);
        let receiver = User::new(AccountKeyring::Charlie);
=======
        let token_owner_acc = AccountKeyring::Alice.to_account_id();
        let token_owner_signed = Origin::signed(AccountKeyring::Alice.to_account_id());
        let token_owner_did = register_keyring_account(AccountKeyring::Alice).unwrap();
        let receiver_did = register_keyring_account(AccountKeyring::Charlie).unwrap();

        // 1. A token representing 1M shares
        let token = SecurityToken {
            name: vec![b'A'].into(),
            owner_did: token_owner_did.clone(),
            total_supply: 1_000_000,
            divisible: true,
            asset_type: AssetType::default(),
            ..Default::default()
        };
        let ticker = Ticker::try_from(token.name.0.as_slice()).unwrap();
        Balances::make_free_balance_be(&token_owner_acc, 1_000_000);
>>>>>>> 12abbac8

        // 1. Create & mint token
        let (ticker, _) = create_token(owner);

        Balances::make_free_balance_be(&owner.acc(), 1_000_000);

        // Add empty rules
        assert_ok!(ComplianceManager::add_compliance_requirement(
            owner.origin(),
            ticker,
            vec![],
            vec![]
        ));

        let result = ComplianceManager::verify_restriction_granular(
            &ticker,
            Some(owner.did),
            Some(receiver.did),
        );

        let compliance_requirement = ComplianceRequirementResult {
            sender_conditions: vec![],
            receiver_conditions: vec![],
            id: 1,
            result: true,
        };

        assert!(result.requirements.len() == 1);
        assert_eq!(result.requirements[0], compliance_requirement);
        assert_eq!(result.result, true);

        // Should fail txn as implicit requirements are active.
        assert_invalid_transfer!(ticker, owner.did, receiver.did, 100);
    });
}<|MERGE_RESOLUTION|>--- conflicted
+++ resolved
@@ -72,36 +72,6 @@
     };
 }
 
-<<<<<<< HEAD
-=======
-fn make_ticker_env(owner: AccountKeyring, token_name: AssetName) -> (Ticker, IdentityId) {
-    let owner_id = register_keyring_account(owner.clone()).unwrap();
-
-    // 1. Create a token.
-    let token = SecurityToken {
-        name: token_name,
-        owner_did: owner_id,
-        total_supply: 1_000_000,
-        divisible: true,
-        ..Default::default()
-    };
-
-    let ticker = Ticker::try_from(token.name.0.as_slice()).unwrap();
-    assert_ok!(Asset::base_create_asset_and_mint(
-        Origin::signed(owner.to_account_id()),
-        token.name.clone(),
-        ticker,
-        token.total_supply,
-        true,
-        token.asset_type.clone(),
-        vec![],
-        None,
-    ));
-
-    (ticker, owner_id)
-}
-
->>>>>>> 12abbac8
 #[test]
 fn should_add_and_verify_compliance_requirement() {
     ExtBuilder::default()
@@ -112,7 +82,6 @@
 fn should_add_and_verify_compliance_requirement_we() {
     // 0. Create accounts
     let root = Origin::from(frame_system::RawOrigin::Root);
-<<<<<<< HEAD
     let owner = User::new(AccountKeyring::Alice);
     let token_rec = User::new(AccountKeyring::Charlie);
     let cdd = User::new(AccountKeyring::Eve);
@@ -126,46 +95,6 @@
     let claim_issuer = User::new(AccountKeyring::Bob);
     Balances::make_free_balance_be(&claim_issuer.acc(), 1_000_000);
     let ferdie = User::new(AccountKeyring::Ferdie);
-=======
-    let token_owner_acc = AccountKeyring::Alice.to_account_id();
-    let token_owner_signed = Origin::signed(AccountKeyring::Alice.to_account_id());
-    let token_owner_did = register_keyring_account(AccountKeyring::Alice).unwrap();
-    let token_rec_did = register_keyring_account(AccountKeyring::Charlie).unwrap();
-    let eve = AccountKeyring::Eve.to_account_id();
-    let cdd_signed = Origin::signed(eve.clone());
-    let cdd_id = register_keyring_account(AccountKeyring::Eve).unwrap();
-
-    assert_ok!(CDDGroup::reset_members(root, vec![cdd_id]));
-    // A token representing 1M shares
-    let token = SecurityToken {
-        name: vec![b'A'].into(),
-        owner_did: token_owner_did.clone(),
-        total_supply: 1_000_000,
-        divisible: true,
-        asset_type: AssetType::default(),
-        ..Default::default()
-    };
-    let ticker = Ticker::try_from(token.name.0.as_slice()).unwrap();
-    Balances::make_free_balance_be(&token_owner_acc, 1_000_000);
-
-    // Share issuance is successful
-    assert_ok!(Asset::base_create_asset_and_mint(
-        token_owner_signed.clone(),
-        token.name.clone(),
-        ticker,
-        token.total_supply,
-        true,
-        token.asset_type.clone(),
-        vec![],
-        None,
-    ));
-    let claim_issuer_acc = AccountKeyring::Bob.to_account_id();
-    Balances::make_free_balance_be(&claim_issuer_acc, 1_000_000);
-    let claim_issuer_signed = Origin::signed(AccountKeyring::Bob.to_account_id());
-    let claim_issuer_did = register_keyring_account(AccountKeyring::Bob).unwrap();
-    let ferdie_signer = Origin::signed(AccountKeyring::Ferdie.to_account_id());
-    let ferdie_did = register_keyring_account(AccountKeyring::Ferdie).unwrap();
->>>>>>> 12abbac8
 
     assert_ok!(Identity::add_claim(
         claim_issuer.origin(),
@@ -345,25 +274,7 @@
 }
 
 fn should_replace_asset_compliance_we() {
-<<<<<<< HEAD
     let owner = User::new(AccountKeyring::Alice);
-=======
-    let token_owner_acc = AccountKeyring::Alice.to_account_id();
-    let token_owner_signed = Origin::signed(AccountKeyring::Alice.to_account_id());
-    let token_owner_did = register_keyring_account(AccountKeyring::Alice).unwrap();
-
-    // A token representing 1M shares
-    let token = SecurityToken {
-        name: vec![b'A'].into(),
-        owner_did: token_owner_did,
-        total_supply: 1_000_000,
-        divisible: true,
-        asset_type: AssetType::default(),
-        ..Default::default()
-    };
-    let ticker = Ticker::try_from(token.name.0.as_slice()).unwrap();
-    Balances::make_free_balance_be(&token_owner_acc, 1_000_000);
->>>>>>> 12abbac8
 
     // Create & mint token
     let (ticker, _) = create_token(owner);
@@ -410,25 +321,7 @@
 }
 
 fn should_reset_asset_compliance_we() {
-<<<<<<< HEAD
     let owner = User::new(AccountKeyring::Alice);
-=======
-    let token_owner_acc = AccountKeyring::Alice.to_account_id();
-    let token_owner_signed = Origin::signed(AccountKeyring::Alice.to_account_id());
-    let token_owner_did = register_keyring_account(AccountKeyring::Alice).unwrap();
-
-    // A token representing 1M shares
-    let token = SecurityToken {
-        name: vec![b'A'].into(),
-        owner_did: token_owner_did,
-        total_supply: 1_000_000,
-        divisible: true,
-        asset_type: AssetType::default(),
-        ..Default::default()
-    };
-    let ticker = Ticker::try_from(token.name.0.as_slice()).unwrap();
-    Balances::make_free_balance_be(&token_owner_acc, 1_000_000);
->>>>>>> 12abbac8
 
     // Create & mint token
     let (ticker, _) = create_token(owner);
@@ -464,28 +357,8 @@
 
 fn pause_resume_asset_compliance_we() {
     // 0. Create accounts
-<<<<<<< HEAD
     let owner = User::new(AccountKeyring::Alice);
     let receiver = User::new(AccountKeyring::Charlie);
-=======
-    let token_owner_acc = AccountKeyring::Alice.to_account_id();
-    let token_owner_signed = Origin::signed(AccountKeyring::Alice.to_account_id());
-    let token_owner_did = register_keyring_account(AccountKeyring::Alice).unwrap();
-    let receiver_signed = Origin::signed(AccountKeyring::Charlie.to_account_id());
-    let receiver_did = register_keyring_account(AccountKeyring::Charlie).unwrap();
-
-    // 1. A token representing 1M shares
-    let token = SecurityToken {
-        name: vec![b'A'].into(),
-        owner_did: token_owner_did.clone(),
-        total_supply: 1_000_000,
-        divisible: true,
-        asset_type: AssetType::default(),
-        ..Default::default()
-    };
-    let ticker = Ticker::try_from(token.name.0.as_slice()).unwrap();
-    Balances::make_free_balance_be(&token_owner_acc, 1_000_000);
->>>>>>> 12abbac8
 
     // 1. Create & mint token
     let (ticker, _) = create_token(owner);
@@ -555,36 +428,11 @@
 fn should_successfully_add_and_use_default_issuers_we() {
     // 0. Create accounts
     let root = Origin::from(frame_system::RawOrigin::Root);
-<<<<<<< HEAD
     let owner = User::new(AccountKeyring::Alice);
     let trusted_issuer = User::new(AccountKeyring::Charlie);
     let receiver = User::new(AccountKeyring::Dave);
     let eve = User::new(AccountKeyring::Eve);
     let ferdie = User::new(AccountKeyring::Ferdie);
-=======
-    let token_owner_signed = Origin::signed(AccountKeyring::Alice.to_account_id());
-    let token_owner_did = register_keyring_account(AccountKeyring::Alice).unwrap();
-    let trusted_issuer_signed = Origin::signed(AccountKeyring::Charlie.to_account_id());
-    let trusted_issuer_did = register_keyring_account(AccountKeyring::Charlie).unwrap();
-    let receiver_did = register_keyring_account(AccountKeyring::Dave).unwrap();
-    let eve_signed = Origin::signed(AccountKeyring::Eve.to_account_id());
-    let eve_did = register_keyring_account(AccountKeyring::Eve).unwrap();
-    let ferdie_signed = Origin::signed(AccountKeyring::Ferdie.to_account_id());
-    let ferdie_did = register_keyring_account(AccountKeyring::Ferdie).unwrap();
-
-    assert_ok!(CDDGroup::reset_members(root, vec![trusted_issuer_did]));
-
-    // 1. A token representing 1M shares
-    let token = SecurityToken {
-        name: vec![b'A'].into(),
-        owner_did: token_owner_did,
-        total_supply: 1_000_000,
-        divisible: true,
-        asset_type: AssetType::default(),
-        ..Default::default()
-    };
-    let ticker = Ticker::try_from(token.name.0.as_slice()).unwrap();
->>>>>>> 12abbac8
 
     assert_ok!(CDDGroup::reset_members(root, vec![trusted_issuer.did]));
 
@@ -686,11 +534,7 @@
     provide_scope_claim_to_multiple_parties(
         &[owner.did, receiver.did],
         ticker,
-<<<<<<< HEAD
         trusted_issuer.acc(),
-=======
-        AccountKeyring::Charlie.to_account_id(),
->>>>>>> 12abbac8
     );
 
     // Right claim, but Eve not trusted for this asset.
@@ -714,21 +558,10 @@
 fn should_modify_vector_of_trusted_issuer_we() {
     // 0. Create accounts
     let root = Origin::from(frame_system::RawOrigin::Root);
-<<<<<<< HEAD
     let owner = User::new(AccountKeyring::Alice);
     let trusted_issuer_1 = User::new(AccountKeyring::Charlie);
     let trusted_issuer_2 = User::new(AccountKeyring::Ferdie);
     let receiver = User::new(AccountKeyring::Dave);
-=======
-    let token_owner_signed = Origin::signed(AccountKeyring::Alice.to_account_id());
-    let token_owner_did = register_keyring_account(AccountKeyring::Alice).unwrap();
-    let trusted_issuer_signed_1 = Origin::signed(AccountKeyring::Charlie.to_account_id());
-    let trusted_issuer_did_1 = register_keyring_account(AccountKeyring::Charlie).unwrap();
-    let trusted_issuer_signed_2 = Origin::signed(AccountKeyring::Ferdie.to_account_id());
-    let trusted_issuer_did_2 = register_keyring_account(AccountKeyring::Ferdie).unwrap();
-    let receiver_signed = Origin::signed(AccountKeyring::Dave.to_account_id());
-    let receiver_did = register_keyring_account(AccountKeyring::Dave).unwrap();
->>>>>>> 12abbac8
 
     // Providing a random DID to root but in real world Root should posses a DID
     assert_ok!(CDDGroup::reset_members(
@@ -810,11 +643,7 @@
     provide_scope_claim_to_multiple_parties(
         &[owner.did, receiver.did],
         ticker,
-<<<<<<< HEAD
         trusted_issuer_1.acc(),
-=======
-        AccountKeyring::Charlie.to_account_id(),
->>>>>>> 12abbac8
     );
 
     assert_valid_transfer!(ticker, owner.did, receiver.did, 10);
@@ -902,39 +731,12 @@
 }
 fn jurisdiction_asset_compliance_we() {
     // 0. Create accounts
-<<<<<<< HEAD
     let owner = User::new(AccountKeyring::Alice);
     let cdd = User::new(AccountKeyring::Bob);
     let user = User::new(AccountKeyring::Charlie);
 
     // 1. Create & mint token
     let (ticker, _) = create_token(owner);
-=======
-    let token_owner_signed = Origin::signed(AccountKeyring::Alice.to_account_id());
-    let token_owner_id = register_keyring_account(AccountKeyring::Alice).unwrap();
-    let cdd_signed = Origin::signed(AccountKeyring::Bob.to_account_id());
-    let cdd_id = register_keyring_account(AccountKeyring::Bob).unwrap();
-    let user_id = register_keyring_account(AccountKeyring::Charlie).unwrap();
-    // 1. Create a token.
-    let token = SecurityToken {
-        name: vec![b'A'].into(),
-        owner_did: token_owner_id.clone(),
-        total_supply: 1_000_000,
-        divisible: true,
-        ..Default::default()
-    };
-    let ticker = Ticker::try_from(token.name.0.as_slice()).unwrap();
-    assert_ok!(Asset::base_create_asset_and_mint(
-        token_owner_signed.clone(),
-        token.name.clone(),
-        ticker,
-        token.total_supply,
-        true,
-        token.asset_type.clone(),
-        vec![],
-        None,
-    ));
->>>>>>> 12abbac8
 
     // Provide scope claim to sender and receiver of the transaction.
     provide_scope_claim_to_multiple_parties(
@@ -994,17 +796,10 @@
 }
 fn scope_asset_compliance_we() {
     // 0. Create accounts
-<<<<<<< HEAD
     let owner = User::new(AccountKeyring::Alice);
     let cdd = User::new(AccountKeyring::Bob);
     let user = User::new(AccountKeyring::Charlie);
-=======
-    let owner = AccountKeyring::Alice;
-    let owner_signed = Origin::signed(owner.to_account_id());
-    let cdd_signed = Origin::signed(AccountKeyring::Bob.to_account_id());
-    let cdd_id = register_keyring_account(AccountKeyring::Bob).unwrap();
-    let user_id = register_keyring_account(AccountKeyring::Charlie).unwrap();
->>>>>>> 12abbac8
+
     // 1. Create a token.
     let (ticker, _) = create_token(owner);
 
@@ -1050,14 +845,8 @@
 /// Is any of: KYC’d, Affiliate, Accredited, Exempted
 fn cm_test_case_9_we() {
     // 0. Create accounts
-<<<<<<< HEAD
     let owner = User::new(AccountKeyring::Alice);
     let issuer = User::new(AccountKeyring::Bob);
-=======
-    let owner = Origin::signed(AccountKeyring::Alice.to_account_id());
-    let issuer = Origin::signed(AccountKeyring::Bob.to_account_id());
-    let issuer_id = register_keyring_account(AccountKeyring::Bob).unwrap();
->>>>>>> 12abbac8
 
     // 1. Create a token.
     let (ticker, _) = create_token(owner);
@@ -1135,16 +924,9 @@
 // Is any of: KYC’d, Affiliate, Accredited, Exempted, is none of: Jurisdiction=x, y, z,
 fn cm_test_case_11_we() {
     // 0. Create accounts
-<<<<<<< HEAD
     let owner = User::new(AccountKeyring::Alice);
     let issuer = User::new(AccountKeyring::Bob);
-    let ferdie = AccountKeyring::Ferdie.public();
-=======
-    let owner = Origin::signed(AccountKeyring::Alice.to_account_id());
-    let issuer = Origin::signed(AccountKeyring::Bob.to_account_id());
-    let issuer_id = register_keyring_account(AccountKeyring::Bob).unwrap();
     let ferdie = AccountKeyring::Ferdie.to_account_id();
->>>>>>> 12abbac8
 
     // 1. Create a token.
     let (ticker, _) = create_token(owner);
@@ -1258,14 +1040,8 @@
 // Must be KYC’d, is any of: Affiliate, Exempted, Accredited, is none of: Jurisdiction=x, y, z, etc.
 fn cm_test_case_13_we() {
     // 0. Create accounts
-<<<<<<< HEAD
     let owner = User::new(AccountKeyring::Alice);
     let issuer = User::new(AccountKeyring::Bob);
-=======
-    let owner = Origin::signed(AccountKeyring::Alice.to_account_id());
-    let issuer = Origin::signed(AccountKeyring::Bob.to_account_id());
-    let issuer_id = register_keyring_account(AccountKeyring::Bob).unwrap();
->>>>>>> 12abbac8
 
     // 1. Create a token.
     let (ticker, _) = create_token(owner);
@@ -1396,33 +1172,13 @@
 }
 
 fn can_verify_restriction_with_primary_issuance_agent_we() {
-<<<<<<< HEAD
     let owner = User::new(AccountKeyring::Alice);
     let issuer = User::new(AccountKeyring::Bob);
     let other = User::new(AccountKeyring::Charlie);
 
     // 1. Create a token.
     let (ticker, _) = create_token(owner);
-=======
-    let owner = AccountKeyring::Alice.to_account_id();
-    let owner_origin = Origin::signed(owner);
-    let owner_id = register_keyring_account(AccountKeyring::Alice).unwrap();
-    let issuer = AccountKeyring::Bob.to_account_id();
-    let issuer_id = register_keyring_account(AccountKeyring::Bob).unwrap();
-    let random_guy_id = register_keyring_account(AccountKeyring::Charlie).unwrap();
-    let token_name: AssetName = vec![b'A'].into();
-    let ticker = Ticker::try_from(token_name.0.as_slice()).unwrap();
-    assert_ok!(Asset::base_create_asset_and_mint(
-        owner_origin.clone(),
-        token_name,
-        ticker,
-        1_000_000,
-        true,
-        Default::default(),
-        vec![],
-        None,
-    ));
->>>>>>> 12abbac8
+
     let auth_id = Identity::add_auth(
         owner.did,
         Signatory::from(issuer.did),
@@ -1483,26 +1239,7 @@
 }
 
 fn should_limit_compliance_requirements_complexity_we() {
-<<<<<<< HEAD
     let owner = User::new(AccountKeyring::Alice);
-=======
-    let token_owner_acc = AccountKeyring::Alice.to_account_id();
-    let token_owner_signed = Origin::signed(token_owner_acc.clone());
-    let token_owner_did = register_keyring_account(AccountKeyring::Alice).unwrap();
-
-    // A token representing 1M shares
-    let token = SecurityToken {
-        name: vec![b'A'].into(),
-        owner_did: token_owner_did,
-        total_supply: 1_000_000,
-        divisible: true,
-        asset_type: AssetType::default(),
-        ..Default::default()
-    };
-    let ticker = Ticker::try_from(token.name.0.as_slice()).unwrap();
-    let scope = Scope::Identity(Identity::get_token_did(&ticker).unwrap());
-    Balances::make_free_balance_be(&token_owner_acc, 1_000_000);
->>>>>>> 12abbac8
 
     // 1. Create & mint token
     let (ticker, _) = create_token(owner);
@@ -1556,27 +1293,8 @@
 fn check_new_return_type_of_rpc() {
     ExtBuilder::default().build().execute_with(|| {
         // 0. Create accounts
-<<<<<<< HEAD
         let owner = User::new(AccountKeyring::Alice);
         let receiver = User::new(AccountKeyring::Charlie);
-=======
-        let token_owner_acc = AccountKeyring::Alice.to_account_id();
-        let token_owner_signed = Origin::signed(AccountKeyring::Alice.to_account_id());
-        let token_owner_did = register_keyring_account(AccountKeyring::Alice).unwrap();
-        let receiver_did = register_keyring_account(AccountKeyring::Charlie).unwrap();
-
-        // 1. A token representing 1M shares
-        let token = SecurityToken {
-            name: vec![b'A'].into(),
-            owner_did: token_owner_did.clone(),
-            total_supply: 1_000_000,
-            divisible: true,
-            asset_type: AssetType::default(),
-            ..Default::default()
-        };
-        let ticker = Ticker::try_from(token.name.0.as_slice()).unwrap();
-        Balances::make_free_balance_be(&token_owner_acc, 1_000_000);
->>>>>>> 12abbac8
 
         // 1. Create & mint token
         let (ticker, _) = create_token(owner);

use super::{
    storage::{
        get_last_auth_id, register_keyring_account, register_keyring_account_with_balance,
        AccountId, Call, TestStorage,
    },
    ExtBuilder,
};

use frame_support::{
    assert_err, assert_ok,
    storage::IterableStorageDoubleMap,
    traits::{Currency, OnInitialize},
    weights::Weight,
};
<<<<<<< HEAD
use frame_system::RawOrigin;
use pallet_bridge::{self as bridge, BridgeTx, BridgeTxStatus, BridgeTxDetail, Trait};
=======
use pallet_balances as balances;
use pallet_bridge::{self as bridge, BridgeTx, BridgeTxDetail, BridgeTxStatus};
use pallet_multisig as multisig;
>>>>>>> eb5878e8
use polymesh_primitives::Signatory;
use sp_core::sr25519::Public;
use test_client::AccountKeyring;

type Bridge = bridge::Module<TestStorage>;
type BridgeGenesis = bridge::GenesisConfig<TestStorage>;
type Error = bridge::Error<TestStorage>;
type Balances = pallet_balances::Module<TestStorage>;
type MultiSig = pallet_multisig::Module<TestStorage>;
type Origin = <TestStorage as frame_system::Trait>::Origin;
type System = frame_system::Module<TestStorage>;
type Scheduler = pallet_scheduler::Module<TestStorage>;

fn assert_tx_approvals_and_next_block(controller: Public, num_approvals: usize) {
    assert_eq!(MultiSig::proposal_detail(&(controller, 0)).approvals, num_approvals as u64);
    next_block();
}

fn test_with_controller(test: &dyn Fn(&[Public], usize))
{
    let admin = AccountKeyring::Alice.public();
    let bob = AccountKeyring::Bob.public();
    let charlie = AccountKeyring::Charlie.public();
    let dave = AccountKeyring::Dave.public();
    let min_signs_required = 2;

    ExtBuilder::default()
        .balance_factor(1_000)
        .monied(true)
        .regular_users(vec![admin])
        .set_bridge_controller(admin, [bob, charlie, dave].into(), min_signs_required)
        .build()
        .execute_with(|| {
            let signer_accounts = [bob, charlie, dave];
            test(&signer_accounts, min_signs_required as usize)
        });
}

fn alice_bridge_tx(amount: u128) -> BridgeTx<Public, u128> {
    BridgeTx {
        nonce: 1,
        recipient: AccountKeyring::Alice.public(),
        amount,
        tx_hash: Default::default(),
    }
}

fn alice_proposal_tx(amount: u128) -> Box<Call> {
    let tx = alice_bridge_tx(amount);
    let call = bridge::Call::handle_bridge_tx(tx);

    box(Call::Bridge(call))
}

fn alice_balance() -> u128 {
    Balances::total_balance(&AccountKeyring::Alice.public())
}

fn alice_tx_details(tx_id: u32) -> BridgeTxDetail<u128, u64> {
    Bridge::bridge_tx_details(AccountKeyring::Alice.public(), tx_id)
}

fn signers_approve_proposal(proposal: Call, signers: &[Public], min_signs_required: usize) ->  BridgeTx<Public, u128>
{
    let controller = Bridge::controller();
    match proposal {
        Call::Bridge(bridge::Call::handle_bridge_tx(ref tx)) => {
            for i in 0..min_signs_required {
                assert_ok!(Bridge::propose_bridge_tx(Origin::signed(signers[i]), tx.clone()));
                assert_tx_approvals_and_next_block(controller, i + 1);
                assert_eq!(MultiSig::proposal_ids(&controller, proposal.clone()), Some(0));
            }
            next_block();
            return tx.clone()
        },
        _ => panic!("Invalid call"),
   }
}

fn next_block() -> Weight {
    let block_number = System::block_number() + 1;
    System::set_block_number(block_number);
    // Call the timelocked tx handler.
    Scheduler::on_initialize(block_number)
}

/*
fn next_unlock_block_number() -> u64 {
    System::block_number() + Bridge::timelock() + 1
}*/



fn advance_block_until_and_verify_alice_balance(until: u64, expected_balance: u128) {
    assert!( until <= System::block_number());
    while until != System::block_number() {
        assert_eq!(alice_balance(), expected_balance);
        next_block();
    }
}

#[test]
fn can_issue_to_identity(){
    test_with_controller(&can_issue_to_identity_we);
}

fn can_issue_to_identity_we(signers: &[Public], min_signs_required: usize) { 
    let amount = 1_000_000_000_000;
    let proposal = alice_proposal_tx(amount);
    let tx = signers_approve_proposal(*proposal, signers, min_signs_required);

    // Attempt to handle the same transaction again.
    assert_eq!(alice_tx_details(1).status, BridgeTxStatus::Handled);

    let controller = Origin::signed(Bridge::controller());
    assert_err!(Bridge::handle_bridge_tx(controller, tx), Error::ProposalAlreadyHandled);
}

/*
#[test]
fn can_change_controller() {
    test_with_controller( |_signers, _mins_signs_required| {
        let admin = Bridge::admin().into();
        let controller = AccountKeyring::Bob.public();

        assert_ok!(Bridge::change_controller(admin, controller));
        assert_eq!(Bridge::controller(), controller);
    });
}

#[test]
fn cannot_propose_without_controller() {
    let alice = AccountKeyring::Alice.public();

    ExtBuilder::default()
        .regular_users(vec![alice])
        .build()
        .execute_with(|| {
            let bridge_tx = alice_bridge_tx(1_000_000);
            assert_err!(
                Bridge::propose_bridge_tx(alice, bridge_tx),
                Error::ControllerNotSet);
        });
}

#[test]
fn cannot_call_bridge_callback_extrinsics() {
    test_with_controller(|_signers, _min_signs_required| {
        let controller = Bridge::controller();
        let no_admin = Origin::signed(AccountKeyring::Bob.public());
        assert_err!(Bridge::change_controller(no_admin, controller), Error::BadAdmin);

        let bridge_tx = alice_bridge_tx(1_000_000); 
        assert_err!(Bridge::handle_bridge_tx(no_admin, bridge_tx), Error::BadCaller);
    });
}

#[test]
fn can_freeze_and_unfreeze_bridge() {
    test_with_controller(do_freeze_and_unfreeze_bridge)
}

fn do_freeze_and_unfreeze_bridge( signers: &[Public], min_signs_required: u64) {
    let amount = 1_000_000_000;
    let weight_expected = 500000210;
    let admin = Bridge::admin();
    let proposal = alice_proposal_tx(amount);

    // Freeze the bridge with the transaction still in flight.
    assert_ok!(Bridge::freeze(admin));
    assert!(Bridge::frozen());

    let starting_alices_balance = alices_balance();
    signers_approve_proposal(proposal, signers, min_signs_required);
    assert_eq!( Bridge::bridge_tx_details(alice, &1).status, BridgeTxStatus::Timelocked);

    // Weight calculation when bridge is freezed
    assert_eq!(next_block(), weight_expected);
   
    // Unfreeze the bridge.
    assert_ok!(Bridge::unfreeze(creator.clone()));
    assert!(!Bridge::frozen());
   
    // Still no issue. The transaction needs to be processed.
    assert_eq!(alices_balance(), starting_alices_balance);
    assert_eq!( Bridge::bridge_tx_details(alice, &1).status, BridgeTxStatus::Pending(1));

    // It will be 0 as txn has to wait for 1 more block to execute.
    assert_eq!(next_block(), 0);
    assert_eq!(next_block(), weight_expected);

    // Now the tokens are issued.
    assert_eq!(alices_balance(), starting_alices_balance + amount);
    assert_eq!(Bridge::bridge_tx_details(alice, &1).status, BridgeTxStatus::Handled);
}

#[test]
fn can_timelock_txs() {
    test_with_controller(do_timelock_txs)
}

fn do_timelock_txs(signers: &[Public], min_signs_required: u64) {
    let admin = Bridge::admin();
    let amount = 1_000_000_000;
    let proposal = alice_proposal_tx(amount);
    let starting_alices_balance = alices_balance();
    let unlock_block_number = next_unlock_block_number(); 

    // Approves the `proposal` by `signers`.
    signers_approve_proposal(proposal, signers, min_signs_required);

    // Tx should be timelocked
    let tx_details = Bridge::bridge_tx_details(alice, &1);
    assert_eq!(tx_details.status, BridgeTxStatus::Timelocked);
    assert_eq!(tx_details.execution_block, unlock_block_number);

    // Alice's banlance should not change until `unlock_block_number`.
    advance_block_until_and_verify_alice_balance(unlock_block_number, starting_alices_balance);
    assert_eq!(alices_balance(), starting_alices_balance + amount);

    // Tx was handled.
    let tx_details = Bridge::bridge_tx_details(alice, &1);
    assert_eq!(tx_details.execution_block, unlock_block_number);
    assert_eq!(tx_details.status, BridgeTxStatus::Handled);
}

#[test]
fn can_rate_limit() {
    test_with_controller(do_rate_limit);
}

fn do_rate_limit(signers: [&Public], min_signs_required: u64) {
    let amount = 1_000_000_000_000_000_000_000;
    let rate_limit = 1_000_000_000;
    let unlock_block_number = next_unlock_block_number(); 

    let admin = Bridge::admin();
    let proposal = alice_proposal_tx(amount);
    let starting_alices_balance = alices_balance();
   
    // Set up limit and timeclock.
    assert_ok!(Bridge::change_bridge_limit(admin.clone(), rate_limit, 1));
   
    // Send the proposal... and it should not issue due to the current rate_limit.
    signers_approve_proposal(proposal, signers, min_signs_required);
    advance_block_until_and_verify_alice_balance(unlock_block_number, starting_alices_balance);

    // Still no issue, rate limit reached
    assert_eq!(alices_balance(), starting_alices_balance);
    assert_ok!(Bridge::change_bridge_limit(admin.clone(), amount +1, 1));

    // Mint successful after limit is increased
    next_block();
    assert_eq!(alices_balance(), starting_alices_balance + amount);
    assert_eq!(
        Bridge::bridge_tx_details(alice, &1).status,
        BridgeTxStatus::Handled
    );
}

#[test]
fn is_exempted() {
    test_with_controller(do_exempted)
}

fn do_exempted(signers: &[Public], min_signs_required: u64) {
    let alice = AccountKeyring::Alice.public();
    let alice_did = Identity::key_to_identity_dids(alice);
    let amount = 1_000_000_000_000_000_000_000;
    let proposal = alice_proposal_tx(amount);
    let starting_alices_balance = alices_balance();
    let unlock_block_number = next_unlock_block_number();

    // Send and approve the proposal.
    signers_approve_proposal(proposal, signers, min_signs_required);
 
    let tx_details = Bridge::bridge_tx_details(alice, &1);
    assert_eq!(tx_details.status, BridgeTxStatus::Timelocked);
    assert_eq!(tx_details.execution_block, unlock_block_number);

    advance_block_until_and_verify_alice_balance(unlock_block_number, starting_alices_balance);

    // Still no issue, rate limit reached
    assert_eq!(alices_balance(), starting_alices_balance);
    assert_ok!(Bridge::change_bridge_exempted(
        admin.clone(),
        vec![(alice_did, true)]
    ));
    next_block();

    // Mint successful after exemption
    assert_eq!(alices_balance(), starting_alices_balance + amount);
    assert_eq!(
        Bridge::bridge_tx_details(alice, &1).status,
        BridgeTxStatus::Handled
    );
}

#[test]
fn can_force_mint() {
    test_with_controller(do_force_mint)
}

fn do_force_mint(signers: &[Public], min_signs_required: u64) {
    let amount = 1_000_000_000_000_000_000_000;
    let alice = AccountKeyring::Alice.public();
    let proposal = alice_proposal_tx(amount); 
    let starting_alices_balance = alices_balance();
    let unlock_block_number = next_unlock_block_number(); 

    signers_approve_proposal(proposal, signers, min_signs_required);

    let tx_details = Bridge::bridge_tx_details(alice, &1);
    assert_eq!(tx_details.status, BridgeTxStatus::Timelocked);
    assert_eq!(tx_details.execution_block, unlock_block_number);

    advance_block_until_and_verify_alice_balance(unlock_block_number, starting_alices_balance);

    // Still no issue, rate limit reached
    assert_eq!(alices_balance(), starting_alices_balance);
    assert_ok!(Bridge::force_handle_bridge_tx(admin.clone(), bridge_tx.clone()));

    // Mint successful after force handle
    assert_eq!(alices_balance(), starting_alices_balance + amount);
<<<<<<< HEAD
    let tx_details = Bridge::bridge_tx_details(alice, &1);
    assert_eq!(tx_details.execution_block, unlock_block_number);
    assert_eq!(tx_details.status, BridgeTxStatus::Handled);
}
*/
=======
    assert_eq!(
        Bridge::bridge_tx_details(AccountKeyring::Alice.public(), &1).execution_block,
        unlock_block_number
    );
    assert_eq!(
        Bridge::bridge_tx_details(AccountKeyring::Alice.public(), &1).status,
        BridgeTxStatus::Handled
    );
}

#[test]
fn genesis_txs() {
    let alice = AccountKeyring::Alice.public();
    let bob = AccountKeyring::Bob.public();
    let charlie = AccountKeyring::Charlie.public();
    let complete_txs = vec![
        BridgeTx {
            nonce: 1,
            recipient: alice,
            amount: 111,
            tx_hash: Default::default(),
        },
        BridgeTx {
            nonce: 2,
            recipient: bob,
            amount: 222,
            tx_hash: Default::default(),
        },
    ];

    let regular_users = vec![alice, bob];
    ExtBuilder::default()
        .cdd_providers(vec![charlie])
        .add_regular_users_from_accounts(&regular_users)
        .set_bridge_complete_tx(complete_txs.clone())
        .build()
        .execute_with(|| check_genesis_txs(complete_txs.into_iter()));
}

fn check_genesis_txs(txs: impl Iterator<Item = BridgeTx<AccountId, u128>>) {
    let mut txs: Vec<_> = txs
        .map(|tx| {
            (
                tx.recipient,
                tx.nonce,
                BridgeTxDetail {
                    amount: tx.amount,
                    status: BridgeTxStatus::Handled,
                    execution_block: 0,
                    tx_hash: tx.tx_hash,
                },
            )
        })
        .collect();
    txs.sort();
    for tx in &txs {
        assert_eq!(tx.2.amount, Balances::total_balance(&tx.0));
    }
    assert_eq!(
        <bridge::BridgeTxDetails<TestStorage>>::iter().collect::<Vec<_>>(),
        txs
    );
}
>>>>>>> eb5878e8
<|MERGE_RESOLUTION|>--- conflicted
+++ resolved
@@ -1,8 +1,5 @@
 use super::{
-    storage::{
-        get_last_auth_id, register_keyring_account, register_keyring_account_with_balance,
-        AccountId, Call, TestStorage,
-    },
+    storage::{AccountId, Call, TestStorage},
     ExtBuilder,
 };
 
@@ -12,34 +9,25 @@
     traits::{Currency, OnInitialize},
     weights::Weight,
 };
-<<<<<<< HEAD
-use frame_system::RawOrigin;
-use pallet_bridge::{self as bridge, BridgeTx, BridgeTxStatus, BridgeTxDetail, Trait};
-=======
-use pallet_balances as balances;
 use pallet_bridge::{self as bridge, BridgeTx, BridgeTxDetail, BridgeTxStatus};
-use pallet_multisig as multisig;
->>>>>>> eb5878e8
-use polymesh_primitives::Signatory;
 use sp_core::sr25519::Public;
 use test_client::AccountKeyring;
 
 type Bridge = bridge::Module<TestStorage>;
 type BridgeGenesis = bridge::GenesisConfig<TestStorage>;
 type Error = bridge::Error<TestStorage>;
+type Identity = pallet_identity::Module<TestStorage>;
 type Balances = pallet_balances::Module<TestStorage>;
 type MultiSig = pallet_multisig::Module<TestStorage>;
 type Origin = <TestStorage as frame_system::Trait>::Origin;
 type System = frame_system::Module<TestStorage>;
 type Scheduler = pallet_scheduler::Module<TestStorage>;
 
-fn assert_tx_approvals_and_next_block(controller: Public, num_approvals: usize) {
-    assert_eq!(MultiSig::proposal_detail(&(controller, 0)).approvals, num_approvals as u64);
-    next_block();
-}
-
-fn test_with_controller(test: &dyn Fn(&[Public], usize))
-{
+const AMOUNT: u128 = 1_000_000_000;
+const AMOUNT_OVER_LIMIT: u128 = 1_000_000_000_000_000_000_000;
+const WEIGHT_EXPECTED: u64 = 500000210u64;
+
+fn test_with_controller(test: &dyn Fn(&[Public], usize)) {
     let admin = AccountKeyring::Alice.public();
     let bob = AccountKeyring::Bob.public();
     let charlie = AccountKeyring::Charlie.public();
@@ -49,7 +37,7 @@
     ExtBuilder::default()
         .balance_factor(1_000)
         .monied(true)
-        .regular_users(vec![admin])
+        .add_regular_users_from_accounts(&[admin])
         .set_bridge_controller(admin, [bob, charlie, dave].into(), min_signs_required)
         .build()
         .execute_with(|| {
@@ -71,7 +59,7 @@
     let tx = alice_bridge_tx(amount);
     let call = bridge::Call::handle_bridge_tx(tx);
 
-    box(Call::Bridge(call))
+    box (Call::Bridge(call))
 }
 
 fn alice_balance() -> u128 {
@@ -82,23 +70,33 @@
     Bridge::bridge_tx_details(AccountKeyring::Alice.public(), tx_id)
 }
 
-fn signers_approve_proposal(proposal: Call, signers: &[Public], min_signs_required: usize) ->  BridgeTx<Public, u128>
-{
+fn signers_approve_proposal(
+    proposal: Call,
+    signers: &[Public],
+    min_signs_required: usize,
+) -> BridgeTx<Public, u128> {
     let controller = Bridge::controller();
     match proposal {
         Call::Bridge(bridge::Call::handle_bridge_tx(ref tx)) => {
+            // Use minimun number of signs to approve it.
             for i in 0..min_signs_required {
-                assert_ok!(Bridge::propose_bridge_tx(Origin::signed(signers[i]), tx.clone()));
+                assert_ok!(Bridge::propose_bridge_tx(
+                    Origin::signed(signers[i]),
+                    tx.clone()
+                ));
                 assert_tx_approvals_and_next_block(controller, i + 1);
-                assert_eq!(MultiSig::proposal_ids(&controller, proposal.clone()), Some(0));
+                assert_eq!(
+                    MultiSig::proposal_ids(&controller, proposal.clone()),
+                    Some(0)
+                );
             }
-            next_block();
-            return tx.clone()
-        },
+            return tx.clone();
+        }
         _ => panic!("Invalid call"),
-   }
-}
-
+    }
+}
+
+/// Advances the system `block_number` and run any scheduled task.
 fn next_block() -> Weight {
     let block_number = System::block_number() + 1;
     System::set_block_number(block_number);
@@ -106,43 +104,52 @@
     Scheduler::on_initialize(block_number)
 }
 
-/*
+fn advance_block(offset: u64) -> Weight {
+    (0..=offset).map(|_| next_block()).sum()
+}
+
+fn advance_block_and_verify_alice_balance(offset: u64, expected_balance: u128) -> Weight {
+    (0..=offset)
+        .map(|_| {
+            assert_eq!(alice_balance(), expected_balance);
+            next_block()
+        })
+        .sum()
+}
+
 fn next_unlock_block_number() -> u64 {
-    System::block_number() + Bridge::timelock() + 1
-}*/
-
-
-
-fn advance_block_until_and_verify_alice_balance(until: u64, expected_balance: u128) {
-    assert!( until <= System::block_number());
-    while until != System::block_number() {
-        assert_eq!(alice_balance(), expected_balance);
-        next_block();
-    }
-}
-
-#[test]
-fn can_issue_to_identity(){
-    test_with_controller(&can_issue_to_identity_we);
-}
-
-fn can_issue_to_identity_we(signers: &[Public], min_signs_required: usize) { 
-    let amount = 1_000_000_000_000;
-    let proposal = alice_proposal_tx(amount);
-    let tx = signers_approve_proposal(*proposal, signers, min_signs_required);
-
-    // Attempt to handle the same transaction again.
-    assert_eq!(alice_tx_details(1).status, BridgeTxStatus::Handled);
-
-    let controller = Origin::signed(Bridge::controller());
-    assert_err!(Bridge::handle_bridge_tx(controller, tx), Error::ProposalAlreadyHandled);
-}
-
-/*
+    System::block_number() + 1 + Bridge::timelock()
+}
+
+fn assert_tx_approvals_and_next_block(controller: Public, num_approvals: usize) {
+    assert_eq!(
+        MultiSig::proposal_detail(&(controller, 0)).approvals,
+        num_approvals as u64
+    );
+}
+
+#[test]
+fn can_issue_to_identity() {
+    test_with_controller(&|signers, min_signs_required| {
+        let proposal = alice_proposal_tx(AMOUNT);
+        let tx = signers_approve_proposal(*proposal, signers, min_signs_required);
+
+        // Wait for timelock, and proposal should be handled.
+        advance_block(Bridge::timelock() + 1);
+        assert_eq!(alice_tx_details(1).status, BridgeTxStatus::Handled);
+
+        let controller = Origin::signed(Bridge::controller());
+        assert_err!(
+            Bridge::handle_bridge_tx(controller, tx),
+            Error::ProposalAlreadyHandled
+        );
+    });
+}
+
 #[test]
 fn can_change_controller() {
-    test_with_controller( |_signers, _mins_signs_required| {
-        let admin = Bridge::admin().into();
+    test_with_controller(&|_signers, _mins_signs_required| {
+        let admin = Origin::signed(Bridge::admin());
         let controller = AccountKeyring::Bob.public();
 
         assert_ok!(Bridge::change_controller(admin, controller));
@@ -155,81 +162,106 @@
     let alice = AccountKeyring::Alice.public();
 
     ExtBuilder::default()
-        .regular_users(vec![alice])
+        .add_regular_users_from_accounts(&[alice])
         .build()
         .execute_with(|| {
             let bridge_tx = alice_bridge_tx(1_000_000);
             assert_err!(
-                Bridge::propose_bridge_tx(alice, bridge_tx),
-                Error::ControllerNotSet);
+                Bridge::propose_bridge_tx(Origin::signed(alice), bridge_tx),
+                Error::ControllerNotSet
+            );
         });
 }
 
 #[test]
 fn cannot_call_bridge_callback_extrinsics() {
-    test_with_controller(|_signers, _min_signs_required| {
+    test_with_controller(&|_signers, _min_signs_required| {
         let controller = Bridge::controller();
         let no_admin = Origin::signed(AccountKeyring::Bob.public());
-        assert_err!(Bridge::change_controller(no_admin, controller), Error::BadAdmin);
-
-        let bridge_tx = alice_bridge_tx(1_000_000); 
-        assert_err!(Bridge::handle_bridge_tx(no_admin, bridge_tx), Error::BadCaller);
+        assert_err!(
+            Bridge::change_controller(no_admin.clone(), controller),
+            Error::BadAdmin
+        );
+
+        let bridge_tx = alice_bridge_tx(1_000_000);
+        assert_err!(
+            Bridge::handle_bridge_tx(no_admin, bridge_tx),
+            Error::BadCaller
+        );
     });
 }
 
 #[test]
 fn can_freeze_and_unfreeze_bridge() {
-    test_with_controller(do_freeze_and_unfreeze_bridge)
-}
-
-fn do_freeze_and_unfreeze_bridge( signers: &[Public], min_signs_required: u64) {
-    let amount = 1_000_000_000;
-    let weight_expected = 500000210;
-    let admin = Bridge::admin();
-    let proposal = alice_proposal_tx(amount);
+    test_with_controller(&do_freeze_and_unfreeze_bridge)
+}
+
+fn do_freeze_and_unfreeze_bridge(signers: &[Public], min_signs_required: usize) {
+    let alice = AccountKeyring::Alice.public();
+    let admin = Origin::signed(Bridge::admin());
+    let proposal = alice_proposal_tx(AMOUNT);
+    let timelock = Bridge::timelock();
 
     // Freeze the bridge with the transaction still in flight.
-    assert_ok!(Bridge::freeze(admin));
+    assert_ok!(Bridge::freeze(admin.clone()));
     assert!(Bridge::frozen());
 
-    let starting_alices_balance = alices_balance();
-    signers_approve_proposal(proposal, signers, min_signs_required);
-    assert_eq!( Bridge::bridge_tx_details(alice, &1).status, BridgeTxStatus::Timelocked);
+    let starting_alices_balance = alice_balance();
+    signers_approve_proposal(*proposal, signers, min_signs_required);
+    assert_eq!(
+        Bridge::bridge_tx_details(alice, &1).status,
+        BridgeTxStatus::Absent
+    );
+    advance_block(timelock);
 
     // Weight calculation when bridge is freezed
-    assert_eq!(next_block(), weight_expected);
-   
+    assert_eq!(
+        Bridge::bridge_tx_details(alice, &1).status,
+        BridgeTxStatus::Timelocked
+    );
+    assert_eq!(next_block(), WEIGHT_EXPECTED);
+
     // Unfreeze the bridge.
-    assert_ok!(Bridge::unfreeze(creator.clone()));
+    assert_ok!(Bridge::unfreeze(admin));
     assert!(!Bridge::frozen());
-   
+    next_block();
+
     // Still no issue. The transaction needs to be processed.
-    assert_eq!(alices_balance(), starting_alices_balance);
-    assert_eq!( Bridge::bridge_tx_details(alice, &1).status, BridgeTxStatus::Pending(1));
-
-    // It will be 0 as txn has to wait for 1 more block to execute.
-    assert_eq!(next_block(), 0);
-    assert_eq!(next_block(), weight_expected);
+    assert_eq!(alice_balance(), starting_alices_balance);
+    let tx_details = Bridge::bridge_tx_details(alice, &1);
+    assert_eq!(tx_details.status, BridgeTxStatus::Pending(1));
+
+    // It will be 0 as txn has to wait for X more block to execute.
+    assert_eq!(
+        advance_block_and_verify_alice_balance(
+            tx_details.execution_block - System::block_number() - 1,
+            starting_alices_balance
+        ),
+        WEIGHT_EXPECTED
+    );
 
     // Now the tokens are issued.
-    assert_eq!(alices_balance(), starting_alices_balance + amount);
-    assert_eq!(Bridge::bridge_tx_details(alice, &1).status, BridgeTxStatus::Handled);
+    assert_eq!(alice_balance(), starting_alices_balance + AMOUNT);
+    assert_eq!(
+        Bridge::bridge_tx_details(alice, &1).status,
+        BridgeTxStatus::Handled
+    );
 }
 
 #[test]
 fn can_timelock_txs() {
-    test_with_controller(do_timelock_txs)
-}
-
-fn do_timelock_txs(signers: &[Public], min_signs_required: u64) {
-    let admin = Bridge::admin();
-    let amount = 1_000_000_000;
-    let proposal = alice_proposal_tx(amount);
-    let starting_alices_balance = alices_balance();
-    let unlock_block_number = next_unlock_block_number(); 
+    test_with_controller(&do_timelock_txs)
+}
+
+fn do_timelock_txs(signers: &[Public], min_signs_required: usize) {
+    let alice = AccountKeyring::Alice.public();
+    let proposal = alice_proposal_tx(AMOUNT);
+    let starting_alices_balance = alice_balance();
 
     // Approves the `proposal` by `signers`.
-    signers_approve_proposal(proposal, signers, min_signs_required);
+    signers_approve_proposal(*proposal, signers, min_signs_required);
+    next_block();
+    let unlock_block_number = next_unlock_block_number();
 
     // Tx should be timelocked
     let tx_details = Bridge::bridge_tx_details(alice, &1);
@@ -237,8 +269,8 @@
     assert_eq!(tx_details.execution_block, unlock_block_number);
 
     // Alice's banlance should not change until `unlock_block_number`.
-    advance_block_until_and_verify_alice_balance(unlock_block_number, starting_alices_balance);
-    assert_eq!(alices_balance(), starting_alices_balance + amount);
+    advance_block_and_verify_alice_balance(Bridge::timelock(), starting_alices_balance);
+    assert_eq!(alice_balance(), starting_alices_balance + AMOUNT);
 
     // Tx was handled.
     let tx_details = Bridge::bridge_tx_details(alice, &1);
@@ -248,32 +280,30 @@
 
 #[test]
 fn can_rate_limit() {
-    test_with_controller(do_rate_limit);
-}
-
-fn do_rate_limit(signers: [&Public], min_signs_required: u64) {
-    let amount = 1_000_000_000_000_000_000_000;
+    test_with_controller(&do_rate_limit);
+}
+
+fn do_rate_limit(signers: &[Public], min_signs_required: usize) {
     let rate_limit = 1_000_000_000;
-    let unlock_block_number = next_unlock_block_number(); 
-
-    let admin = Bridge::admin();
-    let proposal = alice_proposal_tx(amount);
-    let starting_alices_balance = alices_balance();
-   
+    let alice = AccountKeyring::Alice.public();
+    let admin = Origin::signed(Bridge::admin());
+    let proposal = alice_proposal_tx(AMOUNT_OVER_LIMIT);
+    let starting_alices_balance = alice_balance();
+
     // Set up limit and timeclock.
     assert_ok!(Bridge::change_bridge_limit(admin.clone(), rate_limit, 1));
-   
+
     // Send the proposal... and it should not issue due to the current rate_limit.
-    signers_approve_proposal(proposal, signers, min_signs_required);
-    advance_block_until_and_verify_alice_balance(unlock_block_number, starting_alices_balance);
+    signers_approve_proposal(*proposal, signers, min_signs_required);
+    advance_block_and_verify_alice_balance(Bridge::timelock(), starting_alices_balance);
 
     // Still no issue, rate limit reached
-    assert_eq!(alices_balance(), starting_alices_balance);
-    assert_ok!(Bridge::change_bridge_limit(admin.clone(), amount +1, 1));
+    assert_eq!(alice_balance(), starting_alices_balance);
+    assert_ok!(Bridge::change_bridge_limit(admin, AMOUNT_OVER_LIMIT + 1, 1));
 
     // Mint successful after limit is increased
     next_block();
-    assert_eq!(alices_balance(), starting_alices_balance + amount);
+    assert_eq!(alice_balance(), starting_alices_balance + AMOUNT_OVER_LIMIT);
     assert_eq!(
         Bridge::bridge_tx_details(alice, &1).status,
         BridgeTxStatus::Handled
@@ -282,83 +312,74 @@
 
 #[test]
 fn is_exempted() {
-    test_with_controller(do_exempted)
-}
-
-fn do_exempted(signers: &[Public], min_signs_required: u64) {
+    test_with_controller(&do_exempted)
+}
+
+fn do_exempted(signers: &[Public], min_signs_required: usize) {
     let alice = AccountKeyring::Alice.public();
     let alice_did = Identity::key_to_identity_dids(alice);
-    let amount = 1_000_000_000_000_000_000_000;
-    let proposal = alice_proposal_tx(amount);
-    let starting_alices_balance = alices_balance();
+    let proposal = alice_proposal_tx(AMOUNT_OVER_LIMIT);
+    let starting_alices_balance = alice_balance();
+
+    // Send and approve the proposal.
+    signers_approve_proposal(*proposal, signers, min_signs_required);
+    next_block();
+
+    let tx_details = Bridge::bridge_tx_details(alice, &1);
+    assert_eq!(tx_details.status, BridgeTxStatus::Timelocked);
+    assert_eq!(tx_details.execution_block, next_unlock_block_number());
+
+    advance_block_and_verify_alice_balance(Bridge::timelock(), starting_alices_balance);
+
+    // Still no issue, rate limit reached
+    let admin = Origin::signed(Bridge::admin());
+    assert_eq!(alice_balance(), starting_alices_balance);
+    assert_ok!(Bridge::change_bridge_exempted(
+        admin,
+        vec![(alice_did, true)]
+    ));
+    next_block();
+
+    // Mint successful after exemption
+    advance_block_and_verify_alice_balance(Bridge::timelock(), starting_alices_balance);
+    assert_eq!(
+        Bridge::bridge_tx_details(alice, &1).status,
+        BridgeTxStatus::Handled
+    );
+    assert_eq!(alice_balance(), starting_alices_balance + AMOUNT_OVER_LIMIT);
+}
+
+#[test]
+fn can_force_mint() {
+    test_with_controller(&do_force_mint);
+}
+
+fn do_force_mint(signers: &[Public], min_signs_required: usize) {
+    let alice = AccountKeyring::Alice.public();
+    let proposal = alice_proposal_tx(AMOUNT_OVER_LIMIT);
+    let starting_alices_balance = alice_balance();
+    let timelock = Bridge::timelock();
+    let admin = Bridge::admin();
+
+    let tx = signers_approve_proposal(*proposal, signers, min_signs_required);
+    next_block();
     let unlock_block_number = next_unlock_block_number();
 
-    // Send and approve the proposal.
-    signers_approve_proposal(proposal, signers, min_signs_required);
- 
     let tx_details = Bridge::bridge_tx_details(alice, &1);
     assert_eq!(tx_details.status, BridgeTxStatus::Timelocked);
     assert_eq!(tx_details.execution_block, unlock_block_number);
 
-    advance_block_until_and_verify_alice_balance(unlock_block_number, starting_alices_balance);
+    advance_block_and_verify_alice_balance(timelock, starting_alices_balance);
 
     // Still no issue, rate limit reached
-    assert_eq!(alices_balance(), starting_alices_balance);
-    assert_ok!(Bridge::change_bridge_exempted(
-        admin.clone(),
-        vec![(alice_did, true)]
-    ));
-    next_block();
-
-    // Mint successful after exemption
-    assert_eq!(alices_balance(), starting_alices_balance + amount);
-    assert_eq!(
-        Bridge::bridge_tx_details(alice, &1).status,
-        BridgeTxStatus::Handled
-    );
-}
-
-#[test]
-fn can_force_mint() {
-    test_with_controller(do_force_mint)
-}
-
-fn do_force_mint(signers: &[Public], min_signs_required: u64) {
-    let amount = 1_000_000_000_000_000_000_000;
-    let alice = AccountKeyring::Alice.public();
-    let proposal = alice_proposal_tx(amount); 
-    let starting_alices_balance = alices_balance();
-    let unlock_block_number = next_unlock_block_number(); 
-
-    signers_approve_proposal(proposal, signers, min_signs_required);
-
-    let tx_details = Bridge::bridge_tx_details(alice, &1);
-    assert_eq!(tx_details.status, BridgeTxStatus::Timelocked);
-    assert_eq!(tx_details.execution_block, unlock_block_number);
-
-    advance_block_until_and_verify_alice_balance(unlock_block_number, starting_alices_balance);
-
-    // Still no issue, rate limit reached
-    assert_eq!(alices_balance(), starting_alices_balance);
-    assert_ok!(Bridge::force_handle_bridge_tx(admin.clone(), bridge_tx.clone()));
+    assert_eq!(alice_balance(), starting_alices_balance);
+    assert_ok!(Bridge::force_handle_bridge_tx(Origin::signed(admin), tx));
 
     // Mint successful after force handle
-    assert_eq!(alices_balance(), starting_alices_balance + amount);
-<<<<<<< HEAD
+    assert_eq!(alice_balance(), starting_alices_balance + AMOUNT_OVER_LIMIT);
     let tx_details = Bridge::bridge_tx_details(alice, &1);
     assert_eq!(tx_details.execution_block, unlock_block_number);
     assert_eq!(tx_details.status, BridgeTxStatus::Handled);
-}
-*/
-=======
-    assert_eq!(
-        Bridge::bridge_tx_details(AccountKeyring::Alice.public(), &1).execution_block,
-        unlock_block_number
-    );
-    assert_eq!(
-        Bridge::bridge_tx_details(AccountKeyring::Alice.public(), &1).status,
-        BridgeTxStatus::Handled
-    );
 }
 
 #[test]
@@ -413,5 +434,4 @@
         <bridge::BridgeTxDetails<TestStorage>>::iter().collect::<Vec<_>>(),
         txs
     );
-}
->>>>>>> eb5878e8
+}
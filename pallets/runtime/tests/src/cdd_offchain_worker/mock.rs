// This file is part of the Polymesh distribution (https://github.com/PolymathNetwork/Polymesh).
// Copyright (c) 2020 Polymath

// This program is free software: you can redistribute it and/or modify
// it under the terms of the GNU General Public License as published by
// the Free Software Foundation, version 3.

// This program is distributed in the hope that it will be useful, but
// WITHOUT ANY WARRANTY; without even the implied warranty of
// MERCHANTABILITY or FITNESS FOR A PARTICULAR PURPOSE. See the GNU
// General Public License for more details.

// You should have received a copy of the GNU General Public License
// along with this program. If not, see <http://www.gnu.org/licenses/>.

use crate::*;
use chrono::prelude::Utc;
use codec::Encode;
use frame_support::{
    assert_ok,
    dispatch::DispatchResult,
    impl_outer_dispatch, impl_outer_origin, parameter_types,
    traits::{Currency, FindAuthor, Get},
    weights::{DispatchInfo, Weight},
};
use frame_system::EnsureSignedBy;
use pallet_cdd_offchain_worker::{crypto, Trait};
use pallet_group as group;
use pallet_identity::{self as identity};
use pallet_protocol_fee as protocol_fee;
use pallet_staking::{EraIndex, Exposure, ExposureOf, StakerStatus, StashOf};
use polymesh_common_utilities::traits::{
    asset::AcceptTransfer,
    balances::{AccountData, CheckCdd},
    group::{GroupTrait, InactiveMember},
    identity::Trait as IdentityTrait,
    multisig::MultiSigSubTrait,
<<<<<<< HEAD
    portfolio::PortfolioSubTrait,
    transaction_payment::{ CddAndFeeDetails, ChargeTxFee },
=======
    transaction_payment::{CddAndFeeDetails, ChargeTxFee},
>>>>>>> d6dba330
    CommonTrait,
};
use polymesh_primitives::{IdentityId, Signatory};
use sp_core::{
    crypto::{key_types, Pair as PairTrait},
    offchain::{testing, OffchainExt, TransactionPoolExt},
    sr25519::Pair,
    testing::KeyStore,
    traits::KeystoreExt,
    H256,
};
use sp_runtime::curve::PiecewiseLinear;
use sp_runtime::transaction_validity::{InvalidTransaction, TransactionValidity, ValidTransaction};
use sp_runtime::{
    testing::{sr25519::Public, Header, TestXt, UintAuthorityId},
    traits::{
        Convert, Extrinsic as ExtrinsicsT, IdentityLookup, OpaqueKeys, SaturatedConversion, Verify,
        Zero,
    },
    AnySignature, KeyTypeId, Perbill,
};
use sp_staking::SessionIndex;
use std::{
    cell::RefCell,
    collections::{BTreeMap, HashSet},
};
use test_client::AccountKeyring;

pub type AccountId = <AnySignature as Verify>::Signer;
pub type BlockNumber = u64;
pub type Balance = u128;
type OffChainSignature = AnySignature;
type Moment = <Test as pallet_timestamp::Trait>::Moment;

impl_outer_origin! {
    pub enum Origin for Test  where system = frame_system {}
}

impl_outer_dispatch! {
    pub enum Call for Test where origin: Origin {
        identity::Identity,
        pallet_staking::Staking,
        cddoffchainworker::CddOffchainWorker,
    }
}

// Simple structure that exposes how u64 currency can be represented as... u64.
pub struct CurrencyToVoteHandler;
impl Convert<u64, u64> for CurrencyToVoteHandler {
    fn convert(x: u64) -> u64 {
        x
    }
}
impl Convert<u128, u64> for CurrencyToVoteHandler {
    fn convert(x: u128) -> u64 {
        x.saturated_into()
    }
}
impl Convert<u128, u128> for CurrencyToVoteHandler {
    fn convert(x: u128) -> u128 {
        x.saturated_into()
    }
}

thread_local! {
    static SESSION: RefCell<(Vec<AccountId>, HashSet<AccountId>)> = RefCell::new(Default::default());
    static BONDING_DURATION: RefCell<EraIndex> = RefCell::new(0);
    static SESSION_PER_ERA: RefCell<SessionIndex> = RefCell::new(0);
    static EPOCH_DURATION: RefCell<u64> = RefCell::new(0);
    static EXPECTED_BLOCK_TIME: RefCell<u64> = RefCell::new(0);
    static COOLING_INTERVAL: RefCell<u64> = RefCell::new(0);
    static BUFFER_INTERVAL: RefCell<u64> = RefCell::new(0);
}

pub struct BondingDuration;
impl Get<EraIndex> for BondingDuration {
    fn get() -> EraIndex {
        BONDING_DURATION.with(|v| *v.borrow())
    }
}

pub struct SessionsPerEra;
impl Get<SessionIndex> for SessionsPerEra {
    fn get() -> SessionIndex {
        SESSION_PER_ERA.with(|v| *v.borrow())
    }
}

pub struct EpochDuration;
impl Get<u64> for EpochDuration {
    fn get() -> u64 {
        EPOCH_DURATION.with(|v| *v.borrow())
    }
}

pub struct ExpectedBlockTime;
impl Get<u64> for ExpectedBlockTime {
    fn get() -> u64 {
        EXPECTED_BLOCK_TIME.with(|v| *v.borrow())
    }
}

pub struct CoolingInterval;
impl Get<u64> for CoolingInterval {
    fn get() -> u64 {
        COOLING_INTERVAL.with(|v| *v.borrow())
    }
}

pub struct BufferInterval;
impl Get<u64> for BufferInterval {
    fn get() -> u64 {
        BUFFER_INTERVAL.with(|v| *v.borrow())
    }
}

pub struct TestSessionHandler;
impl pallet_session::SessionHandler<AccountId> for TestSessionHandler {
    const KEY_TYPE_IDS: &'static [KeyTypeId] = &[key_types::DUMMY];

    fn on_genesis_session<Ks: OpaqueKeys>(_validators: &[(AccountId, Ks)]) {}

    fn on_new_session<Ks: OpaqueKeys>(
        _changed: bool,
        validators: &[(AccountId, Ks)],
        _queued_validators: &[(AccountId, Ks)],
    ) {
        SESSION.with(|x| {
            *x.borrow_mut() = (
                validators.iter().map(|x| x.0.clone()).collect(),
                HashSet::new(),
            )
        });
    }

    fn on_disabled(validator_index: usize) {
        SESSION.with(|d| {
            let mut d = d.borrow_mut();
            let value = d.0[validator_index];
            d.1.insert(value);
        })
    }
}

pub fn is_disabled(controller: AccountId) -> bool {
    let stash = Staking::ledger(&controller).unwrap().stash;
    SESSION.with(|d| d.borrow().1.contains(&stash))
}

/// Author of block is always 11
pub struct Author11;
impl FindAuthor<AccountId> for Author11 {
    fn find_author<'a, I>(_digests: I) -> Option<AccountId>
    where
        I: 'a + IntoIterator<Item = (frame_support::ConsensusEngineId, &'a [u8])>,
    {
        //Some(11)
        Some(account_from(11))
    }
}

// Workaround for https://github.com/rust-lang/rust/issues/26925 . Remove when sorted.
#[derive(Clone, PartialEq, Eq, Debug)]
pub struct Test;
parameter_types! {
    pub const BlockHashCount: u64 = 250;
    pub const MaximumBlockWeight: Weight = 1024;
    pub const MaximumBlockLength: u32 = 2 * 1024;
    pub const AvailableBlockRatio: Perbill = Perbill::one();
}
impl frame_system::Trait for Test {
    type Origin = Origin;
    type Index = u64;
    type BlockNumber = BlockNumber;
    type Call = Call;
    type Hash = H256;
    type Hashing = ::sp_runtime::traits::BlakeTwo256;
    type AccountId = AccountId;
    type Lookup = IdentityLookup<Self::AccountId>;
    type Header = Header;
    type Event = ();
    type BlockHashCount = BlockHashCount;
    type MaximumBlockWeight = MaximumBlockWeight;
    type AvailableBlockRatio = AvailableBlockRatio;
    type MaximumBlockLength = MaximumBlockLength;
    type Version = ();
    type ModuleToIndex = ();
    type AccountData = AccountData<Balance>;
    type OnNewAccount = ();
    type OnKilledAccount = ();
}

impl CommonTrait for Test {
    type Balance = Balance;
    type AcceptTransferTarget = Test;
    type BlockRewardsReserve = pallet_balances::Module<Test>;
}

parameter_types! {
    pub const TransactionBaseFee: Balance = 0;
    pub const TransactionByteFee: Balance = 0;
    pub const ExistentialDeposit: Balance = 0;
}

impl pallet_balances::Trait for Test {
    type DustRemoval = ();
    type Event = ();
    type ExistentialDeposit = ExistentialDeposit;
    type AccountStore = frame_system::Module<Test>;
    type Identity = identity::Module<Test>;
    type CddChecker = Test;
}

parameter_types! {
    pub const One: AccountId = AccountId::from(AccountKeyring::Dave);
    pub const Two: AccountId = AccountId::from(AccountKeyring::Dave);
    pub const Three: AccountId = AccountId::from(AccountKeyring::Dave);
    pub const Four: AccountId = AccountId::from(AccountKeyring::Dave);
    pub const Five: AccountId = AccountId::from(AccountKeyring::Dave);
}

impl group::Trait<group::Instance2> for Test {
    type Event = ();
    type AddOrigin = EnsureSignedBy<One, AccountId>;
    type RemoveOrigin = EnsureSignedBy<Two, AccountId>;
    type SwapOrigin = EnsureSignedBy<Three, AccountId>;
    type ResetOrigin = EnsureSignedBy<Four, AccountId>;
    type MembershipInitialized = ();
    type MembershipChanged = ();
}

impl protocol_fee::Trait for Test {
    type Event = ();
    type Currency = Balances;
    type OnProtocolFeePayment = ();
}

impl IdentityTrait for Test {
    type Event = ();
    type Proposal = Call;
    type MultiSig = Test;
    type CddServiceProviders = group::Module<Test, group::Instance2>;
    type Balances = pallet_balances::Module<Test>;
    type ChargeTxFeeTarget = Test;
    type CddHandler = Test;
    type Public = AccountId;
    type OffChainSignature = OffChainSignature;
    type ProtocolFee = protocol_fee::Module<Test>;
}

impl CddAndFeeDetails<AccountId, Call> for Test {
    fn get_valid_payer(_: &Call, _: &AccountId) -> Result<Option<AccountId>, InvalidTransaction> {
        Ok(None)
    }
    fn clear_context() {}
    fn set_payer_context(_: Option<AccountId>) {}
    fn get_payer_from_context() -> Option<AccountId> {
        None
    }
    fn set_current_identity(_: &IdentityId) {}
}

impl ChargeTxFee for Test {
    fn charge_fee(_len: u32, _info: DispatchInfo) -> TransactionValidity {
        Ok(ValidTransaction::default())
    }
}

impl GroupTrait<Moment> for Test {
    fn get_members() -> Vec<IdentityId> {
        return Group::active_members();
    }

    fn get_inactive_members() -> Vec<InactiveMember<Moment>> {
        vec![]
    }

    fn disable_member(
        _who: IdentityId,
        _expiry: Option<Moment>,
        _at: Option<Moment>,
    ) -> DispatchResult {
        unimplemented!();
    }

    fn get_active_members() -> Vec<IdentityId> {
        Self::get_members()
    }

    /// Current set size
    fn member_count() -> usize {
        Self::get_members().len()
    }

    fn is_member(member_id: &IdentityId) -> bool {
        Self::get_members().contains(member_id)
    }

    /// It returns the current "active members" and any "inactive member" which its
    /// expiration time-stamp is greater than `moment`.
    fn get_valid_members_at(moment: Moment) -> Vec<IdentityId> {
        Self::get_active_members()
            .into_iter()
            .chain(
                Self::get_inactive_members()
                    .into_iter()
                    .filter(|m| !Self::is_member_expired(&m, moment))
                    .map(|m| m.id),
            )
            .collect::<Vec<_>>()
    }

    fn is_member_expired(member: &InactiveMember<Moment>, now: Moment) -> bool {
        false
    }
}

impl AcceptTransfer for Test {
    fn accept_ticker_transfer(_: IdentityId, _: u64) -> DispatchResult {
        Ok(())
    }
    fn accept_asset_ownership_transfer(_: IdentityId, _: u64) -> DispatchResult {
        Ok(())
    }
}

impl MultiSigSubTrait<AccountId> for Test {
    fn accept_multisig_signer(_: Signatory<AccountId>, _: u64) -> DispatchResult {
        unimplemented!()
    }
    fn get_key_signers(multisig: &AccountId) -> Vec<AccountId> {
        unimplemented!()
    }
    fn is_multisig(account: &AccountId) -> bool {
        unimplemented!()
    }
    fn is_signer(key: &AccountId) -> bool {
        unimplemented!()
    }
}

impl PortfolioSubTrait for Test {
    fn accept_portfolio_custody(_: IdentityId, _: u64) -> DispatchResult {
        unimplemented!()
    }
}

impl CheckCdd<AccountId> for Test {
    fn check_key_cdd(key: &AccountId) -> bool {
        true
    }
    fn get_key_cdd_did(key: &AccountId) -> Option<IdentityId> {
        None
    }
}

parameter_types! {
    pub const Period: BlockNumber = 1;
    pub const Offset: BlockNumber = 0;
    pub const UncleGenerations: u64 = 0;
    pub const DisabledValidatorsThreshold: Perbill = Perbill::from_percent(25);
}
impl pallet_session::Trait for Test {
    type Event = ();
    type ValidatorId = AccountId;
    type ValidatorIdOf = StashOf<Test>;
    type ShouldEndSession = pallet_session::PeriodicSessions<Period, Offset>;
    type SessionManager = Staking;
    type SessionHandler = TestSessionHandler;
    type Keys = UintAuthorityId;
    type DisabledValidatorsThreshold = DisabledValidatorsThreshold;
}

impl pallet_session::historical::Trait for Test {
    type FullIdentification = Exposure<AccountId, Balance>;
    type FullIdentificationOf = ExposureOf<Test>;
}
impl pallet_authorship::Trait for Test {
    type FindAuthor = Author11;
    type UncleGenerations = UncleGenerations;
    type FilterUncle = ();
    type EventHandler = pallet_staking::Module<Test>;
}

parameter_types! {
    pub const MinimumPeriod: u64 = 5;
}

impl pallet_timestamp::Trait for Test {
    type Moment = u64;
    type OnTimestampSet = ();
    type MinimumPeriod = MinimumPeriod;
}

impl pallet_babe::Trait for Test {
    type EpochDuration = EpochDuration;
    type ExpectedBlockTime = ExpectedBlockTime;
    type EpochChangeTrigger = pallet_babe::ExternalTrigger;
}

pallet_staking_reward_curve::build! {
    const I_NPOS: PiecewiseLinear<'static> = curve!(
        min_inflation: 0_025_000,
        max_inflation: 0_100_000,
        ideal_stake: 0_500_000,
        falloff: 0_050_000,
        max_piece_count: 40,
        test_precision: 0_005_000,
    );
}

parameter_types! {
    pub const RewardCurve: &'static PiecewiseLinear<'static> = &I_NPOS;
    pub const MaxNominatorRewardedPerValidator: u32 = 64;
    pub const SlashDeferDuration: EraIndex = 0;
}

parameter_types! {
    pub const OneThousand: Public = account_from(1000);
    pub const TwoThousand: Public = account_from(2000);
    pub const ThreeThousand: Public = account_from(3000);
    pub const FourThousand: Public = account_from(4000);
    pub const FiveThousand: Public = account_from(5000);
}

impl pallet_staking::Trait for Test {
    type Currency = pallet_balances::Module<Self>;
    // type Time = pallet_timestamp::Module<Self>;
    type CurrencyToVote = CurrencyToVoteHandler;
    type RewardRemainder = ();
    type Event = ();
    type Slash = ();
    type Reward = ();
    type SessionsPerEra = SessionsPerEra;
    type BondingDuration = BondingDuration;
    type SlashDeferDuration = SlashDeferDuration;
    type SlashCancelOrigin = frame_system::EnsureRoot<Self::AccountId>;
    type SessionInterface = Self;
    type RewardCurve = RewardCurve;
    type MaxNominatorRewardedPerValidator = MaxNominatorRewardedPerValidator;
    type RequiredAddOrigin = frame_system::EnsureRoot<AccountId>;
    type RequiredRemoveOrigin = EnsureSignedBy<TwoThousand, Self::AccountId>;
    type RequiredComplianceOrigin = EnsureSignedBy<ThreeThousand, Self::AccountId>;
    type RequiredCommissionOrigin = EnsureSignedBy<FourThousand, Self::AccountId>;
    type RequiredChangeHistoryDepthOrigin = EnsureSignedBy<FiveThousand, Self::AccountId>;
}

pub type Extrinsic = TestXt<Call, ()>;

impl Trait for Test {
    type SignerId = UintAuthorityId;
    type Event = ();
    type Call = Call;
    type CoolingInterval = CoolingInterval;
    type BufferInterval = BufferInterval;
}

pub struct ExtBuilder {
    session_per_era: SessionIndex,
    bonding_duration: EraIndex,
    nominate: bool,
    expected_block_time: u64,
    epoch_duration: u64,
    cooling_interval: u64,
    buffer_interval: u64,
}

impl Default for ExtBuilder {
    fn default() -> Self {
        Self {
            session_per_era: 3,
            bonding_duration: 3,
            nominate: true,
            expected_block_time: 1,
            epoch_duration: 10,
            cooling_interval: 3,
            buffer_interval: 0,
        }
    }
}

impl ExtBuilder {
    pub fn session_per_era(mut self, session_per_era: SessionIndex) -> Self {
        self.session_per_era = session_per_era;
        self
    }
    pub fn bonding_duration(mut self, bonding_duration: EraIndex) -> Self {
        self.bonding_duration = bonding_duration;
        self
    }
    pub fn nominate(mut self, nominate: bool) -> Self {
        self.nominate = nominate;
        self
    }
    pub fn expected_block_time(mut self, expected_block_time: u64) -> Self {
        self.expected_block_time = expected_block_time;
        self
    }
    pub fn epoch_duration(mut self, epoch_duration: u64) -> Self {
        self.epoch_duration = epoch_duration;
        self
    }
    pub fn cooling_interval(mut self, cooling_interval: u64) -> Self {
        self.cooling_interval = cooling_interval;
        self
    }
    pub fn buffer_interval(mut self, buffer_interval: u64) -> Self {
        self.buffer_interval = buffer_interval;
        self
    }
    pub fn set_associated_consts(&self) {
        BONDING_DURATION.with(|v| *v.borrow_mut() = self.bonding_duration);
        SESSION_PER_ERA.with(|v| *v.borrow_mut() = self.session_per_era);
        EPOCH_DURATION.with(|v| *v.borrow_mut() = self.epoch_duration);
        EXPECTED_BLOCK_TIME.with(|v| *v.borrow_mut() = self.expected_block_time);
        COOLING_INTERVAL.with(|v| *v.borrow_mut() = self.cooling_interval);
        BUFFER_INTERVAL.with(|v| *v.borrow_mut() = self.buffer_interval);
    }
    pub fn build(self) -> sp_io::TestExternalities {
        self.set_associated_consts();
        let mut storage = frame_system::GenesisConfig::default()
            .build_storage::<Test>()
            .unwrap();
        let balance_factor = 1;

        let num_validators = 2; // validator_count
        let validators = (0..num_validators)
            .map(|x| ((x + 1) * 10 + 1) as u64)
            .collect::<Vec<_>>();

        let account_key_ring: BTreeMap<u64, Public> = [
            1, 2, 3, 4, 10, 11, 20, 21, 30, 31, 40, 41, 100, 101, 999, 1005,
        ]
        .iter()
        .map(|id| (*id, account_from(*id)))
        .collect();

        pallet_balances::GenesisConfig::<Test> {
            balances: vec![
                (AccountKeyring::Alice.public(), 10 * balance_factor),
                (AccountKeyring::Bob.public(), 20 * balance_factor),
                (AccountKeyring::Charlie.public(), 300 * balance_factor),
                (AccountKeyring::Dave.public(), 400 * balance_factor),
                (
                    account_key_ring.get(&1).unwrap().clone(),
                    10 * balance_factor,
                ),
                (
                    account_key_ring.get(&2).unwrap().clone(),
                    20 * balance_factor,
                ),
                (
                    account_key_ring.get(&3).unwrap().clone(),
                    300 * balance_factor,
                ),
                (
                    account_key_ring.get(&4).unwrap().clone(),
                    400 * balance_factor,
                ),
                (account_key_ring.get(&10).unwrap().clone(), balance_factor),
                (
                    account_key_ring.get(&11).unwrap().clone(),
                    balance_factor * 1000,
                ),
                (account_key_ring.get(&20).unwrap().clone(), balance_factor),
                (
                    account_key_ring.get(&21).unwrap().clone(),
                    balance_factor * 2000,
                ),
                (account_key_ring.get(&30).unwrap().clone(), balance_factor),
                (
                    account_key_ring.get(&31).unwrap().clone(),
                    balance_factor * 2000,
                ),
                (account_key_ring.get(&40).unwrap().clone(), balance_factor),
                (
                    account_key_ring.get(&41).unwrap().clone(),
                    balance_factor * 2000,
                ),
                (
                    account_key_ring.get(&100).unwrap().clone(),
                    2000 * balance_factor,
                ),
                (
                    account_key_ring.get(&101).unwrap().clone(),
                    2000 * balance_factor,
                ),
                // This allow us to have a total_payout different from 0.
                (
                    account_key_ring.get(&999).unwrap().clone(),
                    1_000_000_000_000,
                ),
            ],
        }
        .assimilate_storage(&mut storage);

        group::GenesisConfig::<Test, group::Instance2> {
            active_members: vec![IdentityId::from(1), IdentityId::from(2)],
            phantom: Default::default(),
        }
        .assimilate_storage(&mut storage);

        let _ = identity::GenesisConfig::<Test> {
            identities: vec![
                /// (primary_account_id, service provider did, target did, expiry time of CustomerDueDiligence claim i.e 10 days is ms)
                /// Provide Identity
                (
                    account_key_ring.get(&1005).unwrap().clone(),
                    IdentityId::from(1),
                    IdentityId::from(1),
                    None,
                ),
                (
                    account_key_ring.get(&11).unwrap().clone(),
                    IdentityId::from(1),
                    IdentityId::from(11),
                    None,
                ),
                (
                    account_key_ring.get(&21).unwrap().clone(),
                    IdentityId::from(1),
                    IdentityId::from(21),
                    None,
                ),
                (
                    account_key_ring.get(&31).unwrap().clone(),
                    IdentityId::from(1),
                    IdentityId::from(31),
                    None,
                ),
                (
                    account_key_ring.get(&41).unwrap().clone(),
                    IdentityId::from(1),
                    IdentityId::from(41),
                    None,
                ),
                (
                    account_key_ring.get(&101).unwrap().clone(),
                    IdentityId::from(1),
                    IdentityId::from(101),
                    None,
                ),
            ],
            ..Default::default()
        }
        .assimilate_storage(&mut storage);

        let stake_21 = 1000;
        let stake_31 = 1;
        let status_41 = StakerStatus::<AccountId>::Idle;
        let nominated = if self.nominate {
            vec![
                account_key_ring.get(&11).unwrap().clone(),
                account_key_ring.get(&21).unwrap().clone(),
            ]
        } else {
            vec![]
        };
        let _ = pallet_staking::GenesisConfig::<Test> {
            stakers: vec![
                // (stash, controller, staked_amount, status)
                (
                    account_key_ring.get(&11).unwrap().clone(),
                    account_key_ring.get(&10).unwrap().clone(),
                    balance_factor * 1000,
                    StakerStatus::<AccountId>::Validator,
                ),
                (
                    account_key_ring.get(&21).unwrap().clone(),
                    account_key_ring.get(&20).unwrap().clone(),
                    stake_21,
                    StakerStatus::<AccountId>::Validator,
                ),
                (
                    account_key_ring.get(&31).unwrap().clone(),
                    account_key_ring.get(&30).unwrap().clone(),
                    stake_31,
                    StakerStatus::<AccountId>::Validator,
                ),
                (
                    account_key_ring.get(&41).unwrap().clone(),
                    account_key_ring.get(&40).unwrap().clone(),
                    balance_factor * 1000,
                    status_41,
                ),
                // nominator
                (
                    account_key_ring.get(&101).unwrap().clone(),
                    account_key_ring.get(&100).unwrap().clone(),
                    balance_factor * 500,
                    StakerStatus::<AccountId>::Nominator(nominated),
                ),
            ],
            validator_count: 2,
            minimum_validator_count: 0,
            invulnerables: vec![],
            slash_reward_fraction: Perbill::from_percent(10),
            ..Default::default()
        }
        .assimilate_storage(&mut storage);

        let _ = pallet_session::GenesisConfig::<Test> {
            keys: validators
                .iter()
                .map(|x| {
                    let uint_auth_id = UintAuthorityId(*x);
                    (account_from(*x), account_from(*x), uint_auth_id)
                })
                .collect(),
        }
        .assimilate_storage(&mut storage);

        let mut ext = sp_io::TestExternalities::from(storage);
        ext.execute_with(|| {
            let validators = Session::validators();
            SESSION.with(|x| *x.borrow_mut() = (validators.clone(), HashSet::new()));
        });
        ext
    }
}

pub type CddOffchainWorker = pallet_cdd_offchain_worker::Module<Test>;
pub type System = frame_system::Module<Test>;
pub type Session = pallet_session::Module<Test>;
pub type Timestamp = pallet_timestamp::Module<Test>;
pub type Identity = identity::Module<Test>;
pub type Balances = pallet_balances::Module<Test>;
pub type Group = group::Module<Test, group::Instance2>;
pub type Staking = pallet_staking::Module<Test>;

pub fn account_from(id: u64) -> AccountId {
    let mut enc_id_vec = id.encode();
    enc_id_vec.resize_with(32, Default::default);

    let mut enc_id = [0u8; 32];
    enc_id.copy_from_slice(enc_id_vec.as_slice());

    Pair::from_seed(&enc_id).public()
}

pub fn create_did_and_add_claim(stash: AccountId, expiry: u64) {
    Balances::make_free_balance_be(&account_from(1005), 1_000_000);
    assert_ok!(Identity::cdd_register_did(
        Origin::signed(account_from(1005)),
        stash,
        Some(expiry.saturated_into::<Moment>()),
        vec![]
    ));
}<|MERGE_RESOLUTION|>--- conflicted
+++ resolved
@@ -35,12 +35,7 @@
     group::{GroupTrait, InactiveMember},
     identity::Trait as IdentityTrait,
     multisig::MultiSigSubTrait,
-<<<<<<< HEAD
-    portfolio::PortfolioSubTrait,
-    transaction_payment::{ CddAndFeeDetails, ChargeTxFee },
-=======
     transaction_payment::{CddAndFeeDetails, ChargeTxFee},
->>>>>>> d6dba330
     CommonTrait,
 };
 use polymesh_primitives::{IdentityId, Signatory};

use chrono::prelude::Utc;
use frame_support::dispatch::{DispatchError, DispatchResult};
use frame_support::{assert_noop, assert_ok};
use frame_support::{IterableStorageDoubleMap, StorageDoubleMap, StorageMap, StorageValue};
use hex_literal::hex;
use ink_primitives::hash as FunctionSelectorHasher;
use rand::Rng;
use sp_consensus_babe::Slot;
use sp_io::hashing::keccak_256;
use sp_runtime::AnySignature;
use sp_std::convert::{From, TryFrom, TryInto};
use sp_std::iter;

use pallet_asset::checkpoint::ScheduleSpec;
use pallet_asset::{
    AssetDocuments, AssetMetadataLocalKeyToName, AssetMetadataLocalNameToKey,
<<<<<<< HEAD
    AssetMetadataLocalSpecs, AssetMetadataValues, AssetOwnershipRelation, BalanceOf,
    Config as AssetConfig, CustomTypeIdSequence, CustomTypes, CustomTypesInverse, ScopeIdOf,
    SecurityToken, TickerRegistrationConfig,
};
use pallet_portfolio::{NextPortfolioNumber, PortfolioAssetBalances};
use polymesh_common_utilities::constants::currency::ONE_UNIT;
=======
    AssetMetadataLocalSpecs, AssetMetadataValues, AssetOwnershipRelation, Config as AssetConfig,
    CustomTypeIdSequence, CustomTypes, CustomTypesInverse, PreApprovedTicker, ScopeIdOf,
    SecurityToken, TickerRegistrationConfig, TickersExemptFromAffirmation,
};
use pallet_portfolio::{NextPortfolioNumber, PortfolioAssetBalances};
use polymesh_common_utilities::asset::AssetFnTrait;
>>>>>>> ec3750d5
use polymesh_common_utilities::constants::*;
use polymesh_common_utilities::traits::checkpoint::{ScheduleId, StoredSchedule};
use polymesh_primitives::agent::AgentGroup;
use polymesh_primitives::asset::{
    AssetName, AssetType, CustomAssetTypeId, FundingRoundName, NonFungibleType,
};
use polymesh_primitives::asset_metadata::{
    AssetMetadataKey, AssetMetadataLocalKey, AssetMetadataLockStatus, AssetMetadataName,
    AssetMetadataSpec, AssetMetadataValue, AssetMetadataValueDetail,
};
use polymesh_primitives::calendar::{
    CalendarPeriod, CalendarUnit, CheckpointId, CheckpointSchedule, FixedOrVariableCalendarUnit,
};
use polymesh_primitives::statistics::StatType;
use polymesh_primitives::{
    AccountId, AssetIdentifier, AssetPermissions, AuthorizationData, AuthorizationError, Document,
    DocumentId, Fund, FundDescription, IdentityId, InvestorUid, Memo, Moment, NFTCollectionKeys,
    Permissions, PortfolioId, PortfolioKind, PortfolioName, PortfolioNumber, SecondaryKey,
    Signatory, Ticker, WeightMeter,
};
use test_client::AccountKeyring;

use crate::ext_builder::{ExtBuilder, IdentityRecord};
use crate::nft::create_nft_collection;
use crate::storage::{
    add_secondary_key, make_account_without_cdd, provide_scope_claim,
    provide_scope_claim_to_multiple_parties, register_keyring_account, root, Checkpoint,
    TestStorage, User,
};

type BaseError = pallet_base::Error<TestStorage>;
type Identity = pallet_identity::Module<TestStorage>;
type Balances = pallet_balances::Module<TestStorage>;
type Asset = pallet_asset::Module<TestStorage>;
type Timestamp = pallet_timestamp::Pallet<TestStorage>;
type ComplianceManager = pallet_compliance_manager::Module<TestStorage>;
type Portfolio = pallet_portfolio::Module<TestStorage>;
type AssetError = pallet_asset::Error<TestStorage>;
type OffChainSignature = AnySignature;
type Origin = <TestStorage as frame_system::Config>::RuntimeOrigin;
type DidRecords = pallet_identity::DidRecords<TestStorage>;
type Statistics = pallet_statistics::Module<TestStorage>;
type AssetGenesis = pallet_asset::GenesisConfig<TestStorage>;
type System = frame_system::Pallet<TestStorage>;
type ExternalAgents = pallet_external_agents::Module<TestStorage>;
type EAError = pallet_external_agents::Error<TestStorage>;
type FeeError = pallet_protocol_fee::Error<TestStorage>;
type PortfolioError = pallet_portfolio::Error<TestStorage>;
type StoreCallMetadata = pallet_permissions::StoreCallMetadata<TestStorage>;

fn now() -> u64 {
    Utc::now().timestamp() as _
}

fn set_time_to_now() {
    set_timestamp(now());
}

fn slot_duration() -> u64 {
    pallet_babe::Pallet::<TestStorage>::slot_duration()
}

pub(crate) fn set_timestamp(n: u64) {
    pallet_babe::CurrentSlot::<TestStorage>::set(Slot::from(n / slot_duration()));
    Timestamp::set_timestamp(n);
}

pub(crate) fn max_len() -> u32 {
    <TestStorage as pallet_base::Config>::MaxLen::get()
}

pub(crate) fn max_len_bytes<R: From<Vec<u8>>>(add: u32) -> R {
    bytes_of_len(b'A', (max_len() + add) as usize)
}

macro_rules! assert_too_long {
    ($e:expr) => {
        let e_result = $e;
        assert_noop!(e_result, pallet_base::Error::<TestStorage>::TooLong);
    };
}

pub(crate) fn token(name: &[u8], owner_did: IdentityId) -> (Ticker, SecurityToken) {
    let ticker = Ticker::from_slice_truncated(name);
    let token = SecurityToken {
        owner_did,
        total_supply: TOTAL_SUPPLY,
        divisible: true,
        asset_type: AssetType::default(),
        ..Default::default()
    };
    (ticker, token)
}

pub(crate) fn a_token(owner_did: IdentityId) -> (Ticker, SecurityToken) {
    token(b"A", owner_did)
}

pub(crate) fn an_asset(owner: User, divisible: bool) -> Ticker {
    let (ticker, mut token) = a_token(owner.did);
    token.divisible = divisible;
    assert_ok!(basic_asset(owner, ticker, &token));
    ticker
}

fn has_ticker_record(ticker: Ticker) -> bool {
    DidRecords::contains_key(Identity::get_token_did(&ticker).unwrap())
}

fn asset_with_ids(
    owner: User,
    ticker: Ticker,
    token: &SecurityToken,
    ids: Vec<AssetIdentifier>,
) -> DispatchResult {
    Asset::create_asset(
        owner.origin(),
        ticker.as_ref().into(),
        ticker,
        token.divisible,
        token.asset_type.clone(),
        ids,
        None,
        true,
    )?;
    enable_investor_count(ticker, owner);
    Asset::issue(
        owner.origin(),
        ticker,
        token.total_supply,
        PortfolioKind::Default,
    )?;
    assert_eq!(Asset::balance_of(&ticker, owner.did), token.total_supply);
    Ok(())
}

pub(crate) fn basic_asset(owner: User, ticker: Ticker, token: &SecurityToken) -> DispatchResult {
    asset_with_ids(owner, ticker, token, vec![])
}

pub(crate) fn create_token(owner: User) -> (Ticker, SecurityToken) {
    let r = a_token(owner.did);
    assert_ok!(basic_asset(owner, r.0, &r.1));
    r
}

pub(crate) fn allow_all_transfers(ticker: Ticker, owner: User) {
    assert_ok!(ComplianceManager::add_compliance_requirement(
        owner.origin(),
        ticker,
        vec![],
        vec![]
    ));
}

fn enable_investor_count(ticker: Ticker, owner: User) {
    assert_ok!(Statistics::set_active_asset_stats(
        owner.origin(),
        ticker.into(),
        [StatType::investor_count()].iter().cloned().collect(),
    ));
}

pub(crate) fn transfer(ticker: Ticker, from: User, to: User, amount: u128) -> DispatchResult {
    let mut weight_meter = WeightMeter::max_limit_no_minimum();
    Asset::base_transfer(
        PortfolioId::default_portfolio(from.did),
        PortfolioId::default_portfolio(to.did),
        &ticker,
        amount,
        None,
        None,
        IdentityId::default(),
        &mut weight_meter,
    )
}

fn cusip() -> AssetIdentifier {
    AssetIdentifier::cusip(*b"037833100").unwrap()
}

const ASSET_IDENTIFIERS: Vec<AssetIdentifier> = Vec::new();
const FUNDING_ROUND: Option<FundingRoundName> = None;
const TOTAL_SUPPLY: u128 = 1_000_000_000u128;

/// Generates a new portfolio for `owner` using the given `name`.
fn new_portfolio(owner: AccountId, name: &str) -> PortfolioId {
    let portfolio_name = PortfolioName::from(name);
    let did = Identity::get_identity(&owner).expect("User missing identity");

    Portfolio::create_portfolio(Origin::signed(owner), portfolio_name.clone())
        .expect("New portfolio cannot be created");

    let (portfolio_num, _) = pallet_portfolio::Portfolios::iter_prefix(&did)
        .find(|(_, name)| name == &portfolio_name)
        .unwrap();

    PortfolioId::user_portfolio(did, portfolio_num)
}

/// Returns a `FundingRoundName` which exceeds the maximum length defined in `AssetConfig`.
fn exceeded_funding_round_name() -> FundingRoundName {
    let funding_round_max_length =
        <TestStorage as AssetConfig>::FundingRoundNameMaxLength::get() + 1;

    iter::repeat(b'A')
        .take(funding_round_max_length as usize)
        .collect::<Vec<_>>()
        .into()
}

#[test]
fn check_the_test_hex() {
    ExtBuilder::default().build().execute_with(|| {
        let selector: [u8; 4] = (FunctionSelectorHasher::keccak256("verify_transfer".as_bytes())
            [0..4])
            .try_into()
            .unwrap();
        println!("{:#X}", u32::from_be_bytes(selector));
        let data = hex!("D9386E41");
        println!("{:?}", data);
    });
}

#[test]
fn issuers_can_create_and_rename_tokens() {
    ExtBuilder::default().build().execute_with(|| {
        let owner = User::new(AccountKeyring::Dave);

        // Expected token entry
        let (ticker, token) = a_token(owner.did);
        assert!(!has_ticker_record(ticker));

        // Create asset.
        let funding_round_name: FundingRoundName = b"round1".into();
        assert_ok!(Asset::create_asset(
            owner.origin(),
            ticker.as_ref().into(),
            ticker,
            true,
            token.asset_type.clone(),
            Vec::new(),
            Some(funding_round_name.clone()),
            true,
        ));
        enable_investor_count(ticker, owner);

        let issue = |supply| Asset::issue(owner.origin(), ticker, supply, PortfolioKind::Default);
        assert_noop!(
            issue(1_000_000_000_000_000_000_000_000),
            AssetError::TotalSupplyAboveLimit
        );

        // Sucessfully issue. Investor count should now be 1.
        assert_ok!(issue(token.total_supply));
        assert_eq!(Statistics::investor_count(ticker), 1);

        // A correct entry is added
        assert_eq!(Asset::token_details(ticker), token);
        assert_eq!(
            Asset::asset_ownership_relation(token.owner_did, ticker),
            AssetOwnershipRelation::AssetOwned
        );
        assert!(has_ticker_record(ticker));
        assert_eq!(Asset::funding_round(ticker), funding_round_name.clone());

        // Unauthorized agents cannot rename the token.
        let eve = User::new(AccountKeyring::Eve);
        assert_noop!(
            Asset::rename_asset(eve.origin(), ticker, vec![0xde, 0xad, 0xbe, 0xef].into()),
            EAError::UnauthorizedAgent
        );
        // The token should remain unchanged in storage.
        assert_eq!(Asset::token_details(ticker), token);
        // Rename the token and check storage has been updated.
        let new: AssetName = [0x42].into();
        assert_ok!(Asset::rename_asset(owner.origin(), ticker, new.clone()));
        assert_eq!(Asset::asset_names(ticker), new);
        assert!(Asset::identifiers(ticker).is_empty());
    });
}

#[test]
fn valid_transfers_pass() {
    let eve = AccountKeyring::Eve.to_account_id();
    ExtBuilder::default()
        .cdd_providers(vec![eve.clone()])
        .build()
        .execute_with(|| {
            set_time_to_now();

            let owner = User::new(AccountKeyring::Dave);
            let alice = User::new(AccountKeyring::Alice);

            // Create asset.
            let (ticker, token) = a_token(owner.did);
            assert_ok!(basic_asset(owner, ticker, &token));

            // Provide scope claim to sender and receiver of the transaction.
            provide_scope_claim_to_multiple_parties(&[alice.did, owner.did], ticker, eve);

            allow_all_transfers(ticker, owner);

            // Should fail as sender matches receiver.
            let transfer = |from, to| transfer(ticker, from, to, 500);
            assert_noop!(transfer(owner, owner), AssetError::InvalidTransfer);
            assert_ok!(transfer(owner, alice));

            assert_eq!(Asset::balance_of(&ticker, owner.did), TOTAL_SUPPLY - 500);
            assert_eq!(Asset::balance_of(&ticker, alice.did), 500);
        })
}

#[test]
fn issuers_can_redeem_tokens() {
    let alice = AccountKeyring::Alice.to_account_id();
    ExtBuilder::default()
        .cdd_providers(vec![alice.clone()])
        .build()
        .execute_with(|| {
            set_time_to_now();

            let owner = User::new(AccountKeyring::Dave);
            let bob = User::new(AccountKeyring::Bob);

            // Create asset.
            let (ticker, token) = a_token(owner.did);
            assert_ok!(basic_asset(owner, ticker, &token));

            // Provide scope claim to sender and receiver of the transaction.
            provide_scope_claim_to_multiple_parties(&[owner.did], ticker, alice);

            assert_noop!(
                Asset::redeem(bob.origin(), ticker, token.total_supply),
                EAError::UnauthorizedAgent
            );

            assert_noop!(
                Asset::redeem(owner.origin(), ticker, token.total_supply + 1),
                PortfolioError::InsufficientPortfolioBalance
            );

            assert_ok!(Asset::redeem(owner.origin(), ticker, token.total_supply));

            assert_eq!(Asset::balance_of(&ticker, owner.did), 0);
            assert_eq!(Asset::token_details(&ticker).total_supply, 0);

            assert_noop!(
                Asset::redeem(owner.origin(), ticker, 1),
                PortfolioError::InsufficientPortfolioBalance
            );
        })
}

fn default_transfer(from: User, to: User, ticker: Ticker, val: u128) {
    let mut weight_meter = WeightMeter::max_limit_no_minimum();
    assert_ok!(Asset::unsafe_transfer(
        PortfolioId::default_portfolio(from.did),
        PortfolioId::default_portfolio(to.did),
        &ticker,
        val,
        None,
        None,
        IdentityId::default(),
        &mut weight_meter
    ));
}

#[test]
fn checkpoints_fuzz_test() {
    println!("Starting");
    for _ in 0..10 {
        // When fuzzing in local, feel free to bump this number to add more fuzz runs.
        ExtBuilder::default().build().execute_with(|| {
            set_time_to_now();

            let owner = User::new(AccountKeyring::Dave);
            let bob = User::new(AccountKeyring::Bob);

            // Create asset.
            let (ticker, token) = a_token(owner.did);
            assert_ok!(basic_asset(owner, ticker, &token));

            allow_all_transfers(ticker, owner);

            let mut owner_balance: [u128; 100] = [TOTAL_SUPPLY; 100];
            let mut bob_balance: [u128; 100] = [0; 100];
            let mut rng = rand::thread_rng();
            for j in 1..100 {
                let transfers = rng.gen_range(0, 10);
                owner_balance[j] = owner_balance[j - 1];
                bob_balance[j] = bob_balance[j - 1];
                for _k in 0..transfers {
                    if j == 1 {
                        owner_balance[0] -= 1;
                        bob_balance[0] += 1;
                    }
                    owner_balance[j] -= 1;
                    bob_balance[j] += 1;
                    default_transfer(owner, bob, ticker, 1);
                }
                assert_ok!(Checkpoint::create_checkpoint(owner.origin(), ticker));
                let bal_at = |id, did| Asset::get_balance_at(ticker, did, CheckpointId(id));
                let check = |id, idx| {
                    assert_eq!(bal_at(id, owner.did), owner_balance[idx]);
                    assert_eq!(bal_at(id, bob.did), bob_balance[idx]);
                };
                let x: u64 = u64::try_from(j).unwrap();
                check(0, j);
                check(0, j);
                check(1, 1);
                check(x - 1, j - 1);
                check(x, j);
                check(x + 1, j);
                check(1000, j);
            }
        });
    }
}

#[test]
fn register_ticker() {
    ExtBuilder::default().build().execute_with(|| {
        set_time_to_now();

        let owner = User::new(AccountKeyring::Dave);
        let alice = User::new(AccountKeyring::Alice);

        let (ticker, token) = a_token(owner.did);
        let identifiers = vec![AssetIdentifier::isin(*b"US0378331005").unwrap()];
        assert_ok!(asset_with_ids(owner, ticker, &token, identifiers.clone()));

        let register = |ticker| Asset::register_ticker(owner.origin(), ticker);

        assert_eq!(Asset::is_ticker_registry_valid(&ticker, owner.did), true);
        assert_eq!(Asset::is_ticker_available(&ticker), false);
        let stored_token = Asset::token_details(&ticker);
        assert_eq!(stored_token.asset_type, token.asset_type);
        assert_eq!(Asset::identifiers(ticker), identifiers);
        assert_noop!(
            register(Ticker::from_slice_truncated(&[b'A'][..])),
            AssetError::AssetAlreadyCreated
        );

        assert_noop!(
            register(Ticker::from_slice_truncated(
                &[b'A', b'A', b'A', b'A', b'A', b'A', b'A', b'A', b'A'][..]
            )),
            AssetError::TickerTooLong
        );

        let ticker = Ticker::from_slice_truncated(&[b'A', b'A'][..]);

        assert_eq!(Asset::is_ticker_available(&ticker), true);

        assert_ok!(register(ticker));

        assert_eq!(
            Asset::asset_ownership_relation(owner.did, ticker),
            AssetOwnershipRelation::TickerOwned
        );

        assert_noop!(
            Asset::register_ticker(alice.origin(), ticker),
            AssetError::TickerAlreadyRegistered
        );

        assert_eq!(Asset::is_ticker_registry_valid(&ticker, owner.did), true);
        assert_eq!(Asset::is_ticker_available(&ticker), false);

        set_timestamp(now() + 10001);

        assert_eq!(Asset::is_ticker_registry_valid(&ticker, owner.did), false);
        assert_eq!(Asset::is_ticker_available(&ticker), true);

        for bs in &[
            [b'A', 31, b'B'].as_ref(),
            [127, b'A'].as_ref(),
            [b'A', 0, 0, 0, b'A'].as_ref(),
        ] {
            assert_noop!(
                register(Ticker::from_slice_truncated(&bs[..])),
                AssetError::TickerNotAlphanumeric
            );
        }
    })
}

#[test]
fn transfer_ticker() {
    ExtBuilder::default().build().execute_with(|| {
        set_time_to_now();

        let owner = User::new(AccountKeyring::Dave);
        let alice = User::new(AccountKeyring::Alice);
        let bob = User::new(AccountKeyring::Bob);

        let ticker = Ticker::from_slice_truncated(&[b'A', b'A'][..]);

        assert_eq!(Asset::is_ticker_available(&ticker), true);
        assert_ok!(Asset::register_ticker(owner.origin(), ticker));

        let auth_id_alice = Identity::add_auth(
            owner.did,
            Signatory::from(alice.did),
            AuthorizationData::TransferTicker(ticker),
            None,
        );

        let auth_id_bob = Identity::add_auth(
            owner.did,
            Signatory::from(bob.did),
            AuthorizationData::TransferTicker(ticker),
            None,
        );

        assert_eq!(Asset::is_ticker_registry_valid(&ticker, owner.did), true);
        assert_eq!(Asset::is_ticker_registry_valid(&ticker, alice.did), false);
        assert_eq!(Asset::is_ticker_available(&ticker), false);

        assert_noop!(
            Asset::accept_ticker_transfer(alice.origin(), auth_id_alice + 1),
            "Authorization does not exist"
        );

        assert_eq!(
            Asset::asset_ownership_relation(owner.did, ticker),
            AssetOwnershipRelation::TickerOwned
        );

        assert_ok!(Asset::accept_ticker_transfer(alice.origin(), auth_id_alice));

        assert_eq!(
            Asset::asset_ownership_relation(owner.did, ticker),
            AssetOwnershipRelation::NotOwned
        );
        assert_eq!(
            Asset::asset_ownership_relation(alice.did, ticker),
            AssetOwnershipRelation::TickerOwned
        );

        assert_eq!(
            Asset::asset_ownership_relation(alice.did, ticker),
            AssetOwnershipRelation::TickerOwned
        );

        assert_eq!(
            Asset::accept_ticker_transfer(bob.origin(), auth_id_bob),
            Err("Illegal use of Authorization".into()),
        );

        let add_auth = |auth, expiry| {
            Identity::add_auth(alice.did, Signatory::from(bob.did), auth, Some(expiry))
        };

        let auth_id = add_auth(AuthorizationData::TransferTicker(ticker), now() - 100);

        assert_noop!(
            Asset::accept_ticker_transfer(bob.origin(), auth_id),
            "Authorization expired"
        );

        // Try accepting the wrong authorization type.
        let auth_id = add_auth(AuthorizationData::RotatePrimaryKey, now() + 100);

        assert_eq!(
            Asset::accept_ticker_transfer(bob.origin(), auth_id),
            Err(AuthorizationError::BadType.into()),
        );

        let auth_id = add_auth(AuthorizationData::TransferTicker(ticker), now() + 100);

        assert_ok!(Asset::accept_ticker_transfer(bob.origin(), auth_id));

        assert_eq!(Asset::is_ticker_registry_valid(&ticker, owner.did), false);
        assert_eq!(Asset::is_ticker_registry_valid(&ticker, alice.did), false);
        assert_eq!(Asset::is_ticker_registry_valid(&ticker, bob.did), true);
        assert_eq!(Asset::is_ticker_available(&ticker), false);
    })
}

#[test]
fn controller_transfer() {
    let eve = AccountKeyring::Eve.to_account_id();
    ExtBuilder::default()
        .cdd_providers(vec![eve.clone()])
        .build()
        .execute_with(|| {
            set_time_to_now();

            let owner = User::new(AccountKeyring::Dave);
            let alice = User::new(AccountKeyring::Alice);

            // Create asset.
            let (ticker, token) = a_token(owner.did);
            assert_ok!(basic_asset(owner, ticker, &token));

            // Provide scope claim to sender and receiver of the transaction.
            provide_scope_claim_to_multiple_parties(&[alice.did, owner.did], ticker, eve);

            allow_all_transfers(ticker, owner);

            // Should fail as sender matches receiver.
            assert_noop!(
                transfer(ticker, owner, owner, 500),
                AssetError::InvalidTransfer
            );

            assert_ok!(transfer(ticker, owner, alice, 500));

            let balance_of = |did| Asset::balance_of(&ticker, did);
            let balance_alice = balance_of(alice.did);
            let balance_owner = balance_of(owner.did);
            assert_eq!(balance_owner, TOTAL_SUPPLY - 500);
            assert_eq!(balance_alice, 500);

            assert_ok!(Asset::controller_transfer(
                owner.origin(),
                ticker,
                100,
                PortfolioId::default_portfolio(alice.did),
            ));
            assert_eq!(balance_of(owner.did), balance_owner + 100);
            assert_eq!(balance_of(alice.did), balance_alice - 100);
        })
}

#[test]
fn transfer_token_ownership() {
    ExtBuilder::default().build().execute_with(|| {
        set_time_to_now();

        let owner = User::new(AccountKeyring::Dave);
        let alice = User::new(AccountKeyring::Alice);
        let bob = User::new(AccountKeyring::Bob);

        // Create asset.
        let (ticker, token) = a_token(owner.did);
        assert_ok!(basic_asset(owner, ticker, &token));

        let auth_id_alice = Identity::add_auth(
            owner.did,
            Signatory::from(alice.did),
            AuthorizationData::TransferAssetOwnership(ticker),
            None,
        );

        let auth_id_bob = Identity::add_auth(
            owner.did,
            Signatory::from(bob.did),
            AuthorizationData::TransferAssetOwnership(ticker),
            None,
        );

        assert_eq!(Asset::token_details(&ticker).owner_did, owner.did);

        assert_noop!(
            Asset::accept_asset_ownership_transfer(alice.origin(), auth_id_alice + 1),
            "Authorization does not exist"
        );

        assert_eq!(
            Asset::asset_ownership_relation(owner.did, ticker),
            AssetOwnershipRelation::AssetOwned
        );

        assert_ok!(Asset::accept_asset_ownership_transfer(
            alice.origin(),
            auth_id_alice
        ));
        assert_eq!(Asset::token_details(&ticker).owner_did, alice.did);
        assert_eq!(
            Asset::asset_ownership_relation(owner.did, ticker),
            AssetOwnershipRelation::NotOwned
        );
        assert_eq!(
            Asset::asset_ownership_relation(alice.did, ticker),
            AssetOwnershipRelation::AssetOwned
        );

        assert_ok!(ExternalAgents::unchecked_add_agent(
            ticker,
            alice.did,
            AgentGroup::Full
        ));
        assert_ok!(ExternalAgents::abdicate(owner.origin(), ticker));
        assert_eq!(
            Asset::accept_asset_ownership_transfer(bob.origin(), auth_id_bob),
            Err(EAError::UnauthorizedAgent.into())
        );

        let mut auth_id = Identity::add_auth(
            alice.did,
            Signatory::from(bob.did),
            AuthorizationData::TransferAssetOwnership(ticker),
            Some(now() - 100),
        );

        assert_noop!(
            Asset::accept_asset_ownership_transfer(bob.origin(), auth_id),
            "Authorization expired"
        );

        // Try accepting the wrong authorization type.
        auth_id = Identity::add_auth(
            alice.did,
            Signatory::from(bob.did),
            AuthorizationData::RotatePrimaryKey,
            Some(now() + 100),
        );

        assert_eq!(
            Asset::accept_asset_ownership_transfer(bob.origin(), auth_id),
            Err(AuthorizationError::BadType.into())
        );

        auth_id = Identity::add_auth(
            alice.did,
            Signatory::from(bob.did),
            AuthorizationData::TransferAssetOwnership(Ticker::from_slice_truncated(&[0x50][..])),
            Some(now() + 100),
        );

        assert_eq!(
            Asset::accept_asset_ownership_transfer(bob.origin(), auth_id),
            Err(AssetError::NoSuchAsset.into())
        );

        auth_id = Identity::add_auth(
            alice.did,
            Signatory::from(bob.did),
            AuthorizationData::TransferAssetOwnership(ticker),
            Some(now() + 100),
        );

        assert_ok!(Asset::accept_asset_ownership_transfer(
            bob.origin(),
            auth_id
        ));
        assert_eq!(Asset::token_details(&ticker).owner_did, bob.did);
    })
}

#[test]
fn update_identifiers() {
    ExtBuilder::default().build().execute_with(|| {
        let owner = User::new(AccountKeyring::Dave);

        // Expected token entry
        let (ticker, token) = a_token(owner.did);
        assert!(!has_ticker_record(ticker));

        let create = |idents| asset_with_ids(owner, ticker, &token, idents);
        let update = |idents| Asset::update_identifiers(owner.origin(), ticker, idents);

        // Create: A correct entry was added.
        assert_ok!(create(vec![cusip()]));
        assert_eq!(Asset::token_details(ticker), token);
        assert_eq!(Asset::identifiers(ticker), vec![cusip()]);

        // Create: A bad entry was rejected.
        assert_noop!(
            update(vec![cusip(), AssetIdentifier::CUSIP(*b"aaaa_aaaa")]),
            AssetError::InvalidAssetIdentifier
        );

        // Update: A bad entry was rejected.
        let mut updated_identifiers = vec![
            AssetIdentifier::cusip(*b"17275R102").unwrap(),
            AssetIdentifier::isin(*b"US0378331005").unwrap(),
            AssetIdentifier::CUSIP(*b"aaaa_aaaa"),
        ];
        assert_noop!(
            update(updated_identifiers.clone()),
            AssetError::InvalidAssetIdentifier
        );

        // Update: A correct entry was added.
        updated_identifiers.pop().unwrap();
        assert_ok!(update(updated_identifiers.clone()));
        assert_eq!(Asset::identifiers(ticker), updated_identifiers);
    });
}

#[test]
fn adding_removing_documents() {
    ExtBuilder::default().build().execute_with(|| {
        let owner = User::new(AccountKeyring::Dave);

        // Create asset.
        let (ticker, token) = a_token(owner.did);
        assert!(!has_ticker_record(ticker));
        assert_ok!(basic_asset(owner, ticker, &token));

        let documents = vec![
            Document {
                name: b"A".into(),
                uri: b"www.a.com".into(),
                content_hash: [1u8; 64][..].try_into().unwrap(),
                doc_type: Some(b"foo".into()),
                filing_date: Some(42),
            },
            Document {
                name: b"B".into(),
                uri: b"www.b.com".into(),
                content_hash: [2u8; 64][..].try_into().unwrap(),
                doc_type: None,
                filing_date: None,
            },
        ];

        assert_ok!(Asset::add_documents(
            owner.origin(),
            documents.clone(),
            ticker
        ));

        for (idx, doc) in documents.into_iter().enumerate() {
            assert_eq!(doc, Asset::asset_documents(ticker, DocumentId(idx as u32)));
        }

        assert_ok!(Asset::remove_documents(
            owner.origin(),
            (0..=1).map(DocumentId).collect(),
            ticker
        ));

        assert_eq!(AssetDocuments::iter_prefix_values(ticker).count(), 0);
    });
}

#[test]
fn freeze_unfreeze_asset() {
    ExtBuilder::default().build().execute_with(|| {
        set_time_to_now();

        let owner = User::new(AccountKeyring::Alice);
        let bob = User::new(AccountKeyring::Bob);

        let (ticker, token) = a_token(owner.did);
        assert_ok!(basic_asset(owner, ticker, &token));

        allow_all_transfers(ticker, owner);

        assert_noop!(
            Asset::freeze(bob.origin(), ticker),
            EAError::UnauthorizedAgent
        );
        assert_noop!(
            Asset::unfreeze(owner.origin(), ticker),
            AssetError::NotFrozen
        );
        assert_ok!(Asset::freeze(owner.origin(), ticker));
        assert_noop!(
            Asset::freeze(owner.origin(), ticker),
            AssetError::AlreadyFrozen
        );

        // Attempt to transfer token ownership.
        let auth_id = Identity::add_auth(
            owner.did,
            Signatory::from(bob.did),
            AuthorizationData::TransferAssetOwnership(ticker),
            None,
        );
        assert_ok!(Asset::accept_asset_ownership_transfer(
            bob.origin(),
            auth_id
        ));

        // Not enough; bob needs to become an agent.
        assert_noop!(
            Asset::unfreeze(bob.origin(), ticker),
            EAError::UnauthorizedAgent
        );

        assert_ok!(ExternalAgents::unchecked_add_agent(
            ticker,
            bob.did,
            AgentGroup::Full
        ));
        assert_ok!(Asset::unfreeze(bob.origin(), ticker));
        assert_noop!(Asset::unfreeze(bob.origin(), ticker), AssetError::NotFrozen);
    });
}

#[test]
fn frozen_secondary_keys_create_asset() {
    ExtBuilder::default()
        .build()
        .execute_with(frozen_secondary_keys_create_asset_we);
}

fn frozen_secondary_keys_create_asset_we() {
    // 0. Create identities.
    let alice = User::new(AccountKeyring::Alice);
    let bob = User::new_with(alice.did, AccountKeyring::Bob);
    let _charlie_id = register_keyring_account(AccountKeyring::Charlie).unwrap();

    // 1. Add Bob as signatory to Alice ID.
    add_secondary_key(alice.did, bob.acc());

    assert_ok!(Balances::transfer_with_memo(
        alice.origin(),
        bob.acc().into(),
        1_000,
        Some(Memo::from("Bob funding"))
    ));

    // 2. Bob can create token
    let (ticker_1, token_1) = a_token(alice.did);
    assert_ok!(Asset::create_asset(
        bob.origin(),
        ticker_1.as_ref().into(),
        ticker_1,
        true,
        token_1.asset_type.clone(),
        vec![],
        None,
        true,
    ));
    assert_ok!(Asset::issue(
        bob.origin(),
        ticker_1,
        token_1.total_supply,
        PortfolioKind::Default
    ));
    assert_eq!(Asset::token_details(ticker_1), token_1);

    // 3. Alice freezes her secondary keys.
    assert_ok!(Identity::freeze_secondary_keys(alice.origin()));

    // 4. Bob cannot create a token.
    let (_ticker_2, _token_2) = a_token(alice.did);
    // commenting this because `default_identity` feature is not allowing to access None identity.
    // let create_token_result = Asset::create_asset(
    //     Origin::signed(bob),
    //     token_2.name.clone(),
    //     ticker_2,
    //     token_2.total_supply,
    //     true,
    //     token_2.asset_type.clone(),
    //     vec![],
    //     None,
    // );
    // assert_noop!(
    //     create_token_result,
    //     DispatchError::Other("Current identity is none and key is not linked to any identity")
    // );
}

#[test]
fn test_can_transfer_rpc() {
    let eve = AccountKeyring::Eve.to_account_id();
    ExtBuilder::default()
        .cdd_providers(vec![eve.clone()])
        .monied(true)
        .balance_factor(1)
        .build()
        .execute_with(|| {
            let owner = User::new(AccountKeyring::Alice);
            let bob = User::new(AccountKeyring::Bob);

            // Create asset.
            let (ticker, mut token) = a_token(owner.did);
            token.divisible = false;
            token.total_supply = 1_000 * currency::ONE_UNIT;
            assert_ok!(basic_asset(owner, ticker, &token));

            // Provide scope claim for sender and receiver.
            provide_scope_claim_to_multiple_parties(&[owner.did, bob.did], ticker, eve);

            let unsafe_can_transfer_result = |from_did, to_did, amount| {
                Asset::unsafe_can_transfer(
                    None,
                    PortfolioId::default_portfolio(from_did),
                    None,
                    PortfolioId::default_portfolio(to_did),
                    &ticker,
                    amount, // It only passed when it should be the multiple of currency::ONE_UNIT
                    &mut WeightMeter::max_limit_no_minimum(),
                )
                .unwrap()
            };

            // case 1: When passed invalid granularity
            assert_eq!(
                unsafe_can_transfer_result(owner.did, bob.did, 100),
                INVALID_GRANULARITY
            );

            // Case 2: when from_did balance is 0
            assert_eq!(
                unsafe_can_transfer_result(bob.did, owner.did, 100 * currency::ONE_UNIT),
                ERC1400_INSUFFICIENT_BALANCE
            );

            // Comment below test case, These will be un-commented when we improved the DID check.

            // // Case 4: When sender doesn't posses a valid cdd
            // // 4.1: Create Identity who doesn't posses cdd
            // let (from_without_cdd_signed, from_without_cdd_did) = make_account_with_uid(AccountKeyring::Ferdie.to_account_id()).unwrap();
            // // Execute can_transfer
            // assert_eq!(
            //     Asset::unsafe_can_transfer(
            //         AccountKeyring::Ferdie.to_account_id(),
            //         ticker,
            //         Some(from_without_cdd_did),
            //         Some(bob_did),
            //         5 * currency::ONE_UNIT
            //     ).unwrap(),
            //     INVALID_SENDER_DID
            // );

            // // Case 5: When receiver doesn't posses a valid cdd
            // assert_eq!(
            //     Asset::unsafe_can_transfer(
            //         AccountKeyring::Alice.to_account_id(),
            //         ticker,
            //         Some(alice_did),
            //         Some(from_without_cdd_did),
            //         5 * currency::ONE_UNIT
            //     ).unwrap(),
            //     INVALID_RECEIVER_DID
            // );

            // Case 6: When Asset transfer is frozen
            // 6.1: pause the transfer
            assert_ok!(Asset::freeze(owner.origin(), ticker));
            assert_eq!(
                unsafe_can_transfer_result(owner.did, bob.did, 20 * currency::ONE_UNIT),
                ERC1400_TRANSFERS_HALTED
            );
            assert_ok!(Asset::unfreeze(owner.origin(), ticker));

            // Case 7: when transaction get success by the compliance_manager
            allow_all_transfers(ticker, owner);
            assert_eq!(
                unsafe_can_transfer_result(owner.did, bob.did, 20 * currency::ONE_UNIT),
                ERC1400_TRANSFER_SUCCESS
            );
        })
}

fn ticker(name: &str) -> Ticker {
    Ticker::from_slice_truncated(name.as_bytes())
}

fn default_reg_config() -> TickerRegistrationConfig<u64> {
    TickerRegistrationConfig {
        max_ticker_length: 8,
        registration_length: Some(10000),
    }
}

fn alice_secret_key() -> libsecp256k1::SecretKey {
    libsecp256k1::SecretKey::parse(&keccak_256(b"Alice")).unwrap()
}

fn bob_secret_key() -> libsecp256k1::SecretKey {
    libsecp256k1::SecretKey::parse(&keccak_256(b"Bob")).unwrap()
}

fn sorted<K: Ord + Clone, V>(iter: impl IntoIterator<Item = (K, V)>) -> Vec<(K, V)> {
    let mut vec: Vec<_> = iter.into_iter().collect();
    vec.sort_by_key(|x| x.0.clone());
    vec
}

fn with_asset_genesis(genesis: AssetGenesis) -> ExtBuilder {
    ExtBuilder::default().adjust(Box::new(move |storage| {
        genesis.assimilate_storage(storage).unwrap();
    }))
}

fn test_asset_genesis(genesis: AssetGenesis) {
    with_asset_genesis(genesis).build().execute_with(|| {});
}

fn generate_uid(entity_name: String) -> InvestorUid {
    InvestorUid::from(format!("uid_{}", entity_name).as_bytes())
}

// Test for the validating the code for unique investors and aggregation of balances.
#[ignore]
#[test]
fn check_unique_investor_count() {
    let cdd_provider = AccountKeyring::Charlie.to_account_id();
    ExtBuilder::default()
        .cdd_providers(vec![cdd_provider.clone()])
        .build()
        .execute_with(|| {
            let user = |key: AccountKeyring| {
                let _ = make_account_without_cdd(key.to_account_id()).unwrap();
                User::existing(key)
            };
            let alice = user(AccountKeyring::Alice);
            // Bob entity as investor in given ticker.
            let bob_1 = user(AccountKeyring::Bob);
            // Eve also comes under the `Bob` entity.
            let bob_2 = user(AccountKeyring::Eve);

            let total_supply = 1_000_000_000;

            let (ticker, mut token) = a_token(alice.did);
            token.total_supply = total_supply;
            assert_ok!(basic_asset(alice, ticker, &token));

            // Verify the asset creation
            assert_eq!(Asset::token_details(&ticker), token);

            // Verify the balance of the alice and the investor count for the asset.
            assert_eq!(Asset::balance_of(&ticker, alice.did), total_supply); // It should be equal to total supply.
                                                                             // Alice act as the unique investor but not on the basis of ScopeId as alice doesn't posses the claim yet.
            assert_eq!(Statistics::investor_count(ticker), 1);
            assert!(!ScopeIdOf::contains_key(&ticker, alice.did));

            // 1. Transfer some funds to bob_1.did.

            // 1a). Add empty compliance requirement.
            allow_all_transfers(ticker, alice);

            // 1b). Should fail when transferring funds to bob_1.did because it doesn't posses scope_claim.
            // portfolio Id -
            assert_noop!(
                transfer(ticker, alice, bob_1, 1000),
                AssetError::InvalidTransfer
            );

            // 1c). Provide the valid scope claim.
            // Create Investor unique Id, In an ideal scenario it will be generated from the PUIS system.
            let bob_uid = generate_uid("BOB_ENTITY".to_string());
            provide_scope_claim(bob_1.did, ticker, bob_uid, cdd_provider.clone(), None).0;

            let alice_uid = generate_uid("ALICE_ENTITY".to_string());
            provide_scope_claim(alice.did, ticker, alice_uid, cdd_provider.clone(), None).0;
            let alice_scope_id = Asset::scope_id_of(&ticker, &alice.did);

            // 1d). Validate the storage changes.
            let bob_scope_id = Asset::scope_id_of(&ticker, &bob_1.did);
            assert_eq!(Asset::aggregate_balance_of(&ticker, bob_scope_id), 0);
            assert_eq!(Asset::balance_of_at_scope(bob_scope_id, bob_1.did), 0);

            assert_eq!(
                Asset::aggregate_balance_of(&ticker, alice_scope_id),
                total_supply
            );
            assert_eq!(
                Asset::balance_of_at_scope(alice_scope_id, alice.did),
                total_supply
            );

            // 1e). successfully transfer funds.
            assert_ok!(transfer(ticker, alice, bob_1, 1000));

            // validate the storage changes for Bob.
            assert_eq!(Asset::aggregate_balance_of(&ticker, &bob_scope_id), 1000);
            assert_eq!(Asset::balance_of_at_scope(&bob_scope_id, &bob_1.did), 1000);
            assert_eq!(Asset::balance_of(&ticker, &bob_1.did), 1000);
            assert_eq!(Statistics::investor_count(ticker), 2);

            // validate the storage changes for Alice.
            assert_eq!(
                Asset::aggregate_balance_of(&ticker, &alice_scope_id),
                total_supply - 1000
            );
            assert_eq!(
                Asset::balance_of_at_scope(&alice_scope_id, &alice.did),
                total_supply - 1000
            );
            assert_eq!(Asset::balance_of(&ticker, &alice.did), total_supply - 1000);
            assert_eq!(Statistics::investor_count(ticker), 2);

            // Provide scope claim to bob_2.did
            provide_scope_claim(bob_2.did, ticker, bob_uid, cdd_provider, None).0;

            // 1f). successfully transfer funds.
            assert_ok!(transfer(ticker, alice, bob_2, 1000));

            // validate the storage changes for Bob.
            assert_eq!(Asset::aggregate_balance_of(&ticker, &bob_scope_id), 2000);
            assert_eq!(Asset::balance_of_at_scope(&bob_scope_id, &bob_2.did), 1000);
            assert_eq!(Asset::balance_of(&ticker, &bob_2.did), 1000);
            assert_eq!(Statistics::investor_count(ticker), 2);
        });
}

#[test]
fn next_checkpoint_is_updated() {
    ExtBuilder::default()
        .build()
        .execute_with(next_checkpoint_is_updated_we);
}

fn next_checkpoint_is_updated_we() {
    // 14 November 2023, 22:13 UTC (millisecs)
    let start: u64 = 1_700_000_000_000;
    // A period of 42 hours.
    let period = CalendarPeriod {
        unit: CalendarUnit::Hour,
        amount: 42,
    };
    // The increment in seconds.
    let period_secs = match period.to_recurring().unwrap().as_fixed_or_variable() {
        FixedOrVariableCalendarUnit::Fixed(secs) => secs,
        _ => panic!("period should be fixed"),
    };
    let period_ms = period_secs * 1000;
    set_timestamp(start);
    assert_eq!(start, <TestStorage as AssetConfig>::UnixTime::now());

    let owner = User::new(AccountKeyring::Alice);
    let bob = User::new(AccountKeyring::Bob);

    let (ticker, token) = a_token(owner.did);
    assert_ok!(basic_asset(owner, ticker, &token));

    assert_eq!(Checkpoint::schedules(ticker), Vec::new());
    let schedule = ScheduleSpec {
        start: Some(start),
        period,
        remaining: 0,
    };
    assert_ok!(Checkpoint::set_schedules_max_complexity(
        root(),
        period.complexity()
    ));
    assert_ok!(Checkpoint::create_schedule(
        owner.origin(),
        ticker,
        schedule
    ));
    let id = CheckpointId(1);
    assert_eq!(id, Checkpoint::checkpoint_id_sequence(&ticker));
    assert_eq!(start, Checkpoint::timestamps(ticker, id));
    let total_supply = token.total_supply;
    assert_eq!(total_supply, Checkpoint::total_supply_at(ticker, id));
    assert_eq!(total_supply, Asset::get_balance_at(ticker, owner.did, id));
    assert_eq!(0, Asset::get_balance_at(ticker, bob.did, id));
    let checkpoint2 = start + period_ms;
    assert_eq!(vec![Some(checkpoint2)], next_checkpoints(ticker, start),);
    assert_eq!(vec![checkpoint2], checkpoint_ats(ticker));

    let transfer = |at| {
        set_timestamp(at);
        default_transfer(owner, bob, ticker, total_supply / 2);
    };

    // Make a transaction before the next timestamp.
    transfer(checkpoint2 - 1000);
    // Make another transaction at the checkpoint.
    // The updates are applied after the checkpoint is recorded.
    // After this transfer Alice's balance is 0.
    transfer(checkpoint2);
    // The balance after checkpoint 2.
    assert_eq!(0, Asset::balance_of(&ticker, owner.did));
    // Balances at checkpoint 2.
    let id = CheckpointId(2);
    assert_eq!(vec![start + 2 * period_ms], checkpoint_ats(ticker));
    assert_eq!(id, Checkpoint::checkpoint_id_sequence(&ticker));
    assert_eq!(start + period_ms, Checkpoint::timestamps(ticker, id));
    assert_eq!(
        total_supply / 2,
        Asset::get_balance_at(ticker, owner.did, id)
    );
    assert_eq!(total_supply / 2, Asset::get_balance_at(ticker, bob.did, id));
}

#[test]
fn non_recurring_schedule_works() {
    ExtBuilder::default()
        .build()
        .execute_with(non_recurring_schedule_works_we);
}

fn non_recurring_schedule_works_we() {
    // 14 November 2023, 22:13 UTC (millisecs)
    let start: u64 = 1_700_000_000_000;
    // Non-recuring schedule.
    let period = CalendarPeriod::default();
    set_timestamp(start);
    assert_eq!(start, <TestStorage as AssetConfig>::UnixTime::now());

    let owner = User::new(AccountKeyring::Alice);
    let bob = User::new(AccountKeyring::Bob);

    let (ticker, token) = a_token(owner.did);
    assert_ok!(basic_asset(owner, ticker, &token));

    assert_eq!(Checkpoint::schedules(ticker), Vec::new());
    let schedule = ScheduleSpec {
        start: Some(start),
        period,
        remaining: 0,
    };
    assert_ok!(Checkpoint::set_schedules_max_complexity(
        root(),
        period.complexity()
    ));
    assert_ok!(Checkpoint::create_schedule(
        owner.origin(),
        ticker,
        schedule
    ));
    let id = CheckpointId(1);
    assert_eq!(id, Checkpoint::checkpoint_id_sequence(&ticker));
    assert_eq!(start, Checkpoint::timestamps(ticker, id));
    let total_supply = token.total_supply;
    assert_eq!(total_supply, Checkpoint::total_supply_at(ticker, id));
    assert_eq!(total_supply, Asset::get_balance_at(ticker, owner.did, id));
    assert_eq!(0, Asset::get_balance_at(ticker, bob.did, id));
    // The schedule will not recur.
    assert_eq!(Checkpoint::schedules(ticker), Vec::new());
}

fn checkpoint_ats(ticker: Ticker) -> Vec<u64> {
    Checkpoint::schedules(ticker)
        .into_iter()
        .map(|s| s.at)
        .collect()
}

fn next_checkpoints(ticker: Ticker, start: u64) -> Vec<Option<u64>> {
    Checkpoint::schedules(ticker)
        .into_iter()
        .map(|s| s.schedule.next_checkpoint(start))
        .collect()
}

#[test]
fn schedule_remaining_works() {
    ExtBuilder::default().build().execute_with(|| {
        let start = 1_000;
        set_timestamp(start);

        let owner = User::new(AccountKeyring::Alice);
        let bob = User::new(AccountKeyring::Bob);

        // Create the asset.
        let (ticker, token) = a_token(owner.did);
        assert_ok!(basic_asset(owner, ticker, &token));

        let transfer = |at: Moment| {
            set_timestamp(at * 1_000);
            default_transfer(owner, bob, ticker, 1);
        };
        let collect_ts = |sh_id| {
            Checkpoint::schedule_points(ticker, sh_id)
                .into_iter()
                .map(|cp| Checkpoint::timestamps(ticker, cp))
                .collect::<Vec<_>>()
        };

        // No schedules yet.
        assert_eq!(Checkpoint::schedules(ticker), vec![]);

        // For simplicity, we use 1s = 1_000ms periods.
        let period = CalendarPeriod {
            unit: CalendarUnit::Second,
            amount: 1,
        };

        // Allow such a schedule to be added on-chain. Otherwise, we'll have errors.
        assert_ok!(Checkpoint::set_schedules_max_complexity(
            root(),
            period.complexity()
        ));

        // Create a schedule with one remaining and where `start == now`.
        let mut spec = ScheduleSpec {
            start: Some(start),
            period,
            remaining: 1,
        };
        let schedule = CheckpointSchedule { start, period };
        assert_ok!(Checkpoint::create_schedule(owner.origin(), ticker, spec));

        // We had `remaining == 1` and `start == now`,
        // so since a CP was created, hence `remaining => 0`,
        // the schedule was immediately evicted.
        assert_eq!(Checkpoint::schedules(ticker), vec![]);
        assert_eq!(collect_ts(ScheduleId(1)), vec![start]);

        // This time, we set `remaining == 5`, but we still have `start == now`,
        // thus one CP is immediately created, so `remaining => 4`.
        spec.remaining = 5;
        let id2 = ScheduleId(2);
        let assert_ts = |ticks| {
            assert_eq!(
                collect_ts(id2),
                (1..=ticks).map(|x| x * 1_000).collect::<Vec<_>>()
            );
        };
        let assert_sh = |at: Moment, remaining| {
            assert_eq!(
                Checkpoint::schedules(ticker),
                vec![StoredSchedule {
                    id: id2,
                    schedule,
                    at: 1_000 * at,
                    remaining,
                }]
            );
        };
        assert_ok!(Checkpoint::create_schedule(owner.origin(), ticker, spec));
        assert_sh(2, 4);
        assert_ts(1);

        // Transfer and move through the 2nd to 4th recurrences.
        for i in 2..5 {
            transfer(i);
            assert_sh(i + 1, spec.remaining - i as u32);
            assert_ts(i);
        }

        // Transfer and move to the 5th (last) recurrence.
        // We've to the point where there are no ticks left.
        transfer(5);
        assert_eq!(Checkpoint::schedules(ticker), vec![]);
        assert_ts(5);
    });
}

#[test]
fn mesh_1531_ts_collission_regression_test() {
    ExtBuilder::default().build().execute_with(|| {
        // Create the assets.
        let owner = User::new(AccountKeyring::Alice);
        let asset = |name: &[u8]| {
            let (ticker, token) = token(name, owner.did);
            assert_ok!(basic_asset(owner, ticker, &token));
            ticker
        };
        let alpha = asset(b"ALPHA");
        let beta = asset(b"BETA");

        // First CP is made at 1s.
        let cp = CheckpointId(1);
        set_timestamp(1_000);
        let create = |ticker| Checkpoint::create_checkpoint(owner.origin(), ticker);
        assert_ok!(create(alpha));
        assert_eq!(Checkpoint::timestamps(alpha, cp), 1_000);

        // Second CP is for beta, using same ID.
        set_timestamp(2_000);
        assert_ok!(create(beta));
        assert_eq!(Checkpoint::timestamps(alpha, cp), 1_000);
        assert_eq!(Checkpoint::timestamps(beta, cp), 2_000);
    });
}

#[test]
fn secondary_key_not_authorized_for_asset_test() {
    let users @ [owner, all, not] = [
        AccountKeyring::Alice,
        AccountKeyring::Bob,
        AccountKeyring::Charlie,
    ];
    let invalid_names = [b"WPUSD1\0", &b"WPUSC\0\0", &b"WPUSD\01"];
    let invalid_tickers = invalid_names
        .iter()
        .filter_map(|name| Some(Ticker::from_slice_truncated(name.as_ref())));

    let secondary_keys = vec![
        SecondaryKey {
            key: not.to_account_id(),
            permissions: Permissions {
                asset: AssetPermissions::elems(invalid_tickers),
                ..Default::default()
            },
        },
        SecondaryKey {
            key: all.to_account_id(),
            permissions: Permissions::default(),
        },
    ];

    let owner = IdentityRecord::new(owner.to_account_id(), secondary_keys);

    ExtBuilder::default()
        .add_regular_users(&[owner])
        .cdd_providers(vec![AccountKeyring::Eve.to_account_id()])
        .build()
        .execute_with(|| {
            // NB `sk_not_permsissions` does not have enought asset permissions to issue `ticker`.
            let [owner, all, not] = users.map(User::existing);
            let (ticker, token) = token(b"WPUSD", owner.did);
            assert_ok!(basic_asset(owner, ticker, &token));

            let minted_value = 50_000u128.into();
            StoreCallMetadata::set_call_metadata(b"pallet_asset".into(), b"issuer".into());
            assert_noop!(
                Asset::issue(not.origin(), ticker, minted_value, PortfolioKind::Default),
                pallet_external_agents::Error::<TestStorage>::SecondaryKeyNotAuthorizedForAsset
            );

            assert_ok!(Asset::issue(
                all.origin(),
                ticker,
                minted_value,
                PortfolioKind::Default
            ));
            assert_eq!(Asset::total_supply(ticker), TOTAL_SUPPLY + minted_value);
        });
}

#[test]
fn invalid_ticker_registry_test() {
    test_with_owner(|owner| {
        let (ticker, token) = token(b"MYUSD", owner.did);
        assert_ok!(basic_asset(owner, ticker, &token));

        // Generate a data set for testing: (input, expected result)
        [
            (&b"MYUSD"[..], true),
            (&b"MYUSD\01"[..], false),
            (&b"YOUR"[..], false),
        ]
        .iter()
        .map(|(name, exp)| (Ticker::from_slice_truncated(*name), exp))
        .for_each(|(ticker, exp)| {
            assert_eq!(*exp, Asset::is_ticker_registry_valid(&ticker, owner.did))
        });
    });
}

#[test]
fn sender_same_as_receiver_test() {
    test_with_owner(|owner| {
        let ticker = an_asset(owner, true);
        let mut weight_meter = WeightMeter::max_limit_no_minimum();

        // Create new portfolio
        let eu_portfolio = PortfolioId::default_portfolio(owner.did);
        let uk_portfolio = new_portfolio(owner.acc(), "UK");

        // Enforce an unsafe tranfer.
        assert_noop!(
            Asset::unsafe_transfer(
                eu_portfolio,
                uk_portfolio,
                &ticker,
                1_000,
                None,
                None,
                IdentityId::default(),
                &mut weight_meter
            ),
            AssetError::SenderSameAsReceiver
        );
    });
}

#[test]
fn invalid_granularity_test() {
    test_with_owner(|owner| {
        let ticker = an_asset(owner, false);
        assert_noop!(
            Asset::issue(owner.origin(), ticker, 10_000, PortfolioKind::Default),
            AssetError::InvalidGranularity
        );
    })
}

#[test]
fn create_asset_errors_test() {
    let owner = AccountKeyring::Alice.to_account_id();
    let other = AccountKeyring::Bob.to_account_id();
    let cdd = AccountKeyring::Eve.to_account_id();

    ExtBuilder::default()
        .add_regular_users_from_accounts(&[owner.clone(), other.clone()])
        .cdd_providers(vec![cdd])
        .build()
        .execute_with(|| create_asset_errors(owner, other))
}

fn bytes_of_len<R: From<Vec<u8>>>(e: u8, len: usize) -> R {
    iter::repeat(e).take(len).collect::<Vec<_>>().into()
}

fn create_asset_errors(owner: AccountId, other: AccountId) {
    let o = Origin::signed(owner);
    let create = |ticker, name, is_divisible, funding_name| {
        Asset::create_asset(
            o.clone(),
            name,
            ticker,
            is_divisible,
            AssetType::default(),
            vec![],
            funding_name,
            true,
        )
    };

    let ta = Ticker::from_slice_truncated(&b"A"[..]);
    let max_length = <TestStorage as AssetConfig>::AssetNameMaxLength::get() + 1;
    assert_noop!(
        create(ta, bytes_of_len(b'A', max_length as usize), true, None),
        AssetError::MaxLengthOfAssetNameExceeded
    );

    let name: AssetName = ta.as_ref().into();
    assert_noop!(
        create(ta, name.clone(), true, Some(exceeded_funding_round_name()),),
        AssetError::FundingRoundNameMaxLengthExceeded,
    );

    assert_ok!(create(ta, name.clone(), false, None));
    assert_noop!(
        Asset::issue(o.clone(), ta, 1_000, PortfolioKind::Default),
        AssetError::InvalidGranularity,
    );

    let tb = Ticker::from_slice_truncated(&b"B"[..]);
    assert_ok!(create(tb, name.clone(), true, None));
    assert_noop!(
        Asset::issue(o.clone(), tb, u128::MAX, PortfolioKind::Default),
        AssetError::TotalSupplyAboveLimit,
    );

    let o2 = Origin::signed(other);
    let tc = Ticker::from_slice_truncated(&b"C"[..]);
    assert_ok!(Asset::register_ticker(o2.clone(), tc));
    assert_noop!(
        create(tc, name, true, None),
        AssetError::TickerAlreadyRegistered
    );
}

#[test]
fn asset_type_custom_too_long() {
    ExtBuilder::default().build().execute_with(|| {
        let user = User::new(AccountKeyring::Alice);
        let case = |add| Asset::register_custom_asset_type(user.origin(), max_len_bytes(add));
        assert_too_long!(case(1));
        assert_ok!(case(0));
    });
}

#[test]
fn asset_type_custom_works() {
    ExtBuilder::default().build().execute_with(|| {
        let user = User::new(AccountKeyring::Alice);
        let register = |ty: &str| Asset::register_custom_asset_type(user.origin(), ty.into());
        let seq_is = |num| {
            assert_eq!(CustomTypeIdSequence::get().0, num);
        };
        let slot_has = |id, data: &str| {
            seq_is(id);
            let id = CustomAssetTypeId(id);
            let data = data.as_bytes();
            assert_eq!(CustomTypes::get(id), data);
            assert_eq!(CustomTypesInverse::get(data), id);
        };

        // Nothing so far. Generator (G) at 0.
        seq_is(0);

        // Register first type. G -> 1.
        assert_ok!(register("foo"));
        slot_has(1, "foo");

        // Register same type. G unmoved.
        assert_ok!(register("foo"));
        slot_has(1, "foo");

        // Register different type. G -> 2.
        assert_ok!(register("bar"));
        slot_has(2, "bar");

        // Register same type. G unmoved.
        assert_ok!(register("bar"));
        slot_has(2, "bar");

        // Register different type. G -> 3.
        assert_ok!(register("foobar"));
        slot_has(3, "foobar");

        // Set G to max. Next registration fails.
        CustomTypeIdSequence::put(CustomAssetTypeId(u32::MAX));
        assert_noop!(register("qux"), BaseError::CounterOverflow);
    });
}

#[test]
fn invalid_custom_asset_type_check() {
    ExtBuilder::default().build().execute_with(|| {
        let owner = User::new(AccountKeyring::Dave);

        // Create ticker.
        let (ticker, mut token) = a_token(owner.did);

        let invalid_id = CustomAssetTypeId(1_000_000);
        token.asset_type = AssetType::Custom(invalid_id);
        assert_noop!(
            basic_asset(owner, ticker, &token),
            AssetError::InvalidCustomAssetTypeId
        );
    });
}

#[test]
fn asset_doc_field_too_long() {
    ExtBuilder::default().build().execute_with(|| {
        let owner = User::new(AccountKeyring::Alice);
        let ticker = an_asset(owner, true);
        let add_doc = |doc| Asset::add_documents(owner.origin(), vec![doc], ticker);
        assert_too_long!(add_doc(Document {
            uri: max_len_bytes(1),
            ..<_>::default()
        }));
        assert_too_long!(add_doc(Document {
            name: max_len_bytes(1),
            ..<_>::default()
        }));
        assert_too_long!(add_doc(Document {
            doc_type: Some(max_len_bytes(1)),
            ..<_>::default()
        }));
        assert_ok!(add_doc(Document {
            uri: max_len_bytes(0),
            name: max_len_bytes(0),
            doc_type: Some(max_len_bytes(0)),
            ..<_>::default()
        }));
    });
}

#[track_caller]
fn test_with_owner(test: impl FnOnce(User)) {
    let owner = AccountKeyring::Alice;
    ExtBuilder::default()
        .add_regular_users_from_accounts(&[owner.to_account_id()])
        .cdd_providers(vec![AccountKeyring::Eve.to_account_id()])
        .build()
        .execute_with(|| test(User::existing(owner)));
}

#[test]
fn unsafe_can_transfer_all_status_codes_test() {
    test_with_owner(|owner| {
        let ticker = an_asset(owner, false);

        let uk_portfolio = new_portfolio(owner.acc(), "UK");
        let default_portfolio = PortfolioId::default_portfolio(owner.did);
        let do_unsafe_can_transfer = || {
            Asset::unsafe_can_transfer(
                None,
                default_portfolio,
                None,
                uk_portfolio,
                &ticker,
                100,
                &mut WeightMeter::max_limit_no_minimum(),
            )
            .unwrap()
        };

        // INVALID_GRANULARITY
        let code = do_unsafe_can_transfer();
        assert_eq!(code, INVALID_GRANULARITY);

        // Update indivisible.
        assert_ok!(Asset::make_divisible(owner.origin(), ticker));

        // INVALID_RECEIVER_DID
        let code = do_unsafe_can_transfer();
        assert_eq!(code, INVALID_RECEIVER_DID);

        // INVALID_SENDER_DID
        let no_cdd_portfolio_did = PortfolioId::default();
        let code = Asset::unsafe_can_transfer(
            None,
            no_cdd_portfolio_did,
            None,
            default_portfolio,
            &ticker,
            100,
            &mut WeightMeter::max_limit_no_minimum(),
        )
        .unwrap();
        assert_eq!(code, INVALID_SENDER_DID);
    });
}

#[test]
fn set_funding_round_test() {
    test_with_owner(|owner| {
        let ticker = an_asset(owner, true);
        assert_noop!(
            Asset::set_funding_round(owner.origin(), ticker, exceeded_funding_round_name()),
            AssetError::FundingRoundNameMaxLengthExceeded
        );
        assert_ok!(Asset::set_funding_round(
            owner.origin(),
            ticker,
            FundingRoundName(b"VIP round".to_vec())
        ));
    })
}

#[test]
fn update_identifiers_errors_test() {
    test_with_owner(|owner| {
        let ticker = an_asset(owner, true);
        let invalid_asset_ids = vec![
            AssetIdentifier::CUSIP(*b"037833108"),   // Invalid checksum.
            AssetIdentifier::CINS(*b"S08000AA7"),    // Invalid checksum.
            AssetIdentifier::ISIN(*b"US0378331004"), // Invalid checksum.
            AssetIdentifier::LEI(*b"549300GFX6WN7JDUSN37"), // Invalid checksum.
        ];

        invalid_asset_ids.into_iter().for_each(|asset_id| {
            assert_noop!(
                Asset::update_identifiers(owner.origin(), ticker, vec![asset_id]),
                AssetError::InvalidAssetIdentifier
            );
        });

        let valid_asset_ids = vec![AssetIdentifier::CUSIP(*b"037833100")];
        assert_ok!(Asset::update_identifiers(
            owner.origin(),
            ticker,
            valid_asset_ids
        ));
    })
}

#[test]
fn issuers_can_redeem_tokens_from_portfolio() {
    let alice = AccountKeyring::Alice.to_account_id();
    ExtBuilder::default()
        .cdd_providers(vec![alice.clone()])
        .build()
        .execute_with(|| {
            set_time_to_now();

            let owner = User::new(AccountKeyring::Dave);
            let bob = User::new(AccountKeyring::Bob);

            // Create asset.
            let (ticker, token) = a_token(owner.did);
            assert_ok!(basic_asset(owner, ticker, &token));

            // Provide scope claim to sender and receiver of the transaction.
            provide_scope_claim_to_multiple_parties(&[owner.did], ticker, alice);

            let portfolio_name = PortfolioName(vec![65u8; 5]);
            let next_portfolio_num = NextPortfolioNumber::get(&owner.did);
            let portfolio = PortfolioId::default_portfolio(owner.did);
            let user_portfolio = PortfolioId::user_portfolio(owner.did, next_portfolio_num.clone());
            Portfolio::create_portfolio(owner.origin(), portfolio_name.clone()).unwrap();

            Portfolio::move_portfolio_funds(
                owner.origin(),
                portfolio,
                user_portfolio,
                vec![Fund {
                    description: FundDescription::Fungible {
                        ticker,
                        amount: token.total_supply,
                    },
                    memo: None,
                }],
            )
            .unwrap();

            assert_eq!(
                PortfolioAssetBalances::get(&portfolio, &ticker),
                0u32.into()
            );
            assert_eq!(
                PortfolioAssetBalances::get(&user_portfolio, &ticker),
                token.total_supply
            );

            assert_noop!(
                Asset::redeem_from_portfolio(
                    bob.origin(),
                    ticker,
                    token.total_supply,
                    PortfolioKind::User(next_portfolio_num)
                ),
                EAError::UnauthorizedAgent
            );

            assert_noop!(
                Asset::redeem_from_portfolio(
                    owner.origin(),
                    ticker,
                    token.total_supply + 1,
                    PortfolioKind::User(next_portfolio_num)
                ),
                PortfolioError::InsufficientPortfolioBalance
            );

            assert_ok!(Asset::redeem_from_portfolio(
                owner.origin(),
                ticker,
                token.total_supply / 2,
                PortfolioKind::User(next_portfolio_num)
            ));

            assert_eq!(
                Asset::balance_of(&ticker, owner.did),
                token.total_supply / 2
            );
            assert_eq!(
                Asset::token_details(&ticker).total_supply,
                token.total_supply / 2
            );

            // Add auth for custody to be moved to bob
            let auth_id = Identity::add_auth(
                owner.did,
                Signatory::from(bob.did),
                AuthorizationData::PortfolioCustody(user_portfolio),
                None,
            );

            // Check that bob accepts auth
            assert_ok!(Portfolio::accept_portfolio_custody(bob.origin(), auth_id));

            assert_eq!(
                Portfolio::portfolio_custodian(user_portfolio),
                Some(bob.did)
            );

            // Check error is given when unauthorized custodian tries to redeem from portfolio
            assert_noop!(
                Asset::redeem_from_portfolio(
                    owner.origin(),
                    ticker,
                    token.total_supply,
                    PortfolioKind::User(next_portfolio_num)
                ),
                PortfolioError::UnauthorizedCustodian
            );

            // Remove bob as custodian
            assert_ok!(Portfolio::quit_portfolio_custody(
                bob.origin(),
                user_portfolio
            ));

            assert_ok!(Asset::redeem_from_portfolio(
                owner.origin(),
                ticker,
                token.total_supply / 2,
                PortfolioKind::User(next_portfolio_num)
            ));

            // Adds Bob as an external agent for the asset
            assert_ok!(ExternalAgents::unchecked_add_agent(
                ticker,
                bob.did,
                AgentGroup::Full
            ));

            // Remove owner as agent
            assert_ok!(ExternalAgents::remove_agent(
                owner.origin(),
                ticker,
                owner.did
            ));

            // Check error is given when unauthorized agent tries to redeem from portfolio
            assert_noop!(
                Asset::redeem_from_portfolio(
                    owner.origin(),
                    ticker,
                    1,
                    PortfolioKind::User(next_portfolio_num)
                ),
                EAError::UnauthorizedAgent
            );
        })
}

#[test]
fn issuers_can_change_asset_type() {
    ExtBuilder::default().build().execute_with(|| {
        set_time_to_now();

        let owner = User::new(AccountKeyring::Dave);
        let alice = User::new(AccountKeyring::Alice);

        // Create an asset
        let (ticker, token) = a_token(owner.did);
        assert_ok!(basic_asset(owner, ticker, &token));

        // Only the asset issuer is allowed to update the asset type
        assert_noop!(
            Asset::update_asset_type(alice.origin(), ticker, AssetType::EquityPreferred),
            EAError::UnauthorizedAgent
        );
        // Invalid Custom type id must be rejected
        assert_noop!(
            Asset::update_asset_type(
                owner.origin(),
                ticker,
                AssetType::Custom(CustomAssetTypeId(1))
            ),
            AssetError::InvalidCustomAssetTypeId
        );
        // Owner of the asset must be able to change the asset type, as long as it's not an invalid custom type
        assert_ok!(Asset::update_asset_type(
            owner.origin(),
            ticker,
            AssetType::EquityPreferred
        ));
        assert_eq!(
            Asset::token_details(&ticker).asset_type,
            AssetType::EquityPreferred
        );
    })
}

/// Only metadata keys that already have a value set can be locked.
#[test]
fn prevent_locking_an_empty_key() {
    ExtBuilder::default().build().execute_with(|| {
        set_time_to_now();

        let alice = User::new(AccountKeyring::Alice);
        let ticker = an_asset(alice, true);
        let asset_metadata_name = AssetMetadataName(b"mylocalkey".to_vec());
        let asset_metadata_spec = AssetMetadataSpec {
            url: None,
            description: None,
            type_def: None,
        };
        assert_ok!(Asset::register_asset_metadata_local_type(
            alice.origin(),
            ticker,
            asset_metadata_name.clone(),
            asset_metadata_spec
        ));
        let asset_metadata_detail = AssetMetadataValueDetail {
            expire: None,
            lock_status: AssetMetadataLockStatus::Locked,
        };
        let asset_metada_key = AssetMetadataKey::Local(AssetMetadataLocalKey(1));
        assert_noop!(
            Asset::set_asset_metadata_details(
                alice.origin(),
                ticker,
                asset_metada_key,
                asset_metadata_detail
            ),
            AssetError::AssetMetadataValueIsEmpty
        );
    })
}

/// Only metadata keys that already exist can be deleted.
#[test]
fn remove_local_metadata_key_missing_key() {
    ExtBuilder::default().build().execute_with(|| {
        set_time_to_now();

        let alice = User::new(AccountKeyring::Alice);
        let ticker = an_asset(alice, true);
        let local_key = AssetMetadataLocalKey(1);
        assert_noop!(
            Asset::remove_local_metadata_key(alice.origin(), ticker, local_key),
            AssetError::AssetMetadataKeyIsMissing
        );
    })
}

/// Only metadata keys that are not locked can be deleted.
#[test]
fn remove_local_metadata_key_locked_value() {
    ExtBuilder::default().build().execute_with(|| {
        set_time_to_now();

        let alice = User::new(AccountKeyring::Alice);
        let ticker = an_asset(alice, true);
        let asset_metadata_name = AssetMetadataName(b"mylocalkey".to_vec());
        let asset_metadata_spec = AssetMetadataSpec {
            url: None,
            description: None,
            type_def: None,
        };
        assert_ok!(Asset::register_asset_metadata_local_type(
            alice.origin(),
            ticker,
            asset_metadata_name.clone(),
            asset_metadata_spec
        ));
        let asset_metadata_detail = AssetMetadataValueDetail {
            expire: None,
            lock_status: AssetMetadataLockStatus::Locked,
        };
        let asset_metada_key = AssetMetadataKey::Local(AssetMetadataLocalKey(1));
        assert_ok!(Asset::set_asset_metadata(
            alice.origin(),
            ticker,
            asset_metada_key.clone(),
            AssetMetadataValue(b"randomvalue".to_vec()),
            None,
        ));
        assert_ok!(Asset::set_asset_metadata_details(
            alice.origin(),
            ticker,
            asset_metada_key,
            asset_metadata_detail
        ));
        assert_noop!(
            Asset::remove_local_metadata_key(alice.origin(), ticker, AssetMetadataLocalKey(1)),
            AssetError::AssetMetadataValueIsLocked
        );
    })
}

/// Only metadata keys that don't belong to NFT collections can be deleted.
#[test]
fn remove_nft_collection_metada_key() {
    ExtBuilder::default().build().execute_with(|| {
        set_time_to_now();

        let alice = User::new(AccountKeyring::Alice);
        let ticker: Ticker = Ticker::from_slice_truncated(b"TICKER".as_ref());
        let asset_metada_key = AssetMetadataKey::Local(AssetMetadataLocalKey(1));
        let collection_keys: NFTCollectionKeys = vec![asset_metada_key.clone()].into();
        create_nft_collection(
            alice,
            ticker,
            AssetType::NonFungible(NonFungibleType::Derivative),
            collection_keys,
        );
        assert_ok!(Asset::set_asset_metadata(
            alice.origin(),
            ticker,
            asset_metada_key,
            AssetMetadataValue(b"randomvalue".to_vec()),
            None,
        ));
        assert_noop!(
            Asset::remove_local_metadata_key(alice.origin(), ticker, AssetMetadataLocalKey(1)),
            AssetError::AssetMetadataKeyBelongsToNFTCollection
        );
    })
}

/// Successfully deletes a local metadata key.
#[test]
fn remove_local_metadata_key() {
    ExtBuilder::default().build().execute_with(|| {
        set_time_to_now();

        let alice = User::new(AccountKeyring::Alice);
        let ticker = an_asset(alice, true);
        let asset_metadata_name = AssetMetadataName(b"mylocalkey".to_vec());
        let asset_metadata_spec = AssetMetadataSpec {
            url: None,
            description: None,
            type_def: None,
        };
        assert_ok!(Asset::register_asset_metadata_local_type(
            alice.origin(),
            ticker,
            asset_metadata_name.clone(),
            asset_metadata_spec
        ));
        let asset_metada_key = AssetMetadataKey::Local(AssetMetadataLocalKey(1));
        assert_ok!(Asset::set_asset_metadata(
            alice.origin(),
            ticker,
            asset_metada_key.clone(),
            AssetMetadataValue(b"randomvalue".to_vec()),
            None,
        ));
        assert_ok!(Asset::remove_local_metadata_key(
            alice.origin(),
            ticker,
            AssetMetadataLocalKey(1)
        ),);
        assert_eq!(
            AssetMetadataLocalKeyToName::get(&ticker, AssetMetadataLocalKey(1)),
            None
        );
        assert_eq!(
            AssetMetadataLocalNameToKey::get(&ticker, &asset_metadata_name),
            None
        );
        assert_eq!(
            AssetMetadataLocalSpecs::get(&ticker, &AssetMetadataLocalKey(1)),
            None
        );
        assert_eq!(AssetMetadataValues::get(&ticker, &asset_metada_key), None);
    })
}

/// Only metadata keys that already exist can have their value removed.
#[test]
fn remove_local_metadata_value_missing_key() {
    ExtBuilder::default().build().execute_with(|| {
        set_time_to_now();

        let alice = User::new(AccountKeyring::Alice);
        let ticker = an_asset(alice, true);
        assert_noop!(
            Asset::remove_metadata_value(
                alice.origin(),
                ticker,
                AssetMetadataKey::Local(AssetMetadataLocalKey(1))
            ),
            AssetError::AssetMetadataKeyIsMissing
        );
    })
}

/// Only metadata keys that are no locked can have their value removed.
#[test]
fn remove_local_metadata_value_locked_value() {
    ExtBuilder::default().build().execute_with(|| {
        set_time_to_now();

        let alice = User::new(AccountKeyring::Alice);
        let ticker = an_asset(alice, true);
        let asset_metadata_name = AssetMetadataName(b"mylocalkey".to_vec());
        let asset_metadata_spec = AssetMetadataSpec {
            url: None,
            description: None,
            type_def: None,
        };
        assert_ok!(Asset::register_asset_metadata_local_type(
            alice.origin(),
            ticker,
            asset_metadata_name.clone(),
            asset_metadata_spec
        ));
        let asset_metadata_detail = AssetMetadataValueDetail {
            expire: None,
            lock_status: AssetMetadataLockStatus::Locked,
        };
        let asset_metada_key = AssetMetadataKey::Local(AssetMetadataLocalKey(1));
        assert_ok!(Asset::set_asset_metadata(
            alice.origin(),
            ticker,
            asset_metada_key.clone(),
            AssetMetadataValue(b"randomvalue".to_vec()),
            None,
        ));
        assert_ok!(Asset::set_asset_metadata_details(
            alice.origin(),
            ticker,
            asset_metada_key,
            asset_metadata_detail
        ));
        assert_noop!(
            Asset::remove_metadata_value(alice.origin(), ticker, asset_metada_key),
            AssetError::AssetMetadataValueIsLocked
        );
    })
}

/// Successfully removes a metadata value.
#[test]
fn remove_metadata_value() {
    ExtBuilder::default().build().execute_with(|| {
        set_time_to_now();

        let alice = User::new(AccountKeyring::Alice);
        let ticker = an_asset(alice, true);
        let asset_metadata_name = AssetMetadataName(b"mylocalkey".to_vec());
        let asset_metadata_spec = AssetMetadataSpec {
            url: None,
            description: None,
            type_def: None,
        };
        assert_ok!(Asset::register_asset_metadata_local_type(
            alice.origin(),
            ticker,
            asset_metadata_name.clone(),
            asset_metadata_spec.clone()
        ));
        let asset_metada_key = AssetMetadataKey::Local(AssetMetadataLocalKey(1));
        assert_ok!(Asset::set_asset_metadata(
            alice.origin(),
            ticker,
            asset_metada_key.clone(),
            AssetMetadataValue(b"randomvalue".to_vec()),
            None,
        ));
        assert_ok!(Asset::remove_metadata_value(
            alice.origin(),
            ticker,
            asset_metada_key.clone(),
        ),);
        assert_eq!(
            AssetMetadataLocalKeyToName::get(&ticker, AssetMetadataLocalKey(1)),
            Some(asset_metadata_name.clone())
        );
        assert_eq!(
            AssetMetadataLocalNameToKey::get(&ticker, &asset_metadata_name),
            Some(AssetMetadataLocalKey(1))
        );
        assert_eq!(
            AssetMetadataLocalSpecs::get(&ticker, &AssetMetadataLocalKey(1)),
            Some(asset_metadata_spec)
        );
        assert_eq!(AssetMetadataValues::get(&ticker, &asset_metada_key), None);
    })
}

#[test]
<<<<<<< HEAD
fn issue_token_invalid_portfolio() {
    ExtBuilder::default().build().execute_with(|| {
        let issued_amount = ONE_UNIT;
        let alice = User::new(AccountKeyring::Alice);
        let ticker = Ticker::from_slice_truncated(b"TICKER");
        let alice_user_portfolio = PortfolioKind::User(PortfolioNumber(1));

        assert_ok!(Asset::create_asset(
            alice.origin(),
            ticker.as_ref().into(),
            ticker,
            true,
            AssetType::default(),
            Vec::new(),
            None,
            true,
        ));

        assert_noop!(
            Asset::issue(alice.origin(), ticker, issued_amount, alice_user_portfolio),
            PortfolioError::PortfolioDoesNotExist
        );
    })
}

#[test]
fn issue_token_unassigned_custody() {
    ExtBuilder::default().build().execute_with(|| {
        let issued_amount = ONE_UNIT;
        let alice = User::new(AccountKeyring::Alice);
        let ticker = Ticker::from_slice_truncated(b"TICKER");
        let alice_user_portfolio = PortfolioKind::User(PortfolioNumber(1));

        assert_ok!(Portfolio::create_portfolio(
            alice.origin(),
            PortfolioName(b"AlicePortfolio".to_vec())
        ));

        assert_ok!(Asset::create_asset(
            alice.origin(),
            ticker.as_ref().into(),
            ticker,
            true,
            AssetType::default(),
            Vec::new(),
            None,
            true,
        ));
        assert_ok!(Asset::issue(
            alice.origin(),
            ticker,
            issued_amount,
            alice_user_portfolio
        ));
        assert_eq!(BalanceOf::get(ticker, alice.did), issued_amount);
    })
}

#[test]
fn issue_token_assigned_custody() {
    ExtBuilder::default().build().execute_with(|| {
        let issued_amount = ONE_UNIT;
        let bob = User::new(AccountKeyring::Bob);
        let alice = User::new(AccountKeyring::Alice);
        let ticker = Ticker::from_slice_truncated(b"TICKER");
        let portfolio_id = PortfolioId::new(alice.did, PortfolioKind::Default);

        assert_ok!(Asset::create_asset(
            alice.origin(),
            ticker.as_ref().into(),
            ticker,
            true,
            AssetType::default(),
            Vec::new(),
            None,
            true,
        ));
        // Change custody of the default portfolio
        let authorization_id = Identity::add_auth(
            alice.did,
            Signatory::from(bob.did),
            AuthorizationData::PortfolioCustody(portfolio_id),
            None,
        );
        assert_ok!(Portfolio::accept_portfolio_custody(
            bob.origin(),
            authorization_id
        ));

        assert_ok!(Asset::issue(
            alice.origin(),
            ticker,
            issued_amount,
            PortfolioKind::Default
        ));
        assert_eq!(BalanceOf::get(ticker, alice.did), issued_amount);
    })
}

#[test]
fn redeem_token_unassigned_custody() {
    ExtBuilder::default().build().execute_with(|| {
        let issued_amount = ONE_UNIT;
        let alice = User::new(AccountKeyring::Alice);
        let ticker = Ticker::from_slice_truncated(b"TICKER");

        assert_ok!(Asset::create_asset(
            alice.origin(),
            ticker.as_ref().into(),
            ticker,
            true,
            AssetType::default(),
            Vec::new(),
            None,
            true,
        ));
        assert_ok!(Asset::issue(
            alice.origin(),
            ticker,
            issued_amount,
            PortfolioKind::Default
        ));
        assert_ok!(Asset::redeem_from_portfolio(
            alice.origin(),
            ticker,
            issued_amount,
            PortfolioKind::Default
        ));
        assert_eq!(BalanceOf::get(ticker, alice.did), 0);
    })
}

#[test]
fn redeem_token_assigned_custody() {
    ExtBuilder::default().build().execute_with(|| {
        let issued_amount = ONE_UNIT;
        let bob = User::new(AccountKeyring::Bob);
        let alice = User::new(AccountKeyring::Alice);
        let ticker = Ticker::from_slice_truncated(b"TICKER");
        let portfolio_id = PortfolioId::new(alice.did, PortfolioKind::Default);

        assert_ok!(Asset::create_asset(
            alice.origin(),
            ticker.as_ref().into(),
            ticker,
            true,
            AssetType::default(),
            Vec::new(),
            None,
            true,
        ));
        // Change custody of the default portfolio
        let authorization_id = Identity::add_auth(
            alice.did,
            Signatory::from(bob.did),
            AuthorizationData::PortfolioCustody(portfolio_id),
            None,
        );
        assert_ok!(Portfolio::accept_portfolio_custody(
            bob.origin(),
            authorization_id
        ));

        assert_ok!(Asset::issue(
            alice.origin(),
            ticker,
            issued_amount,
            PortfolioKind::Default
        ));
        assert_noop!(
            Asset::redeem_from_portfolio(
                alice.origin(),
                ticker,
                issued_amount,
                PortfolioKind::Default
            ),
            PortfolioError::UnauthorizedCustodian
        );
    })
=======
fn pre_approve_ticker() {
    ExtBuilder::default().build().execute_with(|| {
        let ticker: Ticker = ticker("TICKER");
        let alice = User::new(AccountKeyring::Alice);
        Asset::pre_approve_ticker(alice.origin(), ticker).unwrap();

        assert!(PreApprovedTicker::get(alice.did, ticker));
        assert!(!TickersExemptFromAffirmation::get(ticker));
        assert!(Asset::skip_ticker_affirmation(&alice.did, &ticker));
    });
}

#[test]
fn remove_ticker_pre_approval() {
    ExtBuilder::default().build().execute_with(|| {
        let ticker: Ticker = ticker("TICKER");
        let alice = User::new(AccountKeyring::Alice);
        Asset::pre_approve_ticker(alice.origin(), ticker).unwrap();
        Asset::remove_ticker_pre_approval(alice.origin(), ticker).unwrap();

        assert!(!PreApprovedTicker::get(alice.did, ticker));
        assert!(!TickersExemptFromAffirmation::get(ticker));
        assert!(!Asset::skip_ticker_affirmation(&alice.did, &ticker));
    });
}

#[test]
fn unauthorized_custodian_ticker_exemption() {
    ExtBuilder::default().build().execute_with(|| {
        let ticker: Ticker = ticker("TICKER");
        let alice = User::new(AccountKeyring::Alice);

        assert_noop!(
            Asset::exempt_ticker_affirmation(alice.origin(), ticker),
            DispatchError::BadOrigin
        );
        assert_ok!(Asset::exempt_ticker_affirmation(root(), ticker,),);

        assert!(!PreApprovedTicker::get(alice.did, ticker));
        assert!(TickersExemptFromAffirmation::get(ticker));
        assert!(Asset::skip_ticker_affirmation(&alice.did, &ticker));

        assert_noop!(
            Asset::remove_ticker_affirmation_exemption(alice.origin(), ticker),
            DispatchError::BadOrigin
        );
        assert_ok!(Asset::remove_ticker_affirmation_exemption(root(), ticker,),);

        assert!(!PreApprovedTicker::get(alice.did, ticker));
        assert!(!TickersExemptFromAffirmation::get(ticker));
        assert!(!Asset::skip_ticker_affirmation(&alice.did, &ticker));
    });
>>>>>>> ec3750d5
}<|MERGE_RESOLUTION|>--- conflicted
+++ resolved
@@ -14,22 +14,15 @@
 use pallet_asset::checkpoint::ScheduleSpec;
 use pallet_asset::{
     AssetDocuments, AssetMetadataLocalKeyToName, AssetMetadataLocalNameToKey,
-<<<<<<< HEAD
     AssetMetadataLocalSpecs, AssetMetadataValues, AssetOwnershipRelation, BalanceOf,
-    Config as AssetConfig, CustomTypeIdSequence, CustomTypes, CustomTypesInverse, ScopeIdOf,
-    SecurityToken, TickerRegistrationConfig,
-};
-use pallet_portfolio::{NextPortfolioNumber, PortfolioAssetBalances};
-use polymesh_common_utilities::constants::currency::ONE_UNIT;
-=======
-    AssetMetadataLocalSpecs, AssetMetadataValues, AssetOwnershipRelation, Config as AssetConfig,
-    CustomTypeIdSequence, CustomTypes, CustomTypesInverse, PreApprovedTicker, ScopeIdOf,
-    SecurityToken, TickerRegistrationConfig, TickersExemptFromAffirmation,
+    Config as AssetConfig, CustomTypeIdSequence, CustomTypes, CustomTypesInverse,
+    PreApprovedTicker, ScopeIdOf, SecurityToken, TickerRegistrationConfig,
+    TickersExemptFromAffirmation,
 };
 use pallet_portfolio::{NextPortfolioNumber, PortfolioAssetBalances};
 use polymesh_common_utilities::asset::AssetFnTrait;
->>>>>>> ec3750d5
 use polymesh_common_utilities::constants::*;
+use polymesh_common_utilities::constants::currency::ONE_UNIT;
 use polymesh_common_utilities::traits::checkpoint::{ScheduleId, StoredSchedule};
 use polymesh_primitives::agent::AgentGroup;
 use polymesh_primitives::asset::{
@@ -2340,7 +2333,6 @@
 }
 
 #[test]
-<<<<<<< HEAD
 fn issue_token_invalid_portfolio() {
     ExtBuilder::default().build().execute_with(|| {
         let issued_amount = ONE_UNIT;
@@ -2520,7 +2512,7 @@
             PortfolioError::UnauthorizedCustodian
         );
     })
-=======
+}
 fn pre_approve_ticker() {
     ExtBuilder::default().build().execute_with(|| {
         let ticker: Ticker = ticker("TICKER");
@@ -2573,5 +2565,4 @@
         assert!(!TickersExemptFromAffirmation::get(ticker));
         assert!(!Asset::skip_ticker_affirmation(&alice.did, &ticker));
     });
->>>>>>> ec3750d5
 }
use crate::{
    storage::{
        account_from, add_secondary_key, make_account_without_cdd, register_keyring_account,
        AccountId, TestStorage,
    },
    ExtBuilder,
};

use pallet_asset::{
    self as asset, AssetOwnershipRelation, AssetType, FundingRoundName, IdentifierType,
    SecurityToken, SignData,
};
use pallet_balances as balances;
use pallet_compliance_manager as compliance_manager;
use pallet_identity as identity;
use pallet_statistics as statistics;
use polymesh_common_utilities::{compliance_manager::Trait, constants::*, traits::balances::Memo};
use polymesh_primitives::{
<<<<<<< HEAD
    AuthorizationData, Document, DocumentName, IdentityId, Signatory, SmartExtension,
    SmartExtensionType, Ticker, SmartExtensionName, Claim, Condition, ConditionType
=======
    AuthorizationData, Claim, Document, DocumentName, IdentityId, Rule, RuleType, Signatory,
    SmartExtension, SmartExtensionName, SmartExtensionType, Ticker,
>>>>>>> f609ee2a
};

use chrono::prelude::Utc;
use codec::Encode;
use frame_support::{
    assert_err, assert_noop, assert_ok, dispatch::DispatchResult, traits::Currency,
    StorageDoubleMap, StorageMap,
};
use hex_literal::hex;
use ink_primitives::hash as FunctionSelectorHasher;
use rand::Rng;
use sp_runtime::AnySignature;
use std::convert::{TryFrom, TryInto};
use test_client::AccountKeyring;

type Identity = identity::Module<TestStorage>;
type Balances = balances::Module<TestStorage>;
type Asset = asset::Module<TestStorage>;
type Timestamp = pallet_timestamp::Module<TestStorage>;
type ComplianceManager = compliance_manager::Module<TestStorage>;
type Portfolio = pallet_portfolio::Module<TestStorage>;
type AssetError = asset::Error<TestStorage>;
type OffChainSignature = AnySignature;
type Origin = <TestStorage as frame_system::Trait>::Origin;
type DidRecords = identity::DidRecords<TestStorage>;
type Statistics = statistics::Module<TestStorage>;

macro_rules! assert_add_claim {
    ($signer:expr, $target:expr, $claim:expr) => {
        assert_ok!(Identity::add_claim($signer, $target, $claim, None,));
    };
}

macro_rules! assert_revoke_claim {
    ($signer:expr, $target:expr, $claim:expr) => {
        assert_ok!(Identity::revoke_claim($signer, $target, $claim,));
    };
}

fn smart_extension_addition(
    account_id: AccountId,
    extension_name: SmartExtensionName,
    signer: Origin,
    ticker: Ticker,
) -> DispatchResult {
    let extension_details = SmartExtension {
        extension_type: SmartExtensionType::TransferManager,
        extension_name: extension_name,
        extension_id: account_id,
        is_archive: false,
    };

    Asset::add_extension(signer, ticker, extension_details.clone())
}

#[test]
fn check_the_test_hex() {
    ExtBuilder::default().build().execute_with(|| {
        let selector: [u8; 4] = (FunctionSelectorHasher::keccak256("verify_transfer".as_bytes())
            [0..4])
            .try_into()
            .unwrap();
        println!("{:#X}", u32::from_be_bytes(selector));
        let data = hex!("D9386E41");
        println!("{:?}", data);
    });
}

#[test]
fn issuers_can_create_and_rename_tokens() {
    ExtBuilder::default().build().execute_with(|| {
        let owner_signed = Origin::signed(AccountKeyring::Dave.public());
        let owner_did = register_keyring_account(AccountKeyring::Dave).unwrap();
        let funding_round_name: FundingRoundName = b"round1".into();
        // Expected token entry
        let token = SecurityToken {
            name: vec![0x01].into(),
            owner_did,
            total_supply: 1_000_000,
            divisible: true,
            asset_type: AssetType::default(),
            primary_issuance_agent: Some(owner_did),
            ..Default::default()
        };
        let ticker = Ticker::try_from(token.name.as_slice()).unwrap();
        assert!(!<DidRecords>::contains_key(
            Identity::get_token_did(&ticker).unwrap()
        ));
        let identifiers = vec![(IdentifierType::default(), b"undefined".into())];
        let ticker = Ticker::try_from(token.name.as_slice()).unwrap();
        assert_err!(
            Asset::create_asset(
                owner_signed.clone(),
                token.name.clone(),
                ticker,
                1_000_000_000_000_000_000_000_000, // Total supply over the limit
                true,
                token.asset_type.clone(),
                identifiers.clone(),
                Some(funding_round_name.clone()),
            ),
            AssetError::TotalSupplyAboveLimit
        );

        // Issuance is successful
        assert_ok!(Asset::create_asset(
            owner_signed.clone(),
            token.name.clone(),
            ticker,
            token.total_supply,
            true,
            token.asset_type.clone(),
            identifiers.clone(),
            Some(funding_round_name.clone()),
        ));

        // Check the update investor count for the newly created asset
        assert_eq!(Statistics::investor_count_per_asset(ticker), 1);

        // A correct entry is added
        assert_eq!(Asset::token_details(ticker), token);
        assert_eq!(
            Asset::asset_ownership_relation(token.owner_did, ticker),
            AssetOwnershipRelation::AssetOwned
        );
        assert!(<DidRecords>::contains_key(
            Identity::get_token_did(&ticker).unwrap()
        ));
        assert_eq!(Asset::funding_round(ticker), funding_round_name.clone());

        // Unauthorized identities cannot rename the token.
        let eve_signed = Origin::signed(AccountKeyring::Eve.public());
        let _eve_did = register_keyring_account(AccountKeyring::Eve).unwrap();
        assert_err!(
            Asset::rename_asset(eve_signed, ticker, vec![0xde, 0xad, 0xbe, 0xef].into()),
            AssetError::Unauthorized
        );
        // The token should remain unchanged in storage.
        assert_eq!(Asset::token_details(ticker), token);
        // Rename the token and check storage has been updated.
        let renamed_token = SecurityToken {
            name: vec![0x42].into(),
            owner_did: token.owner_did,
            total_supply: token.total_supply,
            divisible: token.divisible,
            asset_type: token.asset_type.clone(),
            primary_issuance_agent: Some(token.owner_did),
            ..Default::default()
        };
        assert_ok!(Asset::rename_asset(
            owner_signed.clone(),
            ticker,
            renamed_token.name.clone()
        ));
        assert_eq!(Asset::token_details(ticker), renamed_token);
        for (typ, val) in identifiers {
            assert_eq!(Asset::identifiers((ticker, typ)), val);
        }
    });
}

/// # TODO
/// It should be re-enable once issuer claim is re-enabled.
#[test]
#[ignore]
fn non_issuers_cant_create_tokens() {
    ExtBuilder::default().build().execute_with(|| {
        let _ = Origin::signed(AccountKeyring::Dave.public());
        let owner_did = register_keyring_account(AccountKeyring::Dave).unwrap();

        // Expected token entry
        let _ = SecurityToken {
            name: vec![0x01].into(),
            owner_did,
            total_supply: 1_000_000,
            divisible: true,
            asset_type: AssetType::default(),
            ..Default::default()
        };

        Balances::make_free_balance_be(&AccountKeyring::Bob.public(), 1_000_000);

        let wrong_did = IdentityId::try_from("did:poly:wrong");
        assert!(wrong_did.is_err());
    });
}

fn valid_custodian_allowance() {
    ExtBuilder::default().build().execute_with(|| {
        let owner_signed = Origin::signed(AccountKeyring::Dave.public());
        let owner_did = register_keyring_account(AccountKeyring::Dave).unwrap();

        let now = Utc::now();
        Timestamp::set_timestamp(now.timestamp() as u64);

        // Expected token entry
        let token = SecurityToken {
            name: vec![0x01].into(),
            owner_did,
            total_supply: 1_000_000,
            divisible: true,
            asset_type: AssetType::default(),
            ..Default::default()
        };
        let ticker = Ticker::try_from(token.name.as_slice()).unwrap();

        let investor1_signed = Origin::signed(AccountKeyring::Bob.public());
        let investor1_did = register_keyring_account(AccountKeyring::Bob).unwrap();
        let investor2_did = register_keyring_account(AccountKeyring::Charlie).unwrap();
        let custodian_signed = Origin::signed(AccountKeyring::Eve.public());
        let custodian_did = register_keyring_account(AccountKeyring::Eve).unwrap();

        // Issuance is successful
        assert_ok!(Asset::create_asset(
            owner_signed.clone(),
            token.name.clone(),
            ticker,
            token.total_supply,
            true,
            token.asset_type.clone(),
            vec![],
            None,
        ));

        assert_eq!(
            Asset::balance_of(&ticker, &token.owner_did),
            token.total_supply
        );

        // Allow all transfers
        assert_ok!(ComplianceManager::add_compliance_requirement(
            owner_signed.clone(),
            ticker,
            vec![],
            vec![]
        ));
        let funding_round1: FundingRoundName = b"Round One".into();
        assert_ok!(Asset::set_funding_round(
            owner_signed.clone(),
            ticker,
            funding_round1.clone()
        ));
        // Mint some tokens to investor1
        let num_tokens1: u128 = 2_000_000;

        assert_ok!(Asset::issue(owner_signed.clone(), ticker, num_tokens1));
        assert_ok!(Asset::unsafe_transfer(
            owner_did,
            &ticker,
            owner_did,
            investor1_did,
            num_tokens1
        ));

        assert_eq!(Asset::funding_round(&ticker), funding_round1.clone());
        assert_eq!(
            Asset::issued_in_funding_round((ticker, funding_round1.clone())),
            num_tokens1
        );
        // Check the expected default behaviour of the map.
        let no_such_round: FundingRoundName = b"No such round".into();
        assert_eq!(Asset::issued_in_funding_round((ticker, no_such_round)), 0);
        assert_eq!(Asset::balance_of(&ticker, &investor1_did), num_tokens1);

        // Failed to add custodian because of insufficient balance
        assert_noop!(
            Asset::increase_custody_allowance(
                investor1_signed.clone(),
                ticker,
                custodian_did,
                250_00_00 as u128
            ),
            AssetError::InsufficientBalance
        );

        // Failed to add/increase the custodian allowance because of Invalid custodian did
        let custodian_did_not_register = IdentityId::from(5u128);
        assert_noop!(
            Asset::increase_custody_allowance(
                investor1_signed.clone(),
                ticker,
                custodian_did_not_register,
                50_00_00 as u128
            ),
            AssetError::InvalidCustodianDid
        );

        // Add custodian
        assert_ok!(Asset::increase_custody_allowance(
            investor1_signed.clone(),
            ticker,
            custodian_did,
            50_00_00 as u128
        ));

        assert_eq!(
            Asset::custodian_allowance((ticker, investor1_did, custodian_did)),
            50_00_00 as u128
        );

        assert_eq!(
            Asset::total_custody_allowance((ticker, investor1_did)),
            50_00_00 as u128
        );

        // Successfully transfer by the custodian
        assert_ok!(Asset::transfer_by_custodian(
            custodian_signed.clone(),
            ticker,
            investor1_did,
            investor2_did,
            45_00_00 as u128
        ));

        assert_eq!(
            Asset::custodian_allowance((ticker, investor1_did, custodian_did)),
            50_000 as u128
        );

        assert_eq!(
            Asset::total_custody_allowance((ticker, investor1_did)),
            50_000 as u128
        );
    });
}

#[test]
fn valid_custodian_allowance_of() {
    ExtBuilder::default().build().execute_with(|| {
        let owner_signed = Origin::signed(AccountKeyring::Dave.public());
        let owner_did = register_keyring_account(AccountKeyring::Dave).unwrap();

        let now = Utc::now();
        Timestamp::set_timestamp(now.timestamp() as u64);

        // Expected token entry
        let token = SecurityToken {
            name: vec![0x01].into(),
            owner_did,
            total_supply: 1_000_000,
            divisible: true,
            asset_type: AssetType::default(),
            ..Default::default()
        };
        let ticker = Ticker::try_from(token.name.as_slice()).unwrap();

        let investor1_signed = Origin::signed(AccountKeyring::Bob.public());
        let investor1_did = register_keyring_account(AccountKeyring::Bob).unwrap();
        let investor2_signed = Origin::signed(AccountKeyring::Charlie.public());
        let investor2_did = register_keyring_account(AccountKeyring::Charlie).unwrap();
        let custodian_signed = Origin::signed(AccountKeyring::Eve.public());
        let custodian_did = register_keyring_account(AccountKeyring::Eve).unwrap();

        // Issuance is successful
        assert_ok!(Asset::create_asset(
            owner_signed.clone(),
            token.name.clone(),
            ticker,
            token.total_supply,
            true,
            token.asset_type.clone(),
            vec![],
            None,
        ));

        assert_eq!(
            Asset::balance(&ticker, token.owner_did).total,
            token.total_supply
        );

        // Allow all transfers
        assert_ok!(ComplianceManager::add_compliance_requirement(
            owner_signed.clone(),
            ticker,
            vec![],
            vec![]
        ));

        // Mint some tokens to investor1
        assert_ok!(Asset::issue(
            owner_signed.clone(),
            ticker,
            200_00_00 as u128,
        ));
        assert_ok!(Asset::unsafe_transfer(
            owner_did,
            &ticker,
            owner_did,
            investor1_did,
            2_000_000 as u128
        ));

        assert_eq!(
            Asset::balance(&ticker, investor1_did).total,
            2_000_000 as u128
        );

        let msg = SignData {
            custodian_did,
            holder_did: investor1_did,
            ticker,
            value: 50_00_00 as u128,
            nonce: 1,
        };

        let investor1_key = AccountKeyring::Bob;

        // Add custodian
        assert_ok!(Asset::increase_custody_allowance_of(
            investor2_signed.clone(),
            ticker,
            investor1_did,
            AccountKeyring::Bob.public(),
            custodian_did,
            50_00_00 as u128,
            1,
            OffChainSignature::from(investor1_key.sign(&msg.encode()))
        ));

        assert_eq!(
            Asset::custodian_allowance((ticker, investor1_did, custodian_did)),
            50_00_00 as u128
        );

        assert_eq!(
            Asset::total_custody_allowance((ticker, investor1_did)),
            50_00_00 as u128
        );

        // use the same signature with the same nonce should fail
        assert_noop!(
            Asset::increase_custody_allowance_of(
                investor2_signed.clone(),
                ticker,
                investor1_did,
                AccountKeyring::Bob.public(),
                custodian_did,
                50_00_00 as u128,
                1,
                OffChainSignature::from(investor1_key.sign(&msg.encode()))
            ),
            AssetError::SignatureAlreadyUsed
        );

        // use the same signature with the different nonce should fail
        assert_noop!(
            Asset::increase_custody_allowance_of(
                investor2_signed.clone(),
                ticker,
                investor1_did,
                AccountKeyring::Bob.public(),
                custodian_did,
                50_00_00 as u128,
                3,
                OffChainSignature::from(investor1_key.sign(&msg.encode()))
            ),
            AssetError::InvalidSignature
        );

        // Successfully transfer by the custodian
        assert_ok!(Asset::transfer_by_custodian(
            custodian_signed.clone(),
            ticker,
            investor1_did,
            investor2_did,
            45_00_00 as u128
        ));
    });
}

#[test]
fn checkpoints_fuzz_test() {
    println!("Starting");
    for _ in 0..10 {
        // When fuzzing in local, feel free to bump this number to add more fuzz runs.
        ExtBuilder::default().build().execute_with(|| {
            let now = Utc::now();
            Timestamp::set_timestamp(now.timestamp() as u64);

            let owner_signed = Origin::signed(AccountKeyring::Dave.public());
            let owner_did = register_keyring_account(AccountKeyring::Dave).unwrap();

            // Expected token entry
            let token = SecurityToken {
                name: vec![0x01].into(),
                owner_did,
                total_supply: 1_000_000,
                divisible: true,
                asset_type: AssetType::default(),
                ..Default::default()
            };
            let ticker = Ticker::try_from(token.name.as_slice()).unwrap();
            let bob_did = register_keyring_account(AccountKeyring::Bob).unwrap();

            // Issuance is successful
            assert_ok!(Asset::create_asset(
                owner_signed.clone(),
                token.name.clone(),
                ticker,
                token.total_supply,
                true,
                token.asset_type.clone(),
                vec![],
                None,
            ));

            // Allow all transfers
            assert_ok!(ComplianceManager::add_compliance_requirement(
                owner_signed.clone(),
                ticker,
                vec![],
                vec![]
            ));
            let mut owner_balance: [u128; 100] = [1_000_000; 100];
            let mut bob_balance: [u128; 100] = [0; 100];
            let mut rng = rand::thread_rng();
            for j in 1..100 {
                let transfers = rng.gen_range(0, 10);
                owner_balance[j] = owner_balance[j - 1];
                bob_balance[j] = bob_balance[j - 1];
                for _k in 0..transfers {
                    if j == 1 {
                        owner_balance[0] -= 1;
                        bob_balance[0] += 1;
                    }
                    owner_balance[j] -= 1;
                    bob_balance[j] += 1;
                    assert_ok!(Asset::unsafe_transfer(
                        owner_did, &ticker, owner_did, bob_did, 1
                    ));
                }
                assert_ok!(Asset::create_checkpoint(owner_signed.clone(), ticker));
                let x: u64 = u64::try_from(j).unwrap();
                assert_eq!(
                    Asset::get_balance_at(ticker, owner_did, 0),
                    owner_balance[j]
                );
                assert_eq!(Asset::get_balance_at(ticker, bob_did, 0), bob_balance[j]);
                assert_eq!(
                    Asset::get_balance_at(ticker, owner_did, 1),
                    owner_balance[1]
                );
                assert_eq!(Asset::get_balance_at(ticker, bob_did, 1), bob_balance[1]);
                assert_eq!(
                    Asset::get_balance_at(ticker, owner_did, x - 1),
                    owner_balance[j - 1]
                );
                assert_eq!(
                    Asset::get_balance_at(ticker, bob_did, x - 1),
                    bob_balance[j - 1]
                );
                assert_eq!(
                    Asset::get_balance_at(ticker, owner_did, x),
                    owner_balance[j]
                );
                assert_eq!(Asset::get_balance_at(ticker, bob_did, x), bob_balance[j]);
                assert_eq!(
                    Asset::get_balance_at(ticker, owner_did, x + 1),
                    owner_balance[j]
                );
                assert_eq!(
                    Asset::get_balance_at(ticker, bob_did, x + 1),
                    bob_balance[j]
                );
                assert_eq!(
                    Asset::get_balance_at(ticker, owner_did, 1000),
                    owner_balance[j]
                );
                assert_eq!(Asset::get_balance_at(ticker, bob_did, 1000), bob_balance[j]);
            }
        });
    }
}

#[test]
fn register_ticker() {
    ExtBuilder::default().build().execute_with(|| {
        let now = Utc::now();
        Timestamp::set_timestamp(now.timestamp() as u64);

        let owner_signed = Origin::signed(AccountKeyring::Dave.public());
        let owner_did = register_keyring_account(AccountKeyring::Dave).unwrap();

        let token = SecurityToken {
            name: vec![0x01].into(),
            owner_did,
            total_supply: 1_000_000,
            divisible: true,
            asset_type: AssetType::default(),
            ..Default::default()
        };
        let identifiers = vec![(IdentifierType::Isin, b"0123".into())];
        let ticker = Ticker::try_from(token.name.as_slice()).unwrap();
        // Issuance is successful
        assert_ok!(Asset::create_asset(
            owner_signed.clone(),
            token.name.clone(),
            ticker,
            token.total_supply,
            true,
            token.asset_type.clone(),
            identifiers.clone(),
            None,
        ));

        assert_eq!(Asset::is_ticker_registry_valid(&ticker, owner_did), true);
        assert_eq!(Asset::is_ticker_available(&ticker), false);
        let stored_token = Asset::token_details(&ticker);
        assert_eq!(stored_token.asset_type, token.asset_type);
        for (typ, val) in identifiers {
            assert_eq!(Asset::identifiers((ticker, typ)), val);
        }

        assert_err!(
            Asset::register_ticker(owner_signed.clone(), Ticker::try_from(&[0x01][..]).unwrap()),
            AssetError::AssetAlreadyCreated
        );

        assert_err!(
            Asset::register_ticker(
                owner_signed.clone(),
                Ticker::try_from(&[0x01, 0x01, 0x01, 0x01, 0x01, 0x01, 0x01, 0x01, 0x01][..])
                    .unwrap()
            ),
            AssetError::TickerTooLong
        );

        let ticker = Ticker::try_from(&[0x01, 0x01][..]).unwrap();

        assert_eq!(Asset::is_ticker_available(&ticker), true);

        assert_ok!(Asset::register_ticker(owner_signed.clone(), ticker));

        assert_eq!(
            Asset::asset_ownership_relation(owner_did, ticker),
            AssetOwnershipRelation::TickerOwned
        );

        let alice_signed = Origin::signed(AccountKeyring::Alice.public());
        let _ = register_keyring_account(AccountKeyring::Alice).unwrap();

        assert_err!(
            Asset::register_ticker(alice_signed.clone(), ticker),
            AssetError::TickerAlreadyRegistered
        );

        assert_eq!(Asset::is_ticker_registry_valid(&ticker, owner_did), true);
        assert_eq!(Asset::is_ticker_available(&ticker), false);

        Timestamp::set_timestamp(now.timestamp() as u64 + 10001);

        assert_eq!(Asset::is_ticker_registry_valid(&ticker, owner_did), false);
        assert_eq!(Asset::is_ticker_available(&ticker), true);
    })
}

#[test]
fn transfer_ticker() {
    ExtBuilder::default().build().execute_with(|| {
        let now = Utc::now();
        Timestamp::set_timestamp(now.timestamp() as u64);

        let owner_signed = Origin::signed(AccountKeyring::Dave.public());
        let owner_did = register_keyring_account(AccountKeyring::Dave).unwrap();
        let alice_signed = Origin::signed(AccountKeyring::Alice.public());
        let alice_did = register_keyring_account(AccountKeyring::Alice).unwrap();
        let bob_signed = Origin::signed(AccountKeyring::Bob.public());
        let bob_did = register_keyring_account(AccountKeyring::Bob).unwrap();

        let ticker = Ticker::try_from(&[0x01, 0x01][..]).unwrap();

        assert_eq!(Asset::is_ticker_available(&ticker), true);
        assert_ok!(Asset::register_ticker(owner_signed.clone(), ticker));

        let auth_id_alice = Identity::add_auth(
            owner_did,
            Signatory::from(alice_did),
            AuthorizationData::TransferTicker(ticker),
            None,
        );

        let auth_id_bob = Identity::add_auth(
            owner_did,
            Signatory::from(bob_did),
            AuthorizationData::TransferTicker(ticker),
            None,
        );

        assert_eq!(Asset::is_ticker_registry_valid(&ticker, owner_did), true);
        assert_eq!(Asset::is_ticker_registry_valid(&ticker, alice_did), false);
        assert_eq!(Asset::is_ticker_available(&ticker), false);

        assert_err!(
            Asset::accept_ticker_transfer(alice_signed.clone(), auth_id_alice + 1),
            "Authorization does not exist"
        );

        assert_eq!(
            Asset::asset_ownership_relation(owner_did, ticker),
            AssetOwnershipRelation::TickerOwned
        );

        assert_ok!(Asset::accept_ticker_transfer(
            alice_signed.clone(),
            auth_id_alice
        ));

        assert_eq!(
            Asset::asset_ownership_relation(owner_did, ticker),
            AssetOwnershipRelation::NotOwned
        );
        assert_eq!(
            Asset::asset_ownership_relation(alice_did, ticker),
            AssetOwnershipRelation::TickerOwned
        );

        assert_eq!(
            Asset::asset_ownership_relation(alice_did, ticker),
            AssetOwnershipRelation::TickerOwned
        );

        assert_err!(
            Asset::accept_ticker_transfer(bob_signed.clone(), auth_id_bob),
            "Illegal use of Authorization"
        );

        let mut auth_id = Identity::add_auth(
            alice_did,
            Signatory::from(bob_did),
            AuthorizationData::TransferTicker(ticker),
            Some(now.timestamp() as u64 - 100),
        );

        assert_err!(
            Asset::accept_ticker_transfer(bob_signed.clone(), auth_id),
            "Authorization expired"
        );

        auth_id = Identity::add_auth(
            alice_did,
            Signatory::from(bob_did),
            AuthorizationData::Custom(ticker),
            Some(now.timestamp() as u64 + 100),
        );

        assert_err!(
            Asset::accept_ticker_transfer(bob_signed.clone(), auth_id),
            AssetError::NoTickerTransferAuth
        );

        auth_id = Identity::add_auth(
            alice_did,
            Signatory::from(bob_did),
            AuthorizationData::TransferTicker(ticker),
            Some(now.timestamp() as u64 + 100),
        );

        assert_ok!(Asset::accept_ticker_transfer(bob_signed.clone(), auth_id));

        assert_eq!(Asset::is_ticker_registry_valid(&ticker, owner_did), false);
        assert_eq!(Asset::is_ticker_registry_valid(&ticker, alice_did), false);
        assert_eq!(Asset::is_ticker_registry_valid(&ticker, bob_did), true);
        assert_eq!(Asset::is_ticker_available(&ticker), false);
    })
}

#[test]
fn transfer_primary_issuance_agent() {
    ExtBuilder::default().build().execute_with(|| {
        let now = Utc::now();
        Timestamp::set_timestamp(now.timestamp() as u64);

        let owner_signed = Origin::signed(AccountKeyring::Alice.public());
        let owner_did = register_keyring_account(AccountKeyring::Alice).unwrap();
        let primary_issuance_signed = Origin::signed(AccountKeyring::Bob.public());
        let primary_issuance_agent = register_keyring_account(AccountKeyring::Bob).unwrap();

        let ticker = Ticker::try_from(&[0x01, 0x01][..]).unwrap();
        let token = SecurityToken {
            name: ticker.as_slice().into(),
            total_supply: 1_000_000,
            owner_did,
            divisible: true,
            asset_type: Default::default(),
            primary_issuance_agent: Some(owner_did),
        };

        assert_ok!(Asset::create_asset(
            owner_signed,
            token.name.clone(),
            ticker.clone(),
            token.total_supply,
            token.divisible,
            token.asset_type.clone(),
            Default::default(),
            Default::default(),
        ));

        assert!(!Asset::is_ticker_available(&ticker));
        assert_eq!(Asset::token_details(&ticker), token);

        let auth_id = Identity::add_auth(
            owner_did,
            Signatory::from(primary_issuance_agent),
            AuthorizationData::TransferPrimaryIssuanceAgent(ticker),
            Some(now.timestamp() as u64 - 100),
        );

        assert_err!(
            Asset::accept_primary_issuance_agent_transfer(primary_issuance_signed.clone(), auth_id),
            "Authorization expired"
        );
        assert_eq!(Asset::token_details(&ticker), token);

        let auth_id = Identity::add_auth(
            owner_did,
            Signatory::from(owner_did),
            AuthorizationData::TransferPrimaryIssuanceAgent(ticker),
            None,
        );

        assert_err!(
            Asset::accept_primary_issuance_agent_transfer(primary_issuance_signed.clone(), auth_id),
            "Authorization does not exist"
        );
        assert_eq!(Asset::token_details(&ticker), token);

        let auth_id = Identity::add_auth(
            primary_issuance_agent,
            Signatory::from(primary_issuance_agent),
            AuthorizationData::TransferPrimaryIssuanceAgent(ticker),
            None,
        );

        assert_err!(
            Asset::accept_primary_issuance_agent_transfer(primary_issuance_signed.clone(), auth_id),
            "Illegal use of Authorization"
        );
        assert_eq!(Asset::token_details(&ticker), token);

        let auth_id = Identity::add_auth(
            owner_did,
            Signatory::from(primary_issuance_agent),
            AuthorizationData::TransferPrimaryIssuanceAgent(ticker),
            None,
        );

        assert_ok!(Asset::accept_primary_issuance_agent_transfer(
            primary_issuance_signed.clone(),
            auth_id
        ));
        let mut new_token = token.clone();
        new_token.primary_issuance_agent = Some(primary_issuance_agent);
        assert_eq!(Asset::token_details(&ticker), new_token);
    })
}

#[test]
fn transfer_token_ownership() {
    ExtBuilder::default().build().execute_with(|| {
        let now = Utc::now();
        Timestamp::set_timestamp(now.timestamp() as u64);

        let owner_signed = Origin::signed(AccountKeyring::Dave.public());
        let owner_did = register_keyring_account(AccountKeyring::Dave).unwrap();
        let alice_signed = Origin::signed(AccountKeyring::Alice.public());
        let alice_did = register_keyring_account(AccountKeyring::Alice).unwrap();
        let bob_signed = Origin::signed(AccountKeyring::Bob.public());
        let bob_did = register_keyring_account(AccountKeyring::Bob).unwrap();

        let token_name = vec![0x01, 0x01];
        let ticker = Ticker::try_from(token_name.as_slice()).unwrap();
        assert_ok!(Asset::create_asset(
            owner_signed.clone(),
            token_name.into(),
            ticker,
            1_000_000,
            true,
            AssetType::default(),
            vec![],
            None,
        ));

        let auth_id_alice = Identity::add_auth(
            owner_did,
            Signatory::from(alice_did),
            AuthorizationData::TransferAssetOwnership(ticker),
            None,
        );

        let auth_id_bob = Identity::add_auth(
            owner_did,
            Signatory::from(bob_did),
            AuthorizationData::TransferAssetOwnership(ticker),
            None,
        );

        assert_eq!(Asset::token_details(&ticker).owner_did, owner_did);

        assert_err!(
            Asset::accept_asset_ownership_transfer(alice_signed.clone(), auth_id_alice + 1),
            "Authorization does not exist"
        );

        assert_eq!(
            Asset::asset_ownership_relation(owner_did, ticker),
            AssetOwnershipRelation::AssetOwned
        );

        assert_ok!(Asset::accept_asset_ownership_transfer(
            alice_signed.clone(),
            auth_id_alice
        ));
        assert_eq!(Asset::token_details(&ticker).owner_did, alice_did);
        assert_eq!(
            Asset::asset_ownership_relation(owner_did, ticker),
            AssetOwnershipRelation::NotOwned
        );
        assert_eq!(
            Asset::asset_ownership_relation(alice_did, ticker),
            AssetOwnershipRelation::AssetOwned
        );

        assert_err!(
            Asset::accept_asset_ownership_transfer(bob_signed.clone(), auth_id_bob),
            "Illegal use of Authorization"
        );

        let mut auth_id = Identity::add_auth(
            alice_did,
            Signatory::from(bob_did),
            AuthorizationData::TransferAssetOwnership(ticker),
            Some(now.timestamp() as u64 - 100),
        );

        assert_err!(
            Asset::accept_asset_ownership_transfer(bob_signed.clone(), auth_id),
            "Authorization expired"
        );

        auth_id = Identity::add_auth(
            alice_did,
            Signatory::from(bob_did),
            AuthorizationData::Custom(ticker),
            Some(now.timestamp() as u64 + 100),
        );

        assert_err!(
            Asset::accept_asset_ownership_transfer(bob_signed.clone(), auth_id),
            AssetError::NotTickerOwnershipTransferAuth
        );

        auth_id = Identity::add_auth(
            alice_did,
            Signatory::from(bob_did),
            AuthorizationData::TransferAssetOwnership(Ticker::try_from(&[0x50][..]).unwrap()),
            Some(now.timestamp() as u64 + 100),
        );

        assert_err!(
            Asset::accept_asset_ownership_transfer(bob_signed.clone(), auth_id),
            AssetError::NoSuchAsset
        );

        auth_id = Identity::add_auth(
            alice_did,
            Signatory::from(bob_did),
            AuthorizationData::TransferAssetOwnership(ticker),
            Some(now.timestamp() as u64 + 100),
        );

        assert_ok!(Asset::accept_asset_ownership_transfer(
            bob_signed.clone(),
            auth_id
        ));
        assert_eq!(Asset::token_details(&ticker).owner_did, bob_did);
    })
}

#[test]
fn update_identifiers() {
    ExtBuilder::default().build().execute_with(|| {
        let owner_signed = Origin::signed(AccountKeyring::Dave.public());
        let owner_did = register_keyring_account(AccountKeyring::Dave).unwrap();

        // Expected token entry
        let token = SecurityToken {
            name: b"TEST".into(),
            owner_did,
            total_supply: 1_000_000,
            divisible: true,
            asset_type: AssetType::default(),
            primary_issuance_agent: Some(owner_did),
            ..Default::default()
        };
        let ticker = Ticker::try_from(token.name.as_slice()).unwrap();
        assert!(!<DidRecords>::contains_key(
            Identity::get_token_did(&ticker).unwrap()
        ));
        let identifier_value1 = b"ABC123";
        let identifiers = vec![(IdentifierType::Cusip, identifier_value1.into())];
        assert_ok!(Asset::create_asset(
            owner_signed.clone(),
            token.name.clone(),
            ticker,
            token.total_supply,
            true,
            token.asset_type.clone(),
            identifiers.clone(),
            None,
        ));

        // A correct entry was added
        assert_eq!(Asset::token_details(ticker), token);
        assert_eq!(
            Asset::identifiers((ticker, IdentifierType::Cusip)),
            identifier_value1.into()
        );
        let identifier_value2 = b"XYZ555";
        let updated_identifiers = vec![
            (IdentifierType::Cusip, Default::default()),
            (IdentifierType::Isin, identifier_value2.into()),
        ];
        assert_ok!(Asset::update_identifiers(
            owner_signed.clone(),
            ticker,
            updated_identifiers.clone(),
        ));
        for (typ, val) in updated_identifiers {
            assert_eq!(Asset::identifiers((ticker, typ)), val);
        }
    });
}

#[test]
fn adding_removing_documents() {
    ExtBuilder::default().build().execute_with(|| {
        let owner_signed = Origin::signed(AccountKeyring::Dave.public());
        let owner_did = register_keyring_account(AccountKeyring::Dave).unwrap();

        let token = SecurityToken {
            name: vec![0x01].into(),
            owner_did,
            total_supply: 1_000_000,
            divisible: true,
            asset_type: AssetType::default(),
            ..Default::default()
        };

        let ticker = Ticker::try_from(token.name.as_slice()).unwrap();

        assert!(!<DidRecords>::contains_key(
            Identity::get_token_did(&ticker).unwrap()
        ));

        let identifiers = vec![(IdentifierType::default(), b"undefined".into())];
        let _ticker_did = Identity::get_token_did(&ticker).unwrap();

        // Issuance is successful
        assert_ok!(Asset::create_asset(
            owner_signed.clone(),
            token.name.clone(),
            ticker,
            token.total_supply,
            true,
            token.asset_type.clone(),
            identifiers.clone(),
            None,
        ));

        let documents = vec![
            (
                b"A".into(),
                Document {
                    uri: b"www.a.com".into(),
                    content_hash: b"0x1".into(),
                },
            ),
            (
                b"B".into(),
                Document {
                    uri: b"www.b.com".into(),
                    content_hash: b"0x2".into(),
                },
            ),
        ];

        assert_ok!(Asset::batch_add_document(
            owner_signed.clone(),
            documents.clone(),
            ticker
        ));

        assert_eq!(
            Asset::asset_documents(ticker, DocumentName::from(b"A")),
            documents[0].1
        );
        assert_eq!(
            Asset::asset_documents(ticker, DocumentName::from(b"B")),
            documents[1].1
        );

        assert_ok!(Asset::batch_remove_document(
            owner_signed.clone(),
            vec![b"A".into(), b"B".into()],
            ticker
        ));

        assert_eq!(
            <asset::AssetDocuments>::iter_prefix_values(ticker).count(),
            0
        );
    });
}

#[test]
fn add_extension_successfully() {
    ExtBuilder::default()
        .set_max_tms_allowed(2)
        .build()
        .execute_with(|| {
            let owner_signed = Origin::signed(AccountKeyring::Dave.public());
            let _ = register_keyring_account(AccountKeyring::Dave).unwrap();

            // Expected token entry
            let token = SecurityToken {
                name: b"TEST".into(),
                total_supply: 1_000_000,
                divisible: true,
                asset_type: AssetType::default(),
                ..Default::default()
            };

            let ticker = Ticker::try_from(token.name.as_slice()).unwrap();
            assert!(!<DidRecords>::contains_key(
                Identity::get_token_did(&ticker).unwrap()
            ));
            let identifier_value1 = b"ABC123";
            let identifiers = vec![(IdentifierType::Cusip, identifier_value1.into())];
            assert_ok!(Asset::create_asset(
                owner_signed.clone(),
                token.name.clone(),
                ticker,
                token.total_supply,
                true,
                token.asset_type.clone(),
                identifiers.clone(),
                None,
            ));

            // Add smart extension
            let extension_name_1: SmartExtensionName = b"PTM1".into();
            let extension_name_2 = b"PTM2".into();
            let extension_name_3 = b"PTM3".into();
            let extension_id_1 = account_from(1);
            let extension_id_2 = account_from(2);
            let extension_id_3 = account_from(3);

            assert_ok!(smart_extension_addition(
                extension_id_1,
                extension_name_1.clone(),
                owner_signed.clone(),
                ticker
            ));
            assert_ok!(smart_extension_addition(
                extension_id_2,
                extension_name_2,
                owner_signed.clone(),
                ticker
            ));

            // verify the data within the runtime
            assert_eq!(
                Asset::extension_details((ticker, extension_id_1)).extension_name,
                extension_name_1
            );
            assert_eq!(
                (Asset::extensions((ticker, SmartExtensionType::TransferManager))).len(),
                2
            );
            assert_eq!(
                (Asset::extensions((ticker, SmartExtensionType::TransferManager)))[0],
                extension_id_1
            );

            assert_err!(
                smart_extension_addition(
                    extension_id_3,
                    extension_name_3,
                    owner_signed.clone(),
                    ticker
                ),
                AssetError::MaximumTMExtensionLimitReached
            );
        });
}

#[test]
fn add_same_extension_should_fail() {
    ExtBuilder::default()
        .set_max_tms_allowed(10)
        .build()
        .execute_with(|| {
            let owner_signed = Origin::signed(AccountKeyring::Dave.public());
            let owner_did = register_keyring_account(AccountKeyring::Dave).unwrap();

            // Expected token entry
            let token = SecurityToken {
                name: b"TEST".into(),
                owner_did,
                total_supply: 1_000_000,
                divisible: true,
                asset_type: AssetType::default(),
                ..Default::default()
            };

            let ticker = Ticker::try_from(token.name.as_slice()).unwrap();
            assert!(!<DidRecords>::contains_key(
                Identity::get_token_did(&ticker).unwrap()
            ));
            let identifier_value1 = b"ABC123";
            let identifiers = vec![(IdentifierType::Cusip, identifier_value1.into())];
            assert_ok!(Asset::create_asset(
                owner_signed.clone(),
                token.name.clone(),
                ticker,
                token.total_supply,
                true,
                token.asset_type.clone(),
                identifiers.clone(),
                None,
            ));

            // Add smart extension
            let extension_name = b"PTM".into();
            let extension_id = AccountKeyring::Bob.public();

            let extension_details = SmartExtension {
                extension_type: SmartExtensionType::TransferManager,
                extension_name,
                extension_id: extension_id.clone(),
                is_archive: false,
            };

            assert_ok!(Asset::add_extension(
                owner_signed.clone(),
                ticker,
                extension_details.clone()
            ));

            // verify the data within the runtime
            assert_eq!(
                Asset::extension_details((ticker, extension_id)),
                extension_details.clone()
            );
            assert_eq!(
                (Asset::extensions((ticker, SmartExtensionType::TransferManager))).len(),
                1
            );
            assert_eq!(
                (Asset::extensions((ticker, SmartExtensionType::TransferManager)))[0],
                extension_id
            );

            assert_err!(
                Asset::add_extension(owner_signed.clone(), ticker, extension_details),
                AssetError::ExtensionAlreadyPresent
            );
        });
}

#[test]
fn should_successfully_archive_extension() {
    ExtBuilder::default().build().execute_with(|| {
        let owner_signed = Origin::signed(AccountKeyring::Dave.public());
        let owner_did = register_keyring_account(AccountKeyring::Dave).unwrap();

        // Expected token entry
        let token = SecurityToken {
            name: b"TEST".into(),
            owner_did,
            total_supply: 1_000_000,
            divisible: true,
            asset_type: AssetType::default(),
            ..Default::default()
        };

        let ticker = Ticker::try_from(token.name.as_slice()).unwrap();
        assert!(!<DidRecords>::contains_key(
            Identity::get_token_did(&ticker).unwrap()
        ));
        let identifier_value1 = b"ABC123";
        let identifiers = vec![(IdentifierType::Cusip, identifier_value1.into())];
        assert_ok!(Asset::create_asset(
            owner_signed.clone(),
            token.name.clone(),
            ticker,
            token.total_supply,
            true,
            token.asset_type.clone(),
            identifiers.clone(),
            None,
        ));
        // Add smart extension
        let extension_name = b"STO".into();
        let extension_id = AccountKeyring::Bob.public();

        let extension_details = SmartExtension {
            extension_type: SmartExtensionType::Offerings,
            extension_name,
            extension_id: extension_id.clone(),
            is_archive: false,
        };

        assert_ok!(Asset::add_extension(
            owner_signed.clone(),
            ticker,
            extension_details.clone()
        ));

        // verify the data within the runtime
        assert_eq!(
            Asset::extension_details((ticker, extension_id)),
            extension_details
        );
        assert_eq!(
            (Asset::extensions((ticker, SmartExtensionType::Offerings))).len(),
            1
        );
        assert_eq!(
            (Asset::extensions((ticker, SmartExtensionType::Offerings)))[0],
            extension_id
        );

        assert_ok!(Asset::archive_extension(
            owner_signed.clone(),
            ticker,
            extension_id
        ));

        assert_eq!(
            (Asset::extension_details((ticker, extension_id))).is_archive,
            true
        );
    });
}

#[test]
fn should_fail_to_archive_an_already_archived_extension() {
    ExtBuilder::default().build().execute_with(|| {
        let owner_signed = Origin::signed(AccountKeyring::Dave.public());
        let owner_did = register_keyring_account(AccountKeyring::Dave).unwrap();

        // Expected token entry
        let token = SecurityToken {
            name: b"TEST".into(),
            owner_did,
            total_supply: 1_000_000,
            divisible: true,
            asset_type: AssetType::default(),
            ..Default::default()
        };

        let ticker = Ticker::try_from(token.name.as_slice()).unwrap();
        assert!(!<DidRecords>::contains_key(
            Identity::get_token_did(&ticker).unwrap()
        ));
        let identifier_value1 = b"ABC123";
        let identifiers = vec![(IdentifierType::Cusip, identifier_value1.into())];
        assert_ok!(Asset::create_asset(
            owner_signed.clone(),
            token.name.clone(),
            ticker,
            token.total_supply,
            true,
            token.asset_type.clone(),
            identifiers.clone(),
            None,
        ));
        // Add smart extension
        let extension_name = b"STO".into();
        let extension_id = AccountKeyring::Bob.public();

        let extension_details = SmartExtension {
            extension_type: SmartExtensionType::Offerings,
            extension_name,
            extension_id: extension_id.clone(),
            is_archive: false,
        };

        assert_ok!(Asset::add_extension(
            owner_signed.clone(),
            ticker,
            extension_details.clone()
        ));

        // verify the data within the runtime
        assert_eq!(
            Asset::extension_details((ticker, extension_id)),
            extension_details
        );
        assert_eq!(
            (Asset::extensions((ticker, SmartExtensionType::Offerings))).len(),
            1
        );
        assert_eq!(
            (Asset::extensions((ticker, SmartExtensionType::Offerings)))[0],
            extension_id
        );

        assert_ok!(Asset::archive_extension(
            owner_signed.clone(),
            ticker,
            extension_id
        ));

        assert_eq!(
            (Asset::extension_details((ticker, extension_id))).is_archive,
            true
        );

        assert_err!(
            Asset::archive_extension(owner_signed.clone(), ticker, extension_id),
            AssetError::AlreadyArchived
        );
    });
}

#[test]
fn should_fail_to_archive_a_non_existent_extension() {
    ExtBuilder::default().build().execute_with(|| {
        let owner_signed = Origin::signed(AccountKeyring::Dave.public());
        let owner_did = register_keyring_account(AccountKeyring::Dave).unwrap();

        // Expected token entry
        let token = SecurityToken {
            name: b"TEST".into(),
            owner_did,
            total_supply: 1_000_000,
            divisible: true,
            asset_type: AssetType::default(),
            ..Default::default()
        };

        let ticker = Ticker::try_from(token.name.as_slice()).unwrap();
        assert!(!<DidRecords>::contains_key(
            Identity::get_token_did(&ticker).unwrap()
        ));
        let identifier_value1 = b"ABC123";
        let identifiers = vec![(IdentifierType::Cusip, identifier_value1.into())];
        assert_ok!(Asset::create_asset(
            owner_signed.clone(),
            token.name.clone(),
            ticker,
            token.total_supply,
            true,
            token.asset_type.clone(),
            identifiers.clone(),
            None,
        ));
        // Add smart extension
        let extension_id = AccountKeyring::Bob.public();

        assert_err!(
            Asset::archive_extension(owner_signed.clone(), ticker, extension_id),
            AssetError::NoSuchSmartExtension
        );
    });
}

#[test]
fn should_successfuly_unarchive_an_extension() {
    ExtBuilder::default().build().execute_with(|| {
        let owner_signed = Origin::signed(AccountKeyring::Dave.public());
        let owner_did = register_keyring_account(AccountKeyring::Dave).unwrap();

        // Expected token entry
        let token = SecurityToken {
            name: b"TEST".into(),
            owner_did,
            total_supply: 1_000_000,
            divisible: true,
            asset_type: AssetType::default(),
            ..Default::default()
        };

        let ticker = Ticker::try_from(token.name.as_slice()).unwrap();
        assert!(!<DidRecords>::contains_key(
            Identity::get_token_did(&ticker).unwrap()
        ));
        let identifier_value1 = b"ABC123";
        let identifiers = vec![(IdentifierType::Cusip, identifier_value1.into())];
        assert_ok!(Asset::create_asset(
            owner_signed.clone(),
            token.name.clone(),
            ticker,
            token.total_supply,
            true,
            token.asset_type.clone(),
            identifiers.clone(),
            None,
        ));
        // Add smart extension
        let extension_name = b"STO".into();
        let extension_id = AccountKeyring::Bob.public();

        let extension_details = SmartExtension {
            extension_type: SmartExtensionType::Offerings,
            extension_name,
            extension_id: extension_id.clone(),
            is_archive: false,
        };

        assert_ok!(Asset::add_extension(
            owner_signed.clone(),
            ticker,
            extension_details.clone()
        ));

        // verify the data within the runtime
        assert_eq!(
            Asset::extension_details((ticker, extension_id)),
            extension_details
        );
        assert_eq!(
            (Asset::extensions((ticker, SmartExtensionType::Offerings))).len(),
            1
        );
        assert_eq!(
            (Asset::extensions((ticker, SmartExtensionType::Offerings)))[0],
            extension_id
        );

        assert_ok!(Asset::archive_extension(
            owner_signed.clone(),
            ticker,
            extension_id
        ));

        assert_eq!(
            (Asset::extension_details((ticker, extension_id))).is_archive,
            true
        );

        assert_ok!(Asset::unarchive_extension(
            owner_signed.clone(),
            ticker,
            extension_id
        ));
        assert_eq!(
            (Asset::extension_details((ticker, extension_id))).is_archive,
            false
        );
    });
}

#[test]
fn should_fail_to_unarchive_an_already_unarchived_extension() {
    ExtBuilder::default().build().execute_with(|| {
        let owner_signed = Origin::signed(AccountKeyring::Dave.public());
        let owner_did = register_keyring_account(AccountKeyring::Dave).unwrap();

        // Expected token entry
        let token = SecurityToken {
            name: b"TEST".into(),
            owner_did,
            total_supply: 1_000_000,
            divisible: true,
            asset_type: AssetType::default(),
            ..Default::default()
        };

        let ticker = Ticker::try_from(token.name.as_slice()).unwrap();
        assert!(!<DidRecords>::contains_key(
            Identity::get_token_did(&ticker).unwrap()
        ));
        let identifier_value1 = b"ABC123";
        let identifiers = vec![(IdentifierType::Cusip, identifier_value1.into())];
        assert_ok!(Asset::create_asset(
            owner_signed.clone(),
            token.name.clone(),
            ticker,
            token.total_supply,
            true,
            token.asset_type.clone(),
            identifiers.clone(),
            None,
        ));
        // Add smart extension
        let extension_name = b"STO".into();
        let extension_id = AccountKeyring::Bob.public();

        let extension_details = SmartExtension {
            extension_type: SmartExtensionType::Offerings,
            extension_name,
            extension_id: extension_id.clone(),
            is_archive: false,
        };

        assert_ok!(Asset::add_extension(
            owner_signed.clone(),
            ticker,
            extension_details.clone(),
        ));

        // verify the data within the runtime
        assert_eq!(
            Asset::extension_details((ticker, extension_id)),
            extension_details
        );
        assert_eq!(
            (Asset::extensions((ticker, SmartExtensionType::Offerings))).len(),
            1
        );
        assert_eq!(
            (Asset::extensions((ticker, SmartExtensionType::Offerings)))[0],
            extension_id
        );

        assert_ok!(Asset::archive_extension(
            owner_signed.clone(),
            ticker,
            extension_id
        ));

        assert_eq!(
            (Asset::extension_details((ticker, extension_id))).is_archive,
            true
        );

        assert_ok!(Asset::unarchive_extension(
            owner_signed.clone(),
            ticker,
            extension_id
        ));
        assert_eq!(
            (Asset::extension_details((ticker, extension_id))).is_archive,
            false
        );

        assert_err!(
            Asset::unarchive_extension(owner_signed.clone(), ticker, extension_id),
            AssetError::AlreadyUnArchived
        );
    });
}

#[test]
fn freeze_unfreeze_asset() {
    ExtBuilder::default().build().execute_with(|| {
        let now = Utc::now();
        Timestamp::set_timestamp(now.timestamp() as u64);
        let alice_signed = Origin::signed(AccountKeyring::Alice.public());
        let alice_did = register_keyring_account(AccountKeyring::Alice).unwrap();
        let bob_signed = Origin::signed(AccountKeyring::Bob.public());
        let bob_did = register_keyring_account(AccountKeyring::Bob).unwrap();
        let token_name = b"COOL";
        let ticker = Ticker::try_from(&token_name[..]).unwrap();
        assert_ok!(Asset::create_asset(
            alice_signed.clone(),
            token_name.into(),
            ticker,
            1_000_000,
            true,
            AssetType::default(),
            vec![],
            None,
        ));

        // Allow all transfers.
        assert_ok!(ComplianceManager::add_compliance_requirement(
            alice_signed.clone(),
            ticker,
            vec![],
            vec![]
        ));
        assert_err!(
            Asset::freeze(bob_signed.clone(), ticker),
            AssetError::Unauthorized
        );
        assert_err!(
            Asset::unfreeze(alice_signed.clone(), ticker),
            AssetError::NotFrozen
        );
        assert_ok!(Asset::freeze(alice_signed.clone(), ticker));
        assert_err!(
            Asset::freeze(alice_signed.clone(), ticker),
            AssetError::AlreadyFrozen
        );

        // Attempt to transfer token ownership.
        let auth_id = Identity::add_auth(
            alice_did,
            Signatory::from(bob_did),
            AuthorizationData::TransferAssetOwnership(ticker),
            None,
        );

        assert_ok!(Asset::accept_asset_ownership_transfer(
            bob_signed.clone(),
            auth_id
        ));

        assert_ok!(Asset::unfreeze(bob_signed.clone(), ticker));
        assert_err!(
            Asset::unfreeze(bob_signed.clone(), ticker),
            AssetError::NotFrozen
        );
    });
}
#[test]
fn frozen_secondary_keys_create_asset() {
    ExtBuilder::default()
        .build()
        .execute_with(frozen_secondary_keys_create_asset_we);
}

fn frozen_secondary_keys_create_asset_we() {
    // 0. Create identities.
    let alice = AccountKeyring::Alice.public();
    let alice_id = register_keyring_account(AccountKeyring::Alice).unwrap();
    let _charlie_id = register_keyring_account(AccountKeyring::Charlie).unwrap();
    let bob = AccountKeyring::Bob.public();

    // 1. Add Bob as signatory to Alice ID.
    let bob_signatory = Signatory::Account(AccountKeyring::Bob.public());
    add_secondary_key(alice_id, bob_signatory);
    assert_ok!(Balances::transfer_with_memo(
        Origin::signed(alice),
        bob,
        1_000,
        Some(Memo::from("Bob funding"))
    ));

    // 2. Bob can create token
    let token_1 = SecurityToken {
        name: vec![0x01].into(),
        owner_did: alice_id,
        total_supply: 1_000_000,
        divisible: true,
        asset_type: AssetType::default(),
        primary_issuance_agent: Some(alice_id),
        ..Default::default()
    };
    let ticker_1 = Ticker::try_from(token_1.name.as_slice()).unwrap();
    assert_ok!(Asset::create_asset(
        Origin::signed(bob),
        token_1.name.clone(),
        ticker_1,
        token_1.total_supply,
        true,
        token_1.asset_type.clone(),
        vec![],
        None,
    ));
    assert_eq!(Asset::token_details(ticker_1), token_1);

    // 3. Alice freezes her secondary keys.
    assert_ok!(Identity::freeze_secondary_keys(Origin::signed(alice)));

    // 4. Bob cannot create a token.
    let token_2 = SecurityToken {
        name: vec![0x01].into(),
        owner_did: alice_id,
        total_supply: 1_000_000,
        divisible: true,
        asset_type: AssetType::default(),
        ..Default::default()
    };
    let _ticker_2 = Ticker::try_from(token_2.name.as_slice()).unwrap();
    // commenting this because `default_identity` feature is not allowing to access None identity.
    // let create_token_result = Asset::create_asset(
    //     Origin::signed(bob),
    //     token_2.name.clone(),
    //     ticker_2,
    //     token_2.total_supply,
    //     true,
    //     token_2.asset_type.clone(),
    //     vec![],
    //     None,
    // );
    // assert_err!(
    //     create_token_result,
    //     DispatchError::Other("Current identity is none and key is not linked to any identity")
    // );
}

#[test]
fn test_can_transfer_rpc() {
    ExtBuilder::default()
        .cdd_providers(vec![AccountKeyring::Eve.public()])
        .monied(true)
        .balance_factor(1)
        .build()
        .execute_with(|| {
            let alice_signed = Origin::signed(AccountKeyring::Alice.public());
            let alice_did = register_keyring_account(AccountKeyring::Alice).unwrap();
            let _bob_signed = Origin::signed(AccountKeyring::Bob.public());
            let bob_did = register_keyring_account(AccountKeyring::Bob).unwrap();
            let _custodian_signed = Origin::signed(AccountKeyring::Charlie.public());
            let custodian_did = register_keyring_account(AccountKeyring::Charlie).unwrap();

            let token_name = b"COOL";
            let ticker = Ticker::try_from(&token_name[..]).unwrap();
            assert_ok!(Asset::create_asset(
                alice_signed.clone(),
                token_name.into(),
                ticker,
                1_000 * currency::ONE_UNIT,
                false, // Asset divisibility is false
                AssetType::default(),
                vec![],
                None,
            ));

            // check the balance of the alice Identity
            assert_eq!(
                Asset::balance_of(&ticker, alice_did),
                1_000 * currency::ONE_UNIT
            );

            // case 1: When passed invalid granularity
            assert_eq!(
                Asset::unsafe_can_transfer(
                    AccountKeyring::Alice.public(),
                    ticker,
                    Some(alice_did),
                    Some(bob_did),
                    100 // It only passed when it should be the multiple of currency::ONE_UNIT
                )
                .unwrap(),
                INVALID_GRANULARITY
            );

            // Case 2: when from_did balance is 0
            assert_eq!(
                Asset::unsafe_can_transfer(
                    AccountKeyring::Bob.public(),
                    ticker,
                    Some(bob_did),
                    Some(alice_did),
                    100 * currency::ONE_UNIT
                )
                .unwrap(),
                ERC1400_INSUFFICIENT_BALANCE
            );

            // Case 3: When custody allowance is provided and amount of transfer is more than free balance
            // 3.1: Add custody provider
            assert_ok!(Asset::increase_custody_allowance(
                alice_signed.clone(),
                ticker,
                custodian_did,
                900 * currency::ONE_UNIT
            ));

            // 3.2: Execute can_transfer
            assert_eq!(
                Asset::unsafe_can_transfer(
                    AccountKeyring::Alice.public(),
                    ticker,
                    Some(alice_did),
                    Some(bob_did),
                    901 * currency::ONE_UNIT
                )
                .unwrap(),
                ERC1400_INSUFFICIENT_BALANCE
            );

            // Comment below test case, These will be un-commented when we improved the DID check.

            // // Case 4: When sender doesn't posses a valid cdd
            // // 4.1: Create Identity who doesn't posses cdd
            // let (from_without_cdd_signed, from_without_cdd_did) = make_account(AccountKeyring::Ferdie.public()).unwrap();
            // // Execute can_transfer
            // assert_eq!(
            //     Asset::unsafe_can_transfer(
            //         AccountKeyring::Ferdie.public(),
            //         ticker,
            //         Some(from_without_cdd_did),
            //         Some(bob_did),
            //         5 * currency::ONE_UNIT
            //     ).unwrap(),
            //     INVALID_SENDER_DID
            // );

            // // Case 5: When receiver doesn't posses a valid cdd
            // assert_eq!(
            //     Asset::unsafe_can_transfer(
            //         AccountKeyring::Alice.public(),
            //         ticker,
            //         Some(alice_did),
            //         Some(from_without_cdd_did),
            //         5 * currency::ONE_UNIT
            //     ).unwrap(),
            //     INVALID_RECEIVER_DID
            // );

            // Case 6: When Asset transfer is frozen
            // 6.1: pause the transfer
            assert_ok!(Asset::freeze(alice_signed.clone(), ticker));
            assert_eq!(
                Asset::unsafe_can_transfer(
                    AccountKeyring::Alice.public(),
                    ticker,
                    Some(alice_did),
                    Some(bob_did),
                    20 * currency::ONE_UNIT
                )
                .unwrap(),
                ERC1400_TRANSFERS_HALTED
            );
            assert_ok!(Asset::unfreeze(alice_signed.clone(), ticker));

            // Case 7: when transaction get success by the compliance_manager
            // Allow all transfers.
            assert_ok!(ComplianceManager::add_compliance_requirement(
                alice_signed.clone(),
                ticker,
                vec![],
                vec![]
            ));

            assert_eq!(
                Asset::unsafe_can_transfer(
                    AccountKeyring::Alice.public(),
                    ticker,
                    Some(alice_did),
                    Some(bob_did),
                    20 * currency::ONE_UNIT
                )
                .unwrap(),
                ERC1400_TRANSFER_SUCCESS
            );
        })
}

#[test]
fn can_set_primary_issuance_agent() {
    ExtBuilder::default()
        .build()
        .execute_with(can_set_primary_issuance_agent_we);
}

fn can_set_primary_issuance_agent_we() {
    let alice = AccountKeyring::Alice.public();
    let alice_id = register_keyring_account(AccountKeyring::Alice).unwrap();
    let bob = AccountKeyring::Bob.public();
    let bob_id = register_keyring_account(AccountKeyring::Bob).unwrap();
    assert_ok!(Balances::transfer_with_memo(
        Origin::signed(alice),
        bob,
        1_000,
        Some(Memo::from("Bob funding"))
    ));
    let mut token = SecurityToken {
        name: vec![0x01].into(),
        owner_did: alice_id,
        total_supply: 1_000_000,
        divisible: true,
        asset_type: AssetType::default(),
        primary_issuance_agent: Some(bob_id),
        ..Default::default()
    };
    let ticker = Ticker::try_from(token.name.as_slice()).unwrap();

    assert_ok!(Asset::create_asset(
        Origin::signed(alice),
        token.name.clone(),
        ticker,
        token.total_supply,
        true,
        token.asset_type.clone(),
        vec![],
        None,
    ));
    let auth_id = Identity::add_auth(
        token.owner_did,
        Signatory::from(bob_id),
        AuthorizationData::TransferPrimaryIssuanceAgent(ticker),
        None,
    );
    assert_ok!(Asset::accept_primary_issuance_agent_transfer(
        Origin::signed(bob),
        auth_id
    ));
    assert_eq!(Asset::token_details(ticker), token);
    assert_ok!(Asset::remove_primary_issuance_agent(
        Origin::signed(alice),
        ticker
    ));
    token.primary_issuance_agent = None;
    assert_eq!(Asset::token_details(ticker), token);
}

#[test]
fn test_weights_for_is_valid_transfer() {
    ExtBuilder::default()
        .set_max_tms_allowed(4)
        .build()
        .execute_with(|| {
            let alice = AccountKeyring::Alice.public();
            let (alice_signed, alice_did) = make_account_without_cdd(alice).unwrap();

            let bob = AccountKeyring::Bob.public();
            let (bob_signed, bob_did) = make_account_without_cdd(bob).unwrap();

            let charlie = AccountKeyring::Charlie.public();
            let (charlie_signed, charlie_did) = make_account_without_cdd(charlie).unwrap();

            let eve = AccountKeyring::Eve.public();
            let (eve_signed, eve_did) = make_account_without_cdd(eve).unwrap();

            let token = SecurityToken {
                name: vec![0x01].into(),
                owner_did: alice_did,
                total_supply: 1_000_000_000,
                divisible: true,
                asset_type: AssetType::default(),
                primary_issuance_agent: Some(alice_did),
                ..Default::default()
            };
            let ticker = Ticker::try_from(token.name.as_slice()).unwrap();

<<<<<<< HEAD
        // Adding different compliance requirements 
        assert_ok!(ComplianceManager::add_compliance_requirement(
            alice_signed.clone(),
            ticker,
            vec![
                Condition {
                    condition_type: ConditionType::IsPresent(Claim::Accredited(ticker_id)),
                    issuers: vec![eve_did]
                },
                Condition {
                    condition_type: ConditionType::IsAbsent(Claim::BuyLockup(ticker_id)),
                    issuers: vec![eve_did]
                }
            ],
            vec![
                Condition {
                    condition_type: ConditionType::IsPresent(Claim::Accredited(ticker_id)),
                    issuers: vec![eve_did]
                },
                Condition {
                    condition_type: ConditionType::IsAnyOf(vec![Claim::BuyLockup(ticker_id), Claim::KnowYourCustomer(ticker_id)]),
                    issuers: vec![eve_did]
                }
            ]
        ));
=======
            // Get token Id.
            let ticker_id = Identity::get_token_did(&ticker).unwrap();

            assert_ok!(Asset::create_asset(
                alice_signed.clone(),
                token.name.clone(),
                ticker,
                token.total_supply,
                true,
                token.asset_type.clone(),
                vec![],
                None,
            ));

            // Adding different claim rules
            assert_ok!(ComplianceManager::add_active_rule(
                alice_signed.clone(),
                ticker,
                vec![
                    Rule {
                        rule_type: RuleType::IsPresent(Claim::Accredited(ticker_id)),
                        issuers: vec![eve_did]
                    },
                    Rule {
                        rule_type: RuleType::IsAbsent(Claim::BuyLockup(ticker_id)),
                        issuers: vec![eve_did]
                    }
                ],
                vec![
                    Rule {
                        rule_type: RuleType::IsPresent(Claim::Accredited(ticker_id)),
                        issuers: vec![eve_did]
                    },
                    Rule {
                        rule_type: RuleType::IsAnyOf(vec![
                            Claim::BuyLockup(ticker_id),
                            Claim::KnowYourCustomer(ticker_id)
                        ]),
                        issuers: vec![eve_did]
                    }
                ]
            ));
>>>>>>> f609ee2a

            // Providing claim to sender and receiver
            // For Alice
            assert_add_claim!(eve_signed.clone(), alice_did, Claim::Accredited(alice_did));
            assert_add_claim!(eve_signed.clone(), alice_did, Claim::BuyLockup(ticker_id));
            // For Bob
            assert_add_claim!(eve_signed.clone(), bob_did, Claim::Accredited(ticker_id));
            assert_add_claim!(
                eve_signed.clone(),
                bob_did,
                Claim::KnowYourCustomer(ticker_id)
            );

            // Add Tms
            assert_ok!(Asset::add_extension(
                alice_signed.clone(),
                ticker,
                SmartExtension {
                    extension_type: SmartExtensionType::TransferManager,
                    extension_name: b"ABC".into(),
                    extension_id: account_from(1),
                    is_archive: false
                }
            ));

            assert_ok!(Asset::add_extension(
                alice_signed.clone(),
                ticker,
                SmartExtension {
                    extension_type: SmartExtensionType::TransferManager,
                    extension_name: b"ABC".into(),
                    extension_id: account_from(2),
                    is_archive: false
                }
            ));

<<<<<<< HEAD
        // call is_valid_transfer()
        let result = Asset::_is_valid_transfer(&ticker, alice, Some(alice_did), Some(bob_did), 100).unwrap().1;
        let weight_from_verify_transfer = ComplianceManager::verify_restriction(&ticker, Some(alice_did), Some(bob_did), 100, Some(alice_did)).unwrap().1;
        assert!(matches!(result, weight_from_verify_transfer)); // Only sender conditions are processed.
=======
            // call is_valid_transfer()
            let result =
                Asset::_is_valid_transfer(&ticker, alice, Some(alice_did), Some(bob_did), 100)
                    .unwrap()
                    .1;
            let weight_from_verify_transfer = ComplianceManager::verify_restriction(
                &ticker,
                Some(alice_did),
                Some(bob_did),
                100,
                Some(alice_did),
            )
            .unwrap()
            .1;
            assert!(matches!(result, weight_from_verify_transfer)); // Only sender rules are processed.
>>>>>>> f609ee2a

            assert_revoke_claim!(eve_signed.clone(), alice_did, Claim::BuyLockup(ticker_id));
            assert_add_claim!(eve_signed.clone(), alice_did, Claim::Accredited(ticker_id));

<<<<<<< HEAD
        let result = Asset::_is_valid_transfer(&ticker, alice, Some(alice_did), Some(bob_did), 100).unwrap().1;
        let weight_from_verify_transfer = ComplianceManager::verify_restriction(&ticker, Some(alice_did), Some(bob_did), 100, Some(alice_did)).unwrap().1;
        let computed_weight = Asset::compute_transfer_result(false, 2, weight_from_verify_transfer).1;
        assert!(matches!(result, computed_weight)); // Sender & receiver conditions are processed.

        // Adding different compliance requirements 
        assert_ok!(ComplianceManager::add_compliance_requirement(
            alice_signed.clone(),
            ticker,
            vec![
                Condition {
                    condition_type: ConditionType::IsPresent(Claim::Exempted(ticker_id)),
                    issuers: vec![eve_did]
                }
            ],
            vec![
                Condition {
                    condition_type: ConditionType::IsPresent(Claim::Blocked(ticker_id)),
=======
            let result =
                Asset::_is_valid_transfer(&ticker, alice, Some(alice_did), Some(bob_did), 100)
                    .unwrap()
                    .1;
            let weight_from_verify_transfer = ComplianceManager::verify_restriction(
                &ticker,
                Some(alice_did),
                Some(bob_did),
                100,
                Some(alice_did),
            )
            .unwrap()
            .1;
            let computed_weight =
                Asset::compute_transfer_result(false, 2, weight_from_verify_transfer).1;
            assert!(matches!(result, computed_weight)); // Sender & receiver rules are processed.

            // Adding different claim rules
            assert_ok!(ComplianceManager::add_active_rule(
                alice_signed.clone(),
                ticker,
                vec![Rule {
                    rule_type: RuleType::IsPresent(Claim::Exempted(ticker_id)),
                    issuers: vec![eve_did]
                }],
                vec![Rule {
                    rule_type: RuleType::IsPresent(Claim::Blocked(ticker_id)),
>>>>>>> f609ee2a
                    issuers: vec![eve_did]
                }]
            ));

<<<<<<< HEAD
        let result = Asset::_is_valid_transfer(&ticker, alice, Some(alice_did), Some(bob_did), 100).unwrap();
        let verify_restriction_result = ComplianceManager::verify_restriction(&ticker, Some(alice_did), Some(bob_did), 100, Some(alice_did)).unwrap();
        let weight_from_verify_transfer = verify_restriction_result.1;
        assert_eq!(verify_restriction_result.0, 81);
        let computed_weight = Asset::compute_transfer_result(false, 2, weight_from_verify_transfer).1;
        let transfer_weight = result.1;
        assert!(matches!(transfer_weight, computed_weight)); // Sender & receiver conditions are processed.

        // pause asset compliance
        assert_ok!(ComplianceManager::pause_asset_compliance(alice_signed, ticker));

        let result = Asset::_is_valid_transfer(&ticker, alice, Some(alice_did), Some(bob_did), 100).unwrap();
        let weight_from_verify_transfer = ComplianceManager::verify_restriction(&ticker, Some(alice_did), Some(bob_did), 100, Some(alice_did)).unwrap().1;
        let computed_weight = Asset::compute_transfer_result(false, 2, weight_from_verify_transfer).1;
        assert!(matches!(transfer_weight, computed_weight));
    });
=======
            let result =
                Asset::_is_valid_transfer(&ticker, alice, Some(alice_did), Some(bob_did), 100)
                    .unwrap();
            let verify_restriction_result = ComplianceManager::verify_restriction(
                &ticker,
                Some(alice_did),
                Some(bob_did),
                100,
                Some(alice_did),
            )
            .unwrap();
            let weight_from_verify_transfer = verify_restriction_result.1;
            assert_eq!(verify_restriction_result.0, 81);
            let computed_weight =
                Asset::compute_transfer_result(false, 2, weight_from_verify_transfer).1;
            let transfer_weight = result.1;
            assert!(matches!(transfer_weight, computed_weight)); // Sender & receiver rules are processed.

            // pause transfer rules
            assert_ok!(ComplianceManager::pause_asset_rules(alice_signed, ticker));

            let result =
                Asset::_is_valid_transfer(&ticker, alice, Some(alice_did), Some(bob_did), 100)
                    .unwrap();
            let weight_from_verify_transfer = ComplianceManager::verify_restriction(
                &ticker,
                Some(alice_did),
                Some(bob_did),
                100,
                Some(alice_did),
            )
            .unwrap()
            .1;
            let computed_weight =
                Asset::compute_transfer_result(false, 2, weight_from_verify_transfer).1;
            assert!(matches!(transfer_weight, computed_weight));
        });
>>>>>>> f609ee2a
}<|MERGE_RESOLUTION|>--- conflicted
+++ resolved
@@ -16,13 +16,8 @@
 use pallet_statistics as statistics;
 use polymesh_common_utilities::{compliance_manager::Trait, constants::*, traits::balances::Memo};
 use polymesh_primitives::{
-<<<<<<< HEAD
-    AuthorizationData, Document, DocumentName, IdentityId, Signatory, SmartExtension,
-    SmartExtensionType, Ticker, SmartExtensionName, Claim, Condition, ConditionType
-=======
     AuthorizationData, Claim, Document, DocumentName, IdentityId, Rule, RuleType, Signatory,
     SmartExtension, SmartExtensionName, SmartExtensionType, Ticker,
->>>>>>> f609ee2a
 };
 
 use chrono::prelude::Utc;
@@ -2047,68 +2042,27 @@
             };
             let ticker = Ticker::try_from(token.name.as_slice()).unwrap();
 
-<<<<<<< HEAD
-        // Adding different compliance requirements 
-        assert_ok!(ComplianceManager::add_compliance_requirement(
-            alice_signed.clone(),
-            ticker,
-            vec![
-                Condition {
-                    condition_type: ConditionType::IsPresent(Claim::Accredited(ticker_id)),
-                    issuers: vec![eve_did]
-                },
-                Condition {
-                    condition_type: ConditionType::IsAbsent(Claim::BuyLockup(ticker_id)),
-                    issuers: vec![eve_did]
-                }
-            ],
-            vec![
-                Condition {
-                    condition_type: ConditionType::IsPresent(Claim::Accredited(ticker_id)),
-                    issuers: vec![eve_did]
-                },
-                Condition {
-                    condition_type: ConditionType::IsAnyOf(vec![Claim::BuyLockup(ticker_id), Claim::KnowYourCustomer(ticker_id)]),
-                    issuers: vec![eve_did]
-                }
-            ]
-        ));
-=======
-            // Get token Id.
-            let ticker_id = Identity::get_token_did(&ticker).unwrap();
-
-            assert_ok!(Asset::create_asset(
-                alice_signed.clone(),
-                token.name.clone(),
-                ticker,
-                token.total_supply,
-                true,
-                token.asset_type.clone(),
-                vec![],
-                None,
-            ));
-
-            // Adding different claim rules
-            assert_ok!(ComplianceManager::add_active_rule(
+            // Adding different compliance requirements
+            assert_ok!(ComplianceManager::add_compliance_requirement(
                 alice_signed.clone(),
                 ticker,
                 vec![
-                    Rule {
-                        rule_type: RuleType::IsPresent(Claim::Accredited(ticker_id)),
+                    Condition {
+                        condition_type: ConditionType::IsPresent(Claim::Accredited(ticker_id)),
                         issuers: vec![eve_did]
                     },
-                    Rule {
-                        rule_type: RuleType::IsAbsent(Claim::BuyLockup(ticker_id)),
+                    Condition {
+                        condition_type: ConditionType::IsAbsent(Claim::BuyLockup(ticker_id)),
                         issuers: vec![eve_did]
                     }
                 ],
                 vec![
-                    Rule {
-                        rule_type: RuleType::IsPresent(Claim::Accredited(ticker_id)),
+                    Condition {
+                        condition_type: ConditionType::IsPresent(Claim::Accredited(ticker_id)),
                         issuers: vec![eve_did]
                     },
-                    Rule {
-                        rule_type: RuleType::IsAnyOf(vec![
+                    Condition {
+                        condition_type: ConditionType::IsAnyOf(vec![
                             Claim::BuyLockup(ticker_id),
                             Claim::KnowYourCustomer(ticker_id)
                         ]),
@@ -2116,7 +2070,6 @@
                     }
                 ]
             ));
->>>>>>> f609ee2a
 
             // Providing claim to sender and receiver
             // For Alice
@@ -2153,12 +2106,6 @@
                 }
             ));
 
-<<<<<<< HEAD
-        // call is_valid_transfer()
-        let result = Asset::_is_valid_transfer(&ticker, alice, Some(alice_did), Some(bob_did), 100).unwrap().1;
-        let weight_from_verify_transfer = ComplianceManager::verify_restriction(&ticker, Some(alice_did), Some(bob_did), 100, Some(alice_did)).unwrap().1;
-        assert!(matches!(result, weight_from_verify_transfer)); // Only sender conditions are processed.
-=======
             // call is_valid_transfer()
             let result =
                 Asset::_is_valid_transfer(&ticker, alice, Some(alice_did), Some(bob_did), 100)
@@ -2174,31 +2121,10 @@
             .unwrap()
             .1;
             assert!(matches!(result, weight_from_verify_transfer)); // Only sender rules are processed.
->>>>>>> f609ee2a
 
             assert_revoke_claim!(eve_signed.clone(), alice_did, Claim::BuyLockup(ticker_id));
             assert_add_claim!(eve_signed.clone(), alice_did, Claim::Accredited(ticker_id));
 
-<<<<<<< HEAD
-        let result = Asset::_is_valid_transfer(&ticker, alice, Some(alice_did), Some(bob_did), 100).unwrap().1;
-        let weight_from_verify_transfer = ComplianceManager::verify_restriction(&ticker, Some(alice_did), Some(bob_did), 100, Some(alice_did)).unwrap().1;
-        let computed_weight = Asset::compute_transfer_result(false, 2, weight_from_verify_transfer).1;
-        assert!(matches!(result, computed_weight)); // Sender & receiver conditions are processed.
-
-        // Adding different compliance requirements 
-        assert_ok!(ComplianceManager::add_compliance_requirement(
-            alice_signed.clone(),
-            ticker,
-            vec![
-                Condition {
-                    condition_type: ConditionType::IsPresent(Claim::Exempted(ticker_id)),
-                    issuers: vec![eve_did]
-                }
-            ],
-            vec![
-                Condition {
-                    condition_type: ConditionType::IsPresent(Claim::Blocked(ticker_id)),
-=======
             let result =
                 Asset::_is_valid_transfer(&ticker, alice, Some(alice_did), Some(bob_did), 100)
                     .unwrap()
@@ -2226,29 +2152,10 @@
                 }],
                 vec![Rule {
                     rule_type: RuleType::IsPresent(Claim::Blocked(ticker_id)),
->>>>>>> f609ee2a
                     issuers: vec![eve_did]
                 }]
             ));
 
-<<<<<<< HEAD
-        let result = Asset::_is_valid_transfer(&ticker, alice, Some(alice_did), Some(bob_did), 100).unwrap();
-        let verify_restriction_result = ComplianceManager::verify_restriction(&ticker, Some(alice_did), Some(bob_did), 100, Some(alice_did)).unwrap();
-        let weight_from_verify_transfer = verify_restriction_result.1;
-        assert_eq!(verify_restriction_result.0, 81);
-        let computed_weight = Asset::compute_transfer_result(false, 2, weight_from_verify_transfer).1;
-        let transfer_weight = result.1;
-        assert!(matches!(transfer_weight, computed_weight)); // Sender & receiver conditions are processed.
-
-        // pause asset compliance
-        assert_ok!(ComplianceManager::pause_asset_compliance(alice_signed, ticker));
-
-        let result = Asset::_is_valid_transfer(&ticker, alice, Some(alice_did), Some(bob_did), 100).unwrap();
-        let weight_from_verify_transfer = ComplianceManager::verify_restriction(&ticker, Some(alice_did), Some(bob_did), 100, Some(alice_did)).unwrap().1;
-        let computed_weight = Asset::compute_transfer_result(false, 2, weight_from_verify_transfer).1;
-        assert!(matches!(transfer_weight, computed_weight));
-    });
-=======
             let result =
                 Asset::_is_valid_transfer(&ticker, alice, Some(alice_did), Some(bob_did), 100)
                     .unwrap();
@@ -2286,5 +2193,4 @@
                 Asset::compute_transfer_result(false, 2, weight_from_verify_transfer).1;
             assert!(matches!(transfer_weight, computed_weight));
         });
->>>>>>> f609ee2a
 }
--- conflicted
+++ resolved
@@ -26,12 +26,8 @@
 pallet-multisig = { package = "pallet-multisig", path = "../../multisig", default-features = false }
 pallet-treasury = { package = "pallet-treasury", path = "../../treasury", default-features = false }
 pallet-im-online = { package = "pallet-im-online",  path = "../../im-online", default-features = false }
-<<<<<<< HEAD
 pallet-group-rpc-runtime-api = { path = "../../group/rpc/runtime-api", default-features = false }
-pallet-general-tm = { package = "pallet-general-tm",  path = "../../general-tm", default-features = false }
-=======
 pallet-compliance-manager = { package = "pallet-compliance-manager",  path = "../../compliance-manager", default-features = false }
->>>>>>> e3aef914
 pallet-percentage-tm = { package = "pallet-percentage-tm",  path = "../../percentage-tm", default-features = false }
 pallet-statistics = { package = "pallet-statistics",  path = "../../statistics", default-features = false }
 

[package]
name = "polymesh-runtime-testnet-v1"
version = "0.1.0"
authors = ["Polymath Inc."]
edition = "2018"
build = "build.rs"

# See more keys and their definitions at https://doc.rust-lang.org/cargo/reference/manifest.html

[dependencies]
# Common
polymesh-common-utilities = { path = "../../common", default-features = false }
polymesh-runtime-common = { path = "../common", default-features = false}
polymesh-primitives = { path = "../../../primitives", default-features = false }

# Our pallets
pallet-protocol-fee = { path = "../../protocol-fee", default-features = false }
pallet-group = { path = "../../group", default-features = false }
pallet-identity = { path = "../../identity", default-features = false  }
pallet-balances = { path = "../../balances", default-features = false  }
pallet-asset = { path = "../../asset", default-features = false }
pallet-transaction-payment = { path = "../../transaction-payment", default-features = false  }
pallet-staking = { path = "../../staking", default-features = false  }
pallet-staking-reward-curve = { version = "2.0.0",  path = "../../staking/reward-curve", default-features = false  }
pallet-pips = { path = "../../pips", default-features = false  }
pallet-committee = { path = "../../committee", default-features = false }
pallet-multisig = { path = "../../multisig", default-features = false }
pallet-treasury = { path = "../../treasury", default-features = false }
pallet-im-online = { path = "../../im-online", default-features = false }
pallet-settlement = { path = "../../settlement", default-features = false }
pallet-group-rpc-runtime-api = { path = "../../group/rpc/runtime-api", default-features = false }
pallet-compliance-manager = { path = "../../compliance-manager", default-features = false }
pallet-statistics = { path = "../../statistics", default-features = false }
pallet-utility = { path = "../../utility", default-features = false}
pallet-contracts = { path = "../../contracts", default-features = false}
pallet-confidential = { path = "../../confidential", default-features = false }
pallet-contracts-primitives = { path = "../../contracts/common/", default-features = false}

# RPC
node-rpc-runtime-api = { path = "../../../rpc/runtime-api", default-features = false }
pallet-staking-rpc-runtime-api = { package = "pallet-staking-rpc-runtime-api", path = "../../staking/rpc/runtime-api", default-features = false }
pallet-protocol-fee-rpc-runtime-api = { package = "pallet-protocol-fee-rpc-runtime-api", path = "../../protocol-fee/rpc/runtime-api", default-features = false }
pallet-compliance-manager-rpc-runtime-api = { package = "pallet-compliance-manager-rpc-runtime-api", path = "../../compliance-manager/rpc/runtime-api", default-features = false  }
pallet-contracts-rpc-runtime-api = { path = "../../contracts/rpc/runtime-api", default-features = false}


# Others
chrono = { version = "0.4.11", default-features = false }
lazy_static = { version = "1.4.0", default-features = false }
log = { version = "0.4.8", default-features = false }
rand = { version = "0.7.3", default-features = false }
rustc-hex = { version = "2.1.0", default-features = false }
safe-mix = { version = "1.0.1", default-features = false }
serde = { version = "1.0.104", default-features = false }
serde_derive = { version = "1.0.104", optional = true }
serde_json = { version = "1.0.48", default-features = false }
yaml-rust = { version = "0.4.3", default-features = false }

# Substrate
codec = { package = "parity-scale-codec", version = "1.2.0", default-features = false, features = ["derive"] }
sp-core = { git = "https://github.com/paritytech/substrate", default-features = false, tag = "v2.0.0-rc4" }
sp-std = { git = "https://github.com/paritytech/substrate", default-features = false, tag = "v2.0.0-rc4" }
sp-io = { git = "https://github.com/paritytech/substrate", default-features = false, tag = "v2.0.0-rc4" }
sp-serializer = { git = "https://github.com/paritytech/substrate", default-features = false, tag = "v2.0.0-rc4" }
sp-runtime = { git = "https://github.com/paritytech/substrate", default-features = false, tag = "v2.0.0-rc4" }
sp-version = { git = "https://github.com/paritytech/substrate", default-features = false, tag = "v2.0.0-rc4" }
sp-api = { git = "https://github.com/paritytech/substrate", default-features = false, tag = "v2.0.0-rc4" }
sp-inherents = { git = "https://github.com/paritytech/substrate", default-features = false, tag = "v2.0.0-rc4" }
sp-offchain = { git = "https://github.com/paritytech/substrate", default-features = false, tag = "v2.0.0-rc4" }
sp-staking = { git = "https://github.com/paritytech/substrate", default-features = false, tag = "v2.0.0-rc4" }
sp-consensus-babe = { git = "https://github.com/paritytech/substrate", default-features = false, tag = "v2.0.0-rc4" }
sp-session = { git = "https://github.com/paritytech/substrate", default-features = false, tag = "v2.0.0-rc4" }
sp-authority-discovery = { git = "https://github.com/paritytech/substrate", default-features = false, tag = "v2.0.0-rc4" }
sp-transaction-pool = { git = "https://github.com/paritytech/substrate", default-features = false, tag = "v2.0.0-rc4" }
sp-block-builder = { git = "https://github.com/paritytech/substrate", default-features = false, tag = "v2.0.0-rc4" }
sp-arithmetic = { git = "https://github.com/paritytech/substrate", default-features = false, tag = "v2.0.0-rc4" }

pallet-authorship = { git = "https://github.com/paritytech/substrate", default-features = false, tag = "v2.0.0-rc4" }
pallet-executive = { package = "frame-executive", git = "https://github.com/paritytech/substrate", default-features = false, tag = "v2.0.0-rc4" }
pallet-finality-tracker = { git = "https://github.com/paritytech/substrate", default-features = false, tag = "v2.0.0-rc4" }
pallet-grandpa = { git = "https://github.com/paritytech/substrate", default-features = false, tag = "v2.0.0-rc4" }
pallet-indices = { git = "https://github.com/paritytech/substrate", default-features = false, tag = "v2.0.0-rc4" }
pallet-offences = { git = "https://github.com/paritytech/substrate", default-features = false, tag = "v2.0.0-rc4" }
pallet-session = { git = "https://github.com/paritytech/substrate", default-features = false, tag = "v2.0.0-rc4" }
pallet-sudo = { git = "https://github.com/paritytech/substrate", default-features = false, tag = "v2.0.0-rc4" }
pallet-timestamp = { git = "https://github.com/paritytech/substrate", default-features = false, tag = "v2.0.0-rc4" }
pallet-babe = { git = "https://github.com/paritytech/substrate", default-features = false, tag = "v2.0.0-rc4" }
pallet-authority-discovery = { git = "https://github.com/paritytech/substrate", default-features = false, tag = "v2.0.0-rc4" }
pallet-randomness-collective-flip = { git = "https://github.com/paritytech/substrate", default-features = false, tag = "v2.0.0-rc4" }

<<<<<<< HEAD
frame-system = { git = "https://github.com/paritytech/substrate", default-features = false, tag = "v2.0.0-rc4" }
frame-support = { git = "https://github.com/paritytech/substrate", default-features = false, tag = "v2.0.0-rc4" }
frame-system-rpc-runtime-api = { git = "https://github.com/paritytech/substrate", default-features = false, tag = "v2.0.0-rc4" }
ink_primitives = { git = "https://github.com/paritytech/ink", tag = "v2.1.0", default-features = false }
=======
frame-benchmarking = { default-features = false, git = "https://github.com/paritytech/substrate", rev = "c771821cae2dcb5a8808a19fae8122c0b9ae8499", optional = true }
frame-system = { package = "frame-system", git = "https://github.com/paritytech/substrate", default-features = false, rev = "c771821cae2dcb5a8808a19fae8122c0b9ae8499" }
frame-support = { git = "https://github.com/paritytech/substrate", default-features = false, rev = "c771821cae2dcb5a8808a19fae8122c0b9ae8499" }
frame-system-rpc-runtime-api = { git = "https://github.com/paritytech/substrate", default-features = false, rev = "c771821cae2dcb5a8808a19fae8122c0b9ae8499" }
ink_primitives = { git = "https://github.com/paritytech/ink", package = "ink_primitives", default-features = false }
>>>>>>> e5ec0a59
hex-literal = "0.2.1"

[dev-dependencies]
test-client = { package = "substrate-test-runtime-client", git = "https://github.com/paritytech/substrate", tag = "v2.0.0-rc4" }

[build-dependencies]
wasm-builder-runner = { package = "substrate-wasm-builder-runner", git = "https://github.com/paritytech/substrate", default-features = false, rev = "a439a7aa5a9a3df2a42d9b25ea04288d3a0866e8"}

[features]
equalize = []
<<<<<<< HEAD
default = ["std", "equalize"]
no_std = [ 
	"pallet-confidential/no_std",
	"pallet-confidential/u64_backend",
]

=======
default = ["std", "equalize", "runtime-benchmarks"]
no_std = []
>>>>>>> e5ec0a59
only-staking = []
std = [
	"rustc-hex/std",
	"serde_derive",
	"serde/std",
	"codec/std",
	"sp-std/std",
	"sp-io/std",
	"sp-core/std",
	"sp-inherents/std",
	"sp-offchain/std",
	"sp-version/std",
	"sp-consensus-babe/std",
	"sp-session/std",
	"sp-authority-discovery/std",
	"sp-runtime/std",
	"sp-staking/std",
	"sp-arithmetic/std",
	"sp-block-builder/std",
	"sp-transaction-pool/std",
	"polymesh-runtime-common/std",
	"pallet-authorship/std",
	"pallet-contracts/std",
	"pallet-executive/std",
	"pallet-finality-tracker/std",
	"pallet-contracts-rpc-runtime-api/std",
	"pallet-group-rpc-runtime-api/std",
	"pallet-protocol-fee-rpc-runtime-api/std",
	"pallet-staking-rpc-runtime-api/std",
	"pallet-compliance-manager-rpc-runtime-api/std",
	"pallet-grandpa/std",
	"pallet-im-online/std",
	"pallet-indices/std",
	"pallet-offences/std",
	"pallet-session/std",
	"pallet-staking/std",
	"pallet-sudo/std",
	"pallet-timestamp/std",
	"pallet-treasury/std",
	"pallet-settlement/std",
	"pallet-authority-discovery/std",
	"pallet-babe/std",
	"pallet-pips/std",
	"pallet-committee/std",
	"pallet-multisig/std",
	"frame-support/std",
	"frame-system/std",
	"frame-system-rpc-runtime-api/std",
	"polymesh-common-utilities/std",
	"pallet-balances/std",
	"pallet-identity/std",
	"pallet-protocol-fee/std",
	"pallet-asset/std",
	"pallet-compliance-manager/std",
	"pallet-statistics/std",
	"pallet-asset/runtime-benchmarks",
	"pallet-confidential/std",
	"ink_primitives/std",
	"node-rpc-runtime-api/std",
]
runtime-benchmarks = [
	"frame-benchmarking",
	"frame-system/runtime-benchmarks",
	"frame-support/runtime-benchmarks",
	"sp-runtime/runtime-benchmarks",
	"polymesh-runtime-common/runtime-benchmarks",
	"pallet-staking/runtime-benchmarks",
	"pallet-im-online/runtime-benchmarks",
	"pallet-committee/runtime-benchmarks",
]<|MERGE_RESOLUTION|>--- conflicted
+++ resolved
@@ -88,19 +88,14 @@
 pallet-authority-discovery = { git = "https://github.com/paritytech/substrate", default-features = false, tag = "v2.0.0-rc4" }
 pallet-randomness-collective-flip = { git = "https://github.com/paritytech/substrate", default-features = false, tag = "v2.0.0-rc4" }
 
-<<<<<<< HEAD
 frame-system = { git = "https://github.com/paritytech/substrate", default-features = false, tag = "v2.0.0-rc4" }
 frame-support = { git = "https://github.com/paritytech/substrate", default-features = false, tag = "v2.0.0-rc4" }
 frame-system-rpc-runtime-api = { git = "https://github.com/paritytech/substrate", default-features = false, tag = "v2.0.0-rc4" }
 ink_primitives = { git = "https://github.com/paritytech/ink", tag = "v2.1.0", default-features = false }
-=======
-frame-benchmarking = { default-features = false, git = "https://github.com/paritytech/substrate", rev = "c771821cae2dcb5a8808a19fae8122c0b9ae8499", optional = true }
-frame-system = { package = "frame-system", git = "https://github.com/paritytech/substrate", default-features = false, rev = "c771821cae2dcb5a8808a19fae8122c0b9ae8499" }
-frame-support = { git = "https://github.com/paritytech/substrate", default-features = false, rev = "c771821cae2dcb5a8808a19fae8122c0b9ae8499" }
-frame-system-rpc-runtime-api = { git = "https://github.com/paritytech/substrate", default-features = false, rev = "c771821cae2dcb5a8808a19fae8122c0b9ae8499" }
-ink_primitives = { git = "https://github.com/paritytech/ink", package = "ink_primitives", default-features = false }
->>>>>>> e5ec0a59
 hex-literal = "0.2.1"
+
+# Benchmark
+frame-benchmarking = { default-features = false, git = "https://github.com/paritytech/substrate", tag = "v2.0.0-rc4", optional = true }
 
 [dev-dependencies]
 test-client = { package = "substrate-test-runtime-client", git = "https://github.com/paritytech/substrate", tag = "v2.0.0-rc4" }
@@ -110,17 +105,12 @@
 
 [features]
 equalize = []
-<<<<<<< HEAD
 default = ["std", "equalize"]
 no_std = [ 
 	"pallet-confidential/no_std",
 	"pallet-confidential/u64_backend",
 ]
 
-=======
-default = ["std", "equalize", "runtime-benchmarks"]
-no_std = []
->>>>>>> e5ec0a59
 only-staking = []
 std = [
 	"rustc-hex/std",

#![allow(clippy::not_unsafe_ptr_arg_deref)]
use crate::{
    constants::{fee::*, time::*},
    fee_details::CddHandler,
};
use codec::Encode;
use pallet_asset as asset;
use pallet_balances as balances;
use pallet_basic_sto as sto;
use pallet_committee as committee;
use pallet_compliance_manager::{self as compliance_manager, AssetTransferRulesResult};
use pallet_group as group;
use pallet_identity::{
    self as identity,
    types::{AssetDidResult, CddStatus, DidRecords, DidStatus},
};
use pallet_multisig as multisig;
use pallet_pips::{HistoricalVotingByAddress, HistoricalVotingById, Vote, VoteCount};
use pallet_portfolio as portfolio;
use pallet_protocol_fee as protocol_fee;
use pallet_settlement as settlement;
use pallet_statistics as statistics;
pub use pallet_transaction_payment::{Multiplier, RuntimeDispatchInfo, TargetedFeeAdjustment};
use pallet_treasury as treasury;
use pallet_utility as utility;
use polymesh_common_utilities::{
    constants::currency::*,
    protocol_fee::ProtocolOp,
    traits::{balances::AccountData, identity::Trait as IdentityTrait},
    CommonTrait,
};
use polymesh_primitives::{
    AccountId, AccountIndex, Authorization, AuthorizationType, Balance, BlockNumber, Hash,
    IdentityId, Index, Moment, PortfolioId, SecondaryKey, Signatory, Signature, Ticker,
};
use polymesh_runtime_common::{
    bridge,
    cdd_check::CddChecker,
    contracts_wrapper, dividend, exemption,
    impls::{Author, CurrencyToVoteHandler},
    merge_active_and_inactive, sto_capped, voting, AvailableBlockRatio, BlockHashCount,
    MaximumBlockLength, MaximumBlockWeight, NegativeImbalance,
};

use sp_api::impl_runtime_apis;
use sp_core::{
    crypto::KeyTypeId,
    u32_trait::{_1, _2, _3, _4},
    OpaqueMetadata,
};
use sp_runtime::transaction_validity::{
    TransactionPriority, TransactionSource, TransactionValidity,
};
use sp_runtime::{
    create_runtime_str,
    curve::PiecewiseLinear,
    generic, impl_opaque_keys,
    traits::{
        BlakeTwo256, Block as BlockT, Extrinsic, NumberFor, OpaqueKeys, SaturatedConversion,
        Saturating, StaticLookup, Verify,
    },
    ApplyExtrinsicResult, MultiSignature, Perbill,
};
use sp_std::prelude::*;
use sp_version::RuntimeVersion;

// Comment in the favour of not using the Offchain worker
//use pallet_cdd_offchain_worker::crypto::SignerId as CddOffchainWorkerId;
use frame_support::{
    construct_runtime, debug, parameter_types,
    traits::{KeyOwnerProofSystem, Randomness, SplitTwoWays},
    weights::{
        constants::{BlockExecutionWeight, ExtrinsicBaseWeight, RocksDbWeight},
        Weight, WeightToFeeCoefficient, WeightToFeeCoefficients, WeightToFeePolynomial,
    },
};
use pallet_contracts_rpc_runtime_api::ContractExecResult;
use pallet_grandpa::{
    fg_primitives, AuthorityId as GrandpaId, AuthorityList as GrandpaAuthorityList,
};

use pallet_im_online::sr25519::AuthorityId as ImOnlineId;
use pallet_protocol_fee_rpc_runtime_api::CappedFee;
use pallet_session::historical as pallet_session_historical;
use sp_authority_discovery::AuthorityId as AuthorityDiscoveryId;
use sp_inherents::{CheckInherentsResult, InherentData};
#[cfg(feature = "std")]
use sp_version::NativeVersion;

pub use balances::Call as BalancesCall;
pub use frame_support::StorageValue;
pub use pallet_contracts::Gas;
pub use pallet_staking::StakerStatus;
pub use pallet_timestamp::Call as TimestampCall;
#[cfg(any(feature = "std", test))]
pub use sp_runtime::BuildStorage;

use smallvec::smallvec;

// Make the WASM binary available.
#[cfg(feature = "std")]
include!(concat!(env!("OUT_DIR"), "/wasm_binary.rs"));

//// Runtime version.
pub const VERSION: RuntimeVersion = RuntimeVersion {
    spec_name: create_runtime_str!("polymesh"),
    impl_name: create_runtime_str!("polymath-polymesh"),
    authoring_version: 1,
    // Per convention: if the runtime behavior changes, increment spec_version
    // and set impl_version to 0. If only runtime
    // implementation changes and behavior does not, then leave spec_version as
    // is and increment impl_version.
    spec_version: 2000,
    impl_version: 0,
    apis: RUNTIME_API_VERSIONS,
    transaction_version: 1,
};

/// Native version.
#[cfg(any(feature = "std", test))]
pub fn native_version() -> NativeVersion {
    NativeVersion {
        runtime_version: VERSION,
        can_author_with: Default::default(),
    }
}

parameter_types! {
    /// Assume 10% of weight for average on_initialize calls.
    pub MaximumExtrinsicWeight: Weight = AvailableBlockRatio::get()
        .saturating_sub(Perbill::from_percent(10)) * MaximumBlockWeight::get();
    pub const Version: RuntimeVersion = VERSION;
}

impl frame_system::Trait for Runtime {
    /// The basic call filter to use in dispatchable.
    type BaseCallFilter = ();
    /// The identifier used to distinguish between accounts.
    type AccountId = AccountId;
    /// The aggregated dispatch type that is available for extrinsics.
    type Call = Call;
    /// The lookup mechanism to get account ID from whatever is passed in dispatchers.
    type Lookup = Indices;
    /// The index type for storing how many extrinsics an account has signed.
    type Index = Index;
    /// The index type for blocks.
    type BlockNumber = BlockNumber;
    /// The type for hashing blocks and tries.
    type Hash = Hash;
    /// The hashing algorithm used.
    type Hashing = BlakeTwo256;
    /// The header type.
    type Header = generic::Header<BlockNumber, BlakeTwo256>;
    /// The ubiquitous event type.
    type Event = Event;
    /// The ubiquitous origin type.
    type Origin = Origin;
    /// Maximum number of block number to block hash mappings to keep (oldest pruned first).
    type BlockHashCount = BlockHashCount;
    /// Maximum weight of each block.
    type MaximumBlockWeight = MaximumBlockWeight;
    /// The weight of database operations that the runtime can invoke.
    type DbWeight = RocksDbWeight;
    /// The weight of the overhead invoked on the block import process, independent of the
    /// extrinsics included in that block.
    type BlockExecutionWeight = BlockExecutionWeight;
    /// The base weight of any extrinsic processed by the runtime, independent of the
    /// logic of that extrinsic. (Signature verification, nonce increment, fee, etc...)
    type ExtrinsicBaseWeight = ExtrinsicBaseWeight;
    /// The maximum weight that a single extrinsic of `Normal` dispatch class can have,
    /// idependent of the logic of that extrinsics. (Roughly max block weight - average on
    /// initialize cost).
    type MaximumExtrinsicWeight = MaximumExtrinsicWeight;
    /// Maximum size of all encoded transactions (in bytes) that are allowed in one block.
    type MaximumBlockLength = MaximumBlockLength;
    /// Portion of the block weight that is available to all normal transactions.
    type AvailableBlockRatio = AvailableBlockRatio;
    /// Version of the runtime.
    type Version = Version;
    /// Converts a module to the index of the module in `construct_runtime!`.
    ///
    /// This type is being generated by `construct_runtime!`.
    type ModuleToIndex = ModuleToIndex;
    /// What to do if a new account is created.
    type OnNewAccount = ();
    /// What to do if an account is fully reaped from the system.
    type OnKilledAccount = ();
    /// The data to be stored in an account.
    type AccountData = AccountData<Balance>;
}

parameter_types! {
    pub const EpochDuration: u64 = EPOCH_DURATION_IN_BLOCKS as u64;
    pub const ExpectedBlockTime: Moment = MILLISECS_PER_BLOCK;
}

impl pallet_babe::Trait for Runtime {
    type EpochDuration = EpochDuration;
    type ExpectedBlockTime = ExpectedBlockTime;
    type EpochChangeTrigger = pallet_babe::ExternalTrigger;
}

parameter_types! {
    pub const IndexDeposit: Balance = DOLLARS;
}

impl pallet_indices::Trait for Runtime {
    type AccountIndex = AccountIndex;
    type Event = Event;
    type Currency = Balances;
    type Deposit = IndexDeposit;
}

parameter_types! {
    pub const ExistentialDeposit: Balance = 0u128;
}

/// Splits fees 80/20 between treasury and block author.
pub type DealWithFees = SplitTwoWays<
    Balance,
    NegativeImbalance<Runtime>,
    _4,
    Treasury, // 4 parts (80%) goes to the treasury.
    _1,
    Author<Runtime>, // 1 part (20%) goes to the block author.
>;

pub struct WeightToFee;
impl WeightToFeePolynomial for WeightToFee {
    type Balance = Balance;

    fn polynomial() -> WeightToFeeCoefficients<Self::Balance> {
        smallvec![WeightToFeeCoefficient {
            degree: 1,
            coeff_frac: Perbill::from_percent(10),
            coeff_integer: 0u128, // Coefficient is zero
            negative: false,
        }]
    }
}

impl CommonTrait for Runtime {
    type Balance = Balance;
    type AcceptTransferTarget = Asset;
    type BlockRewardsReserve = balances::Module<Runtime>;
}

parameter_types! {
    pub const TransactionByteFee: Balance = 10 * MILLICENTS;
    // for a sane configuration, this should always be less than `AvailableBlockRatio`.
    pub const TargetBlockFullness: Perbill = TARGET_BLOCK_FULLNESS;
}

impl pallet_transaction_payment::Trait for Runtime {
    type Currency = Balances;
    type OnTransactionPayment = DealWithFees;
    type TransactionByteFee = TransactionByteFee;
    type WeightToFee = WeightToFee;
    type FeeMultiplierUpdate = ();
    type CddHandler = CddHandler;
}

impl balances::Trait for Runtime {
    type DustRemoval = ();
    type Event = Event;
    type ExistentialDeposit = ExistentialDeposit;
    type AccountStore = frame_system::Module<Runtime>;
    type Identity = Identity;
    type CddChecker = CddChecker<Runtime>;
}

impl protocol_fee::Trait for Runtime {
    type Event = Event;
    type Currency = Balances;
    type OnProtocolFeePayment = DealWithFees;
}

parameter_types! {
    pub const MinimumPeriod: Moment = SLOT_DURATION / 2;
}

impl pallet_timestamp::Trait for Runtime {
    type Moment = Moment;
    type OnTimestampSet = Babe;
    type MinimumPeriod = MinimumPeriod;
}

parameter_types! {
    pub const UncleGenerations: BlockNumber = 0;
}

// TODO: substrate#2986 implement this properly
impl pallet_authorship::Trait for Runtime {
    type FindAuthor = pallet_session::FindAccountFromAuthorIndex<Self, Babe>;
    type UncleGenerations = UncleGenerations;
    type FilterUncle = ();
    type EventHandler = (Staking, ImOnline);
}

impl_opaque_keys! {
    pub struct SessionKeys {
        pub grandpa: Grandpa,
        pub babe: Babe,
        pub im_online: ImOnline,
        pub authority_discovery: AuthorityDiscovery,
    }
}

// NOTE: `SessionHandler` and `SessionKeys` are co-dependent: One key will be used for each handler.
// The number and order of items in `SessionHandler` *MUST* be the same number and order of keys in
// `SessionKeys`.
// TODO: Introduce some structure to tie these together to make it a bit less of a footgun. This
// should be easy, since OneSessionHandler trait provides the `Key` as an associated type. #2858
parameter_types! {
    pub const DisabledValidatorsThreshold: Perbill = Perbill::from_percent(17);
}

impl pallet_session::Trait for Runtime {
    type Event = Event;
    type ValidatorId = <Self as frame_system::Trait>::AccountId;
    type ValidatorIdOf = pallet_staking::StashOf<Self>;
    type ShouldEndSession = Babe;
    type NextSessionRotation = Babe;
    type SessionManager = pallet_session::historical::NoteHistoricalRoot<Self, Staking>;
    type SessionHandler = <SessionKeys as OpaqueKeys>::KeyTypeIdProviders;
    type Keys = SessionKeys;
    type DisabledValidatorsThreshold = DisabledValidatorsThreshold;
}

impl pallet_session::historical::Trait for Runtime {
    type FullIdentification = pallet_staking::Exposure<AccountId, Balance>;
    type FullIdentificationOf = pallet_staking::ExposureOf<Runtime>;
}

pallet_staking_reward_curve::build! {
    const REWARD_CURVE: PiecewiseLinear<'static> = curve!(
        min_inflation: 0_025_000,
        max_inflation: 0_200_000,
        ideal_stake: 0_700_000,
        falloff: 0_050_000,
        max_piece_count: 40,
        test_precision: 0_005_000,
    );
}

parameter_types! {
    pub const SessionsPerEra: sp_staking::SessionIndex = 6;
    pub const BondingDuration: pallet_staking::EraIndex = 28;
    pub const SlashDeferDuration: pallet_staking::EraIndex = 14; // 1/4 the bonding duration.
    pub const RewardCurve: &'static PiecewiseLinear<'static> = &REWARD_CURVE;
    pub const MaxNominatorRewardedPerValidator: u32 = 64;
    pub const ElectionLookahead: BlockNumber = EPOCH_DURATION_IN_BLOCKS / 4;
    pub const MaxIterations: u32 = 10;
    // 0.05%. The higher the value, the more strict solution acceptance becomes.
    pub MinSolutionScoreBump: Perbill = Perbill::from_rational_approximation(5u32, 10_000);
}

impl pallet_staking::Trait for Runtime {
    type Currency = Balances;
    type UnixTime = Timestamp;
    type CurrencyToVote = CurrencyToVoteHandler<Self>;
    type RewardRemainder = Treasury;
    type Event = Event;
    type Slash = Treasury; // send the slashed funds to the treasury.
    type Reward = (); // rewards are minted from the void
    type SessionsPerEra = SessionsPerEra;
    type BondingDuration = BondingDuration;
    type SlashDeferDuration = SlashDeferDuration;
    type SlashCancelOrigin = frame_system::EnsureRoot<AccountId>;
    type SessionInterface = Self;
    type RewardCurve = RewardCurve;
    type NextNewSession = Session;
    type ElectionLookahead = ElectionLookahead;
    type Call = Call;
    type MaxIterations = MaxIterations;
    type MinSolutionScoreBump = MinSolutionScoreBump;
    type MaxNominatorRewardedPerValidator = MaxNominatorRewardedPerValidator;
    type UnsignedPriority = StakingUnsignedPriority;
    type RequiredAddOrigin = frame_system::EnsureRoot<AccountId>;
    type RequiredRemoveOrigin = frame_system::EnsureRoot<AccountId>;
    type RequiredComplianceOrigin = frame_system::EnsureRoot<AccountId>;
    type RequiredCommissionOrigin = frame_system::EnsureRoot<AccountId>;
    type RequiredChangeHistoryDepthOrigin = frame_system::EnsureRoot<AccountId>;
}

parameter_types! {
    pub const MotionDuration: BlockNumber = 0;
}

/// Voting majority origin for `Instance`.
type VMO<Instance> = committee::EnsureProportionAtLeast<_2, _3, AccountId, Instance>;

type GovernanceCommittee = committee::Instance1;
impl committee::Trait<GovernanceCommittee> for Runtime {
    type Origin = Origin;
    type Proposal = Call;
    type CommitteeOrigin = VMO<GovernanceCommittee>;
    type Event = Event;
    type MotionDuration = MotionDuration;
}

/// PolymeshCommittee as an instance of group
impl group::Trait<group::Instance1> for Runtime {
    type Event = Event;
    type LimitOrigin = frame_system::EnsureRoot<AccountId>;
    type AddOrigin = frame_system::EnsureRoot<AccountId>;
    type RemoveOrigin = frame_system::EnsureRoot<AccountId>;
    type SwapOrigin = frame_system::EnsureRoot<AccountId>;
    type ResetOrigin = frame_system::EnsureRoot<AccountId>;
    type MembershipInitialized = PolymeshCommittee;
    type MembershipChanged = PolymeshCommittee;
}

macro_rules! committee_config {
    ($committee:ident, $instance:ident) => {
        impl committee::Trait<committee::$instance> for Runtime {
            type Origin = Origin;
            type Proposal = Call;
            // Can act upon itself.
            type CommitteeOrigin = VMO<committee::$instance>;
            type Event = Event;
            type MotionDuration = MotionDuration;
        }
        impl group::Trait<group::$instance> for Runtime {
            type Event = Event;
            type LimitOrigin = frame_system::EnsureRoot<AccountId>;
            // Can manage its own addition, deletion, and swapping of membership...
            type AddOrigin = VMO<committee::$instance>;
            type RemoveOrigin = VMO<committee::$instance>;
            type SwapOrigin = VMO<committee::$instance>;
            // ...but it cannot reset its own membership; GC needs to do that.
            type ResetOrigin = VMO<GovernanceCommittee>;
            type MembershipInitialized = $committee;
            type MembershipChanged = $committee;
        }
    };
}

committee_config!(TechnicalCommittee, Instance3);
committee_config!(UpgradeCommittee, Instance4);

impl pallet_pips::Trait for Runtime {
    type Currency = Balances;
    type CommitteeOrigin = frame_system::EnsureRoot<AccountId>;
    type VotingMajorityOrigin = VMO<GovernanceCommittee>;
    type GovernanceCommittee = PolymeshCommittee;
    type TechnicalCommitteeVMO = VMO<committee::Instance3>;
    type UpgradeCommitteeVMO = VMO<committee::Instance4>;
    type Treasury = Treasury;
    type Event = Event;
}

parameter_types! {
    pub const TombstoneDeposit: Balance = DOLLARS;
    pub const RentByteFee: Balance = DOLLARS;
    pub const RentDepositOffset: Balance = 300 * DOLLARS;
    pub const SurchargeReward: Balance = 150 * DOLLARS;
}

impl pallet_contracts::Trait for Runtime {
    type Time = Timestamp;
    type Randomness = RandomnessCollectiveFlip;
    type Currency = Balances;
    type Event = Event;
    type Call = Call;
    type DetermineContractAddress = pallet_contracts::SimpleAddressDeterminer<Runtime>;
    type TrieIdGenerator = pallet_contracts::TrieIdFromParentCounter<Runtime>;
    type RentPayment = ();
    type SignedClaimHandicap = pallet_contracts::DefaultSignedClaimHandicap;
    type TombstoneDeposit = TombstoneDeposit;
    type StorageSizeOffset = pallet_contracts::DefaultStorageSizeOffset;
    type RentByteFee = RentByteFee;
    type RentDepositOffset = RentDepositOffset;
    type SurchargeReward = SurchargeReward;
    type MaxDepth = pallet_contracts::DefaultMaxDepth;
    type MaxValueSize = pallet_contracts::DefaultMaxValueSize;
    type WeightPrice = pallet_transaction_payment::Module<Self>;
}

impl<LocalCall> frame_system::offchain::CreateSignedTransaction<LocalCall> for Runtime
where
    Call: From<LocalCall>,
{
    fn create_transaction<C: frame_system::offchain::AppCrypto<Self::Public, Self::Signature>>(
        call: Call,
        public: <Signature as Verify>::Signer,
        account: AccountId,
        nonce: Index,
    ) -> Option<(Call, <UncheckedExtrinsic as Extrinsic>::SignaturePayload)> {
        // take the biggest period possible.
        let period = BlockHashCount::get()
            .checked_next_power_of_two()
            .map(|c| c / 2)
            .unwrap_or(2) as u64;
        let current_block = System::block_number()
            .saturated_into::<u64>()
            // The `System::block_number` is initialized with `n+1`,
            // so the actual block number is `n`.
            .saturating_sub(1);
        let tip = 0;
        let extra: SignedExtra = (
            frame_system::CheckSpecVersion::<Runtime>::new(),
            frame_system::CheckTxVersion::<Runtime>::new(),
            frame_system::CheckGenesis::<Runtime>::new(),
            frame_system::CheckEra::<Runtime>::from(generic::Era::mortal(period, current_block)),
            frame_system::CheckNonce::<Runtime>::from(nonce),
            frame_system::CheckWeight::<Runtime>::new(),
            pallet_transaction_payment::ChargeTransactionPayment::<Runtime>::from(tip),
            pallet_grandpa::ValidateEquivocationReport::<Runtime>::new(),
            pallet_permissions::CheckPermissions::<Runtime>::new(),
        );
        let raw_payload = SignedPayload::new(call, extra)
            .map_err(|e| {
                debug::warn!("Unable to create signed payload: {:?}", e);
            })
            .ok()?;
        let signature = raw_payload.using_encoded(|payload| C::sign(payload, public))?;
        let address = Indices::unlookup(account);
        let (call, extra, _) = raw_payload.deconstruct();
        Some((call, (address, signature, extra)))
    }
}

impl frame_system::offchain::SigningTypes for Runtime {
    type Public = <Signature as Verify>::Signer;
    type Signature = Signature;
}

impl<C> frame_system::offchain::SendTransactionTypes<C> for Runtime
where
    Call: From<C>,
{
    type Extrinsic = UncheckedExtrinsic;
    type OverarchingCall = Call;
}

impl treasury::Trait for Runtime {
    type Event = Event;
    type Currency = Balances;
}

parameter_types! {
    pub const MaxScheduledInstructionLegsPerBlock: u32 = 500;
    pub const MaxLegsInAInstruction: u32 = 20;
}

impl settlement::Trait for Runtime {
    type Event = Event;
    type Asset = Asset;
    type MaxScheduledInstructionLegsPerBlock = MaxScheduledInstructionLegsPerBlock;
    type MaxLegsInAInstruction = MaxLegsInAInstruction;
}

impl sto::Trait for Runtime {
    type Event = Event;
}

parameter_types! {
    pub OffencesWeightSoftLimit: Weight = Perbill::from_percent(60) * MaximumBlockWeight::get();
}

impl pallet_offences::Trait for Runtime {
    type Event = Event;
    type IdentificationTuple = pallet_session::historical::IdentificationTuple<Self>;
    type OnOffenceHandler = Staking;
    type WeightSoftLimit = OffencesWeightSoftLimit;
}

parameter_types! {
    pub const SessionDuration: BlockNumber = EPOCH_DURATION_IN_SLOTS as _;
    pub const ImOnlineUnsignedPriority: TransactionPriority = TransactionPriority::max_value();
    /// We prioritize im-online heartbeats over election solution submission.
    pub const StakingUnsignedPriority: TransactionPriority = TransactionPriority::max_value() / 2;
}

impl pallet_im_online::Trait for Runtime {
    type AuthorityId = ImOnlineId;
    type Event = Event;
    type UnsignedPriority = ImOnlineUnsignedPriority;
    type ReportUnresponsiveness = Offences;
    type SessionDuration = SessionDuration;
    type CommitteeOrigin = frame_system::EnsureRoot<AccountId>;
}

impl pallet_grandpa::Trait for Runtime {
    type Event = Event;
    type Call = Call;

    type KeyOwnerProofSystem = Historical;

    type KeyOwnerProof =
        <Self::KeyOwnerProofSystem as KeyOwnerProofSystem<(KeyTypeId, GrandpaId)>>::Proof;

    type KeyOwnerIdentification = <Self::KeyOwnerProofSystem as KeyOwnerProofSystem<(
        KeyTypeId,
        GrandpaId,
    )>>::IdentificationTuple;

    type HandleEquivocation = pallet_grandpa::EquivocationHandler<
        Self::KeyOwnerIdentification,
        polymesh_primitives::report::ReporterAppCrypto,
        Runtime,
        Offences,
    >;
}

impl pallet_authority_discovery::Trait for Runtime {}

parameter_types! {
    pub const WindowSize: BlockNumber = pallet_finality_tracker::DEFAULT_WINDOW_SIZE;
    pub const ReportLatency: BlockNumber = pallet_finality_tracker::DEFAULT_REPORT_LATENCY;
}

impl pallet_finality_tracker::Trait for Runtime {
    type OnFinalizationStalled = ();
    type WindowSize = WindowSize;
    type ReportLatency = ReportLatency;
}

impl pallet_sudo::Trait for Runtime {
    type Event = Event;
    type Call = Call;
}

impl multisig::Trait for Runtime {
    type Event = Event;
}

parameter_types! {
    pub const MaxTimelockedTxsPerBlock: u32 = 10;
}

impl bridge::Trait for Runtime {
    type Event = Event;
    type Proposal = Call;
    type MaxTimelockedTxsPerBlock = MaxTimelockedTxsPerBlock;
}

impl portfolio::Trait for Runtime {
    type Event = Event;
}

parameter_types! {
    pub const MaxNumberOfTMExtensionForAsset: u32 = 5;
}

impl asset::Trait for Runtime {
    type Event = Event;
    type Currency = Balances;
    type ComplianceManager = compliance_manager::Module<Runtime>;
    type MaxNumberOfTMExtensionForAsset = MaxNumberOfTMExtensionForAsset;
}

parameter_types! {
    pub const MaxRuleComplexity: u32 = 50;
}

impl compliance_manager::Trait for Runtime {
    type Event = Event;
    type Asset = Asset;
    type MaxRuleComplexity = MaxRuleComplexity;
}

impl voting::Trait for Runtime {
    type Event = Event;
    type Asset = Asset;
}

impl sto_capped::Trait for Runtime {
    type Event = Event;
}

impl IdentityTrait for Runtime {
    type Event = Event;
    type Proposal = Call;
    type MultiSig = MultiSig;
    type CddServiceProviders = CddServiceProviders;
    type Balances = balances::Module<Runtime>;
    type ChargeTxFeeTarget = TransactionPayment;
    type CddHandler = CddHandler;
    type Public = <MultiSignature as Verify>::Signer;
    type OffChainSignature = MultiSignature;
    type ProtocolFee = protocol_fee::Module<Runtime>;
}

impl contracts_wrapper::Trait for Runtime {}

impl exemption::Trait for Runtime {
    type Event = Event;
    type Asset = Asset;
}

impl dividend::Trait for Runtime {
    type Event = Event;
}

/// CddProviders instance of group
impl group::Trait<group::Instance2> for Runtime {
    type Event = Event;
    type LimitOrigin = frame_system::EnsureRoot<AccountId>;
    type AddOrigin = frame_system::EnsureRoot<AccountId>;
    type RemoveOrigin = frame_system::EnsureRoot<AccountId>;
    type SwapOrigin = frame_system::EnsureRoot<AccountId>;
    type ResetOrigin = frame_system::EnsureRoot<AccountId>;
    type MembershipInitialized = Identity;
    type MembershipChanged = Identity;
}

impl statistics::Trait for Runtime {}

impl pallet_utility::Trait for Runtime {
    type Event = Event;
    type Call = Call;
}

<<<<<<< HEAD
impl EnactProposalMaker<Origin, Call> for Runtime {
    fn is_pip_id_valid(id: PipId) -> bool {
        Pips::is_proposal_id_valid(id)
    }

    fn enact_referendum_call(id: PipId) -> Call {
        Call::Pips(pallet_pips::Call::enact_referendum(id))
    }

    fn reject_referendum_call(id: PipId) -> Call {
        Call::Pips(pallet_pips::Call::reject_referendum(id))
    }
}

impl pallet_permissions::Trait for Runtime {}

=======
>>>>>>> 5e44af9e
construct_runtime!(
    pub enum Runtime where
        Block = Block,
        NodeBlock = polymesh_primitives::Block,
        UncheckedExtrinsic = UncheckedExtrinsic
    {
        System: frame_system::{Module, Call, Config, Storage, Event<T>},
        // Must be before session.
        Babe: pallet_babe::{Module, Call, Storage, Config, Inherent(Timestamp)},

        Timestamp: pallet_timestamp::{Module, Call, Storage, Inherent},
        Indices: pallet_indices::{Module, Call, Storage, Config<T>, Event<T>},
        Balances: balances::{Module, Call, Storage, Config<T>, Event<T>},
        TransactionPayment: pallet_transaction_payment::{Module, Storage},

        // Consensus frame_support.
        Authorship: pallet_authorship::{Module, Call, Storage, Inherent},
        Staking: pallet_staking::{Module, Call, Config<T>, Storage, Event<T>, ValidateUnsigned},
        Offences: pallet_offences::{Module, Call, Storage, Event},
        Session: pallet_session::{Module, Call, Storage, Event, Config<T>},
        FinalityTracker: pallet_finality_tracker::{Module, Call, Inherent},
        Grandpa: pallet_grandpa::{Module, Call, Storage, Config, Event},
        ImOnline: pallet_im_online::{Module, Call, Storage, Event<T>, ValidateUnsigned, Config<T>},
        AuthorityDiscovery: pallet_authority_discovery::{Module, Call, Config},
        RandomnessCollectiveFlip: pallet_randomness_collective_flip::{Module, Call, Storage},

        Historical: pallet_session_historical::{Module},
        // Sudo. Usable initially.
        // RELEASE: remove this for release build.
        Sudo: pallet_sudo::{Module, Call, Config<T>, Storage, Event<T>},

        MultiSig: multisig::{Module, Call, Storage, Event<T>},

        // Contracts
        Contracts: pallet_contracts::{Module, Call, Config, Storage, Event<T>},
        // ContractsWrapper: contracts_wrapper::{Module, Call, Storage},

        // Polymesh Governance Committees
        Treasury: treasury::{Module, Call, Event<T>},
        PolymeshCommittee: committee::<Instance1>::{Module, Call, Storage, Origin<T>, Event<T>, Config<T>},
        CommitteeMembership: group::<Instance1>::{Module, Call, Storage, Event<T>, Config<T>},
        Pips: pallet_pips::{Module, Call, Storage, Event<T>, Config<T>},

        TechnicalCommittee: committee::<Instance3>::{Module, Call, Storage, Origin<T>, Event<T>, Config<T>},
        TechnicalCommitteeMembership: group::<Instance3>::{Module, Call, Storage, Event<T>, Config<T>},

        UpgradeCommittee: committee::<Instance4>::{Module, Call, Storage, Origin<T>, Event<T>, Config<T>},
        UpgradeCommitteeMembership: group::<Instance4>::{Module, Call, Storage, Event<T>, Config<T>},

        //Polymesh
        Asset: asset::{Module, Call, Storage, Config<T>, Event<T>},
        Dividend: dividend::{Module, Call, Storage, Event<T>},
        Identity: identity::{Module, Call, Storage, Event<T>, Config<T>},
        Bridge: bridge::{Module, Call, Storage, Config<T>, Event<T>},
        ComplianceManager: compliance_manager::{Module, Call, Storage, Event},
        Voting: voting::{Module, Call, Storage, Event<T>},
        StoCapped: sto_capped::{Module, Call, Storage, Event<T>},
        Exemption: exemption::{Module, Call, Storage, Event},
        Settlement: settlement::{Module, Call, Storage, Event<T>, Config},
        Sto: sto::{Module, Call, Storage, Event<T>},
        CddServiceProviders: group::<Instance2>::{Module, Call, Storage, Event<T>, Config<T>},
        Statistic: statistics::{Module, Call, Storage},
        ProtocolFee: protocol_fee::{Module, Call, Storage, Event<T>, Config<T>},
        Utility: utility::{Module, Call, Storage, Event},
        Portfolio: portfolio::{Module, Call, Storage, Event<T>},
        Permissions: pallet_permissions::{Module},
    }
);

/// The address format for describing accounts.
pub type Address = <Indices as StaticLookup>::Source;
/// Block header type as expected by this runtime.
pub type Header = generic::Header<BlockNumber, BlakeTwo256>;
/// Block type as expected by this runtime.
pub type Block = generic::Block<Header, UncheckedExtrinsic>;
/// A Block signed with a Justification
pub type SignedBlock = generic::SignedBlock<Block>;
/// BlockId type as expected by this runtime.
pub type BlockId = generic::BlockId<Block>;
/// The SignedExtension to the basic transaction logic.
pub type SignedExtra = (
    frame_system::CheckSpecVersion<Runtime>,
    frame_system::CheckTxVersion<Runtime>,
    frame_system::CheckGenesis<Runtime>,
    frame_system::CheckEra<Runtime>,
    frame_system::CheckNonce<Runtime>,
    frame_system::CheckWeight<Runtime>,
    pallet_transaction_payment::ChargeTransactionPayment<Runtime>,
    pallet_grandpa::ValidateEquivocationReport<Runtime>,
    pallet_permissions::CheckPermissions<Runtime>,
);
/// Unchecked extrinsic type as expected by this runtime.
pub type UncheckedExtrinsic = generic::UncheckedExtrinsic<Address, Call, Signature, SignedExtra>;
/// The payload being signed in transactions.
pub type SignedPayload = generic::SignedPayload<Call, SignedExtra>;
/// Extrinsic type that has already been checked.
pub type CheckedExtrinsic = generic::CheckedExtrinsic<AccountId, Call, SignedExtra>;
/// Executive: handles dispatch to the various modules.
pub type Executive = pallet_executive::Executive<
    Runtime,
    Block,
    frame_system::ChainContext<Runtime>,
    Runtime,
    AllModules,
>;

impl_runtime_apis! {
    impl sp_api::Core<Block> for Runtime {
        fn version() -> RuntimeVersion {
            VERSION
        }

        fn execute_block(block: Block) {
            Executive::execute_block(block)
        }

        fn initialize_block(header: &<Block as BlockT>::Header) {
            Executive::initialize_block(header)
        }
    }

    impl sp_api::Metadata<Block> for Runtime {
        fn metadata() -> OpaqueMetadata {
            Runtime::metadata().into()
        }
    }

    impl sp_block_builder::BlockBuilder<Block> for Runtime {
        fn apply_extrinsic(extrinsic: <Block as BlockT>::Extrinsic) -> ApplyExtrinsicResult {
            Executive::apply_extrinsic(extrinsic)
        }

        fn finalize_block() -> <Block as BlockT>::Header {
            Executive::finalize_block()
        }

        fn inherent_extrinsics(data: InherentData) -> Vec<<Block as BlockT>::Extrinsic> {
            data.create_extrinsics()
        }

        fn check_inherents(block: Block, data: InherentData) -> CheckInherentsResult {
            data.check_extrinsics(&block)
        }

        fn random_seed() -> <Block as BlockT>::Hash {
            RandomnessCollectiveFlip::random_seed()
        }
    }

    impl sp_transaction_pool::runtime_api::TaggedTransactionQueue<Block> for Runtime {
        fn validate_transaction(
            source: TransactionSource,
            tx: <Block as BlockT>::Extrinsic,
        ) -> TransactionValidity {
            Executive::validate_transaction(source, tx)
        }
    }

    impl sp_offchain::OffchainWorkerApi<Block> for Runtime {
        fn offchain_worker(header: &<Block as BlockT>::Header) {
            Executive::offchain_worker(header)
        }
    }

    impl fg_primitives::GrandpaApi<Block> for Runtime {
        fn grandpa_authorities() -> GrandpaAuthorityList {
            Grandpa::grandpa_authorities()
        }

        fn submit_report_equivocation_extrinsic(
            equivocation_proof: fg_primitives::EquivocationProof<
                <Block as BlockT>::Hash,
                NumberFor<Block>,
            >,
            key_owner_proof: fg_primitives::OpaqueKeyOwnershipProof,
        ) -> Option<()> {
            let key_owner_proof = key_owner_proof.decode()?;

            Grandpa::submit_report_equivocation_extrinsic(
                equivocation_proof,
                key_owner_proof,
            )
        }

        fn generate_key_ownership_proof(
            _set_id: fg_primitives::SetId,
            authority_id: GrandpaId,
        ) -> Option<fg_primitives::OpaqueKeyOwnershipProof> {
            use codec::Encode;

            Historical::prove((fg_primitives::KEY_TYPE, authority_id))
                .map(|p| p.encode())
                .map(fg_primitives::OpaqueKeyOwnershipProof::new)
        }
    }

    impl sp_consensus_babe::BabeApi<Block> for Runtime {
        fn configuration() -> sp_consensus_babe::BabeGenesisConfiguration {
            // The choice of `c` parameter (where `1 - c` represents the
            // probability of a slot being empty), is done in accordance to the
            // slot duration and expected target block time, for safely
            // resisting network delays of maximum two seconds.
            // <https://research.web3.foundation/en/latest/polkadot/BABE/Babe/#6-practical-results>
            sp_consensus_babe::BabeGenesisConfiguration {
                slot_duration: Babe::slot_duration(),
                epoch_length: EpochDuration::get(),
                c: PRIMARY_PROBABILITY,
                genesis_authorities: Babe::authorities(),
                randomness: Babe::randomness(),
                allowed_slots: sp_consensus_babe::AllowedSlots::PrimaryAndSecondaryPlainSlots,
            }
        }

        fn current_epoch_start() -> sp_consensus_babe::SlotNumber {
            Babe::current_epoch_start()
        }
    }

    impl sp_authority_discovery::AuthorityDiscoveryApi<Block> for Runtime {
        fn authorities() -> Vec<AuthorityDiscoveryId> {
            AuthorityDiscovery::authorities()
        }
    }

    impl frame_system_rpc_runtime_api::AccountNonceApi<Block, AccountId, Index> for Runtime {
        fn account_nonce(account: AccountId) -> Index {
            System::account_nonce(account)
        }
    }

    impl pallet_contracts_rpc_runtime_api::ContractsApi<Block, AccountId, Balance, BlockNumber>
        for Runtime
    {
        fn call(
            origin: AccountId,
            dest: AccountId,
            value: Balance,
            gas_limit: u64,
            input_data: Vec<u8>,
        ) -> ContractExecResult {
            let exec_result =
                Contracts::bare_call(origin, dest, value, gas_limit, input_data);
            match exec_result {
                Ok(v) => ContractExecResult::Success {
                    status: v.status,
                    data: v.data,
                },
                Err(_) => ContractExecResult::Error,
            }
        }

        fn get_storage(
            address: AccountId,
            key: [u8; 32],
        ) -> pallet_contracts_primitives::GetStorageResult {
            Contracts::get_storage(address, key)
        }

        fn rent_projection(
            address: AccountId,
        ) -> pallet_contracts_primitives::RentProjectionResult<BlockNumber> {
            Contracts::rent_projection(address)
        }
    }

    impl node_rpc_runtime_api::transaction_payment::TransactionPaymentApi<
        Block,
        Balance,
        UncheckedExtrinsic,
    > for Runtime {
        fn query_info(uxt: UncheckedExtrinsic, len: u32) -> RuntimeDispatchInfo<Balance> {
            TransactionPayment::query_info(uxt, len)
        }
    }

    impl sp_session::SessionKeys<Block> for Runtime {
        fn generate_session_keys(seed: Option<Vec<u8>>) -> Vec<u8> {
            SessionKeys::generate(seed)
        }

        fn decode_session_keys(
            encoded: Vec<u8>,
        ) -> Option<Vec<(Vec<u8>, sp_core::crypto::KeyTypeId)>> {
            SessionKeys::decode_into_raw_public_keys(&encoded)
        }
    }

    impl pallet_staking_rpc_runtime_api::StakingApi<Block> for Runtime {
        fn get_curve() -> Vec<(Perbill, Perbill)> {
            Staking::get_curve()
        }
    }

    impl node_rpc_runtime_api::pips::PipsApi<Block, AccountId, Balance>
    for Runtime
    {
        /// Get vote count for a given proposal index
        fn get_votes(index: u32) -> VoteCount<Balance> {
            Pips::get_votes(index)
        }

        /// Proposals voted by `address`
        fn proposed_by(address: AccountId) -> Vec<u32> {
            Pips::proposed_by(pallet_pips::Proposer::Community(address))
        }

        /// Proposals `address` voted on
        fn voted_on(address: AccountId) -> Vec<u32> {
            Pips::voted_on(address)
        }

        /// Retrieve referendums voted on information by `address` account.
        fn voting_history_by_address(address: AccountId) -> HistoricalVotingByAddress<Vote<Balance>> {
            Pips::voting_history_by_address(address)

        }

        /// Retrieve referendums voted on information by `id` identity (and its secondary items).
        fn voting_history_by_id(id: IdentityId) -> HistoricalVotingById<AccountId, Vote<Balance>> {
            Pips::voting_history_by_id(id)
        }
    }

    impl pallet_protocol_fee_rpc_runtime_api::ProtocolFeeApi<
        Block,
    > for Runtime {
        fn compute_fee(op: ProtocolOp) -> CappedFee {
            ProtocolFee::compute_fee(op).into()
        }
    }

    impl
        node_rpc_runtime_api::identity::IdentityApi<
            Block,
            IdentityId,
            Ticker,
            AccountId,
            SecondaryKey<AccountId>,
            Signatory<AccountId>,
            Moment
        > for Runtime
    {
        /// RPC call to know whether the given did has valid cdd claim or not
        fn is_identity_has_valid_cdd(did: IdentityId, leeway: Option<u64>) -> CddStatus {
            Identity::fetch_cdd(did, leeway.unwrap_or_default())
                .ok_or_else(|| "Either cdd claim is expired or not yet provided to give identity".into())
        }

        /// RPC call to query the given ticker did
        fn get_asset_did(ticker: Ticker) -> AssetDidResult {
            match Identity::get_asset_did(ticker) {
                Ok(did) => Ok(did),
                Err(_) => Err("Error in computing the given ticker error".into()),
            }
        }

        /// Retrieve primary key and secondary keys for a given IdentityId
        fn get_did_records(did: IdentityId) -> DidRecords<AccountId, SecondaryKey<AccountId>> {
            Identity::get_did_records(did)
        }

        /// Retrieve the status of the DIDs
        fn get_did_status(dids: Vec<IdentityId>) -> Vec<DidStatus> {
            Identity::get_did_status(dids)
        }

        /// Retrieve list of a authorization for a given signatory
        fn get_filtered_authorizations(
            signatory: Signatory<AccountId>,
            allow_expired: bool,
            auth_type: Option<AuthorizationType>
        ) -> Vec<Authorization<AccountId, Moment>> {
            Identity::get_filtered_authorizations(signatory, allow_expired, auth_type)
        }
    }

    impl node_rpc_runtime_api::asset::AssetApi<Block, AccountId, Balance> for Runtime {
        #[inline]
        fn can_transfer(
            sender: AccountId,
            ticker: Ticker,
            from_did: Option<IdentityId>,
            to_did: Option<IdentityId>,
            value: Balance) -> node_rpc_runtime_api::asset::CanTransferResult
        {
            Asset::unsafe_can_transfer(sender, ticker, from_did, to_did, value)
                .map_err(|msg| msg.as_bytes().to_vec())
        }
    }

    impl node_rpc_runtime_api::compliance_manager::ComplianceManagerApi<Block, AccountId, Balance>
        for Runtime
    {
        #[inline]
        fn can_transfer(
            ticker: Ticker,
            from_did: Option<IdentityId>,
            to_did: Option<IdentityId>,
            primary_issuance_agent: Option<IdentityId>,
        ) -> AssetTransferRulesResult
        {
            ComplianceManager::granular_verify_restriction(&ticker, from_did, to_did, primary_issuance_agent)
        }
    }

    impl pallet_group_rpc_runtime_api::GroupApi<Block> for Runtime {
        fn get_cdd_valid_members() -> Vec<pallet_group_rpc_runtime_api::Member> {
            merge_active_and_inactive::<Block>(
                CddServiceProviders::active_members(),
                CddServiceProviders::inactive_members())
        }

        fn get_gc_valid_members() -> Vec<pallet_group_rpc_runtime_api::Member> {
            merge_active_and_inactive::<Block>(
                CommitteeMembership::active_members(),
                CommitteeMembership::inactive_members())
        }
    }

    impl node_rpc_runtime_api::portfolio::PortfolioApi<Block, Balance> for Runtime {
        #[inline]
        fn get_portfolios(did: IdentityId) -> node_rpc_runtime_api::portfolio::GetPortfoliosResult {
            Ok(Portfolio::rpc_get_portfolios(did))
        }

        #[inline]
        fn get_portfolio_assets(portfolio_id: PortfolioId) ->
            node_rpc_runtime_api::portfolio::GetPortfolioAssetsResult<Balance>
        {
            Ok(Portfolio::rpc_get_portfolio_assets(portfolio_id))
        }
    }

    #[cfg(feature = "runtime-benchmarks")]
    impl frame_benchmarking::Benchmark<Block> for Runtime {
        fn dispatch_benchmark(
            pallet: Vec<u8>,
            benchmark: Vec<u8>,
            lowest_range_values: Vec<u32>,
            highest_range_values: Vec<u32>,
            steps: Vec<u32>,
            repeat: u32,
        ) -> Result<Vec<frame_benchmarking::BenchmarkBatch>, sp_runtime::RuntimeString> {
            use frame_benchmarking::{Benchmarking, BenchmarkBatch, add_benchmark};

            let mut batches = Vec::<BenchmarkBatch>::new();
            let params = (&pallet, &benchmark, &lowest_range_values, &highest_range_values, &steps, repeat);

            add_benchmark!(params, batches, b"asset", Asset);
            add_benchmark!(params, batches, b"identity", Identity);
            add_benchmark!(params, batches, b"im-online", ImOnline);
            add_benchmark!(params, batches, b"staking", Staking);

            if batches.is_empty() { return Err("Benchmark not found for this pallet.".into()) }
            Ok(batches)
        }
    }
}<|MERGE_RESOLUTION|>--- conflicted
+++ resolved
@@ -713,25 +713,6 @@
     type Call = Call;
 }
 
-<<<<<<< HEAD
-impl EnactProposalMaker<Origin, Call> for Runtime {
-    fn is_pip_id_valid(id: PipId) -> bool {
-        Pips::is_proposal_id_valid(id)
-    }
-
-    fn enact_referendum_call(id: PipId) -> Call {
-        Call::Pips(pallet_pips::Call::enact_referendum(id))
-    }
-
-    fn reject_referendum_call(id: PipId) -> Call {
-        Call::Pips(pallet_pips::Call::reject_referendum(id))
-    }
-}
-
-impl pallet_permissions::Trait for Runtime {}
-
-=======
->>>>>>> 5e44af9e
 construct_runtime!(
     pub enum Runtime where
         Block = Block,

--- conflicted
+++ resolved
@@ -358,13 +358,9 @@
         Bridge: pallet_bridge::{Pallet, Storage} = 16,
 
         // Staking: Genesis config deps: Bridge, Balances, Indices, Identity, Babe, Timestamp, Committees
-<<<<<<< HEAD
-        Staking: pallet_staking::{Pallet, Call, Config<T>, Storage, Event<T>},
-        Offences: pallet_offences::{Pallet, Storage, Event},
-=======
-        Staking: pallet_staking::{Pallet, Call, Config<T>, Storage, Event<T>, ValidateUnsigned} = 17,
+        Staking: pallet_staking::{Pallet, Call, Config<T>, Storage, Event<T>} = 17,
+
         Offences: pallet_offences::{Pallet, Storage, Event} = 18,
->>>>>>> e568106c
 
         // Session: Genesis config deps: System.
         Session: pallet_session::{Pallet, Call, Storage, Event, Config<T>} = 19,
@@ -408,15 +404,11 @@
 
         Nft: pallet_nft::{Pallet, Call, Storage, Event} = 49,
 
+        ElectionProviderMultiPhase: pallet_election_provider_multi_phase::{Pallet, Call, Storage, Event<T>, ValidateUnsigned} = 50,
+
         TestUtils: pallet_test_utils::{Pallet, Call, Storage, Event<T> } = 200,
 
-<<<<<<< HEAD
-        ElectionProviderMultiPhase: pallet_election_provider_multi_phase::{Pallet, Call, Storage, Event<T>, ValidateUnsigned},
-
-        StateTrieMigration: pallet_state_trie_migration::{Pallet, Call, Storage, Event<T> } = 100,
-=======
         StateTrieMigration: pallet_state_trie_migration::{Pallet, Call, Storage, Event<T> } = 210,
->>>>>>> e568106c
     }
 );
 

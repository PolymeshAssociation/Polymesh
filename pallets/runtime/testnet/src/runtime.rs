--- conflicted
+++ resolved
@@ -831,30 +831,6 @@
         UpgradeCommitteeMembership: group::<Instance4>::{Module, Call, Storage, Event<T>, Config<T>} = 28,
 
         //Polymesh
-<<<<<<< HEAD
-        Asset: asset::{Module, Call, Storage, Config<T>, Event<T>},
-        Dividend: dividend::{Module, Call, Storage, Event<T>},
-        Identity: identity::{Module, Call, Storage, Event<T>, Config<T>},
-        Bridge: bridge::{Module, Call, Storage, Config<T>, Event<T>},
-        ComplianceManager: compliance_manager::{Module, Call, Storage, Event},
-        Voting: voting::{Module, Call, Storage, Event<T>},
-        StoCapped: sto_capped::{Module, Call, Storage, Event<T>},
-        Exemption: exemption::{Module, Call, Storage, Event},
-        Settlement: settlement::{Module, Call, Storage, Event<T>, Config},
-        Sto: sto::{Module, Call, Storage, Event<T>},
-        CddServiceProviders: group::<Instance2>::{Module, Call, Storage, Event<T>, Config<T>},
-        Statistic: statistics::{Module, Call, Storage},
-        ProtocolFee: protocol_fee::{Module, Call, Storage, Event<T>, Config<T>},
-        Utility: utility::{Module, Call, Storage, Event},
-        Portfolio: portfolio::{Module, Call, Storage, Event<T>},
-        ConfidentialAsset: pallet_confidential_asset::{Module, Call, Event<T>, Storage },
-        Permissions: pallet_permissions::{Module},
-        Scheduler: pallet_scheduler::{Module, Call, Storage, Event<T>},
-        CorporateAction: pallet_corporate_actions::{Module, Call, Storage, Event},
-        CorporateBallot: pallet_corporate_ballot::{Module, Call, Storage, Event<T>},
-        CapitalDistribution: pallet_capital_distribution::{Module, Call, Storage, Event<T>},
-        Checkpoint: checkpoint::{Module, Call, Storage, Event<T>, Config},
-=======
         ////////////
 
         // Asset: Genesis config deps: Timestamp,
@@ -875,7 +851,6 @@
         CorporateBallot: pallet_corporate_ballot::{Module, Call, Storage, Event<T>} = 47,
         CapitalDistribution: pallet_capital_distribution::{Module, Call, Storage, Event<T>} = 48,
         Checkpoint: checkpoint::{Module, Call, Storage, Event<T>, Config} = 49,
->>>>>>> 2def8a06
     }
 );
 

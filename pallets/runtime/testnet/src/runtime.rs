--- conflicted
+++ resolved
@@ -805,11 +805,8 @@
         ProtocolFee: protocol_fee::{Module, Call, Storage, Event<T>, Config<T>},
         Utility: utility::{Module, Call, Storage, Event},
         Portfolio: portfolio::{Module, Call, Storage, Event<T>},
-<<<<<<< HEAD
-        ConfidentialAsset: pallet_confidential_asset::{Module, Call, Event<T>, Storage }
-=======
+        ConfidentialAsset: pallet_confidential_asset::{Module, Call, Event<T>, Storage },
         Permissions: pallet_permissions::{Module},
->>>>>>> 34d18579
     }
 );
 

[package]
name = "polymesh-runtime-testnet"
version = "0.1.0"
authors = ["Polymath Inc."]
edition = "2018"
build = "build.rs"

# See more keys and their definitions at https://doc.rust-lang.org/cargo/reference/manifest.html

[dependencies]
# Common
polymesh-common-utilities = { path = "../../common", default-features = false }
polymesh-runtime-common = { path = "../common", default-features = false}
polymesh-primitives = { path = "../../../primitives", default-features = false }
polymesh-weights = { path = "../../weights", default-features = false }

# Our pallets
pallet-asset = { path = "../../asset", default-features = false }
pallet-balances = { path = "../../balances", default-features = false }
pallet-sto = { path = "../../sto", default-features = false }
pallet-bridge = { path = "../../bridge", default-features = false }
pallet-committee = { path = "../../committee", default-features = false }
pallet-compliance-manager = { path = "../../compliance-manager", default-features = false }
pallet-confidential = { path = "../../confidential", default-features = false }
pallet-contracts = { git = "https://github.com/paritytech/substrate", default-features = false, tag = "v2.0.0" }
pallet-contracts-primitives = { git = "https://github.com/paritytech/substrate", default-features = false, tag = "v2.0.0"}
pallet-corporate-actions = { path = "../../corporate-actions", default-features = false }
pallet-group = { path = "../../group", default-features = false }
pallet-group-rpc-runtime-api = { path = "../../group/rpc/runtime-api", default-features = false }
pallet-identity = { path = "../../identity", default-features = false }
pallet-im-online = { path = "../../im-online", default-features = false }
pallet-multisig = { path = "../../multisig", default-features = false }
pallet-permissions = { path = "../../permissions", default-features = false }
pallet-pips = { path = "../../pips", default-features = false }
pallet-portfolio = { path = "../../portfolio", default-features = false }
pallet-protocol-fee = { path = "../../protocol-fee", default-features = false }
pallet-settlement = { path = "../../settlement", default-features = false }
pallet-staking = { path = "../../staking", default-features = false }
pallet-staking-reward-curve = { git = "https://github.com/paritytech/substrate", default-features = false, tag = "v2.0.0" }
pallet-statistics = { path = "../../statistics", default-features = false }
pallet-transaction-payment = { path = "../../transaction-payment", default-features = false }
pallet-treasury = { path = "../../treasury", default-features = false }
pallet-utility = { path = "../../utility", default-features = false }
polymesh-contracts = { path = "../../contracts", default-features = false }

# RPC
node-rpc-runtime-api = { path = "../../../rpc/runtime-api", default-features = false }
pallet-staking-rpc-runtime-api = { package = "pallet-staking-rpc-runtime-api", path = "../../staking/rpc/runtime-api", default-features = false }
pallet-protocol-fee-rpc-runtime-api = { package = "pallet-protocol-fee-rpc-runtime-api", path = "../../protocol-fee/rpc/runtime-api", default-features = false }
pallet-contracts-rpc-runtime-api = { git = "https://github.com/paritytech/substrate", default-features = false, tag = "v2.0.0" }


# Others
lazy_static = { version = "1.4.0", default-features = false }
serde = { version = "1.0.104", default-features = false }
serde_derive = { version = "1.0.104", optional = true }

# Substrate
codec = { package = "parity-scale-codec", version = "1.2.0", default-features = false, features = ["derive"] }
sp-core = { git = "https://github.com/paritytech/substrate", default-features = false, tag = "v2.0.0" }
sp-std = { git = "https://github.com/paritytech/substrate", default-features = false, tag = "v2.0.0" }
sp-io = { git = "https://github.com/paritytech/substrate", default-features = false, tag = "v2.0.0" }
sp-runtime = { git = "https://github.com/paritytech/substrate", default-features = false, tag = "v2.0.0" }
sp-version = { git = "https://github.com/paritytech/substrate", default-features = false, tag = "v2.0.0" }
sp-api = { git = "https://github.com/paritytech/substrate", default-features = false, tag = "v2.0.0" }
sp-inherents = { git = "https://github.com/paritytech/substrate", default-features = false, tag = "v2.0.0" }
sp-offchain = { git = "https://github.com/paritytech/substrate", default-features = false, tag = "v2.0.0" }
sp-staking = { git = "https://github.com/paritytech/substrate", default-features = false, tag = "v2.0.0" }
sp-consensus-babe = { git = "https://github.com/paritytech/substrate", default-features = false, tag = "v2.0.0" }
sp-session = { git = "https://github.com/paritytech/substrate", default-features = false, tag = "v2.0.0" }
sp-authority-discovery = { git = "https://github.com/paritytech/substrate", default-features = false, tag = "v2.0.0" }
sp-transaction-pool = { git = "https://github.com/paritytech/substrate", default-features = false, tag = "v2.0.0" }
sp-block-builder = { git = "https://github.com/paritytech/substrate", default-features = false, tag = "v2.0.0" }
sp-arithmetic = { git = "https://github.com/paritytech/substrate", default-features = false, tag = "v2.0.0" }

pallet-authorship = { git = "https://github.com/paritytech/substrate", default-features = false, tag = "v2.0.0" }
pallet-executive = { package = "frame-executive", git = "https://github.com/paritytech/substrate", default-features = false, tag = "v2.0.0" }
pallet-finality-tracker = { git = "https://github.com/paritytech/substrate", default-features = false, tag = "v2.0.0" }
pallet-grandpa = { git = "https://github.com/paritytech/substrate", default-features = false, tag = "v2.0.0" }
pallet-indices = { git = "https://github.com/paritytech/substrate", default-features = false, tag = "v2.0.0" }
pallet-offences = { git = "https://github.com/paritytech/substrate", default-features = false, tag = "v2.0.0" }
pallet-session = { git = "https://github.com/paritytech/substrate", default-features = false, tag = "v2.0.0" }
pallet-sudo = { git = "https://github.com/paritytech/substrate", default-features = false, tag = "v2.0.0" }
pallet-timestamp = { git = "https://github.com/paritytech/substrate", default-features = false, tag = "v2.0.0" }
pallet-babe = { git = "https://github.com/paritytech/substrate", default-features = false, tag = "v2.0.0" }
pallet-authority-discovery = { git = "https://github.com/paritytech/substrate", default-features = false, tag = "v2.0.0" }
pallet-randomness-collective-flip = { git = "https://github.com/paritytech/substrate", default-features = false, tag = "v2.0.0" }
pallet-scheduler = { git = "https://github.com/paritytech/substrate", default-features = false, tag = "v2.0.0" }

frame-system = { git = "https://github.com/paritytech/substrate", default-features = false, tag = "v2.0.0" }
frame-support = { git = "https://github.com/paritytech/substrate", default-features = false, tag = "v2.0.0" }
frame-system-rpc-runtime-api = { git = "https://github.com/paritytech/substrate", default-features = false, tag = "v2.0.0" }
smallvec = "1.4.0"

[build-dependencies]
wasm-builder-runner = { package = "substrate-wasm-builder-runner", git = "https://github.com/paritytech/substrate", default-features = false, tag = "v2.0.0"}

[features]
default = ["std", "equalize"]
equalize = []
no_std = [
    "pallet-confidential/no_std",
    "pallet-confidential/u64_backend",
]
std = [
    "codec/std",
    "frame-support/std",
    "frame-system-rpc-runtime-api/std",
    "frame-system/std",
    "node-rpc-runtime-api/std",
    "pallet-asset/runtime-benchmarks",
    "pallet-asset/std",
    "pallet-authority-discovery/std",
    "pallet-authorship/std",
    "pallet-babe/std",
    "pallet-balances/std",
    "pallet-sto/std",
    "pallet-bridge/std",
    "pallet-committee/std",
    "pallet-compliance-manager/std",
    "pallet-confidential/std",
    "pallet-contracts-primitives/std",
    "pallet-contracts-rpc-runtime-api/std",
    "pallet-contracts/std",
    "pallet-executive/std",
    "pallet-finality-tracker/std",
    "pallet-grandpa/std",
    "pallet-group-rpc-runtime-api/std",
    "pallet-group/std",
    "pallet-identity/std",
    "pallet-im-online/std",
    "pallet-indices/std",
    "pallet-multisig/std",
    "pallet-offences/std",
    "pallet-permissions/std",
    "pallet-pips/std",
    "pallet-portfolio/std",
    "pallet-protocol-fee-rpc-runtime-api/std",
    "pallet-protocol-fee/std",
    "pallet-randomness-collective-flip/std",
    "pallet-scheduler/std",
    "pallet-session/std",
    "pallet-settlement/std",
    "pallet-staking-rpc-runtime-api/std",
    "pallet-staking/std",
    "pallet-statistics/std",
    "pallet-sudo/std",
    "pallet-timestamp/std",
    "pallet-transaction-payment/std",
    "pallet-treasury/std",
    "pallet-utility/std",
    "polymesh-common-utilities/std",
    "polymesh-primitives/std",
    "polymesh-runtime-common/std",
    "polymesh-weights/std",
    "serde/std",
    "sp-api/std",
    "sp-arithmetic/std",
    "sp-authority-discovery/std",
    "sp-block-builder/std",
    "sp-consensus-babe/std",
    "sp-core/std",
    "sp-inherents/std",
    "sp-io/std",
    "sp-offchain/std",
    "sp-runtime/std",
    "sp-session/std",
    "sp-staking/std",
    "sp-std/std",
    "sp-transaction-pool/std",
    "sp-version/std",
    "polymesh-contracts/std"
<<<<<<< HEAD
]
runtime-benchmarks = [
    "frame-benchmarking",
    "frame-support/runtime-benchmarks",
    "frame-system-benchmarking",
    "frame-system/runtime-benchmarks",
    "hex-literal",
    "pallet-asset/runtime-benchmarks",
    "pallet-balances/runtime-benchmarks",
    "pallet-committee/runtime-benchmarks",
    "pallet-identity/runtime-benchmarks",
    "pallet-im-online/runtime-benchmarks",
    "pallet-staking/runtime-benchmarks",
    "pallet-timestamp/runtime-benchmarks",
    "pallet-settlement/runtime-benchmarks",
    "polymesh-primitives/runtime-benchmarks",
    "pallet-portfolio/runtime-benchmarks",
    "polymesh-common-utilities/runtime-benchmarks",
    #"polymesh-runtime-common/runtime-benchmarks",
    "sp-runtime/runtime-benchmarks",
=======
>>>>>>> b42c3289
]<|MERGE_RESOLUTION|>--- conflicted
+++ resolved
@@ -170,27 +170,4 @@
     "sp-transaction-pool/std",
     "sp-version/std",
     "polymesh-contracts/std"
-<<<<<<< HEAD
-]
-runtime-benchmarks = [
-    "frame-benchmarking",
-    "frame-support/runtime-benchmarks",
-    "frame-system-benchmarking",
-    "frame-system/runtime-benchmarks",
-    "hex-literal",
-    "pallet-asset/runtime-benchmarks",
-    "pallet-balances/runtime-benchmarks",
-    "pallet-committee/runtime-benchmarks",
-    "pallet-identity/runtime-benchmarks",
-    "pallet-im-online/runtime-benchmarks",
-    "pallet-staking/runtime-benchmarks",
-    "pallet-timestamp/runtime-benchmarks",
-    "pallet-settlement/runtime-benchmarks",
-    "polymesh-primitives/runtime-benchmarks",
-    "pallet-portfolio/runtime-benchmarks",
-    "polymesh-common-utilities/runtime-benchmarks",
-    #"polymesh-runtime-common/runtime-benchmarks",
-    "sp-runtime/runtime-benchmarks",
-=======
->>>>>>> b42c3289
 ]
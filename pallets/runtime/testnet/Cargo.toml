--- conflicted
+++ resolved
@@ -87,22 +87,13 @@
 pallet-randomness-collective-flip = { git = "https://github.com/paritytech/substrate", default-features = false, tag = "v2.0.1" }
 pallet-scheduler = { git = "https://github.com/paritytech/substrate", default-features = false, tag = "v2.0.1" }
 
-<<<<<<< HEAD
 frame-system = { git = "https://github.com/paritytech/substrate", default-features = false, tag = "v2.0.1" }
 frame-support = { git = "https://github.com/paritytech/substrate", default-features = false, tag = "v2.0.1" }
 frame-system-rpc-runtime-api = { git = "https://github.com/paritytech/substrate", default-features = false, tag = "v2.0.1" }
 smallvec = "1.4.0"
 
 [build-dependencies]
-wasm-builder-runner = { package = "substrate-wasm-builder-runner", git = "https://github.com/paritytech/substrate", default-features = false, tag = "v2.0.1"}
-=======
-frame-system = { git = "https://github.com/paritytech/substrate", default-features = false, tag = "v2.0.0" }
-frame-support = { git = "https://github.com/paritytech/substrate", default-features = false, tag = "v2.0.0" }
-frame-system-rpc-runtime-api = { git = "https://github.com/paritytech/substrate", default-features = false, tag = "v2.0.0" }
-
-[build-dependencies]
-polymesh-build-tool = { path = "../build_tool", default-features = false } 
->>>>>>> cd2e81a6
+polymesh-build-tool = { path = "../build_tool", default-features = false }
 
 [features]
 default = ["std", "equalize"]

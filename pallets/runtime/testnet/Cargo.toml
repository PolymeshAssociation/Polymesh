--- conflicted
+++ resolved
@@ -120,11 +120,7 @@
     "pallet-portfolio/std",
     "pallet-compliance-manager/std",
     "pallet-multisig/std",
-<<<<<<< HEAD
-=======
-    "pallet-offences/std",
     "pallet-permissions/std",
->>>>>>> 97ee18e0
     "pallet-pips/std",
     "pallet-committee/std",
     "pallet-basic-sto/std",

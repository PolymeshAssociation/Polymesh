--- conflicted
+++ resolved
@@ -668,17 +668,6 @@
         fn get_members() -> Vec<IdentityId> {
             unimplemented!();
         }
-<<<<<<< HEAD
-
-        fn is_member(_member_id: &IdentityId) -> bool {
-            unimplemented!();
-        }
-
-        fn member_count() -> usize {
-            unimplemented!()
-        }
-=======
->>>>>>> 2f84f3aa
     }
 
     impl AddSignerMultiSig for Test {

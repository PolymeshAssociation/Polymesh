--- conflicted
+++ resolved
@@ -388,11 +388,7 @@
     let cdd_providers = CDDServieProvider::get_members();
     let did_registration = if let Some(cdd_provider) = cdd_providers.into_iter().nth(0) {
         let cdd_acc = Public::from_raw(Identity::did_records(&cdd_provider).master_key.0);
-<<<<<<< HEAD
-        Identity::cdd_register_did(Origin::signed(cdd_acc), id, 10, vec![])
-=======
         Identity::cdd_register_did(Origin::signed(cdd_acc), id, Some(10), vec![])
->>>>>>> 10c27d21
     } else {
         Identity::register_did(signed_id.clone(), vec![])
     };

--- conflicted
+++ resolved
@@ -1,11 +1,6 @@
 use crate::{
-<<<<<<< HEAD
-    asset, bridge, cdd_check::CddChecker, exemption, general_tm, multisig, percentage_tm,
-    statistics,
-=======
-    asset, bridge, dividend, exemption, general_tm, multisig, percentage_tm, simple_token,
-    statistics, voting,
->>>>>>> 6ca8189c
+    asset, bridge, cdd_check::CddChecker, dividend, exemption, general_tm, multisig, percentage_tm,
+    simple_token, statistics, voting,
 };
 
 use codec::Encode;

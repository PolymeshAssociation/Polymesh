--- conflicted
+++ resolved
@@ -19,13 +19,9 @@
 use frame_support::{
     assert_err, assert_noop, assert_ok, traits::Currency, StorageDoubleMap, StorageMap,
 };
-<<<<<<< HEAD
-
-=======
 use hex_literal::hex;
 use ink_primitives::hash as FunctionSelectorHasher;
 use rand::Rng;
->>>>>>> efe0250d
 use sp_runtime::AnySignature;
 use std::{
     convert::{TryFrom, TryInto},

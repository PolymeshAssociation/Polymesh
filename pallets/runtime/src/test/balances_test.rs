use crate::{
    runtime,
    test::{
        storage::{make_account, make_account_with_balance, EventTest, TestStorage},
        ExtBuilder,
    },
    Runtime,
};
use polymesh_runtime_balances as balances;
use polymesh_runtime_common::traits::balances::{Memo, RawEvent as BalancesRawEvent};
use polymesh_runtime_identity as identity;

use frame_support::{
    assert_err, assert_ok,
    traits::{Currency, ExistenceRequirement},
    weights::{DispatchInfo, Weight},
};
use frame_system::{EventRecord, Phase};
use pallet_transaction_payment::ChargeTransactionPayment;
use polymesh_primitives::traits::BlockRewardsReserveCurrency;
use sp_runtime::traits::SignedExtension;
use test_client::AccountKeyring;

pub type Balances = balances::Module<TestStorage>;
pub type System = frame_system::Module<TestStorage>;
type Origin = <TestStorage as frame_system::Trait>::Origin;

/// create a transaction info struct from weight. Handy to avoid building the whole struct.
pub fn info_from_weight(w: Weight) -> DispatchInfo {
    DispatchInfo {
        weight: w,
        ..Default::default()
    }
}

#[test]
#[ignore]
fn signed_extension_charge_transaction_payment_work() {
    ExtBuilder::default()
        .existential_deposit(10)
        .transaction_fees(10, 1, 5)
        .monied(true)
        .build()
        .execute_with(|| {
            let len = 10;
            let alice_pub = AccountKeyring::Alice.public();
            let alice_id = AccountKeyring::Alice.to_account_id();

            let call = runtime::Call::Identity(identity::Call::register_did(vec![]));

            assert!(
                <ChargeTransactionPayment<Runtime> as SignedExtension>::pre_dispatch(
                    ChargeTransactionPayment::from(0),
                    &alice_id,
                    &call,
                    info_from_weight(5),
                    len
                )
                .is_ok()
            );
            assert_eq!(Balances::free_balance(&alice_pub), 100 - 20 - 25);
            assert!(
                <ChargeTransactionPayment<Runtime> as SignedExtension>::pre_dispatch(
                    ChargeTransactionPayment::from(0 /* 0 tip */),
                    &alice_id,
                    &call,
                    info_from_weight(3),
                    len
                )
                .is_ok()
            );
            assert_eq!(Balances::free_balance(&alice_pub), 100 - 20 - 25 - 20 - 15);
        });
}

#[test]
fn tipping_fails() {
    ExtBuilder::default()
        .existential_deposit(10)
        .transaction_fees(10, 1, 5)
        .monied(true)
        .build()
        .execute_with(|| {
            let call = runtime::Call::Identity(identity::Call::register_did(vec![]));
            let len = 10;
            let alice_id = AccountKeyring::Alice.to_account_id();
            assert!(
                <ChargeTransactionPayment<Runtime> as SignedExtension>::pre_dispatch(
                    ChargeTransactionPayment::from(5 /* 5 tip */),
                    &alice_id,
                    &call,
                    info_from_weight(3),
                    len
                )
                .is_err()
            );
        });
}
#[test]
fn mint_subsidy_works() {
    ExtBuilder::default()
        .monied(true)
        .cdd_providers(vec![AccountKeyring::Ferdie.public()])
        .build()
        .execute_with(|| {
            let brr = Balances::block_rewards_reserve();
            let _ = make_account_with_balance(brr, 0);
            assert_eq!(Balances::free_balance(&brr), 0);
            let mut ti = Balances::total_issuance();
            let alice = AccountKeyring::Alice.public();
            let mut balance_alice = Balances::free_balance(&alice);

            // When there is no balance in BRR, minting should increase total supply
            assert_ok!(Balances::deposit_into_existing(&alice, 10).map(drop));
            assert_eq!(Balances::free_balance(&alice), balance_alice + 10);
            assert_eq!(Balances::total_issuance(), ti + 10);
            ti = ti + 10;
            balance_alice = balance_alice + 10;

            // Funding BRR
            let eve = AccountKeyring::Eve.public();
            assert_ok!(<Balances as Currency<_>>::transfer(
                &eve,
                &brr,
                500,
                ExistenceRequirement::AllowDeath
            ));
            assert_eq!(Balances::free_balance(&brr), 500);
            assert_eq!(Balances::total_issuance(), ti);

            // When BRR has enough funds to subsidize a mint fully, it should subsidize it.
            assert_ok!(Balances::deposit_into_existing(&alice, 100).map(drop));
            assert_eq!(Balances::free_balance(&brr), 400);
            assert_eq!(Balances::free_balance(&alice), balance_alice + 100);
            assert_eq!(Balances::total_issuance(), ti);
            balance_alice = balance_alice + 100;

            // When BRR has funds to subsidize a mint partially, it should subsidize it and rest should be minted.
            assert_ok!(Balances::deposit_into_existing(&alice, 1000).map(drop));
            assert_eq!(Balances::free_balance(&brr), 0);
            assert_eq!(Balances::free_balance(&alice), balance_alice + 1000);
            // 400 subsidized, 600 minted.
            assert_eq!(Balances::total_issuance(), ti + 600);
            ti = ti + 600;
            balance_alice = balance_alice + 1000;

            // When BRR has no funds to subsidize a mint, it should be fully minted.
            assert_ok!(Balances::deposit_into_existing(&alice, 100).map(drop));
            assert_eq!(Balances::free_balance(&brr), 0);
            assert_eq!(Balances::free_balance(&alice), balance_alice + 100);
            assert_eq!(Balances::total_issuance(), ti + 100);
        });
}

#[test]
fn issue_must_work() {
    ExtBuilder::default()
        .monied(true)
        .cdd_providers(vec![AccountKeyring::Ferdie.public()])
        .build()
        .execute_with(|| {
            let init_total_issuance = Balances::total_issuance();
            let imbalance = Balances::burn(10);
            assert_eq!(Balances::total_issuance(), init_total_issuance - 10);
            drop(imbalance);
            assert_eq!(Balances::total_issuance(), init_total_issuance);

            let brr = Balances::block_rewards_reserve();
            let _ = make_account_with_balance(brr, 0);
            assert_eq!(Balances::free_balance(&brr), 0);
            let mut ti = Balances::total_issuance();
            let _alice = AccountKeyring::Alice.public();

            // When there is no balance in BRR, issuance should increase total supply
            // NOTE: dropping negative imbalance is equivalent to burning. It will decrease total supply.
            let imbalance = Balances::issue_using_block_rewards_reserve(10);
            assert_eq!(Balances::total_issuance(), ti + 10);
            drop(imbalance);
            assert_eq!(Balances::total_issuance(), ti);

            // Funding BRR
            let eve = AccountKeyring::Eve.public();
            assert_ok!(<Balances as Currency<_>>::transfer(
                &eve,
                &brr,
                500,
                ExistenceRequirement::AllowDeath
            ));
            assert_eq!(Balances::free_balance(&brr), 500);
            assert_eq!(Balances::total_issuance(), ti);

            // When BRR has enough funds to subsidize a mint fully, it should subsidize it.
            let imbalance2 = Balances::issue_using_block_rewards_reserve(100);
            assert_eq!(Balances::total_issuance(), ti);
            assert_eq!(Balances::free_balance(&brr), 400);
            drop(imbalance2);
            assert_eq!(Balances::total_issuance(), ti - 100);
            ti = ti - 100;

            // When BRR has funds to subsidize a mint partially, it should subsidize it and rest should be minted.
            let imbalance3 = Balances::issue_using_block_rewards_reserve(1000);
            assert_eq!(Balances::total_issuance(), ti + 600);
            assert_eq!(Balances::free_balance(&brr), 0);
            drop(imbalance3);
            // NOTE: Since burned Poly reduces total supply rather than increasing BRR balance,
            // the new total supply is 1000 less after dropping.
            assert_eq!(Balances::total_issuance(), ti - 400);
            ti = ti - 400;

            // When BRR has no funds to subsidize a mint, it should be fully minted.
            let imbalance4 = Balances::issue_using_block_rewards_reserve(100);
            assert_eq!(Balances::total_issuance(), ti + 100);
            drop(imbalance4);
            assert_eq!(Balances::total_issuance(), ti);
        });
}

#[test]
#[ignore]
fn should_charge_identity() {
    ExtBuilder::default()
        .existential_deposit(10)
        .transaction_fees(10, 1, 5)
        .monied(true)
        .build()
        .execute_with(|| {
            let call = runtime::Call::Identity(identity::Call::register_did(vec![]));
            let dave_pub = AccountKeyring::Dave.public();
            let dave_id = AccountKeyring::Dave.to_account_id();
            let (signed_acc_id, acc_did) = make_account(dave_pub).unwrap();
            let len = 10;
            assert!(
                <ChargeTransactionPayment<Runtime> as SignedExtension>::pre_dispatch(
                    ChargeTransactionPayment::from(0 /* 0 tip */),
                    &dave_id,
                    &call,
                    info_from_weight(3),
                    len
                )
                .is_ok()
            );

            assert_ok!(Balances::change_charge_did_flag(
                signed_acc_id.clone(),
                true
            ));
            assert!(
                <ChargeTransactionPayment<Runtime> as SignedExtension>::pre_dispatch(
                    ChargeTransactionPayment::from(0 /* 0 tip */),
                    &dave_id,
                    &call,
                    info_from_weight(3),
                    len
                )
                .is_err()
            ); // no balance in identity
            assert_eq!(Balances::free_balance(&dave_pub), 365);
            assert_ok!(Balances::top_up_identity_balance(
                signed_acc_id.clone(),
                acc_did,
                300
            ));
            assert_eq!(Balances::free_balance(&dave_pub), 65);
            assert_eq!(Balances::identity_balance(acc_did), 300);
            assert!(
                <ChargeTransactionPayment<Runtime> as SignedExtension>::pre_dispatch(
                    ChargeTransactionPayment::from(0 /* 0 tip */),
                    &dave_id,
                    &call,
                    info_from_weight(3),
                    len
                )
                .is_ok()
            );
            assert_ok!(Balances::reclaim_identity_balance(
                signed_acc_id.clone(),
                acc_did,
                230
            ));
            assert_err!(
                Balances::reclaim_identity_balance(signed_acc_id, acc_did, 230),
                "too few free funds in account"
            );
            assert_eq!(Balances::free_balance(&dave_pub), 295);
            assert_eq!(Balances::identity_balance(acc_did), 35);
        });
}

#[test]
fn transfer_with_memo() {
    ExtBuilder::default()
        .existential_deposit(1_000)
        .monied(true)
        .cdd_providers(vec![AccountKeyring::Ferdie.public()])
        .build()
        .execute_with(transfer_with_memo_we);
}

fn transfer_with_memo_we() {
    let alice = AccountKeyring::Alice.public();
    let bob = AccountKeyring::Bob.public();
    let memo_1 = Some(Memo([7u8; 32]));
    assert!(Balances::transfer_with_memo(Origin::signed(alice), bob, 100, memo_1.clone()).is_err());
    let _ = make_account_with_balance(bob, 0);
    assert_ok!(Balances::transfer_with_memo(
        Origin::signed(alice),
        bob,
        100,
        memo_1.clone()
    ));
    System::set_block_number(2);
    let memo_2 = Some(Memo([42u8; 32]));
    assert_ok!(Balances::transfer_with_memo(
        Origin::signed(alice),
        bob,
        200,
        memo_2.clone()
    ));

    assert_ok!(Balances::transfer_with_memo(
        Origin::signed(alice),
        bob,
        300,
        None
    ));

    let expected_events = vec![
        EventRecord {
            phase: Phase::ApplyExtrinsic(0),
            event: EventTest::balances(BalancesRawEvent::TransferWithMemo(
                alice.clone(),
                bob.clone(),
                100,
                memo_1.unwrap(),
            )),
            topics: vec![],
        },
        EventRecord {
            phase: Phase::ApplyExtrinsic(0),
            event: EventTest::balances(BalancesRawEvent::TransferWithMemo(
                alice,
                bob,
                200,
                memo_2.unwrap(),
            )),
            topics: vec![],
        },
<<<<<<< HEAD
    ];
    let sys_events = System::events();
    assert_eq!(sys_events[3], expected_events[0]);
    assert_eq!(sys_events[4], expected_events[1]);
=======
        EventRecord {
            phase: Phase::ApplyExtrinsic(0),
            event: EventTest::balances(BalancesRawEvent::Transfer(alice, bob, 300)),
            topics: vec![],
        },
    ];
    // Ignoring `frame_system` events
    let system_events = System::events();
    let emitted_events = vec![
        system_events[6].clone(),
        system_events[7].clone(),
        system_events[8].clone(),
    ];
    assert_eq!(emitted_events, expected_events);
>>>>>>> 6ca8189c
}<|MERGE_RESOLUTION|>--- conflicted
+++ resolved
@@ -345,12 +345,6 @@
             )),
             topics: vec![],
         },
-<<<<<<< HEAD
-    ];
-    let sys_events = System::events();
-    assert_eq!(sys_events[3], expected_events[0]);
-    assert_eq!(sys_events[4], expected_events[1]);
-=======
         EventRecord {
             phase: Phase::ApplyExtrinsic(0),
             event: EventTest::balances(BalancesRawEvent::Transfer(alice, bob, 300)),
@@ -360,10 +354,9 @@
     // Ignoring `frame_system` events
     let system_events = System::events();
     let emitted_events = vec![
-        system_events[6].clone(),
         system_events[7].clone(),
         system_events[8].clone(),
+        system_events[9].clone(),
     ];
     assert_eq!(emitted_events, expected_events);
->>>>>>> 6ca8189c
 }
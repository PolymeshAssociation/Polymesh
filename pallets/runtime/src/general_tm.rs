//! # General Transfer Manager Module
//!
//! The GTM module provides functionality for setting whitelisting rules for transfers
//!
//! ## Overview
//!
//! The GTM module provides functions for:
//!
//! - Adding rules for allowing transfers
//! - Removing rules that allow transfers
//! - Resetting all rules
//!
//! ### Use case
//!
//! This module is very versatile and offers infinite possibilities.
//! The rules can dictate various requirements like:
//!
//! - Only accredited investors should be able to trade
//! - Only valid KYC holders should be able to trade
//! - Only those with credit score of greater than 800 should be able to purchase this token
//! - People from Wakanda should only be able to trade with people from Wakanda
//! - People from Gryffindor should not be able to trade with people from Slytherin (But allowed to trade with anyone else)
//! - Only marvel supporters should be allowed to buy avengers token
//!
//! ### Terminology
//!
//! - **Active rules:** It is an array of Asset rules that are currently enforced for a ticker
//! - **Asset rule:** Every asset rule contains an array for sender rules and an array for receiver rules
//! - **sender rules:** These are rules that the sender of security tokens must follow
//! - **receiver rules:** These are rules that the receiver of security tokens must follow
//! - **Valid transfer:** For a transfer to be valid,
//!     All reciever and sender rules of any of the active asset rule must be followed.
//!
//! ## Interface
//!
//! ### Dispatchable Functions
//!
//! - `add_active_rule` - Adds a new asset rule to ticker's active rules
//! - `remove_active_rule` - Removes an asset rule from ticker's active rules
//! - `reset_active_rules` - Reset(remove) all active rules of a tikcer
//!
//! ### Public Functions
//!
//! - `verify_restriction` - Checks if a transfer is a valid transfer and returns the result

use crate::asset::{self, AssetTrait};

use polymesh_primitives::{AccountKey, IdentityClaimData, IdentityId, Signatory, Ticker};
use polymesh_runtime_common::{
    balances::Trait as BalancesTrait, constants::*, identity::Trait as IdentityTrait, Context,
};
use polymesh_runtime_identity as identity;

use codec::Encode;
use core::result::Result as StdResult;
use frame_support::{
    decl_error, decl_event, decl_module, decl_storage, dispatch::DispatchResult, ensure,
};
use frame_system::{self as system, ensure_signed};
use sp_std::{convert::TryFrom, prelude::*};

/// Type of claim requirements that a rule can have
#[derive(codec::Encode, codec::Decode, Clone, Copy, PartialEq, Eq, Debug, PartialOrd, Ord)]
pub enum RuleType {
    ClaimIsPresent,
    ClaimIsAbsent,
}

impl Default for RuleType {
    fn default() -> Self {
        RuleType::ClaimIsPresent
    }
}

/// The module's configuration trait.
pub trait Trait:
    pallet_timestamp::Trait + frame_system::Trait + BalancesTrait + IdentityTrait
{
    /// The overarching event type.
    type Event: From<Event> + Into<<Self as frame_system::Trait>::Event>;

    /// Asset module
    type Asset: asset::AssetTrait<Self::Balance, Self::AccountId>;
}

/// An asset rule.
/// All sender and receiver rules of the same asset rule must be true for tranfer to be valid
#[derive(codec::Encode, codec::Decode, Default, Clone, PartialEq, Eq, Debug)]
pub struct AssetRule {
    pub sender_rules: Vec<RuleData>,
    pub receiver_rules: Vec<RuleData>,
}

#[derive(codec::Encode, codec::Decode, Default, Clone, PartialEq, Eq, Debug)]
pub struct AssetRules {
    pub is_paused: bool,
    pub rules: Vec<AssetRule>,
}

/// Details about individual rules
#[derive(codec::Encode, codec::Decode, Default, Clone, PartialEq, Eq, Debug)]
pub struct RuleData {
    /// Claim key
    claim: IdentityClaimData,

    /// Array of trusted claim issuers
    trusted_issuers: Vec<IdentityId>,

    /// Defines if it is a whitelist based rule or a blacklist based rule
    rule_type: RuleType,
}

type Identity<T> = identity::Module<T>;

decl_storage! {
    trait Store for Module<T: Trait> as GeneralTM {
        /// List of active rules for a ticker (Ticker -> Array of AssetRules)
        pub AssetRulesMap get(fn asset_rules): map Ticker => AssetRules;
    }
}

decl_error! {
    pub enum Error for Module<T: Trait> {
        /// The sender must be a signing key for the DID.
        SenderMustBeSigningKeyForDid,
        /// User is not authorized.
        Unauthorized,
    }
}

decl_module! {
    /// The module declaration.
    pub struct Module<T: Trait> for enum Call where origin: T::Origin {
        type Error = Error<T>;

        fn deposit_event() = default;

        /// Adds an asset rule to active rules for a ticker
        pub fn add_active_rule(origin, ticker: Ticker, asset_rule: AssetRule) -> DispatchResult {
            let sender_key = AccountKey::try_from(ensure_signed(origin)?.encode())?;
            let did = Context::current_identity_or::<Identity<T>>(&sender_key)?;
            let sender = Signatory::AccountKey(sender_key);

            // Check that sender is allowed to act on behalf of `did`
            ensure!(
                <identity::Module<T>>::is_signer_authorized(did, &sender),
                Error::<T>::SenderMustBeSigningKeyForDid
            );
            ensure!(Self::is_owner(&ticker, did), Error::<T>::Unauthorized);

            <AssetRulesMap>::mutate(ticker, |old_asset_rules| {
                if !old_asset_rules.rules.contains(&asset_rule) {
                    old_asset_rules.rules.push(asset_rule.clone());
                }
            });

            Self::deposit_event(Event::NewAssetRule(ticker, asset_rule));

            Ok(())
        }

        /// Removes a rule from active asset rules
        pub fn remove_active_rule(origin, ticker: Ticker, asset_rule: AssetRule) -> DispatchResult {
            let sender_key = AccountKey::try_from( ensure_signed(origin)?.encode())?;
            let did = Context::current_identity_or::<Identity<T>>(&sender_key)?;
            let sender = Signatory::AccountKey(sender_key);

            ensure!(
                <identity::Module<T>>::is_signer_authorized(did, &sender),
                Error::<T>::SenderMustBeSigningKeyForDid
            );
            ensure!(Self::is_owner(&ticker, did), Error::<T>::Unauthorized);

            <AssetRulesMap>::mutate(ticker, |old_asset_rules| {
                old_asset_rules.rules.retain( |rule| { *rule != asset_rule });
            });

            Self::deposit_event(Event::RemoveAssetRule(ticker, asset_rule));

            Ok(())
        }

        /// Removes all active rules of a ticker
        pub fn reset_active_rules(origin, ticker: Ticker) -> DispatchResult {
            let sender_key = AccountKey::try_from(ensure_signed(origin)?.encode())?;
            let did = Context::current_identity_or::<Identity<T>>(&sender_key)?;
            let sender = Signatory::AccountKey(sender_key);

            ensure!(
                <identity::Module<T>>::is_signer_authorized(did, &sender),
                Error::<T>::SenderMustBeSigningKeyForDid
            );
            ensure!(Self::is_owner(&ticker, did), Error::<T>::Unauthorized);

            <AssetRulesMap>::remove(ticker);

            Self::deposit_event(Event::ResetAssetRules(ticker));

            Ok(())
        }

        /// It pauses the verification of rules for `ticker` during transfers.
        pub fn pause_asset_rules(origin, ticker: Ticker) -> DispatchResult {
            Self::pause_resume_rules(origin, ticker, true)?;

            Self::deposit_event(Event::PauseAssetRules(ticker));
            Ok(())
        }

        /// It resumes the verification of rules for `ticker` during transfers.
        pub fn resume_asset_rules(origin, ticker: Ticker) -> DispatchResult {
            Self::pause_resume_rules(origin, ticker, false)?;

            Self::deposit_event(Event::ResumeAssetRules(ticker));
            Ok(())
        }
    }
}

decl_event!(
    pub enum Event {
        NewAssetRule(Ticker, AssetRule),
        RemoveAssetRule(Ticker, AssetRule),
        ResetAssetRules(Ticker),
        ResumeAssetRules(Ticker),
        PauseAssetRules(Ticker),
    }
);

impl<T: Trait> Module<T> {
    fn is_owner(ticker: &Ticker, sender_did: IdentityId) -> bool {
        T::Asset::is_owner(ticker, sender_did)
    }

    fn is_any_rule_broken(did: IdentityId, rules: Vec<RuleData>) -> bool {
        for rule in rules {
            let is_valid_claim_present =
                <identity::Module<T>>::is_any_claim_valid(did, rule.claim, rule.trusted_issuers);
            if rule.rule_type == RuleType::ClaimIsPresent && !is_valid_claim_present
                || rule.rule_type == RuleType::ClaimIsAbsent && is_valid_claim_present
            {
                return true;
            }
        }
        return false;
    }

    ///  Sender restriction verification
    pub fn verify_restriction(
        ticker: &Ticker,
        from_did_opt: Option<IdentityId>,
        to_did_opt: Option<IdentityId>,
        _value: T::Balance,
    ) -> StdResult<u8, &'static str> {
        // Transfer is valid if ALL reciever AND sender rules of ANY asset rule are valid.
        let asset_rules = Self::asset_rules(ticker);
        if asset_rules.is_paused {
            return Ok(ERC1400_TRANSFER_SUCCESS);
        }

        for active_rule in asset_rules.rules {
            let mut rule_broken = false;

            if let Some(from_did) = from_did_opt {
                rule_broken = Self::is_any_rule_broken(from_did, active_rule.sender_rules);
                if rule_broken {
                    // Skips checking receiver rules because sender rules are not satisfied.
                    continue;
                }
            }

            if let Some(to_did) = to_did_opt {
                rule_broken = Self::is_any_rule_broken(to_did, active_rule.receiver_rules)
            }

            if !rule_broken {
                return Ok(ERC1400_TRANSFER_SUCCESS);
            }
        }

        sp_runtime::print("Identity TM restrictions not satisfied");
        Ok(ERC1400_TRANSFER_FAILURE)
    }

    pub fn pause_resume_rules(origin: T::Origin, ticker: Ticker, pause: bool) -> DispatchResult {
        let sender_key = AccountKey::try_from(ensure_signed(origin)?.encode())?;
        let did = Context::current_identity_or::<Identity<T>>(&sender_key)?;
        let sender = Signatory::AccountKey(sender_key);

        ensure!(
            <identity::Module<T>>::is_signer_authorized(did, &sender),
            Error::<T>::SenderMustBeSigningKeyForDid
        );
        ensure!(Self::is_owner(&ticker, did), Error::<T>::Unauthorized);

        <AssetRulesMap>::mutate(&ticker, |asset_rules| {
            asset_rules.is_paused = pause;
        });

        Ok(())
    }
}

/// tests for this module
#[cfg(test)]
mod tests {
    use super::*;
    use chrono::prelude::*;
    use frame_support::traits::Currency;
    use frame_support::{
        assert_err, assert_ok, dispatch::DispatchResult, impl_outer_dispatch, impl_outer_origin,
        parameter_types,
    };
    use frame_system::EnsureSignedBy;
    use sp_core::{crypto::key_types, H256};
    use sp_runtime::{
        testing::{Header, UintAuthorityId},
        traits::{BlakeTwo256, ConvertInto, IdentityLookup, OpaqueKeys, Verify},
        AnySignature, KeyTypeId, Perbill,
    };
    use sp_std::result::Result;
    use test_client::{self, AccountKeyring};

    use polymesh_primitives::IdentityId;
    use polymesh_runtime_balances as balances;
    use polymesh_runtime_common::traits::{
        asset::AcceptTransfer, group::GroupTrait, multisig::AddSignerMultiSig, CommonTrait,
    };
    use polymesh_runtime_group as group;
    use polymesh_runtime_identity as identity;

    use crate::{
<<<<<<< HEAD
        asset::{AssetType, SecurityToken, TickerRegistrationConfig},
        exemption, percentage_tm, statistics, utils,
=======
        asset::{AssetType, Error as AssetError, SecurityToken, TickerRegistrationConfig},
        exemption, percentage_tm, statistics,
>>>>>>> d4971808
    };

    impl_outer_origin! {
        pub enum Origin for Test {}
    }

    impl_outer_dispatch! {
        pub enum Call for Test where origin: Origin {
            pallet_contracts::Contracts,
            identity::Identity,
        }
    }

    // For testing the module, we construct most of a mock runtime. This means
    // first constructing a configuration type (`Test`) which `impl`s each of the
    // configuration traits of modules we want to use.
    #[derive(Clone, Eq, PartialEq)]
    pub struct Test;

    parameter_types! {
        pub const BlockHashCount: u32 = 250;
        pub const MaximumBlockWeight: u32 = 4096;
        pub const MaximumBlockLength: u32 = 4096;
        pub const AvailableBlockRatio: Perbill = Perbill::from_percent(75);
    }

    impl frame_system::Trait for Test {
        type Origin = Origin;
        type Index = u64;
        type BlockNumber = BlockNumber;
        type Call = ();
        type Hash = H256;
        type Hashing = BlakeTwo256;
        type AccountId = AccountId;
        type Lookup = IdentityLookup<Self::AccountId>;
        type Header = Header;
        type Event = ();
        type BlockHashCount = BlockHashCount;
        type MaximumBlockWeight = MaximumBlockWeight;
        type MaximumBlockLength = MaximumBlockLength;
        type AvailableBlockRatio = AvailableBlockRatio;
        type Version = ();
        type ModuleToIndex = ();
    }

    parameter_types! {
        pub const ExistentialDeposit: u64 = 0;
        pub const TransferFee: u64 = 0;
        pub const CreationFee: u64 = 0;
        pub const TransactionBaseFee: u64 = 0;
        pub const TransactionByteFee: u64 = 0;
    }

    impl CommonTrait for Test {
        type Balance = u128;
        type CreationFee = CreationFee;
        type AcceptTransferTarget = Test;
        type BlockRewardsReserve = balances::Module<Test>;
    }

    impl AcceptTransfer for Test {
        fn accept_ticker_transfer(_to_did: IdentityId, _auth_id: u64) -> DispatchResult {
            unimplemented!();
        }

        fn accept_token_ownership_transfer(_to_did: IdentityId, _auth_id: u64) -> DispatchResult {
            unimplemented!();
        }
    }

    impl GroupTrait for Test {
        fn get_members() -> Vec<IdentityId> {
            unimplemented!();
        }

        fn is_member(_member_id: &IdentityId) -> bool {
            unimplemented!();
        }
    }

    impl balances::Trait for Test {
        type OnFreeBalanceZero = ();
        type OnNewAccount = ();
        type Event = ();
        type DustRemoval = ();
        type TransferPayment = ();
        type ExistentialDeposit = ExistentialDeposit;
        type TransferFee = TransferFee;
        type Identity = identity::Module<Test>;
    }

    parameter_types! {
        pub const MinimumPeriod: u64 = 3;
    }

    type SessionIndex = u32;
    type AuthorityId = <AnySignature as Verify>::Signer;
    type BlockNumber = u64;
    type AccountId = <AnySignature as Verify>::Signer;
    type OffChainSignature = AnySignature;

    impl pallet_timestamp::Trait for Test {
        type Moment = u64;
        type OnTimestampSet = ();
        type MinimumPeriod = MinimumPeriod;
    }

    impl utils::Trait for Test {
        type Public = AccountId;
        type OffChainSignature = OffChainSignature;
        fn validator_id_to_account_id(
            v: <Self as pallet_session::Trait>::ValidatorId,
        ) -> Self::AccountId {
            v
        }
    }

    pub struct TestOnSessionEnding;
    impl pallet_session::OnSessionEnding<AuthorityId> for TestOnSessionEnding {
        fn on_session_ending(_: SessionIndex, _: SessionIndex) -> Option<Vec<AuthorityId>> {
            None
        }
    }

    pub struct TestSessionHandler;
    impl pallet_session::SessionHandler<AuthorityId> for TestSessionHandler {
        const KEY_TYPE_IDS: &'static [KeyTypeId] = &[key_types::DUMMY];
        fn on_new_session<Ks: OpaqueKeys>(
            _changed: bool,
            _validators: &[(AuthorityId, Ks)],
            _queued_validators: &[(AuthorityId, Ks)],
        ) {
        }

        fn on_disabled(_validator_index: usize) {}

        fn on_genesis_session<Ks: OpaqueKeys>(_validators: &[(AuthorityId, Ks)]) {}

        fn on_before_session_ending() {}
    }

    parameter_types! {
        pub const Period: BlockNumber = 1;
        pub const Offset: BlockNumber = 0;
        pub const DisabledValidatorsThreshold: Perbill = Perbill::from_percent(33);
    }

    impl pallet_session::Trait for Test {
        type OnSessionEnding = TestOnSessionEnding;
        type Keys = UintAuthorityId;
        type ShouldEndSession = pallet_session::PeriodicSessions<Period, Offset>;
        type SessionHandler = TestSessionHandler;
        type Event = ();
        type ValidatorId = AuthorityId;
        type ValidatorIdOf = ConvertInto;
        type SelectInitialValidators = ();
        type DisabledValidatorsThreshold = DisabledValidatorsThreshold;
    }

    impl pallet_session::historical::Trait for Test {
        type FullIdentification = ();
        type FullIdentificationOf = ();
    }

    parameter_types! {
        pub const One: AccountId = AccountId::from(AccountKeyring::Dave);
        pub const Two: AccountId = AccountId::from(AccountKeyring::Dave);
        pub const Three: AccountId = AccountId::from(AccountKeyring::Dave);
        pub const Four: AccountId = AccountId::from(AccountKeyring::Dave);
        pub const Five: AccountId = AccountId::from(AccountKeyring::Dave);
    }

    impl group::Trait<group::Instance1> for Test {
        type Event = ();
        type AddOrigin = EnsureSignedBy<One, AccountId>;
        type RemoveOrigin = EnsureSignedBy<Two, AccountId>;
        type SwapOrigin = EnsureSignedBy<Three, AccountId>;
        type ResetOrigin = EnsureSignedBy<Four, AccountId>;
        type MembershipInitialized = ();
        type MembershipChanged = ();
    }

    impl identity::Trait for Test {
        type Event = ();
        type Proposal = Call;
        type AddSignerMultiSigTarget = Test;
        type KycServiceProviders = Test;
        type Balances = balances::Module<Test>;
    }

    impl AddSignerMultiSig for Test {
        fn accept_multisig_signer(_: Signatory, _: u64) -> DispatchResult {
            unimplemented!()
        }
    }

    impl asset::Trait for Test {
        type Event = ();
        type Currency = balances::Module<Test>;
    }

    impl statistics::Trait for Test {}

    impl percentage_tm::Trait for Test {
        type Event = ();
    }

    impl exemption::Trait for Test {
        type Event = ();
        type Asset = asset::Module<Test>;
    }

    impl Trait for Test {
        type Event = ();
        type Asset = asset::Module<Test>;
    }

    parameter_types! {
        pub const SignedClaimHandicap: u64 = 2;
        pub const TombstoneDeposit: u64 = 16;
        pub const StorageSizeOffset: u32 = 8;
        pub const RentByteFee: u64 = 4;
        pub const RentDepositOffset: u64 = 10_000;
        pub const SurchargeReward: u64 = 150;
        pub const ContractTransactionBaseFee: u64 = 2;
        pub const ContractTransactionByteFee: u64 = 6;
        pub const ContractFee: u64 = 21;
        pub const CallBaseFee: u64 = 135;
        pub const InstantiateBaseFee: u64 = 175;
        pub const MaxDepth: u32 = 100;
        pub const MaxValueSize: u32 = 16_384;
        pub const ContractTransferFee: u64 = 50000;
        pub const ContractCreationFee: u64 = 50;
        pub const BlockGasLimit: u64 = 10000000;
    }

    impl pallet_contracts::Trait for Test {
        type Currency = Balances;
        type Time = Timestamp;
        type Randomness = Randomness;
        type Call = Call;
        type Event = ();
        type DetermineContractAddress = pallet_contracts::SimpleAddressDeterminator<Test>;
        type ComputeDispatchFee = pallet_contracts::DefaultDispatchFeeComputor<Test>;
        type TrieIdGenerator = pallet_contracts::TrieIdFromParentCounter<Test>;
        type GasPayment = ();
        type RentPayment = ();
        type SignedClaimHandicap = SignedClaimHandicap;
        type TombstoneDeposit = TombstoneDeposit;
        type StorageSizeOffset = StorageSizeOffset;
        type RentByteFee = RentByteFee;
        type RentDepositOffset = RentDepositOffset;
        type SurchargeReward = SurchargeReward;
        type TransferFee = ContractTransferFee;
        type CreationFee = ContractCreationFee;
        type TransactionBaseFee = ContractTransactionBaseFee;
        type TransactionByteFee = ContractTransactionByteFee;
        type ContractFee = ContractFee;
        type CallBaseFee = CallBaseFee;
        type InstantiateBaseFee = InstantiateBaseFee;
        type MaxDepth = MaxDepth;
        type MaxValueSize = MaxValueSize;
        type BlockGasLimit = BlockGasLimit;
    }

    type Identity = identity::Module<Test>;
    type GeneralTM = Module<Test>;
    type Balances = balances::Module<Test>;
    type Asset = asset::Module<Test>;
    type Timestamp = pallet_timestamp::Module<Test>;
    type Randomness = pallet_randomness_collective_flip::Module<Test>;
    type Contracts = pallet_contracts::Module<Test>;

    /// Build a genesis identity instance owned by the specified account
    fn identity_owned_by_alice() -> sp_io::TestExternalities {
        let mut t = frame_system::GenesisConfig::default()
            .build_storage::<Test>()
            .unwrap();
        identity::GenesisConfig::<Test> {
            owner: AccountKeyring::Alice.public().into(),
            did_creation_fee: 250,
            ..Default::default()
        }
        .assimilate_storage(&mut t)
        .unwrap();
        asset::GenesisConfig::<Test> {
            asset_creation_fee: 0,
            ticker_registration_fee: 0,
            ticker_registration_config: TickerRegistrationConfig {
                max_ticker_length: 12,
                registration_length: Some(10000),
            },
            fee_collector: AccountKeyring::Dave.public().into(),
        }
        .assimilate_storage(&mut t)
        .unwrap();
        sp_io::TestExternalities::new(t)
    }

    fn make_account(
        account_id: &AccountId,
    ) -> Result<(<Test as frame_system::Trait>::Origin, IdentityId), &'static str> {
        let signed_id = Origin::signed(account_id.clone());
        Balances::make_free_balance_be(&account_id, 1_000_000);
        let _ = Identity::register_did(signed_id.clone(), vec![]);
        let did = Identity::get_identity(&AccountKey::try_from(account_id.encode())?).unwrap();
        Ok((signed_id, did))
    }

    #[test]
    fn should_add_and_verify_assetrule() {
        identity_owned_by_alice().execute_with(|| {
            let token_owner_acc = AccountId::from(AccountKeyring::Alice);
            let (token_owner_signed, token_owner_did) = make_account(&token_owner_acc).unwrap();

            // A token representing 1M shares
            let token = SecurityToken {
                name: vec![0x01].into(),
                owner_did: token_owner_did.clone(),
                total_supply: 1_000_000,
                divisible: true,
                asset_type: AssetType::default(),
                ..Default::default()
            };
            let ticker = Ticker::from(token.name.0.as_slice());
            Balances::make_free_balance_be(&token_owner_acc, 1_000_000);

            // Share issuance is successful
            assert_ok!(Asset::create_token(
                token_owner_signed.clone(),
                token.name.clone(),
                ticker,
                token.total_supply,
                true,
                token.asset_type.clone(),
                vec![],
                None
            ));
            let claim_issuer_acc = AccountId::from(AccountKeyring::Bob);
            Balances::make_free_balance_be(&claim_issuer_acc, 1_000_000);
            let (claim_issuer_signed, claim_issuer_did) =
                make_account(&claim_issuer_acc.clone()).unwrap();

            assert_ok!(Identity::add_claim(
                claim_issuer_signed.clone(),
                token_owner_did,
                IdentityClaimData::Accredited,
                99999999999999999u64,
            ));

            let now = Utc::now();
            <pallet_timestamp::Module<Test>>::set_timestamp(now.timestamp() as u64);

            let sender_rule = RuleData {
                claim: IdentityClaimData::Accredited,
                trusted_issuers: vec![claim_issuer_did],
                rule_type: RuleType::ClaimIsPresent,
            };

            let receiver_rule1 = RuleData {
                claim: IdentityClaimData::Affiliate,
                trusted_issuers: vec![claim_issuer_did],
                rule_type: RuleType::ClaimIsAbsent,
            };

            let receiver_rule2 = RuleData {
                claim: IdentityClaimData::KnowYourCustomer,
                trusted_issuers: vec![claim_issuer_did],
                rule_type: RuleType::ClaimIsPresent,
            };

            let x = vec![sender_rule];
            let y = vec![receiver_rule1, receiver_rule2];

            let asset_rule = AssetRule {
                sender_rules: x,
                receiver_rules: y,
            };

            assert_ok!(GeneralTM::add_active_rule(
                token_owner_signed.clone(),
                ticker,
                asset_rule
            ));

            //Transfer tokens to investor
            assert_err!(
                Asset::transfer(
                    token_owner_signed.clone(),
                    ticker,
                    token_owner_did.clone(),
                    token.total_supply
                ),
                "Transfer restrictions failed"
            );

            assert_ok!(Identity::add_claim(
                claim_issuer_signed.clone(),
                token_owner_did,
                IdentityClaimData::KnowYourCustomer,
                99999999999999999u64,
            ));

            assert_ok!(Asset::transfer(
                token_owner_signed.clone(),
                ticker,
                token_owner_did.clone(),
                token.total_supply
            ));

            assert_ok!(Identity::add_claim(
                claim_issuer_signed.clone(),
                token_owner_did,
                IdentityClaimData::Affiliate,
                99999999999999999u64,
            ));

            assert_err!(
                Asset::transfer(
                    token_owner_signed.clone(),
                    ticker,
                    token_owner_did.clone(),
                    token.total_supply
                ),
                "Transfer restrictions failed"
            );
        });
    }

    #[test]
    fn should_reset_assetrules() {
        identity_owned_by_alice().execute_with(|| {
            let token_owner_acc = AccountId::from(AccountKeyring::Alice);
            let (token_owner_signed, token_owner_did) = make_account(&token_owner_acc).unwrap();

            // A token representing 1M shares
            let token = SecurityToken {
                name: vec![0x01].into(),
                owner_did: token_owner_did,
                total_supply: 1_000_000,
                divisible: true,
                asset_type: AssetType::default(),
                ..Default::default()
            };
            let ticker = Ticker::from(token.name.0.as_slice());
            Balances::make_free_balance_be(&token_owner_acc, 1_000_000);

            // Share issuance is successful
            assert_ok!(Asset::create_token(
                token_owner_signed.clone(),
                token.name.clone(),
                ticker,
                token.total_supply,
                true,
                token.asset_type.clone(),
                vec![],
                None
            ));

            let asset_rule = AssetRule {
                sender_rules: vec![],
                receiver_rules: vec![],
            };

            assert_ok!(GeneralTM::add_active_rule(
                token_owner_signed.clone(),
                ticker,
                asset_rule
            ));

            let asset_rules = GeneralTM::asset_rules(ticker);
            assert_eq!(asset_rules.rules.len(), 1);

            assert_ok!(GeneralTM::reset_active_rules(
                token_owner_signed.clone(),
                ticker
            ));

            let asset_rules_new = GeneralTM::asset_rules(ticker);
            assert_eq!(asset_rules_new.rules.len(), 0);
        });
    }

    #[test]
    fn pause_resume_asset_rules() {
        identity_owned_by_alice().execute_with(pause_resume_asset_rules_we);
    }

    fn pause_resume_asset_rules_we() {
        // 0. Create accounts
        let token_owner_acc = AccountId::from(AccountKeyring::Alice);
        let (token_owner_signed, token_owner_did) = make_account(&token_owner_acc).unwrap();
        let receiver_acc = AccountId::from(AccountKeyring::Charlie);
        let (receiver_signed, receiver_did) = make_account(&receiver_acc.clone()).unwrap();

        Balances::make_free_balance_be(&receiver_acc, 1_000_000);

        // 1. A token representing 1M shares
        let token = SecurityToken {
            name: vec![0x01].into(),
            owner_did: token_owner_did.clone(),
            total_supply: 1_000_000,
            divisible: true,
            asset_type: AssetType::default(),
            ..Default::default()
        };
        let ticker = Ticker::from(token.name.0.as_slice());
        Balances::make_free_balance_be(&token_owner_acc, 1_000_000);

        // 2. Share issuance is successful
        assert_ok!(Asset::create_token(
            token_owner_signed.clone(),
            token.name.clone(),
            ticker,
            token.total_supply,
            true,
            token.asset_type.clone(),
            vec![],
            None
        ));

        assert_ok!(Identity::add_claim(
            receiver_signed.clone(),
            receiver_did.clone(),
            IdentityClaimData::Accredited,
            99999999999999999u64,
        ));

        let now = Utc::now();
        <pallet_timestamp::Module<Test>>::set_timestamp(now.timestamp() as u64);

        // 4. Define rules
        let receiver_rules = vec![RuleData {
            claim: IdentityClaimData::Accredited,
            trusted_issuers: vec![receiver_did],
            rule_type: RuleType::ClaimIsAbsent,
        }];

        let asset_rule = AssetRule {
            sender_rules: vec![],
            receiver_rules,
        };

        assert_ok!(GeneralTM::add_active_rule(
            token_owner_signed.clone(),
            ticker,
            asset_rule
        ));

        // 5. Verify pause/resume mechanism.
        // 5.1. Transfer should be cancelled.
        assert_err!(
<<<<<<< HEAD
            Asset::transfer(token_owner_signed.clone(), ticker, receiver_did, 10),
            "Transfer restrictions failed"
=======
            Asset::transfer(
                token_owner_signed.clone(),
                ticker,
                token_owner_did.clone(),
                10
            ),
            AssetError::<Test>::InvalidTransfer
>>>>>>> d4971808
        );

        // 5.2. Pause asset rules, and run the transaction.
        assert_ok!(GeneralTM::pause_asset_rules(
            token_owner_signed.clone(),
            ticker
        ));
        assert_ok!(Asset::transfer(
            token_owner_signed.clone(),
            ticker,
            receiver_did,
            10
        ));

        // 5.3. Resume asset rules, and new transfer should fail again.
        assert_ok!(GeneralTM::resume_asset_rules(
            token_owner_signed.clone(),
            ticker
        ));
        assert_err!(
<<<<<<< HEAD
            Asset::transfer(token_owner_signed.clone(), ticker, receiver_did, 10),
            "Transfer restrictions failed"
=======
            Asset::transfer(
                token_owner_signed.clone(),
                ticker,
                token_owner_did.clone(),
                10
            ),
            AssetError::<Test>::InvalidTransfer
>>>>>>> d4971808
        );
    }
}<|MERGE_RESOLUTION|>--- conflicted
+++ resolved
@@ -330,13 +330,8 @@
     use polymesh_runtime_identity as identity;
 
     use crate::{
-<<<<<<< HEAD
-        asset::{AssetType, SecurityToken, TickerRegistrationConfig},
+        asset::{AssetType, Error as AssetError, SecurityToken, TickerRegistrationConfig},
         exemption, percentage_tm, statistics, utils,
-=======
-        asset::{AssetType, Error as AssetError, SecurityToken, TickerRegistrationConfig},
-        exemption, percentage_tm, statistics,
->>>>>>> d4971808
     };
 
     impl_outer_origin! {
@@ -889,18 +884,8 @@
         // 5. Verify pause/resume mechanism.
         // 5.1. Transfer should be cancelled.
         assert_err!(
-<<<<<<< HEAD
             Asset::transfer(token_owner_signed.clone(), ticker, receiver_did, 10),
-            "Transfer restrictions failed"
-=======
-            Asset::transfer(
-                token_owner_signed.clone(),
-                ticker,
-                token_owner_did.clone(),
-                10
-            ),
             AssetError::<Test>::InvalidTransfer
->>>>>>> d4971808
         );
 
         // 5.2. Pause asset rules, and run the transaction.
@@ -921,18 +906,8 @@
             ticker
         ));
         assert_err!(
-<<<<<<< HEAD
             Asset::transfer(token_owner_signed.clone(), ticker, receiver_did, 10),
-            "Transfer restrictions failed"
-=======
-            Asset::transfer(
-                token_owner_signed.clone(),
-                ticker,
-                token_owner_did.clone(),
-                10
-            ),
             AssetError::<Test>::InvalidTransfer
->>>>>>> d4971808
         );
     }
 }
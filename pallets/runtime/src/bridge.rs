//! Bridge from Ethereum to Polymesh
//!
//! This module implements a one-way bridge between Polymath Classic on the Ethereum side, and
//! Polymesh native. It mints POLY on Polymesh in return for permanently locked ERC20 POLY tokens.

use crate::multisig;
use codec::{Decode, Encode};
use core::result::Result as StdResult;
use frame_support::dispatch::{DispatchError, DispatchResult};
use frame_support::traits::Currency;
use frame_support::{decl_error, decl_event, decl_module, decl_storage, ensure};
use frame_system::{self as system, ensure_signed};
use polymesh_primitives::{traits::IdentityCurrency, AccountKey, IdentityId, Signatory};
use polymesh_runtime_balances as balances;
use polymesh_runtime_common::traits::CommonTrait;
use polymesh_runtime_identity as identity;
use sp_core::H256;
use sp_std::collections::btree_map::BTreeMap;
use sp_std::{convert::TryFrom, prelude::*};

pub trait Trait: multisig::Trait {
    type Event: From<Event<Self>> + Into<<Self as frame_system::Trait>::Event>;
    type Proposal: From<Call<Self>> + Into<<Self as identity::Trait>::Proposal>;
}

/// The intended recipient of POLY exchanged from the locked ERC20 tokens.
#[derive(Encode, Decode, Clone, Debug, PartialEq, Eq, PartialOrd, Ord)]
pub enum IssueRecipient<AccountId> {
    Account(AccountId),
    Identity(IdentityId),
}

/// Converts an `IssueRecipient` to the identity and the account of the recipient. The returned
/// error covers the case when there is a bug in the code and the account ID does not encode as
/// bytes.
fn identity_and_account<'a, T: 'a + Trait>(
    recipient: &'a IssueRecipient<T::AccountId>,
) -> StdResult<(Option<IdentityId>, Option<&'a T::AccountId>), &'static str> {
    Ok(match recipient {
        IssueRecipient::Account(account_id) => {
            let to_key = AccountKey::try_from(account_id.encode())?;
            (
                <identity::Module<T>>::get_identity(&to_key),
                Some(account_id),
            )
        }
        IssueRecipient::Identity(did) => (Some(*did), None),
    })
}

/// A unique lock-and-mint bridge transaction containing Ethereum transaction data and a bridge nonce.
#[derive(Encode, Decode, Clone, Debug, PartialEq, Eq, PartialOrd, Ord)]
pub struct BridgeTx<AccountId, Balance> {
    /// Bridge signer runtime nonce.
    pub nonce: u64,
    /// Recipient of POLY on Polymesh: the deposit address or identity.
    pub recipient: IssueRecipient<AccountId>,
    /// Amount of tokens locked on Ethereum.
    pub amount: Balance,
    /// Ethereum token lock transaction hash.
    pub tx_hash: H256,
}

/// A transaction that is pending a valid identity CDD.
#[derive(Encode, Decode, Clone, Debug, PartialEq, Eq, PartialOrd, Ord)]
pub struct PendingTx<AccountId, Balance> {
    /// The identity on which the CDD is pending.
    pub did: IdentityId,
    /// The pending transaction.
    pub bridge_tx: BridgeTx<AccountId, Balance>,
}

/// Either a pending transaction or a `None` or an error.
type IssueResult<T> = sp_std::result::Result<
    Option<PendingTx<<T as frame_system::Trait>::AccountId, <T as CommonTrait>::Balance>>,
    DispatchError,
>;

decl_error! {
    pub enum Error for Module<T: Trait> {
        /// The bridge controller address is not set.
        ControllerNotSet,
        /// The signer does not have an identity.
        IdentityMissing,
        /// Failure to credit the recipient account.
        CannotCreditAccount,
        /// Failure to credit the recipient identity.
        CannotCreditIdentity,
        /// The origin is not the controller address.
        BadCaller,
        /// The recipient DID has no valid CDD.
        NoValidCdd,
        /// The bridge transaction proposal has already been handled and the funds minted.
        ProposalAlreadyHandled,
        /// Unauthorized to perform an operation.
        Unauthorized,
        /// The bridge is already frozen.
        Frozen,
        /// The bridge is not frozen.
        NotFrozen,
        /// There is no such frozen transaction.
        NoSuchFrozenTx,
        /// There is no proposal corresponding to a given bridge transaction.
        NoSuchProposal,
    }
}

decl_storage! {
    trait Store for Module<T: Trait> as Bridge {
        /// The multisig account of the bridge controller. The genesis signers must accept their
        /// authorizations to be able to get their proposals delivered.
        Controller get(controller) build(|config: &GenesisConfig| {
            if config.signatures_required > u64::try_from(config.signers.len()).unwrap_or_default()
            {
                panic!("too many signatures required");
            }
            if config.signatures_required == 0 {
                // Default to the empty signer set.
                return Default::default();
            }
            <multisig::Module<T>>::create_multisig_account(
                Default::default(),
                config.signers.as_slice(),
                config.signatures_required
            ).expect("cannot create the bridge multisig")
        }): T::AccountId;
        /// Pending issuance transactions to identities.
        PendingTxs get(pending_txs): map IdentityId => Vec<BridgeTx<T::AccountId, T::Balance>>;
        /// Frozen transactions.
        FrozenTxs get(frozen_txs): map BridgeTx<T::AccountId, T::Balance> => bool;
        /// Handled bridge transactions.
        HandledTxs get(handled_txs): map BridgeTx<T::AccountId, T::Balance> => bool;
        /// The admin key.
        AdminKey get(admin_key) config(): AccountKey;
        /// Whether or not the bridge operation is frozen.
        Frozen get(frozen): bool;
    }
    add_extra_genesis {
        /// The set of initial signers from which a multisig address is created at genesis time.
        config(signers): Vec<Signatory>;
        /// The number of required signatures in the genesis signer set.
        config(signatures_required): u64;
    }
}

decl_event! {
    pub enum Event<T>
    where
        AccountId = <T as frame_system::Trait>::AccountId,
        Balance = <T as CommonTrait>::Balance
    {
        /// Confirmation of a signer set change.
        ControllerChanged(AccountId),
        /// Confirmation of minting POLY on Polymesh in return for the locked ERC20 tokens on
        /// Ethereum.
        Bridged(BridgeTx<AccountId, Balance>),
        /// Notification of an approved transaction having moved to a pending state due to the
        /// recipient identity either being non-existent or not having a valid CDD.
        Pending(PendingTx<AccountId, Balance>),
        /// Notification of a failure to finalize a pending transaction. The transaction is removed.
        Failed(BridgeTx<AccountId, Balance>),
        /// Notification of freezing the bridge.
        Frozen,
        /// Notification of unfreezing the bridge.
        Unfrozen,
        /// Notification of freezing a transaction.
        FrozenTx(BridgeTx<AccountId, Balance>),
        /// Notification of unfreezing a transaction.
        UnfrozenTx(BridgeTx<AccountId, Balance>),
    }
}

decl_module! {
    pub struct Module<T: Trait> for enum Call where origin: T::Origin {
        type Error = Error<T>;

        fn deposit_event() = default;

        /// Change the controller account as admin.
        pub fn change_controller(origin, account_id: T::AccountId) -> DispatchResult {
            Self::check_admin(origin)?;
            <Controller<T>>::put(account_id);
            Ok(())
        }

        /// Change the bridge admin key.
        pub fn change_admin_key(origin, account_key: AccountKey) -> DispatchResult {
            Self::check_admin(origin)?;
            <AdminKey>::put(account_key);
            Ok(())
        }

        /// Freezes the entire operation of the bridge module if it is not already frozen. The only
        /// available operations in the frozen state are the following admin methods:
        ///
        /// * `change_controller`,
        /// * `change_admin_key`,
        /// * `unfreeze`,
        /// * `freeze_bridge_txs`,
        /// * `unfreeze_bridge_txs`.
        pub fn freeze(origin) -> DispatchResult {
            Self::check_admin(origin)?;
            ensure!(!Self::frozen(), Error::<T>::Frozen);
            <Frozen>::put(true);
            Self::deposit_event(RawEvent::Frozen);
            Ok(())
        }

        /// Unfreezes the operation of the bridge module if it is frozen.
        pub fn unfreeze(origin) -> DispatchResult {
            Self::check_admin(origin)?;
            ensure!(Self::frozen(), Error::<T>::NotFrozen);
            <Frozen>::put(false);
            Self::deposit_event(RawEvent::Unfrozen);
            Ok(())
        }

        /// Proposes a bridge transaction, which amounts to making a multisig proposal for the
        /// bridge transaction if the transaction is new or approving an existing proposal if the
        /// transaction has already been proposed.
        pub fn propose_bridge_tx(origin, bridge_tx: BridgeTx<T::AccountId, T::Balance>) ->
            DispatchResult
        {
            ensure!(!Self::frozen(), Error::<T>::Frozen);
            let controller = Self::controller();
            ensure!(controller != Default::default(), Error::<T>::ControllerNotSet);
            let proposal = <T as Trait>::Proposal::from(Call::<T>::handle_bridge_tx(bridge_tx));
            let boxed_proposal = Box::new(proposal.into());
            <multisig::Module<T>>::create_or_approve_proposal_as_identity(
                origin,
                controller,
                boxed_proposal
            )
        }

        /// Finalizes pending bridge transactions following a receipt of a valid CDD by the
        /// recipient identity.
        pub fn finalize_pending(_origin, did: IdentityId) -> DispatchResult {
<<<<<<< HEAD
            if !<identity::Module<T>>::has_valid_cdd(did) {
                return Err(Error::<T>::NoValidKyc.into());
            }
=======
            ensure!(!Self::frozen(), Error::<T>::Frozen);
            ensure!(<identity::Module<T>>::has_valid_cdd(did), Error::<T>::NoValidCdd);
>>>>>>> 10c27d21
            let mut new_pending_txs: BTreeMap<_, Vec<BridgeTx<T::AccountId, T::Balance>>> =
                BTreeMap::new();
            for bridge_tx in Self::pending_txs(&did) {
                match Self::issue(bridge_tx.clone()) {
                    Ok(None) => Self::deposit_event(RawEvent::Bridged(bridge_tx)),
                    Ok(Some(PendingTx {
                        did: to_did,
                        bridge_tx,
                    })) => {
                        let entry = new_pending_txs
                            .entry(to_did)
                            .or_default();
                        entry.push(bridge_tx.clone());
                        Self::deposit_event(RawEvent::Pending(PendingTx {
                            did: to_did,
                            bridge_tx
                        }));
                    }
                    Err(_) => Self::deposit_event(RawEvent::Failed(bridge_tx)),
                }
            }
            for (to_did, txs) in new_pending_txs {
                if to_did == did {
                    <PendingTxs<T>>::insert(did, txs);
                } else {
                    <PendingTxs<T>>::mutate(to_did, |pending_txs| pending_txs.extend(txs));
                }
            }
            Ok(())
        }

        /// Handles an approved bridge transaction proposal.
        ///
        /// NOTE: Extrinsics without `pub` are exported too. This function is declared as `pub` only
        /// to test that it cannot be called from a wrong `origin`.
        pub fn handle_bridge_tx(origin, bridge_tx: BridgeTx<T::AccountId, T::Balance>) ->
            DispatchResult
        {
            let sender = ensure_signed(origin.clone())?;
            ensure!(sender == Self::controller(), Error::<T>::BadCaller);
            ensure!(!Self::handled_txs(&bridge_tx), Error::<T>::ProposalAlreadyHandled);
            if Self::frozen() {
                if !Self::frozen_txs(&bridge_tx) {
                    // Move the transaction to the list of frozen transactions.
                    <FrozenTxs<T>>::insert(&bridge_tx, true);
                    Self::deposit_event(RawEvent::FrozenTx(bridge_tx));
                }
                return Ok(());
            }
            if let Some(PendingTx {
                did,
                bridge_tx,
            }) = Self::issue(bridge_tx.clone())? {
                <PendingTxs<T>>::mutate(did, |txs| txs.push(bridge_tx.clone()));
                Self::deposit_event(RawEvent::Pending(PendingTx {
                    did,
                    bridge_tx
                }));
            } else {
                <HandledTxs<T>>::insert(&bridge_tx, true);
                Self::deposit_event(RawEvent::Bridged(bridge_tx));
            }
            Ok(())
        }

        /// Freezes given bridge transactions.
        pub fn freeze_txs(origin, bridge_txs: Vec<BridgeTx<T::AccountId, T::Balance>>) ->
            DispatchResult
        {
            Self::check_admin(origin)?;
            for bridge_tx in bridge_txs {
                let proposal =
                    <T as Trait>::Proposal::from(Call::<T>::handle_bridge_tx(bridge_tx.clone())).into();
                let proposal_id = <multisig::Module<T>>::proposal_ids(&Self::controller(), &proposal);
                ensure!(proposal_id.is_some(), Error::<T>::NoSuchProposal);
                ensure!(!Self::handled_txs(&bridge_tx), Error::<T>::ProposalAlreadyHandled);
                <FrozenTxs<T>>::insert(&bridge_tx, true);
                Self::deposit_event(RawEvent::FrozenTx(bridge_tx));
            }
            Ok(())
        }

        /// Unfreezes given bridge transactions.
        pub fn unfreeze_txs(origin, bridge_txs: Vec<BridgeTx<T::AccountId, T::Balance>>) ->
            DispatchResult
        {
            Self::check_admin(origin)?;
            for bridge_tx in bridge_txs {
                ensure!(!Self::handled_txs(&bridge_tx), Error::<T>::ProposalAlreadyHandled);
                ensure!(Self::frozen_txs(&bridge_tx), Error::<T>::NoSuchFrozenTx);
                <FrozenTxs<T>>::remove(&bridge_tx);
                Self::deposit_event(RawEvent::UnfrozenTx(bridge_tx.clone()));
                if let Some(PendingTx {
                        did,
                        bridge_tx,
                }) = Self::issue(bridge_tx.clone())? {
                    <PendingTxs<T>>::mutate(did, |pending_txs| {
                        pending_txs.push(bridge_tx.clone())
                    });
                    Self::deposit_event(RawEvent::Pending(PendingTx {
                        did,
                        bridge_tx
                    }));
                } else {
                    <HandledTxs<T>>::insert(&bridge_tx, true);
                    Self::deposit_event(RawEvent::Bridged(bridge_tx));
                }
            }
            Ok(())
        }

        /// Performs the admin authorization check. The check is successful iff the origin is the
        /// bridge admin key.
        pub fn check_admin(origin) -> DispatchResult {
            let sender = ensure_signed(origin)?;
            let account_key = AccountKey::try_from(sender.encode())?;
            ensure!(account_key == Self::admin_key(), Error::<T>::Unauthorized);
            Ok(())
        }
    }
}

impl<T: Trait> Module<T> {
    /// Issues the transacted amount to the recipient or returns a pending transaction.
    fn issue(bridge_tx: BridgeTx<T::AccountId, T::Balance>) -> IssueResult<T> {
        let BridgeTx {
            nonce: _,
            recipient,
            amount,
            tx_hash: _,
        } = &bridge_tx;
        let (did, account_id) = identity_and_account::<T>(recipient)?;
        if let Some(did) = did {
            // Issue to an identity or to an account associated with one.
            if <identity::Module<T>>::has_valid_cdd(did) {
                let neg_imbalance = <balances::Module<T>>::issue(*amount);
                let resolution = if let Some(account_id) = account_id {
                    <balances::Module<T>>::resolve_into_existing(account_id, neg_imbalance)
                } else {
                    <balances::Module<T>>::resolve_into_existing_identity(&did, neg_imbalance)
                };
                resolution.map_err(|_| Error::<T>::CannotCreditAccount)?;
            } else {
                return Ok(Some(PendingTx { did, bridge_tx }));
            }
        } else if let Some(account_id) = account_id {
            // Issue to an account not associated with an identity.
            let neg_imbalance = <balances::Module<T>>::issue(*amount);
            <balances::Module<T>>::resolve_into_existing(account_id, neg_imbalance)
                .map_err(|_| Error::<T>::CannotCreditIdentity)?;
        }
        Ok(None)
    }
}<|MERGE_RESOLUTION|>--- conflicted
+++ resolved
@@ -236,14 +236,8 @@
         /// Finalizes pending bridge transactions following a receipt of a valid CDD by the
         /// recipient identity.
         pub fn finalize_pending(_origin, did: IdentityId) -> DispatchResult {
-<<<<<<< HEAD
-            if !<identity::Module<T>>::has_valid_cdd(did) {
-                return Err(Error::<T>::NoValidKyc.into());
-            }
-=======
             ensure!(!Self::frozen(), Error::<T>::Frozen);
             ensure!(<identity::Module<T>>::has_valid_cdd(did), Error::<T>::NoValidCdd);
->>>>>>> 10c27d21
             let mut new_pending_txs: BTreeMap<_, Vec<BridgeTx<T::AccountId, T::Balance>>> =
                 BTreeMap::new();
             for bridge_tx in Self::pending_txs(&did) {

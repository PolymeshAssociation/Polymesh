--- conflicted
+++ resolved
@@ -178,13 +178,8 @@
         /// Finalizes pending bridge transactions following a receipt of a valid CDD by the
         /// recipient identity.
         pub fn finalize_pending(_origin, did: IdentityId) -> DispatchResult {
-<<<<<<< HEAD
-            if <identity::Module<T>>::has_valid_cdd(did).is_none() {
+            if !<identity::Module<T>>::has_valid_cdd(did) {
                 return Err(Error::<T>::NoValidCdd.into());
-=======
-            if !<identity::Module<T>>::has_valid_cdd(did) {
-                return Err(Error::<T>::NoValidKyc.into());
->>>>>>> 76c41fd8
             }
             let mut new_pending_txs: BTreeMap<_, Vec<BridgeTx<T::AccountId, T::Balance>>> =
                 BTreeMap::new();
@@ -282,11 +277,7 @@
         };
         if let Some(did) = did {
             // Issue to an identity or to an account associated with one.
-<<<<<<< HEAD
-            if <identity::Module<T>>::has_valid_cdd(did).is_some() {
-=======
             if <identity::Module<T>>::has_valid_cdd(did) {
->>>>>>> 76c41fd8
                 let neg_imbalance = <balances::Module<T>>::issue(*amount);
                 let resolution = if let Some(account_id) = account_id {
                     <balances::Module<T>>::resolve_into_existing(account_id, neg_imbalance)

//! # Asset Module
//!
//! The Asset module is one place to create the security tokens on the Polymesh blockchain.
//! It consist every required functionality related to securityToken and every function
//! execution can be differentiate at the token level by providing the ticker of the token.
//! In ethereum analogy every token has different smart contract address which act as the unique identity
//! of the token while here token lives at low-level where token ticker act as the differentiator
//!
//! ## Overview
//!
//! The Asset module provides functions for:
//!
//! - Creating the tokens
//! - Creation of checkpoints on the token level
//! - Management of the token (Document mgt etc)
//! - Transfer/redeem functionality of the token
//! - Custodian functionality
//!
//! ## Interface
//!
//! ### Dispatchable Functions
//!
//! - `register_ticker` - Used to either register a new ticker or extend registration of an existing ticker
//! - `accept_ticker_transfer` - Used to accept a ticker transfer authorization
//! - `create_token` - Initializes a new security token
//! - `transfer` - Transfer tokens from one DID to another DID as tokens are stored/managed on the DID level
//! - `controller_transfer` - Forces a transfer between two DIDs.
//! - `approve` - Approve token transfer from one DID to DID
//! - `transfer_from` - If sufficient allowance provided, transfer from a DID to another DID without token owner's signature.
//! - `create_checkpoint` - Function used to create the checkpoint
//! - `issue` - Function is used to issue(or mint) new tokens for the given DID
//! - `batch_issue` - Batch version of issue function
//! - `redeem` - Used to redeem the security tokens
//! - `redeem_from` - Used to redeem the security tokens by some other DID who has approval
//! - `controller_redeem` - Forces a redemption of an DID's tokens. Can only be called by token owner
//! - `make_divisible` - Change the divisibility of the token to divisible. Only called by the token owner
//! - `can_transfer` - Checks whether a transaction with given parameters can take place or not
//! - `transfer_with_data` - This function can be used by the exchanges of other third parties to dynamically validate the transaction by passing the data blob
//! - `transfer_from_with_data` - This function can be used by the exchanges of other third parties to dynamically validate the transaction by passing the data blob
//! - `is_issuable` - Used to know whether the given token will issue new tokens or not
//! - `get_document` - Used to get the documents details attach with the token
//! - `set_document` - Used to set the details of the document, Only be called by the token owner
//! - `remove_document` - Used to remove the document details for the given token, Only be called by the token owner
//! - `increase_custody_allowance` - Used to increase the allowance for a given custodian
//! - `increase_custody_allowance_of` - Used to increase the allowance for a given custodian by providing the off chain signature
//! - `transfer_by_custodian` - Used to transfer the tokens by the approved custodian
//!
//! ### Public Functions
//!
//! - `is_ticker_available` - Returns if ticker is available to register
//! - `is_ticker_registry_valid` - Returns if ticker is registered to a particular did
//! - `token_details` - Returns details of the token
//! - `balance_of` - Returns the balance of the DID corresponds to the ticker
//! - `total_checkpoints_of` - Returns the checkpoint Id
//! - `total_supply_at` - Returns the total supply at a given checkpoint
//! - `custodian_allowance`- Returns the allowance provided to a custodian for a given ticker and token holder
//! - `total_custody_allowance` - Returns the total allowance approved by the token holder.

use crate::{general_tm, percentage_tm, statistics};

use polymesh_primitives::{
    AccountKey, AuthorizationData, AuthorizationError, Document, DocumentHash, DocumentName,
    DocumentUri, IdentityId, LinkData, Signatory, SmartExtension, SmartExtensionName,
    SmartExtensionType, Ticker,
};
use polymesh_runtime_common::{
    asset::AcceptTransfer,
    balances::Trait as BalancesTrait,
    constants::*,
    identity::Trait as IdentityTrait,
    protocol_fee::{ChargeProtocolFee, ProtocolOp},
    CommonTrait, Context,
};
use polymesh_runtime_identity as identity;

use codec::{Decode, Encode};
use core::result::Result as StdResult;
use currency::*;
use frame_support::{
    decl_error, decl_event, decl_module, decl_storage, dispatch::DispatchResult, ensure,
    traits::Currency,
};
use frame_system::{self as system, ensure_signed};
use hex_literal::hex;
use pallet_contracts::ExecReturnValue;
use pallet_contracts::Gas;
use sp_runtime::traits::{CheckedAdd, CheckedSub, Verify};

#[cfg(feature = "std")]
use sp_runtime::{Deserialize, Serialize};
use sp_std::{convert::TryFrom, prelude::*};

/// The module's configuration trait.
pub trait Trait:
    frame_system::Trait
    + general_tm::Trait
    + percentage_tm::Trait
    + BalancesTrait
    + IdentityTrait
    + pallet_session::Trait
    + statistics::Trait
    + pallet_contracts::Trait
{
    /// The overarching event type.
    type Event: From<Event<Self>> + Into<<Self as frame_system::Trait>::Event>;
    type Currency: Currency<Self::AccountId>;
}

/// The type of an asset represented by a token.
#[derive(Encode, Decode, Clone, Debug, PartialEq, Eq)]
pub enum AssetType {
    Equity,
    Debt,
    Commodity,
    StructuredProduct,
    Custom(Vec<u8>),
}

impl Default for AssetType {
    fn default() -> Self {
        AssetType::Custom(b"undefined".to_vec())
    }
}

/// The type of an identifier associated with a token.
#[derive(Encode, Decode, Clone, Debug, PartialEq, Eq, PartialOrd, Ord)]
pub enum IdentifierType {
    Isin,
    Cusip,
    Custom(Vec<u8>),
}

impl Default for IdentifierType {
    fn default() -> Self {
        IdentifierType::Custom(b"undefined".to_vec())
    }
}

/// A wrapper for a token name.
#[derive(Decode, Encode, Clone, Debug, Default, Hash, PartialEq, Eq, PartialOrd, Ord)]
pub struct TokenName(pub Vec<u8>);

impl<T: AsRef<[u8]>> From<T> for TokenName {
    fn from(s: T) -> Self {
        let s = s.as_ref();
        let mut v = Vec::with_capacity(s.len());
        v.extend_from_slice(s);
        TokenName(v)
    }
}

impl TokenName {
    /// Returns a reference to the token name.
    pub fn as_slice(&self) -> &[u8] {
        self.0.as_slice()
    }
}

/// A wrapper for an asset ID.
#[derive(Decode, Encode, Clone, Debug, Default, Hash, PartialEq, Eq, PartialOrd, Ord)]
pub struct AssetIdentifier(pub Vec<u8>);

impl<T: AsRef<[u8]>> From<T> for AssetIdentifier {
    fn from(s: T) -> Self {
        let s = s.as_ref();
        let mut v = Vec::with_capacity(s.len());
        v.extend_from_slice(s);
        AssetIdentifier(v)
    }
}

/// A wrapper for a funding round name.
#[derive(Decode, Encode, Clone, Debug, Default, Hash, PartialEq, Eq, PartialOrd, Ord)]
pub struct FundingRoundName(pub Vec<u8>);

impl<T: AsRef<[u8]>> From<T> for FundingRoundName {
    fn from(s: T) -> Self {
        let s = s.as_ref();
        let mut v = Vec::with_capacity(s.len());
        v.extend_from_slice(s);
        FundingRoundName(v)
    }
}

/// struct to store the token details
#[derive(Encode, Decode, Default, Clone, PartialEq, Debug)]
pub struct SecurityToken<U> {
    pub name: TokenName,
    pub total_supply: U,
    pub owner_did: IdentityId,
    pub divisible: bool,
    pub asset_type: AssetType,
    pub link_id: u64,
}

/// struct to store the signed data
#[derive(Encode, Decode, Default, Clone, PartialEq, Debug)]
pub struct SignData<U> {
    pub custodian_did: IdentityId,
    pub holder_did: IdentityId,
    pub ticker: Ticker,
    pub value: U,
    pub nonce: u16,
}

/// struct to store the ticker registration details
#[derive(Encode, Decode, Clone, Default, PartialEq, Debug)]
pub struct TickerRegistration<U> {
    pub owner: IdentityId,
    pub expiry: Option<U>,
    pub link_id: u64,
}

/// struct to store the ticker registration config
#[cfg_attr(feature = "std", derive(Serialize, Deserialize))]
#[derive(Encode, Decode, Clone, Default, PartialEq, Debug)]
pub struct TickerRegistrationConfig<U> {
    pub max_ticker_length: u8,
    pub registration_length: Option<U>,
}

/// struct to store user/identity balance
#[derive(Encode, Decode, Default, Clone, PartialEq, Debug)]
pub struct AssetBalance<T> {
    pub identity: IdentityId,
    pub balance: T,
}

impl<T> AssetBalance<T> {
    fn new(identity: IdentityId, balance: T) -> Self {
        AssetBalance { identity, balance }
    }
}

/// Enum that represents the current status of a ticker
#[derive(Encode, Decode, Clone, Eq, PartialEq, Debug)]
pub enum TickerRegistrationStatus {
    RegisteredByOther,
    Available,
    RegisteredByDid,
}

/// Enum that uses as the return type for the restriction verification
#[derive(Encode, Decode, Clone, Debug, PartialEq, Eq, PartialOrd, Ord)]
pub enum RestrictionResult {
    Valid,
    Invalid,
    ForceValid,
}

impl Default for RestrictionResult {
    fn default() -> Self {
        RestrictionResult::Invalid
    }
}

decl_storage! {
    trait Store for Module<T: Trait> as Asset {
        /// The DID of the fee collector
        FeeCollector get(fn fee_collector) config(): T::AccountId;
        /// Ticker registration details
        /// (ticker) -> TickerRegistration
        pub Tickers get(fn ticker_registration): map hasher(blake2_256) Ticker => TickerRegistration<T::Moment>;
        /// Ticker registration config
        /// (ticker) -> TickerRegistrationConfig
        pub TickerConfig get(fn ticker_registration_config) config(): TickerRegistrationConfig<T::Moment>;
        /// details of the token corresponding to the token ticker
        /// (ticker) -> SecurityToken details [returns SecurityToken struct]
        pub Tokens get(fn token_details): map hasher(blake2_256) Ticker => SecurityToken<T::Balance>;
        /// Used to store the securityToken balance corresponds to ticker and Identity
<<<<<<< HEAD
        /// (ticker, DID) -> AssetBalance
        pub BalanceOf get(fn balance_of): double_map hasher(blake2_256) Ticker, blake2_256(IdentityId) => AssetBalance<T::Balance>;
=======
        /// (ticker, DID) -> balance
        pub BalanceOf get(fn balance_of): map hasher(blake2_256) (Ticker, IdentityId) => T::Balance;
>>>>>>> 6ca8189c
        /// A map of pairs of a ticker name and an `IdentifierType` to asset identifiers.
        pub Identifiers get(fn identifiers): map hasher(blake2_256) (Ticker, IdentifierType) => AssetIdentifier;
        /// (ticker, sender (DID), spender(DID)) -> allowance amount
        Allowance get(fn allowance): map hasher(blake2_256) (Ticker, IdentityId, IdentityId) => T::Balance;
        /// cost in base currency to create a token
        AssetCreationFee get(fn asset_creation_fee) config(): T::Balance;
        /// cost in base currency to register a ticker
        TickerRegistrationFee get(fn ticker_registration_fee) config(): T::Balance;
        /// Checkpoints created per token
        /// (ticker) -> no. of checkpoints
        pub TotalCheckpoints get(fn total_checkpoints_of): map hasher(blake2_256) Ticker => u64;
        /// Total supply of the token at the checkpoint
        /// (ticker, checkpointId) -> total supply at given checkpoint
        pub CheckpointTotalSupply get(fn total_supply_at): map hasher(blake2_256) (Ticker, u64) => T::Balance;
        /// Balance of a DID at a checkpoint
        /// (ticker, DID, checkpoint ID) -> Balance of a DID at a checkpoint
        CheckpointBalance get(fn balance_at_checkpoint): map hasher(blake2_256) (Ticker, IdentityId, u64) => T::Balance;
        /// Last checkpoint updated for a DID's balance
        /// (ticker, DID) -> List of checkpoints where user balance changed
        UserCheckpoints get(fn user_checkpoints): map hasher(blake2_256) (Ticker, IdentityId) => Vec<u64>;
        /// Allowance provided to the custodian
        /// (ticker, token holder, custodian) -> balance
        pub CustodianAllowance get(fn custodian_allowance): map hasher(blake2_256) (Ticker, IdentityId, IdentityId) => T::Balance;
        /// Total custodian allowance for a given token holder
        /// (ticker, token holder) -> balance
        pub TotalCustodyAllowance get(fn total_custody_allowance): map hasher(blake2_256) (Ticker, IdentityId) => T::Balance;
        /// Store the nonce for off chain signature to increase the custody allowance
        /// (ticker, token holder, nonce) -> bool
        AuthenticationNonce get(fn authentication_nonce): map hasher(blake2_256) (Ticker, IdentityId, u16) => bool;
        /// The name of the current funding round.
        /// ticker -> funding round
        FundingRound get(fn funding_round): map hasher(blake2_256) Ticker => FundingRoundName;
        /// The total balances of tokens issued in all recorded funding rounds.
        /// (ticker, funding round) -> balance
        IssuedInFundingRound get(fn issued_in_funding_round): map hasher(blake2_256) (Ticker, FundingRoundName) => T::Balance;
        /// List of Smart extension added for the given tokens
        /// ticker, AccountId (SE address) -> SmartExtension detail
        pub ExtensionDetails get(fn extension_details): map hasher(blake2_256) (Ticker, T::AccountId) => SmartExtension<T::AccountId>;
        /// List of Smart extension added for the given tokens and for the given type
        /// ticker, type of SE -> address/AccountId of SE
        pub Extensions get(fn extensions): map hasher(blake2_256) (Ticker, SmartExtensionType) => Vec<T::AccountId>;
        /// The set of frozen assets implemented as a membership map.
        /// ticker -> bool
        pub Frozen get(fn frozen): map hasher(blake2_256) Ticker => bool;
    }
}

type Identity<T> = identity::Module<T>;

// public interface for this runtime module
decl_module! {
    pub struct Module<T: Trait> for enum Call where origin: T::Origin {

        type Error = Error<T>;

        /// initialize the default event for this module
        fn deposit_event() = default;

        /// This function is used to either register a new ticker or extend validity of an exisitng ticker
        /// NB Ticker validity does not get carryforward when renewing ticker
        ///
        /// # Arguments
        /// * `origin` It contains the signing key of the caller (i.e who signed the transaction to execute this function)
        /// * `ticker` ticker to register
        pub fn register_ticker(origin, ticker: Ticker) -> DispatchResult {
            let sender = ensure_signed(origin)?;
            let sender_key = AccountKey::try_from(sender.encode())?;
            let signer = Signatory::AccountKey(sender_key);
            let to_did = Context::current_identity_or::<Identity<T>>(&sender_key)?;

            ensure!(<identity::Module<T>>::is_signer_authorized(to_did, &signer), Error::<T>::SenderMustBeSigningKeyForDid);

            ensure!(!<Tokens<T>>::contains_key(&ticker), Error::<T>::TokenAlreadyCreated);

            let ticker_config = Self::ticker_registration_config();

            ensure!(
                ticker.len() <= usize::try_from(ticker_config.max_ticker_length).unwrap_or_default(),
                Error::<T>::TickerTooLong
            );

            // Ensure that the ticker is not registered by someone else
            ensure!(
                Self::is_ticker_available_or_registered_to(&ticker, to_did) != TickerRegistrationStatus::RegisteredByOther,
                Error::<T>::TickerAlreadyRegistered
            );

            let now = <pallet_timestamp::Module<T>>::get();
            let expiry = if let Some(exp) = ticker_config.registration_length { Some(now + exp) } else { None };

            Self::_register_ticker(&ticker, &signer, to_did, expiry)
        }

        /// This function is used to accept a ticker transfer
        /// NB: To reject the transfer, call remove auth function in identity module.
        ///
        /// # Arguments
        /// * `origin` It contains the signing key of the caller (i.e who signed the transaction to execute this function)
        /// * `auth_id` Authorization ID of ticker transfer authorization
        pub fn accept_ticker_transfer(origin, auth_id: u64) -> DispatchResult {
            let sender = ensure_signed(origin)?;
            let sender_key = AccountKey::try_from(sender.encode())?;
            let to_did = Context::current_identity_or::<Identity<T>>(&sender_key)?;

            Self::_accept_ticker_transfer(to_did, auth_id)
        }

        /// This function is used to accept a token ownership transfer
        /// NB: To reject the transfer, call remove auth function in identity module.
        ///
        /// # Arguments
        /// * `origin` It contains the signing key of the caller (i.e who signed the transaction to execute this function)
        /// * `auth_id` Authorization ID of the token ownership transfer authorization
        pub fn accept_token_ownership_transfer(origin, auth_id: u64) -> DispatchResult {
            let sender = ensure_signed(origin)?;
            let sender_key = AccountKey::try_from(sender.encode())?;
            let to_did = Context::current_identity_or::<Identity<T>>(&sender_key)?;

            Self::_accept_token_ownership_transfer(to_did, auth_id)
        }

        /// Initializes a new security token
        /// makes the initiating account the owner of the security token
        /// & the balance of the owner is set to total supply
        ///
        /// # Arguments
        /// * `origin` - contains the signing key of the caller (i.e who signed the transaction to execute this function).
        /// * `name` - the name of the token.
        /// * `ticker` - the ticker symbol of the token.
        /// * `total_supply` - the total supply of the token.
        /// * `divisible` - a boolean to identify the divisibility status of the token.
        /// * `asset_type` - the asset type.
        /// * `identifiers` - a vector of asset identifiers.
        /// * `funding_round` - name of the funding round
        pub fn create_token(
            origin,
            name: TokenName,
            ticker: Ticker,
            total_supply: T::Balance,
            divisible: bool,
            asset_type: AssetType,
            identifiers: Vec<(IdentifierType, AssetIdentifier)>,
            funding_round: Option<FundingRoundName>
        ) -> DispatchResult {
            let sender = ensure_signed(origin)?;
            let sender_key = AccountKey::try_from(sender.encode())?;
            let did = Context::current_identity_or::<Identity<T>>(&sender_key)?;
            let signer = Signatory::AccountKey(sender_key);

            // Check that sender is allowed to act on behalf of `did`
            ensure!(<identity::Module<T>>::is_signer_authorized(did, &signer), Error::<T>::SenderMustBeSigningKeyForDid);
            ensure!(!<Tokens<T>>::contains_key(&ticker), Error::<T>::TokenAlreadyCreated);

            let ticker_config = Self::ticker_registration_config();

            ensure!(
                ticker.len() <= usize::try_from(ticker_config.max_ticker_length).unwrap_or_default(),
                Error::<T>::TickerTooLong
            );

            // checking max size for name and ticker
            // byte arrays (vecs) with no max size should be avoided
            ensure!(name.as_slice().len() <= 64, Error::<T>::TokenNameTooLong);

            let is_ticker_available_or_registered_to = Self::is_ticker_available_or_registered_to(&ticker, did);

            ensure!(
                is_ticker_available_or_registered_to != TickerRegistrationStatus::RegisteredByOther,
                Error::<T>::TickerAlreadyRegistered
            );

            if !divisible {
                ensure!(total_supply % ONE_UNIT.into() == 0.into(), Error::<T>::InvalidTotalSupply);
            }

            ensure!(total_supply <= MAX_SUPPLY.into(), Error::<T>::TotalSupplyAboveLimit);

            <<T as IdentityTrait>::ProtocolFee>::charge_fee(
                &signer,
                ProtocolOp::AssetCreateToken,
            )?;
            <identity::Module<T>>::register_asset_did(&ticker)?;

            if is_ticker_available_or_registered_to == TickerRegistrationStatus::Available {
                // ticker not registered by anyone (or registry expired). we can charge fee and register this ticker
                Self::_register_ticker(&ticker, &signer, did, None)?;
            } else {
                // Ticker already registered by the user
                <Tickers<T>>::mutate(&ticker, |tr| tr.expiry = None);
            }

            let link = <identity::Module<T>>::add_link(Signatory::from(did), LinkData::TokenOwned(ticker), None);

            let token = SecurityToken {
                name,
                total_supply,
                owner_did: did,
                divisible,
                asset_type: asset_type.clone(),
                link_id: link,
            };
            <Tokens<T>>::insert(&ticker, token);
            <BalanceOf<T>>::insert(ticker, did, AssetBalance::new(did, total_supply));
            Self::deposit_event(RawEvent::IssuedToken(
                ticker,
                total_supply,
                did,
                divisible,
                asset_type,
            ));
            for (typ, val) in &identifiers {
                <Identifiers>::insert((ticker, typ.clone()), val.clone());
            }
            // Add funding round name
            if let Some(round) = funding_round {
                <FundingRound>::insert(ticker, round);
            }
            Self::deposit_event(RawEvent::IdentifiersUpdated(ticker, identifiers));

            Ok(())
        }

        /// Freezes transfers and minting of a given token.
        ///
        /// # Arguments
        /// * `origin` - the signing key of the sender
        /// * `ticker` - the ticker of the token
        pub fn freeze(origin, ticker: Ticker) -> DispatchResult {
            let sender = ensure_signed(origin)?;
            let signer = Signatory::AccountKey(AccountKey::try_from(sender.encode())?);
            ensure!(<Tokens<T>>::contains_key(&ticker), Error::<T>::NoSuchToken);
            let token = <Tokens<T>>::get(&ticker);
            // Check that sender is allowed to act on behalf of `did`
            ensure!(
                <identity::Module<T>>::is_signer_authorized(token.owner_did, &signer),
                Error::<T>::SenderMustBeSigningKeyForDid
            );
            ensure!(!Self::frozen(&ticker), Error::<T>::AlreadyFrozen);
            <Frozen>::insert(&ticker, true);
            Self::deposit_event(RawEvent::Frozen(ticker));
            Ok(())
        }

        /// Unfreezes transfers and minting of a given token.
        ///
        /// # Arguments
        /// * `origin` - the signing key of the sender
        /// * `ticker` - the ticker of the frozen token
        pub fn unfreeze(origin, ticker: Ticker) -> DispatchResult {
            let sender = ensure_signed(origin)?;
            let signer = Signatory::AccountKey(AccountKey::try_from(sender.encode())?);
            ensure!(<Tokens<T>>::contains_key(&ticker), Error::<T>::NoSuchToken);
            let token = <Tokens<T>>::get(&ticker);
            // Check that sender is allowed to act on behalf of `did`
            ensure!(
                <identity::Module<T>>::is_signer_authorized(token.owner_did, &signer),
                Error::<T>::SenderMustBeSigningKeyForDid
            );
            ensure!(Self::frozen(&ticker), Error::<T>::NotFrozen);
            <Frozen>::insert(&ticker, false);
            Self::deposit_event(RawEvent::Unfrozen(ticker));
            Ok(())
        }

        /// Renames a given token.
        ///
        /// # Arguments
        /// * `origin` - the signing key of the sender
        /// * `ticker` - the ticker of the token
        /// * `name` - the new name of the token
        pub fn rename_token(origin, ticker: Ticker, name: TokenName) -> DispatchResult {
            let sender = ensure_signed(origin)?;
            let signer = Signatory::AccountKey(AccountKey::try_from(sender.encode())?);
            ensure!(<Tokens<T>>::contains_key(&ticker), Error::<T>::NoSuchToken);
            let token = <Tokens<T>>::get(&ticker);
            // Check that sender is allowed to act on behalf of `did`
            ensure!(
                <identity::Module<T>>::is_signer_authorized(token.owner_did, &signer),
                Error::<T>::SenderMustBeSigningKeyForDid
            );
            <Tokens<T>>::mutate(&ticker, |token| token.name = name.clone());
            Self::deposit_event(RawEvent::TokenRenamed(ticker, name));
            Ok(())
        }

        /// Transfer tokens from one DID to another DID as tokens are stored/managed on the DID level
        ///
        /// # Arguments
        /// * `_origin` signing key of the sender
        /// * `ticker` Ticker of the token
        /// * `to_did` DID of the `to` token holder, to whom token needs to transferred
        /// * `value` Value that needs to transferred
        pub fn transfer(origin, ticker: Ticker, to_did: IdentityId, value: T::Balance) -> DispatchResult {
            let sender = ensure_signed(origin)?;
            let sender_key = AccountKey::try_from(sender.encode())?;
            let did = Context::current_identity_or::<Identity<T>>(&sender_key)?;
            let signer = Signatory::AccountKey(sender_key);

            // Check that sender is allowed to act on behalf of `did`
            ensure!(
                <identity::Module<T>>::is_signer_authorized(did, &signer),
                Error::<T>::SenderMustBeSigningKeyForDid
            );
            // Check whether the custody allowance remain intact or not
            Self::_check_custody_allowance(&ticker, did, value)?;
            ensure!(
                Self::_is_valid_transfer(&ticker, sender, Some(did), Some(to_did), value)? == ERC1400_TRANSFER_SUCCESS,
                Error::<T>::InvalidTransfer
            );

            Self::_transfer(&ticker, did, to_did, value)
        }

        /// Forces a transfer between two DIDs & This can only be called by security token owner.
        /// This function doesn't validate any type of restriction beside a valid CDD check
        ///
        /// # Arguments
        /// * `_origin` signing key of the token owner DID.
        /// * `ticker` symbol of the token
        /// * `from_did` DID of the token holder from whom balance token will be transferred.
        /// * `to_did` DID of token holder to whom token balance will be transferred.
        /// * `value` Amount of tokens.
        /// * `data` Some off chain data to validate the restriction.
        /// * `operator_data` It is a string which describes the reason of this control transfer call.
        pub fn controller_transfer(origin, ticker: Ticker, from_did: IdentityId, to_did: IdentityId, value: T::Balance, data: Vec<u8>, operator_data: Vec<u8>) -> DispatchResult {
            let sender_key = AccountKey::try_from(ensure_signed(origin)?.encode())?;
            let did = Context::current_identity_or::<Identity<T>>(&sender_key)?;
            let signer = Signatory::AccountKey(sender_key);

            // Check that sender is allowed to act on behalf of `did`
            ensure!(
                <identity::Module<T>>::is_signer_authorized(did, &signer),
                Error::<T>::SenderMustBeSigningKeyForDid
            );
            ensure!(Self::is_owner(&ticker, did), Error::<T>::Unauthorized);

            Self::_transfer(&ticker, from_did, to_did, value)?;

            Self::deposit_event(RawEvent::ControllerTransfer(ticker, did, from_did, to_did, value, data, operator_data));

            Ok(())
        }

        /// approve token transfer from one DID to DID
        /// once this is done, transfer_from can be called with corresponding values
        ///
        /// # Arguments
        /// * `_origin` Signing key of the token owner (i.e sender)
        /// * `spender_did` DID of the spender
        /// * `value` Amount of the tokens approved
        fn approve(origin, ticker: Ticker, spender_did: IdentityId, value: T::Balance) -> DispatchResult {
            let sender_key = AccountKey::try_from(ensure_signed(origin)?.encode())?;
            let did = Context::current_identity_or::<Identity<T>>(&sender_key)?;
            let signer = Signatory::AccountKey(sender_key);

            // Check that sender is allowed to act on behalf of `did`
            ensure!(
                <identity::Module<T>>::is_signer_authorized(did, &signer),
                Error::<T>::SenderMustBeSigningKeyForDid
            );
<<<<<<< HEAD
            ensure!(<BalanceOf<T>>::exists(ticker, did), Error::<T>::NotAnOwner);
=======
            ensure!(<BalanceOf<T>>::contains_key((ticker, did)), Error::<T>::NotAnOwner);
>>>>>>> 6ca8189c
            let allowance = Self::allowance((ticker, did, spender_did));
            let updated_allowance = allowance.checked_add(&value)
                .ok_or(Error::<T>::AllowanceOverflow)?;
            <Allowance<T>>::insert((ticker, did, spender_did), updated_allowance);

            Self::deposit_event(RawEvent::Approval(ticker, did, spender_did, value));

            Ok(())
        }

        /// If sufficient allowance provided, transfer from a DID to another DID without token owner's signature.
        ///
        /// # Arguments
        /// * `_origin` Signing key of spender
        /// * `_ticker` Ticker of the token
        /// * `from_did` DID from whom token is being transferred
        /// * `to_did` DID to whom token is being transferred
        /// * `value` Amount of the token for transfer
        pub fn transfer_from(origin, ticker: Ticker, from_did: IdentityId, to_did: IdentityId, value: T::Balance) -> DispatchResult {
            let sender = ensure_signed(origin)?;
            let sender_key = AccountKey::try_from(sender.encode())?;
            let did = Context::current_identity_or::<Identity<T>>(&sender_key)?;
            let spender = Signatory::AccountKey(sender_key);

            // Check that spender is allowed to act on behalf of `did`
            ensure!(
                <identity::Module<T>>::is_signer_authorized(did, &spender),
                Error::<T>::SenderMustBeSigningKeyForDid
            );
            let ticker_from_did_did = (ticker, from_did, did);
            ensure!(<Allowance<T>>::contains_key(&ticker_from_did_did), Error::<T>::NoSuchAllowance);
            let allowance = Self::allowance(&ticker_from_did_did);
            ensure!(allowance >= value, Error::<T>::InsufficientAllowance);

            // using checked_sub (safe math) to avoid overflow
            let updated_allowance = allowance.checked_sub(&value)
                .ok_or(Error::<T>::AllowanceOverflow)?;
            // Check whether the custody allowance remain intact or not
            Self::_check_custody_allowance(&ticker, from_did, value)?;

            ensure!(
                Self::_is_valid_transfer(&ticker, sender, Some(from_did), Some(to_did), value)? == ERC1400_TRANSFER_SUCCESS,
                Error::<T>::InvalidTransfer
            );
            Self::_transfer(&ticker, from_did, to_did, value)?;

            // Change allowance afterwards
            <Allowance<T>>::insert(&ticker_from_did_did, updated_allowance);

            Self::deposit_event(RawEvent::Approval(ticker, from_did, did, value));
            Ok(())
        }

        /// Function used to create the checkpoint
        ///
        /// # Arguments
        /// * `origin` Signing key of the token owner. (Only token owner can call this function).
        /// * `_ticker` Ticker of the token
        pub fn create_checkpoint(origin, ticker: Ticker) -> DispatchResult {
            let sender_key = AccountKey::try_from(ensure_signed(origin)?.encode())?;
            let did = Context::current_identity_or::<Identity<T>>(&sender_key)?;
            let signer = Signatory::AccountKey(sender_key);

            // Check that sender is allowed to act on behalf of `did`
            ensure!(
                <identity::Module<T>>::is_signer_authorized(did, &signer),
                Error::<T>::SenderMustBeSigningKeyForDid
            );
            ensure!(Self::is_owner(&ticker, did), Error::<T>::Unauthorized);
            Self::_create_checkpoint(&ticker)
        }

        /// Function is used to issue(or mint) new tokens for the given DID
        /// can only be executed by the token owner
        ///
        /// # Arguments
        /// * `origin` Signing key of token owner
        /// * `ticker` Ticker of the token
        /// * `to_did` DID of the token holder to whom new tokens get issued.
        /// * `value` Amount of tokens that get issued
        pub fn issue(origin, ticker: Ticker, to_did: IdentityId, value: T::Balance, _data: Vec<u8>) -> DispatchResult {
            let sender = ensure_signed(origin)?;
            let sender_key = AccountKey::try_from(sender.encode())?;
            let did = Context::current_identity_or::<Identity<T>>(&sender_key)?;
            let signer = Signatory::AccountKey(sender_key);

            // Check that sender is allowed to act on behalf of `did`
            ensure!(
                <identity::Module<T>>::is_signer_authorized(did, &signer),
                Error::<T>::SenderMustBeSigningKeyForDid
            );
            ensure!(Self::is_owner(&ticker, did), Error::<T>::Unauthorized);
            Self::_mint(&ticker, sender, to_did, value, Some((&signer, ProtocolOp::AssetIssue)))
        }

        /// Function is used issue(or mint) new tokens for the given DIDs
        /// can only be executed by the token owner
        ///
        /// # Arguments
        /// * `origin` Signing key of token owner
        /// * `ticker` Ticker of the token
        /// * `investor_dids` Array of the DID of the token holders to whom new tokens get issued.
        /// * `values` Array of the Amount of tokens that get issued
        pub fn batch_issue(origin, ticker: Ticker, investor_dids: Vec<IdentityId>, values: Vec<T::Balance>) -> DispatchResult {
            let sender = ensure_signed(origin)?;
            let sender_key = AccountKey::try_from(sender.encode())?;
            let did = Context::current_identity_or::<Identity<T>>(&sender_key)?;
            let signer = Signatory::AccountKey(sender_key);

            // Check that sender is allowed to act on behalf of `did`
            ensure!(
                <identity::Module<T>>::is_signer_authorized(did, &signer),
                Error::<T>::SenderMustBeSigningKeyForDid
            );
            ensure!(!investor_dids.is_empty(), Error::<T>::NoInvestors);
            ensure!(investor_dids.len() == values.len(), Error::<T>::InvestorListLengthInconsistent);
            ensure!(Self::is_owner(&ticker, did), Error::<T>::Unauthorized);

            // A helper vec for calculated new investor balances
            let mut updated_balances = Vec::with_capacity(investor_dids.len());
            // A helper vec for calculated new investor balances
            let mut current_balances = Vec::with_capacity(investor_dids.len());
            // Get current token details for supply update
            let mut token = Self::token_details(ticker);

            // A round of per-investor checks
            for i in 0..investor_dids.len() {
                ensure!(
                    Self::check_granularity(&ticker, values[i]),
                    Error::<T>::InvalidGranularity
                );
                let updated_total_supply = token
                    .total_supply
                    .checked_add(&values[i])
                    .ok_or(Error::<T>::TotalSupplyOverflow)?;
                ensure!(updated_total_supply <= MAX_SUPPLY.into(), Error::<T>::TotalSupplyAboveLimit);

                current_balances.push(Self::balance(&ticker, &investor_dids[i]));
                updated_balances.push(current_balances[i]
                    .checked_add(&values[i])
                    .ok_or(Error::<T>::BalanceOverflow)?);

                // verify transfer check
                ensure!(
                    Self::_is_valid_transfer(&ticker, sender.clone(),  None, Some(investor_dids[i]), values[i])? == ERC1400_TRANSFER_SUCCESS,
                    Error::<T>::InvalidTransfer
                );

                // New total supply must be valid
                token.total_supply = updated_total_supply;
            }
            let round = Self::funding_round(&ticker);
            let ticker_round = (ticker, round.clone());
            // Update the total token balance issued in this funding round.
            let mut issued_in_this_round = Self::issued_in_funding_round(&ticker_round);
            for v in &values {
                issued_in_this_round = issued_in_this_round
                    .checked_add(v)
                    .ok_or(Error::<T>::FundingRoundTotalOverflow)?;
            }
            <<T as IdentityTrait>::ProtocolFee>::charge_fee_batch(
                &signer,
                ProtocolOp::AssetIssue,
                investor_dids.len()
            )?;
            <IssuedInFundingRound<T>>::insert(&ticker_round, issued_in_this_round);
            // Update investor balances and emit events quoting the updated total token balance issued.
            for i in 0..investor_dids.len() {
                Self::_update_checkpoint(&ticker, investor_dids[i], current_balances[i]);
                <BalanceOf<T>>::insert(ticker, investor_dids[i], AssetBalance::new(investor_dids[i], updated_balances[i]));
                <statistics::Module<T>>::update_transfer_stats( &ticker, None, Some(updated_balances[i]), values[i]);
                Self::deposit_event(RawEvent::Issued(
                    ticker,
                    investor_dids[i],
                    values[i],
                    round.clone(),
                    issued_in_this_round
                ));
            }
            <Tokens<T>>::insert(ticker, token);

            Ok(())
        }

        /// Used to redeem the security tokens
        ///
        /// # Arguments
        /// * `_origin` Signing key of the token holder who wants to redeem the tokens
        /// * `ticker` Ticker of the token
        /// * `value` Amount of the tokens needs to redeem
        /// * `_data` An off chain data blob used to validate the redeem functionality.
        pub fn redeem(origin, ticker: Ticker, value: T::Balance, _data: Vec<u8>) -> DispatchResult {
            let sender = ensure_signed(origin)?;
            let sender_key = AccountKey::try_from(sender.encode())?;
            let did = Context::current_identity_or::<Identity<T>>(&sender_key)?;
            let signer = Signatory::AccountKey(sender_key);

            // Check that sender is allowed to act on behalf of `did`
            ensure!(<identity::Module<T>>::is_signer_authorized(did, &signer), Error::<T>::SenderMustBeSigningKeyForDid);
            // Granularity check
            ensure!(Self::check_granularity(&ticker, value), Error::<T>::InvalidGranularity);
<<<<<<< HEAD
            ensure!(<BalanceOf<T>>::exists(&ticker, &did), Error::<T>::NotAnOwner);
            let burner_balance = Self::balance(&ticker, &did);
=======
            let ticker_did = (ticker, did);
            ensure!(<BalanceOf<T>>::contains_key(&ticker_did), Error::<T>::NotAnOwner);
            let burner_balance = Self::balance_of(&ticker_did);
>>>>>>> 6ca8189c
            ensure!(burner_balance >= value, Error::<T>::InsufficientBalance);

            // Reduce sender's balance
            let updated_burner_balance = burner_balance
                .checked_sub(&value)
                .ok_or(Error::<T>::BalanceOverflow)?;
            // Check whether the custody allowance remain intact or not
            Self::_check_custody_allowance(&ticker, did, value)?;

            // verify transfer check
            ensure!(
                Self::_is_valid_transfer(&ticker, sender, Some(did), None, value)? == ERC1400_TRANSFER_SUCCESS,
                Error::<T>::InvalidTransfer
            );

            //Decrease total supply
            let mut token = Self::token_details(&ticker);
            token.total_supply = token.total_supply.checked_sub(&value)
                .ok_or(Error::<T>::BalanceOverflow)?;

            Self::_update_checkpoint(&ticker, did, burner_balance);

            <BalanceOf<T>>::insert(ticker, did, AssetBalance::new(did, updated_burner_balance));
            <Tokens<T>>::insert(&ticker, token);
            <statistics::Module<T>>::update_transfer_stats( &ticker, Some(updated_burner_balance), None, value);

            Self::deposit_event(RawEvent::Redeemed(ticker, did, value));

            Ok(())

        }

        /// Used to redeem the security tokens by some other DID who has approval
        ///
        /// # Arguments
        /// * `_origin` Signing key of the spender who has valid approval to redeem the tokens
        /// * `ticker` Ticker of the token
        /// * `from_did` DID from whom balance get reduced
        /// * `value` Amount of the tokens needs to redeem
        /// * `_data` An off chain data blob used to validate the redeem functionality.
        pub fn redeem_from(origin, ticker: Ticker, from_did: IdentityId, value: T::Balance, _data: Vec<u8>) -> DispatchResult {
            let sender = ensure_signed(origin)?;
            let sender_key = AccountKey::try_from(sender.encode())?;
            let did = Context::current_identity_or::<Identity<T>>(&sender_key)?;
            let signer = Signatory::AccountKey(sender_key);

            // Check that sender is allowed to act on behalf of `did`
            ensure!(
                <identity::Module<T>>::is_signer_authorized(did, &signer),
                Error::<T>::SenderMustBeSigningKeyForDid
            );
            // Granularity check
            ensure!(Self::check_granularity(&ticker, value), Error::<T>::InvalidGranularity);
<<<<<<< HEAD
            ensure!(<BalanceOf<T>>::exists(&ticker, &did), Error::<T>::NotAnOwner);
            let burner_balance = Self::balance(&ticker, &did);
=======
            let ticker_did = (ticker, did);
            ensure!(<BalanceOf<T>>::contains_key(&ticker_did), Error::<T>::NotAnOwner);
            let burner_balance = Self::balance_of(&ticker_did);
>>>>>>> 6ca8189c
            ensure!(burner_balance >= value, Error::<T>::InsufficientBalance);

            // Reduce sender's balance
            let updated_burner_balance = burner_balance
                .checked_sub(&value)
                .ok_or(Error::<T>::BalanceOverflow)?;

            let ticker_from_did_did = (ticker, from_did, did);
            ensure!(<Allowance<T>>::contains_key(&ticker_from_did_did), Error::<T>::NoSuchAllowance);
            let allowance = Self::allowance(&ticker_from_did_did);
            ensure!(allowance >= value, Error::<T>::InsufficientAllowance);
            // Check whether the custody allowance remain intact or not
            Self::_check_custody_allowance(&ticker, did, value)?;
            ensure!(
                Self::_is_valid_transfer(&ticker, sender, Some(from_did), None, value)? == ERC1400_TRANSFER_SUCCESS,
                Error::<T>::InvalidTransfer
            );

            let updated_allowance = allowance.checked_sub(&value)
                .ok_or(Error::<T>::AllowanceOverflow)?;

            //Decrease total suply
            let mut token = Self::token_details(&ticker);
            token.total_supply = token.total_supply.checked_sub(&value)
                .ok_or(Error::<T>::BalanceOverflow)?;

            Self::_update_checkpoint(&ticker, did, burner_balance);

            <Allowance<T>>::insert(&ticker_from_did_did, updated_allowance);
            <BalanceOf<T>>::insert(&ticker, &did, AssetBalance::new(did, updated_burner_balance));
            <Tokens<T>>::insert(&ticker, token);
            <statistics::Module<T>>::update_transfer_stats( &ticker, Some(updated_burner_balance), None, value);

            Self::deposit_event(RawEvent::Redeemed(ticker, did, value));
            Self::deposit_event(RawEvent::Approval(ticker, from_did, did, value));

            Ok(())
        }

        /// Forces a redemption of an DID's tokens. Can only be called by token owner
        ///
        /// # Arguments
        /// * `_origin` Signing key of the token owner
        /// * `ticker` Ticker of the token
        /// * `token_holder_did` DID from whom balance get reduced
        /// * `value` Amount of the tokens needs to redeem
        /// * `data` An off chain data blob used to validate the redeem functionality.
        /// * `operator_data` Any data blob that defines the reason behind the force redeem.
        pub fn controller_redeem(origin, ticker: Ticker, token_holder_did: IdentityId, value: T::Balance, data: Vec<u8>, operator_data: Vec<u8>) -> DispatchResult {
            let sender_key = AccountKey::try_from(ensure_signed(origin)?.encode())?;
            let did = Context::current_identity_or::<Identity<T>>(&sender_key)?;
            let signer = Signatory::AccountKey(sender_key);

            // Check that sender is allowed to act on behalf of `did`
            ensure!(<identity::Module<T>>::is_signer_authorized(did, &signer), Error::<T>::SenderMustBeSigningKeyForDid);
            ensure!(Self::is_owner(&ticker, did), Error::<T>::NotAnOwner);
            // Granularity check
            ensure!(Self::check_granularity(&ticker, value), Error::<T>::InvalidGranularity);
<<<<<<< HEAD
            ensure!(<BalanceOf<T>>::exists(&ticker, &token_holder_did), Error::<T>::NotATokenHolder);
            let burner_balance = Self::balance(&ticker, &token_holder_did);
=======
            let ticker_token_holder_did = (ticker, token_holder_did);
            ensure!(<BalanceOf<T>>::contains_key(&ticker_token_holder_did), Error::<T>::NotATokenHolder);
            let burner_balance = Self::balance_of(&ticker_token_holder_did);
>>>>>>> 6ca8189c
            ensure!(burner_balance >= value, Error::<T>::InsufficientBalance);

            // Reduce sender's balance
            let updated_burner_balance = burner_balance
                .checked_sub(&value)
                .ok_or(Error::<T>::BalanceOverflow)?;

            //Decrease total suply
            let mut token = Self::token_details(&ticker);
            token.total_supply = token.total_supply.checked_sub(&value).ok_or(Error::<T>::BalanceOverflow)?;

            Self::_update_checkpoint(&ticker, token_holder_did, burner_balance);

            <BalanceOf<T>>::insert(&ticker, &token_holder_did, AssetBalance::new(token_holder_did, updated_burner_balance));
            <Tokens<T>>::insert(&ticker, token);
            <statistics::Module<T>>::update_transfer_stats( &ticker, Some(updated_burner_balance), None, value);

            Self::deposit_event(RawEvent::ControllerRedemption(ticker, did, token_holder_did, value, data, operator_data));

            Ok(())
        }

        /// Makes an indivisible token divisible. Only called by the token owner
        ///
        /// # Arguments
        /// * `origin` Signing key of the token owner.
        /// * `ticker` Ticker of the token
        pub fn make_divisible(origin, ticker: Ticker) -> DispatchResult {
            let sender_key = AccountKey::try_from(ensure_signed(origin)?.encode())?;
            let did = Context::current_identity_or::<Identity<T>>(&sender_key)?;
            let sender_signer = Signatory::AccountKey(sender_key);

            // Check that sender is allowed to act on behalf of `did`
            ensure!(<identity::Module<T>>::is_signer_authorized(did, &sender_signer), Error::<T>::SenderMustBeSigningKeyForDid);
            ensure!(Self::is_owner(&ticker, did), Error::<T>::Unauthorized);
            // Read the token details
            let mut token = Self::token_details(&ticker);
            ensure!(!token.divisible, Error::<T>::TokenAlreadyDivisible);
            token.divisible = true;
            <Tokens<T>>::insert(&ticker, token);
            Self::deposit_event(RawEvent::DivisibilityChanged(ticker, true));
            Ok(())
        }

        /// Checks whether a transaction with given parameters can take place or not
        /// This function is state less function and used to validate the transfer before actual transfer call.
        ///
        /// # Arguments
        /// * `_origin` Signing Key of the caller
        /// * `ticker` Ticker of the token
        /// * `from_did` DID from whom tokens will be transferred
        /// * `to_did` DID to whom tokens will be transferred
        /// * `value` Amount of the tokens
        /// * `data` Off chain data blob to validate the transfer.
        pub fn can_transfer(origin, ticker: Ticker, from_did: IdentityId, to_did: IdentityId, value: T::Balance, data: Vec<u8>) {
            let sender = ensure_signed(origin)?;
            let mut current_balance: T::Balance = Self::balance(&ticker, &from_did);
            if current_balance < value {
                current_balance = 0.into();
            } else {
                current_balance -= value;
            }
            if current_balance < Self::total_custody_allowance((ticker, from_did)) {
                sp_runtime::print("Insufficient balance");
                Self::deposit_event(RawEvent::CanTransfer(ticker, from_did, to_did, value, data, ERC1400_INSUFFICIENT_BALANCE as u32));
            } else {
                match Self::_is_valid_transfer(&ticker, sender, Some(from_did), Some(to_did), value) {
                    Ok(code) =>
                    {
                        Self::deposit_event(RawEvent::CanTransfer(ticker, from_did, to_did, value, data, code as u32));
                    },
                    Err(msg) => {
                        // We emit a generic error with the event whenever there's an internal issue - i.e. captured
                        // in a string error and not using the status codes
                        sp_runtime::print(msg);
                        Self::deposit_event(RawEvent::CanTransfer(ticker, from_did, to_did, value, data, ERC1400_TRANSFER_FAILURE as u32));
                    }
                }
            }
        }

        /// An ERC1594 transfer with data
        /// This function can be used by the exchanges of other third parties to dynamically validate the transaction
        /// by passing the data blob
        ///
        /// # Arguments
        /// * `origin` Signing key of the sender
        /// * `ticker` Ticker of the token
        /// * `to_did` DID to whom tokens will be transferred
        /// * `value` Amount of the tokens
        /// * `data` Off chain data blob to validate the transfer.
        pub fn transfer_with_data(origin, ticker: Ticker, to_did: IdentityId, value: T::Balance, data: Vec<u8>) -> DispatchResult {

            let sender_key = AccountKey::try_from(ensure_signed(origin.clone())?.encode())?;
            let did = Context::current_identity_or::<Identity<T>>(&sender_key)?;

            Self::transfer(origin, ticker, to_did, value)?;

            Self::deposit_event(RawEvent::TransferWithData(ticker, did, to_did, value, data));
            Ok(())
        }

        /// An ERC1594 transfer_from with data
        /// This function can be used by the exchanges of other third parties to dynamically validate the transaction
        /// by passing the data blob
        ///
        /// # Arguments
        /// * `origin` Signing key of the spender
        /// * `ticker` Ticker of the token
        /// * `from_did` DID from whom tokens will be transferred
        /// * `to_did` DID to whom tokens will be transferred
        /// * `value` Amount of the tokens
        /// * `data` Off chain data blob to validate the transfer.
        pub fn transfer_from_with_data(origin, ticker: Ticker, from_did: IdentityId, to_did: IdentityId, value: T::Balance, data: Vec<u8>) -> DispatchResult {
            Self::transfer_from(origin, ticker, from_did,  to_did, value)?;

            Self::deposit_event(RawEvent::TransferWithData(ticker, from_did, to_did, value, data));
            Ok(())
        }

        /// Used to know whether the given token will issue new tokens or not
        ///
        /// # Arguments
        /// * `_origin` Signing key
        /// * `ticker` Ticker of the token whose issuance status need to know
        pub fn is_issuable(_origin, ticker:Ticker) {
            Self::deposit_event(RawEvent::IsIssuable(ticker, true));
        }

        /// Add documents for a given token. To be called only by the token owner
        ///
        /// # Arguments
        /// * `origin` Signing key of the token owner
        /// * `ticker` Ticker of the token
        /// * `documents` Documents to be attached to `ticker`
        pub fn add_documents(origin, ticker: Ticker, documents: Vec<Document>) -> DispatchResult {
            let sender_key = AccountKey::try_from(ensure_signed(origin)?.encode())?;
            let did = Context::current_identity_or::<Identity<T>>(&sender_key)?;
            let sender_signer = Signatory::AccountKey(sender_key);

            // Check that sender is allowed to act on behalf of `did`
            ensure!(<identity::Module<T>>::is_signer_authorized(did, &sender_signer), Error::<T>::SenderMustBeSigningKeyForDid);
            ensure!(Self::is_owner(&ticker, did), Error::<T>::NotAnOwner);

            let ticker_did = <identity::Module<T>>::get_token_did(&ticker)?;
            let signer = Signatory::from(ticker_did);
            <<T as IdentityTrait>::ProtocolFee>::charge_fee_batch(
                &sender_signer,
                ProtocolOp::AssetAddDocument,
                documents.len()
            )?;
            documents.into_iter().for_each(|doc| {
                <identity::Module<T>>::add_link(signer, LinkData::DocumentOwned(doc), None);
            });

            Ok(())
        }

        /// Remove documents for a given token. To be called only by the token owner
        ///
        /// # Arguments
        /// * `origin` Signing key of the token owner
        /// * `ticker` Ticker of the token
        /// * `doc_ids` Documents to be removed from `ticker`
        pub fn remove_documents(origin, ticker: Ticker, doc_ids: Vec<u64>) -> DispatchResult {
            let sender_key = AccountKey::try_from(ensure_signed(origin)?.encode())?;
            let did = Context::current_identity_or::<Identity<T>>(&sender_key)?;
            let sender_signer = Signatory::AccountKey(sender_key);

            // Check that sender is allowed to act on behalf of `did`
            ensure!(<identity::Module<T>>::is_signer_authorized(did, &sender_signer), Error::<T>::SenderMustBeSigningKeyForDid);
            ensure!(Self::is_owner(&ticker, did), Error::<T>::NotAnOwner);

            let ticker_did = <identity::Module<T>>::get_token_did(&ticker)?;
            let signer = Signatory::from(ticker_did);
            doc_ids.into_iter().for_each(|doc_id| {
                <identity::Module<T>>::remove_link(signer, doc_id)
            });

            Ok(())
        }

        /// Update documents for the given token, Only be called by the token owner
        ///
        /// # Arguments
        /// * `origin` Signing key of the token owner
        /// * `ticker` Ticker of the token
        /// * `docs` Vector of tuples (Document to be updated, Contents of new document)
        pub fn update_documents(origin, ticker: Ticker, docs: Vec<(u64, Document)>) -> DispatchResult {
            let sender_key = AccountKey::try_from(ensure_signed(origin)?.encode())?;
            let did = Context::current_identity_or::<Identity<T>>(&sender_key)?;
            let sender_signer = Signatory::AccountKey(sender_key);

            // Check that sender is allowed to act on behalf of `did`
            ensure!(<identity::Module<T>>::is_signer_authorized(did, &sender_signer), Error::<T>::SenderMustBeSigningKeyForDid);
            ensure!(Self::is_owner(&ticker, did), Error::<T>::NotAnOwner);

            let ticker_did = <identity::Module<T>>::get_token_did(&ticker)?;
            let signer = Signatory::from(ticker_did);
            docs.into_iter().for_each(|(doc_id, doc)| {
                <identity::Module<T>>::update_link(signer, doc_id, LinkData::DocumentOwned(doc))
            });

            Ok(())
        }

        /// ERC-2258 Implementation

        /// Used to increase the allowance for a given custodian
        /// Any investor/token holder can add a custodian and transfer the token transfer ownership to the custodian
        /// Through that investor balance will remain the same but the given token are only transfer by the custodian.
        /// This implementation make sure to have an accurate investor count from omnibus wallets.
        ///
        /// # Arguments
        /// * `origin` Signing key of the token holder
        /// * `ticker` Ticker of the token
        /// * `holder_did` DID of the token holder (i.e who wants to increase the custody allowance)
        /// * `custodian_did` DID of the custodian (i.e whom allowance provided)
        /// * `value` Allowance amount
        pub fn increase_custody_allowance(origin, ticker: Ticker, holder_did: IdentityId, custodian_did: IdentityId, value: T::Balance) -> DispatchResult {
            let sender = ensure_signed(origin)?;
            let sender_signer = Signatory::AccountKey( AccountKey::try_from(sender.encode())?);

            // Check that sender is allowed to act on behalf of `did`
            ensure!(
                <identity::Module<T>>::is_signer_authorized(holder_did, &sender_signer),
                Error::<T>::SenderMustBeSigningKeyForDid
            );
            Self::_increase_custody_allowance(ticker, holder_did, custodian_did, value)?;
            Ok(())
        }

        /// Used to increase the allowance for a given custodian by providing the off chain signature
        ///
        /// # Arguments
        /// * `origin` Signing key of a DID who posses off chain signature
        /// * `ticker` Ticker of the token
        /// * `holder_did` DID of the token holder (i.e who wants to increase the custody allowance)
        /// * `holder_account_id` Signing key which signs the off chain data blob.
        /// * `custodian_did` DID of the custodian (i.e whom allowance provided)
        /// * `caller_did` DID of the caller
        /// * `value` Allowance amount
        /// * `nonce` A u16 number which avoid the replay attack
        /// * `signature` Signature provided by the holder_did
        pub fn increase_custody_allowance_of(
            origin,
            ticker: Ticker,
            holder_did: IdentityId,
            holder_account_id: T::AccountId,
            custodian_did: IdentityId,
            caller_did: IdentityId,
            value: T::Balance,
            nonce: u16,
            signature: T::OffChainSignature
        ) -> DispatchResult {
            let sender = ensure_signed(origin)?;
            ensure!(
                !Self::authentication_nonce((ticker, holder_did, nonce)),
                Error::<T>::SignatureAlreadyUsed
            );

            let msg = SignData {
                custodian_did: custodian_did,
                holder_did: holder_did,
                ticker,
                value,
                nonce
            };
            // holder_account_id should be a part of the holder_did
            ensure!(
                signature.verify(&msg.encode()[..], &holder_account_id),
                Error::<T>::InvalidSignature
            );
            let sender_signer = Signatory::AccountKey(AccountKey::try_from(sender.encode())?);
            ensure!(
                <identity::Module<T>>::is_signer_authorized(caller_did, &sender_signer),
                Error::<T>::SenderMustBeSigningKeyForDid
            );
            // Validate the holder signing key
            let holder_signer = Signatory::AccountKey(AccountKey::try_from(holder_account_id.encode())?);
            ensure!(
                <identity::Module<T>>::is_signer_authorized(holder_did, &holder_signer),
                Error::<T>::HolderMustBeSigningKeyForHolderDid
            );
            Self::_increase_custody_allowance(ticker, holder_did, custodian_did, value)?;
            <AuthenticationNonce>::insert((ticker, holder_did, nonce), true);
            Ok(())
        }

        /// Used to transfer the tokens by the approved custodian
        ///
        /// # Arguments
        /// * `origin` Signing key of the custodian
        /// * `ticker` Ticker of the token
        /// * `holder_did` DID of the token holder (i.e whom balance get reduced)
        /// * `custodian_did` DID of the custodian (i.e who has the valid approved allowance)
        /// * `receiver_did` DID of the receiver
        /// * `value` Amount of tokens need to transfer
        pub fn transfer_by_custodian(
            origin,
            ticker: Ticker,
            holder_did: IdentityId,
            custodian_did: IdentityId,
            receiver_did: IdentityId,
            value: T::Balance
        ) -> DispatchResult {
            let sender = ensure_signed(origin)?;
            let sender_signer = Signatory::AccountKey( AccountKey::try_from(sender.encode())?);
            // Check that sender is allowed to act on behalf of `did`
            ensure!(
                <identity::Module<T>>::is_signer_authorized(custodian_did, &sender_signer),
                Error::<T>::SenderMustBeSigningKeyForDid
            );
            let mut custodian_allowance = Self::custodian_allowance((ticker, holder_did, custodian_did));
            // Check whether the custodian has enough allowance or not
            ensure!(custodian_allowance >= value, Error::<T>::InsufficientAllowance);
            // using checked_sub (safe math) to avoid underflow
            custodian_allowance = custodian_allowance.checked_sub(&value)
                .ok_or(Error::<T>::AllowanceUnderflow)?;
            // using checked_sub (safe math) to avoid underflow
            let new_total_allowance = Self::total_custody_allowance((ticker, holder_did))
                .checked_sub(&value)
                .ok_or(Error::<T>::TotalAllowanceUnderflow)?;
            // Validate the transfer
            ensure!(
                Self::_is_valid_transfer(&ticker, sender, Some(holder_did), Some(receiver_did), value)? == ERC1400_TRANSFER_SUCCESS,
                Error::<T>::InvalidTransfer
            );
            Self::_transfer(&ticker, holder_did, receiver_did, value)?;
            // Update Storage of allowance
            <CustodianAllowance<T>>::insert((ticker, custodian_did, holder_did), &custodian_allowance);
            <TotalCustodyAllowance<T>>::insert((ticker, holder_did), new_total_allowance);
            Self::deposit_event(RawEvent::CustodyTransfer(ticker, custodian_did, holder_did, receiver_did, value));
            Ok(())
        }

        /// Sets the name of the current funding round.
        ///
        /// # Arguments
        /// * `origin` - the signing key of the token owner DID.
        /// * `ticker` - the ticker of the token.
        /// * `name` - the desired name of the current funding round.
        pub fn set_funding_round(origin, ticker: Ticker, name: FundingRoundName) ->
            DispatchResult
        {
            let sender_key = AccountKey::try_from(ensure_signed(origin)?.encode())?;
            let did = Context::current_identity_or::<Identity<T>>(&sender_key)?;
            let signer = Signatory::AccountKey(sender_key);
            // Check that sender is allowed to act on behalf of `did`
            ensure!(
                <identity::Module<T>>::is_signer_authorized(did, &signer),
                Error::<T>::SenderMustBeSigningKeyForDid
            );
            ensure!(Self::is_owner(&ticker, did), Error::<T>::NotAnOwner);
            <FundingRound>::insert(ticker, name.clone());
            Self::deposit_event(RawEvent::FundingRound(ticker, name));
            Ok(())
        }

        /// Updates the asset identifiers. Can only be called by the token owner.
        ///
        /// # Arguments
        /// * `origin` - the signing key of the token owner
        /// * `ticker` - the ticker of the token
        /// * `identifiers` - the asset identifiers to be updated in the form of a vector of pairs
        ///    of `IdentifierType` and `AssetIdentifier` value.
        pub fn update_identifiers(
            origin,
            ticker: Ticker,
            identifiers: Vec<(IdentifierType, AssetIdentifier)>
        ) -> DispatchResult {
            let sender_key = AccountKey::try_from(ensure_signed(origin)?.encode())?;
            let did = Context::current_identity_or::<Identity<T>>(&sender_key)?;
            let sender_signer = Signatory::AccountKey(sender_key);
            ensure!(
                <identity::Module<T>>::is_signer_authorized(did, &sender_signer),
                Error::<T>::SenderMustBeSigningKeyForDid
            );
            ensure!(Self::is_owner(&ticker, did), Error::<T>::Unauthorized);
            for (typ, val) in &identifiers {
                <Identifiers>::insert((ticker, typ.clone()), val.clone());
            }
            Self::deposit_event(RawEvent::IdentifiersUpdated(ticker, identifiers));
            Ok(())
        }

        /// Whitelisting the Smart-Extension address for a given ticker
        ///
        /// # Arguments
        /// * `origin` - Signatory who owns to ticker/asset
        /// * `ticker` - ticker for whom extension get added
        /// * `extension_details` - Details of the smart extension
        pub fn add_extension(origin, ticker: Ticker, extension_details: SmartExtension<T::AccountId>) -> DispatchResult {
            let sender = ensure_signed(origin)?;
            let sender_key = AccountKey::try_from(sender.encode())?;
            let my_did = Context::current_identity_or::<identity::Module<T>>(&sender_key)?;

            ensure!(Self::is_owner(&ticker, my_did), Error::<T>::Unauthorized);

            // Verify the details of smart extension & store it
            ensure!(!<ExtensionDetails<T>>::contains_key((ticker, &extension_details.extension_id)), Error::<T>::ExtensionAlreadyPresent);
            <ExtensionDetails<T>>::insert((ticker, &extension_details.extension_id), extension_details.clone());
            <Extensions<T>>::mutate((ticker, &extension_details.extension_type), |ids| {
                ids.push(extension_details.extension_id.clone())
            });
            Self::deposit_event(RawEvent::ExtensionAdded(ticker, extension_details.extension_id, extension_details.extension_name, extension_details.extension_type));
            Ok(())
        }

        /// Archived the extension. Extension will not be used to verify the compliance or any smart logic it posses
        ///
        /// # Arguments
        /// * `origin` - Signatory who owns the ticker/asset.
        /// * `ticker` - Ticker symbol of the asset.
        /// * `extension_id` - AccountId of the extension that need to be archived
        pub fn archive_extension(origin, ticker: Ticker, extension_id: T::AccountId) -> DispatchResult {
            let sender = ensure_signed(origin)?;
            let sender_key = AccountKey::try_from(sender.encode())?;
            let my_did =  Context::current_identity_or::<identity::Module<T>>(&sender_key)?;

            ensure!(Self::is_owner(&ticker, my_did), Error::<T>::Unauthorized);
            ensure!(
                <ExtensionDetails<T>>::contains_key((ticker, &extension_id)),
                Error::<T>::NoSuchSmartExtension
            );
            // Mutate the extension details
            ensure!(!(<ExtensionDetails<T>>::get((ticker, &extension_id))).is_archive, Error::<T>::AlreadyArchived);
            <ExtensionDetails<T>>::mutate((ticker, &extension_id), |details| { details.is_archive = true; });
            Self::deposit_event(RawEvent::ExtensionArchived(ticker, extension_id));
            Ok(())
        }

        /// Archived the extension. Extension will not be used to verify the compliance or any smart logic it posses
        ///
        /// # Arguments
        /// * `origin` - Signatory who owns the ticker/asset.
        /// * `ticker` - Ticker symbol of the asset.
        /// * `extension_id` - AccountId of the extension that need to be un-archived
        pub fn unarchive_extension(origin, ticker: Ticker, extension_id: T::AccountId) -> DispatchResult {
            let sender = ensure_signed(origin)?;
            let sender_key = AccountKey::try_from(sender.encode())?;
            let my_did = Context::current_identity_or::<identity::Module<T>>(&sender_key)?;

            ensure!(Self::is_owner(&ticker, my_did), Error::<T>::Unauthorized);
            ensure!(
                <ExtensionDetails<T>>::contains_key((ticker, &extension_id)),
                Error::<T>::NoSuchSmartExtension
            );
            // Mutate the extension details
            ensure!((<ExtensionDetails<T>>::get((ticker, &extension_id))).is_archive, Error::<T>::AlreadyUnArchived);
            <ExtensionDetails<T>>::mutate((ticker, &extension_id), |details| { details.is_archive = false; });
            Self::deposit_event(RawEvent::ExtensionUnArchived(ticker, extension_id));
            Ok(())
        }
    }
}

decl_event! {
    pub enum Event<T>
        where
        Balance = <T as CommonTrait>::Balance,
        Moment = <T as pallet_timestamp::Trait>::Moment,
        AccountId = <T as frame_system::Trait>::AccountId,
    {
        /// event for transfer of tokens
        /// ticker, from DID, to DID, value
        Transfer(Ticker, IdentityId, IdentityId, Balance),
        /// event when an approval is made
        /// ticker, owner DID, spender DID, value
        Approval(Ticker, IdentityId, IdentityId, Balance),
        /// emit when tokens get issued
        /// ticker, beneficiary DID, value, funding round, total issued in this funding round
        Issued(Ticker, IdentityId, Balance, FundingRoundName, Balance),
        /// emit when tokens get redeemed
        /// ticker, DID, value
        Redeemed(Ticker, IdentityId, Balance),
        /// event for forced transfer of tokens
        /// ticker, controller DID, from DID, to DID, value, data, operator data
        ControllerTransfer(Ticker, IdentityId, IdentityId, IdentityId, Balance, Vec<u8>, Vec<u8>),
        /// event for when a forced redemption takes place
        /// ticker, controller DID, token holder DID, value, data, operator data
        ControllerRedemption(Ticker, IdentityId, IdentityId, Balance, Vec<u8>, Vec<u8>),
        /// Event for creation of the asset
        /// ticker, total supply, owner DID, divisibility, asset type
        IssuedToken(Ticker, Balance, IdentityId, bool, AssetType),
        /// Event emitted when a token identifiers are updated.
        /// ticker, a vector of (identifier type, identifier value)
        IdentifiersUpdated(Ticker, Vec<(IdentifierType, AssetIdentifier)>),
        /// Event for change in divisibility
        /// ticker, divisibility
        DivisibilityChanged(Ticker, bool),
        /// can_transfer() output
        /// ticker, from_did, to_did, value, data, ERC1066 status
        /// 0 - OK
        /// 1,2... - Error, meanings TBD
        CanTransfer(Ticker, IdentityId, IdentityId, Balance, Vec<u8>, u32),
        /// An additional event to Transfer; emitted when transfer_with_data is called; similar to
        /// Transfer with data added at the end.
        /// ticker, from DID, to DID, value, data
        TransferWithData(Ticker, IdentityId, IdentityId, Balance, Vec<u8>),
        /// is_issuable() output
        /// ticker, return value (true if issuable)
        IsIssuable(Ticker, bool),
        /// get_document() output
        /// ticker, name, uri, content_hash, last modification date
        GetDocument(Ticker, DocumentName, DocumentUri, DocumentHash, Moment),
        /// emit when tokens transferred by the custodian
        /// ticker, custodian did, holder/from did, to did, amount
        CustodyTransfer(Ticker, IdentityId, IdentityId, IdentityId, Balance),
        /// emit when allowance get increased
        /// ticker, holder did, custodian did, oldAllowance, newAllowance
        CustodyAllowanceChanged(Ticker, IdentityId, IdentityId, Balance, Balance),
        /// emit when ticker is registered
        /// ticker, ticker owner, expiry
        TickerRegistered(Ticker, IdentityId, Option<Moment>),
        /// emit when ticker is transferred
        /// ticker, from, to
        TickerTransferred(Ticker, IdentityId, IdentityId),
        /// emit when token ownership is transferred
        /// ticker, from, to
        TokenOwnershipTransferred(Ticker, IdentityId, IdentityId),
        /// emit when ticker is registered
        /// ticker, current owner, approved owner
        TickerTransferApproval(Ticker, IdentityId, IdentityId),
        /// ticker transfer approval withdrawal
        /// ticker, approved did
        TickerTransferApprovalWithdrawal(Ticker, IdentityId),
        /// An event emitted when an asset is frozen.
        /// Parameter: ticker.
        Frozen(Ticker),
        /// An event emitted when an asset is unfrozen.
        /// Parameter: ticker.
        Unfrozen(Ticker),
        /// An event emitted when a token is renamed.
        /// Parameters: ticker, new token name.
        TokenRenamed(Ticker, TokenName),
        /// An event carrying the name of the current funding round of a ticker.
        /// Parameters: ticker, funding round name.
        FundingRound(Ticker, FundingRoundName),
        /// Emitted when extension is added successfully
        /// ticker, extension AccountId, extension name, type of smart Extension
        ExtensionAdded(Ticker, AccountId, SmartExtensionName, SmartExtensionType),
        /// Emitted when extension get archived
        /// ticker, AccountId
        ExtensionArchived(Ticker, AccountId),
        /// Emitted when extension get archived
        /// ticker, AccountId
        ExtensionUnArchived(Ticker, AccountId),
    }
}

decl_error! {
    pub enum Error for Module<T: Trait> {
        /// DID not found
        DIDNotFound,
        /// Not a ticker transfer auth
        NoTickerTransferAuth,
        /// Not a token ownership transfer auth
        NotTickerOwnershipTransferAuth,
        /// The user is not authorized.
        Unauthorized,
        /// when extension already archived
        AlreadyArchived,
        /// when extension already unarchived
        AlreadyUnArchived,
        /// when extension is already added
        ExtensionAlreadyPresent,
        /// when smart extension failed to execute result
        IncorrectResult,
        /// The sender must be a signing key for the DID.
        SenderMustBeSigningKeyForDid,
        /// The sender must be a signing key for the DID.
        HolderMustBeSigningKeyForHolderDid,
        /// The token has already been created.
        TokenAlreadyCreated,
        /// The ticker length is over the limit.
        TickerTooLong,
        /// The ticker is already registered to someone else.
        TickerAlreadyRegistered,
        /// The token name cannot exceed 64 bytes.
        TokenNameTooLong,
        /// An invalid total supply.
        InvalidTotalSupply,
        /// The total supply is above the limit.
        TotalSupplyAboveLimit,
        /// No such token.
        NoSuchToken,
        /// The token is already frozen.
        AlreadyFrozen,
        /// Not an owner of the token.
        NotAnOwner,
        /// An overflow while calculating the balance.
        BalanceOverflow,
        /// An underflow while calculating the balance.
        BalanceUnderflow,
        /// An overflow while calculating the allowance.
        AllowanceOverflow,
        /// An underflow in calculating the allowance.
        AllowanceUnderflow,
        /// An overflow in calculating the total allowance.
        TotalAllowanceOverflow,
        /// An underflow in calculating the total allowance.
        TotalAllowanceUnderflow,
        /// An overflow while calculating the current funding round total.
        FundingRoundTotalOverflow,
        /// An overflow while calculating the checkpoint.
        CheckpointOverflow,
        /// An overflow while calculating the total supply.
        TotalSupplyOverflow,
        /// No such allowance.
        NoSuchAllowance,
        /// Insufficient allowance.
        InsufficientAllowance,
        /// The list of investors is empty.
        NoInvestors,
        /// The investor list length is inconsistent.
        InvestorListLengthInconsistent,
        /// An invalid granularity.
        InvalidGranularity,
        /// The account does not hold this token.
        NotATokenHolder,
        /// The asset must not be frozen.
        Frozen,
        /// The asset must be frozen.
        NotFrozen,
        /// No such smart extension.
        NoSuchSmartExtension,
        /// Transfer validation check failed.
        InvalidTransfer,
        /// The sender balance is not sufficient.
        InsufficientBalance,
        /// An invalid signature.
        InvalidSignature,
        /// The signature is already in use.
        SignatureAlreadyUsed,
        /// The token is already divisible.
        TokenAlreadyDivisible,
        /// An invalid custodian DID.
        InvalidCustodianDid,
    }
}

pub trait AssetTrait<V, U> {
    fn total_supply(ticker: &Ticker) -> V;
    fn balance(ticker: &Ticker, did: IdentityId) -> V;
    fn _mint_from_sto(
        ticker: &Ticker,
        caller: U,
        sender_did: IdentityId,
        tokens_purchased: V,
    ) -> DispatchResult;
    fn is_owner(ticker: &Ticker, did: IdentityId) -> bool;
    fn get_balance_at(ticker: &Ticker, did: IdentityId, at: u64) -> V;
}

impl<T: Trait> AssetTrait<T::Balance, T::AccountId> for Module<T> {
    fn _mint_from_sto(
        ticker: &Ticker,
        caller: T::AccountId,
        sender: IdentityId,
        tokens_purchased: T::Balance,
    ) -> DispatchResult {
        Self::_mint(ticker, caller, sender, tokens_purchased, None)
    }

    fn is_owner(ticker: &Ticker, did: IdentityId) -> bool {
        Self::_is_owner(ticker, did)
    }

    /// Get the asset `id` balance of `who`.
    fn balance(ticker: &Ticker, who: IdentityId) -> T::Balance {
        Self::balance_of(ticker, &who).balance
    }

    // Get the total supply of an asset `id`
    fn total_supply(ticker: &Ticker) -> T::Balance {
        Self::token_details(ticker).total_supply
    }

    fn get_balance_at(ticker: &Ticker, did: IdentityId, at: u64) -> T::Balance {
        Self::get_balance_at(*ticker, did, at)
    }
}

impl<T: Trait> AcceptTransfer for Module<T> {
    fn accept_ticker_transfer(to_did: IdentityId, auth_id: u64) -> DispatchResult {
        Self::_accept_ticker_transfer(to_did, auth_id)
    }

    fn accept_token_ownership_transfer(to_did: IdentityId, auth_id: u64) -> DispatchResult {
        Self::_accept_token_ownership_transfer(to_did, auth_id)
    }
}

/// All functions in the decl_module macro become part of the public interface of the module
/// If they are there, they are accessible via extrinsics calls whether they are public or not
/// However, in the impl module section (this, below) the functions can be public and private
/// Private functions are internal to this module e.g.: _transfer
/// Public functions can be called from other modules e.g.: lock and unlock (being called from the tcr module)
/// All functions in the impl module section are not part of public interface because they are not part of the Call enum
impl<T: Trait> Module<T> {
    // Public immutables
    pub fn _is_owner(ticker: &Ticker, did: IdentityId) -> bool {
        let token = Self::token_details(ticker);
        token.owner_did == did
    }

    pub fn is_ticker_available(ticker: &Ticker) -> bool {
        // Assumes uppercase ticker
        if <Tickers<T>>::contains_key(ticker) {
            let now = <pallet_timestamp::Module<T>>::get();
            if let Some(expiry) = Self::ticker_registration(*ticker).expiry {
                if now <= expiry {
                    return false;
                }
            } else {
                return false;
            }
        }
        true
    }

    pub fn is_ticker_registry_valid(ticker: &Ticker, did: IdentityId) -> bool {
        // Assumes uppercase ticker
        if <Tickers<T>>::contains_key(ticker) {
            let now = <pallet_timestamp::Module<T>>::get();
            let ticker_reg = Self::ticker_registration(ticker);
            if ticker_reg.owner == did {
                if let Some(expiry) = ticker_reg.expiry {
                    if now > expiry {
                        return false;
                    }
                } else {
                    return true;
                }
                return true;
            }
        }
        false
    }

    /// Returns 0 if ticker is registered to someone else
    /// 1 if ticker is available for registry
    /// 2 if ticker is already registered to provided did
    pub fn is_ticker_available_or_registered_to(
        ticker: &Ticker,
        did: IdentityId,
    ) -> TickerRegistrationStatus {
        // Assumes uppercase ticker
        if <Tickers<T>>::contains_key(ticker) {
            let ticker_reg = Self::ticker_registration(*ticker);
            if let Some(expiry) = ticker_reg.expiry {
                let now = <pallet_timestamp::Module<T>>::get();
                if now > expiry {
                    // ticker registered to someone but expired and can be registered again
                    return TickerRegistrationStatus::Available;
                } else if ticker_reg.owner == did {
                    // ticker is already registered to provided did (but may expire in future)
                    return TickerRegistrationStatus::RegisteredByDid;
                }
            } else if ticker_reg.owner == did {
                // ticker is already registered to provided did (and will never expire)
                return TickerRegistrationStatus::RegisteredByDid;
            }
            // ticker registered to someone else
            return TickerRegistrationStatus::RegisteredByOther;
        }
        // Ticker not registered yet
        TickerRegistrationStatus::Available
    }

    fn _register_ticker(
        ticker: &Ticker,
        signer: &Signatory,
        to_did: IdentityId,
        expiry: Option<T::Moment>,
    ) -> DispatchResult {
        <<T as IdentityTrait>::ProtocolFee>::charge_fee(&signer, ProtocolOp::AssetRegisterTicker)?;

        if <Tickers<T>>::contains_key(ticker) {
            let ticker_details = <Tickers<T>>::get(ticker);
            <identity::Module<T>>::remove_link(
                Signatory::from(ticker_details.owner),
                ticker_details.link_id,
            );
        }

        let link = <identity::Module<T>>::add_link(
            Signatory::from(to_did),
            LinkData::TickerOwned(*ticker),
            expiry,
        );

        let ticker_registration = TickerRegistration {
            owner: to_did,
            expiry,
            link_id: link,
        };

        // Store ticker registration details
        <Tickers<T>>::insert(ticker, ticker_registration);

        Self::deposit_event(RawEvent::TickerRegistered(*ticker, to_did, expiry));
        Ok(())
    }

    /// Get the asset `id` balance of `who`.
    pub fn balance(ticker: &Ticker, did: &IdentityId) -> T::Balance {
        Self::balance_of(ticker, did).balance
    }

    // Get the total supply of an asset `id`
    pub fn total_supply(ticker: Ticker) -> T::Balance {
        Self::token_details(ticker).total_supply
    }

    pub fn get_balance_at(ticker: Ticker, did: IdentityId, at: u64) -> T::Balance {
        let ticker_did = (ticker, did);
        if !<TotalCheckpoints>::contains_key(ticker) ||
            at == 0 || //checkpoints start from 1
            at > Self::total_checkpoints_of(&ticker)
        {
            // No checkpoints data exist
            return Self::balance(&ticker, &did);
        }

        if <UserCheckpoints>::contains_key(&ticker_did) {
            let user_checkpoints = Self::user_checkpoints(&ticker_did);
            if at > *user_checkpoints.last().unwrap_or(&0) {
                // Using unwrap_or to be defensive.
                // or part should never be triggered due to the check on 2 lines above
                // User has not transacted after checkpoint creation.
                // This means their current balance = their balance at that cp.
                return Self::balance(&ticker, &did);
            }
            // Uses the first checkpoint that was created after target checpoint
            // and the user has data for that checkpoint
            return Self::balance_at_checkpoint((
                ticker,
                did,
                Self::find_ceiling(&user_checkpoints, at),
            ));
        }
        // User has no checkpoint data.
        // This means that user's balance has not changed since first checkpoint was created.
        // Maybe the user never held any balance.
        Self::balance(&ticker, &did)
    }

    fn find_ceiling(arr: &Vec<u64>, key: u64) -> u64 {
        // This function assumes that key <= last element of the array,
        // the array consists of unique sorted elements,
        // array len > 0
        let mut end = arr.len();
        let mut start = 0;
        let mut mid = (start + end) / 2;

        while mid != 0 && end >= start {
            // Due to our assumptions, we can even remove end >= start condition from here
            if key > arr[mid - 1] && key <= arr[mid] {
                // This condition and the fact that key <= last element of the array mean that
                // start should never become greater than end.
                return arr[mid];
            } else if key > arr[mid] {
                start = mid + 1;
            } else {
                end = mid;
            }
            mid = (start + end) / 2;
        }

        // This should only be reached when mid becomes 0.
        arr[0]
    }

    fn _is_valid_transfer(
        ticker: &Ticker,
        extension_caller: T::AccountId,
        from_did: Option<IdentityId>,
        to_did: Option<IdentityId>,
        value: T::Balance,
    ) -> StdResult<u8, &'static str> {
        ensure!(!Self::frozen(ticker), Error::<T>::Frozen);
        let general_status_code =
            <general_tm::Module<T>>::verify_restriction(ticker, from_did, to_did, value)?;
        Ok(if general_status_code != ERC1400_TRANSFER_SUCCESS {
            general_status_code
        } else {
            let mut final_result = true;
            let mut is_valid = false;
            let mut is_invalid = false;
            let mut force_valid = false;
            let tms = Self::extensions((ticker, SmartExtensionType::TransferManager))
                .into_iter()
                .filter(|tm| !Self::extension_details((ticker, tm)).is_archive)
                .collect::<Vec<T::AccountId>>();
            if !tms.is_empty() {
                for tm in tms.into_iter() {
                    let result = Self::verify_restriction(
                        ticker,
                        extension_caller.clone(),
                        from_did,
                        to_did,
                        value,
                        tm,
                    );
                    match result {
                        RestrictionResult::Valid => is_valid = true,
                        RestrictionResult::Invalid => is_invalid = true,
                        RestrictionResult::ForceValid => force_valid = true,
                    }
                }
                //is_valid = force_valid ? true : (is_invalid ? false : is_valid);
                final_result = force_valid || !is_invalid && is_valid;
            }
            if final_result {
                return Ok(ERC1400_TRANSFER_SUCCESS);
            } else {
                return Ok(ERC1400_TRANSFER_FAILURE);
            }
        })
    }

    // the SimpleToken standard transfer function
    // internal
    fn _transfer(
        ticker: &Ticker,
        from_did: IdentityId,
        to_did: IdentityId,
        value: T::Balance,
    ) -> DispatchResult {
        // Granularity check
        ensure!(
            Self::check_granularity(ticker, value),
            Error::<T>::InvalidGranularity
        );
        ensure!(
<<<<<<< HEAD
            <BalanceOf<T>>::exists(ticker, &from_did),
=======
            <BalanceOf<T>>::contains_key(&ticker_from_did),
>>>>>>> 6ca8189c
            Error::<T>::NotATokenHolder
        );
        let sender_balance = Self::balance(ticker, &from_did);
        ensure!(sender_balance >= value, Error::<T>::InsufficientBalance);

        let updated_from_balance = sender_balance
            .checked_sub(&value)
            .ok_or(Error::<T>::BalanceOverflow)?;
        let receiver_balance = Self::balance(ticker, &to_did);
        let updated_to_balance = receiver_balance
            .checked_add(&value)
            .ok_or(Error::<T>::BalanceOverflow)?;

        Self::_update_checkpoint(ticker, from_did, sender_balance);
        Self::_update_checkpoint(ticker, to_did, receiver_balance);
        // reduce sender's balance
        <BalanceOf<T>>::insert(
            ticker,
            &from_did,
            AssetBalance::new(from_did, updated_from_balance),
        );

        // increase receiver's balance
        <BalanceOf<T>>::insert(
            ticker,
            &to_did,
            AssetBalance::new(to_did, updated_to_balance),
        );

        // Update statistic info.
        <statistics::Module<T>>::update_transfer_stats(
            ticker,
            Some(updated_from_balance),
            Some(updated_to_balance),
            value,
        );

        Self::deposit_event(RawEvent::Transfer(*ticker, from_did, to_did, value));
        Ok(())
    }

    pub fn _create_checkpoint(ticker: &Ticker) -> DispatchResult {
        if <TotalCheckpoints>::contains_key(ticker) {
            let mut checkpoint_count = Self::total_checkpoints_of(ticker);
            checkpoint_count = checkpoint_count
                .checked_add(1)
                .ok_or(Error::<T>::CheckpointOverflow)?;
            <TotalCheckpoints>::insert(ticker, checkpoint_count);
            <CheckpointTotalSupply<T>>::insert(
                &(*ticker, checkpoint_count),
                Self::token_details(ticker).total_supply,
            );
        } else {
            <TotalCheckpoints>::insert(ticker, 1);
            <CheckpointTotalSupply<T>>::insert(
                &(*ticker, 1),
                Self::token_details(ticker).total_supply,
            );
        }
        Ok(())
    }

    fn _update_checkpoint(ticker: &Ticker, user_did: IdentityId, user_balance: T::Balance) {
        if <TotalCheckpoints>::contains_key(ticker) {
            let checkpoint_count = Self::total_checkpoints_of(ticker);
            let ticker_user_did_checkpont = (*ticker, user_did, checkpoint_count);
            if !<CheckpointBalance<T>>::contains_key(&ticker_user_did_checkpont) {
                <CheckpointBalance<T>>::insert(&ticker_user_did_checkpont, user_balance);
                <UserCheckpoints>::mutate(&(*ticker, user_did), |user_checkpoints| {
                    user_checkpoints.push(checkpoint_count);
                });
            }
        }
    }

    fn is_owner(ticker: &Ticker, did: IdentityId) -> bool {
        Self::_is_owner(ticker, did)
    }

    pub fn _mint(
        ticker: &Ticker,
        caller: T::AccountId,
        to_did: IdentityId,
        value: T::Balance,
        protocol_fee_data: Option<(&Signatory, ProtocolOp)>,
    ) -> DispatchResult {
        // Granularity check
        ensure!(
            Self::check_granularity(ticker, value),
            Error::<T>::InvalidGranularity
        );
        //Increase receiver balance
        let current_to_balance = Self::balance(ticker, &to_did);
        let updated_to_balance = current_to_balance
            .checked_add(&value)
            .ok_or(Error::<T>::BalanceOverflow)?;
        // verify transfer check
        ensure!(
            Self::_is_valid_transfer(ticker, caller, None, Some(to_did), value)?
                == ERC1400_TRANSFER_SUCCESS,
            Error::<T>::InvalidTransfer
        );

        // Read the token details
        let mut token = Self::token_details(ticker);
        let updated_total_supply = token
            .total_supply
            .checked_add(&value)
            .ok_or(Error::<T>::TotalSupplyOverflow)?;
        ensure!(
            updated_total_supply <= MAX_SUPPLY.into(),
            Error::<T>::TotalSupplyAboveLimit
        );
        //Increase total suply
        token.total_supply = updated_total_supply;

        // Charge the given fee.
        if let Some((payee, op)) = protocol_fee_data {
            <<T as IdentityTrait>::ProtocolFee>::charge_fee(payee, op)?;
        }
        Self::_update_checkpoint(ticker, to_did, current_to_balance);

        <BalanceOf<T>>::insert(
            ticker,
            &to_did,
            AssetBalance::new(to_did, updated_to_balance),
        );
        <Tokens<T>>::insert(ticker, token);
        let round = Self::funding_round(ticker);
        let ticker_round = (*ticker, round.clone());
        let issued_in_this_round = Self::issued_in_funding_round(&ticker_round)
            .checked_add(&value)
            .ok_or(Error::<T>::FundingRoundTotalOverflow)?;
        <IssuedInFundingRound<T>>::insert(&ticker_round, issued_in_this_round);
        Self::deposit_event(RawEvent::Issued(
            *ticker,
            to_did,
            value,
            round,
            issued_in_this_round,
        ));

        Ok(())
    }

    fn check_granularity(ticker: &Ticker, value: T::Balance) -> bool {
        // Read the token details
        let token = Self::token_details(ticker);
        token.divisible || value % ONE_UNIT.into() == 0.into()
    }

    fn _check_custody_allowance(
        ticker: &Ticker,
        holder_did: IdentityId,
        value: T::Balance,
    ) -> DispatchResult {
        let remaining_balance = Self::balance(&ticker, &holder_did)
            .checked_sub(&value)
            .ok_or(Error::<T>::BalanceUnderflow)?;
        ensure!(
            remaining_balance >= Self::total_custody_allowance(&(*ticker, holder_did)),
            Error::<T>::InsufficientBalance
        );
        Ok(())
    }

    fn _increase_custody_allowance(
        ticker: Ticker,
        holder_did: IdentityId,
        custodian_did: IdentityId,
        value: T::Balance,
    ) -> DispatchResult {
        let new_custody_allowance = Self::total_custody_allowance((ticker, holder_did))
            .checked_add(&value)
            .ok_or(Error::<T>::TotalAllowanceOverflow)?;
        // Ensure that balance of the token holder should greater than or equal to the total custody allowance + value
        ensure!(
            Self::balance(&ticker, &holder_did) >= new_custody_allowance,
            Error::<T>::InsufficientBalance
        );
        // Ensure the valid DID
        ensure!(
            <identity::DidRecords>::contains_key(custodian_did),
            Error::<T>::InvalidCustodianDid
        );

        let old_allowance = Self::custodian_allowance((ticker, holder_did, custodian_did));
        let new_current_allowance = old_allowance
            .checked_add(&value)
            .ok_or(Error::<T>::AllowanceOverflow)?;
        // Update Storage
        <CustodianAllowance<T>>::insert(
            (ticker, holder_did, custodian_did),
            &new_current_allowance,
        );
        <TotalCustodyAllowance<T>>::insert((ticker, holder_did), new_custody_allowance);
        Self::deposit_event(RawEvent::CustodyAllowanceChanged(
            ticker,
            holder_did,
            custodian_did,
            old_allowance,
            new_current_allowance,
        ));
        Ok(())
    }

    /// Accept and process a ticker transfer
    pub fn _accept_ticker_transfer(to_did: IdentityId, auth_id: u64) -> DispatchResult {
        ensure!(
            <identity::Authorizations<T>>::contains_key(Signatory::from(to_did), auth_id),
            AuthorizationError::Invalid
        );

        let auth = <identity::Authorizations<T>>::get(Signatory::from(to_did), auth_id);

        let ticker = match auth.authorization_data {
            AuthorizationData::TransferTicker(ticker) => ticker,
            _ => return Err(Error::<T>::NoTickerTransferAuth.into()),
        };

        ensure!(
            !<Tokens<T>>::contains_key(&ticker),
            Error::<T>::TokenAlreadyCreated
        );
        let ticker_details = Self::ticker_registration(&ticker);

        <identity::Module<T>>::consume_auth(
            Signatory::from(ticker_details.owner),
            Signatory::from(to_did),
            auth_id,
        )?;

        <identity::Module<T>>::remove_link(
            Signatory::from(ticker_details.owner),
            ticker_details.link_id,
        );

        let link = <identity::Module<T>>::add_link(
            Signatory::from(to_did),
            LinkData::TickerOwned(ticker),
            ticker_details.expiry,
        );

        <Tickers<T>>::mutate(&ticker, |tr| {
            tr.owner = to_did;
            tr.link_id = link;
        });

        Self::deposit_event(RawEvent::TickerTransferred(
            ticker,
            ticker_details.owner,
            to_did,
        ));

        Ok(())
    }

    /// Accept and process a token ownership transfer
    pub fn _accept_token_ownership_transfer(to_did: IdentityId, auth_id: u64) -> DispatchResult {
        ensure!(
            <identity::Authorizations<T>>::contains_key(Signatory::from(to_did), auth_id),
            AuthorizationError::Invalid
        );

        let auth = <identity::Authorizations<T>>::get(Signatory::from(to_did), auth_id);

        let ticker = match auth.authorization_data {
            AuthorizationData::TransferTokenOwnership(ticker) => ticker,
            _ => return Err(Error::<T>::NotTickerOwnershipTransferAuth.into()),
        };

        ensure!(<Tokens<T>>::contains_key(&ticker), Error::<T>::NoSuchToken);

        let token_details = Self::token_details(&ticker);
        let ticker_details = Self::ticker_registration(&ticker);

        <identity::Module<T>>::consume_auth(
            Signatory::from(token_details.owner_did),
            Signatory::from(to_did),
            auth_id,
        )?;

        <identity::Module<T>>::remove_link(
            Signatory::from(ticker_details.owner),
            ticker_details.link_id,
        );
        <identity::Module<T>>::remove_link(
            Signatory::from(token_details.owner_did),
            token_details.link_id,
        );

        let ticker_link = <identity::Module<T>>::add_link(
            Signatory::from(to_did),
            LinkData::TickerOwned(ticker),
            None,
        );
        let token_link = <identity::Module<T>>::add_link(
            Signatory::from(to_did),
            LinkData::TokenOwned(ticker),
            None,
        );

        <Tickers<T>>::mutate(&ticker, |tr| {
            tr.owner = to_did;
            tr.link_id = ticker_link;
        });
        <Tokens<T>>::mutate(&ticker, |tr| {
            tr.owner_did = to_did;
            tr.link_id = token_link;
        });

        Self::deposit_event(RawEvent::TokenOwnershipTransferred(
            ticker,
            token_details.owner_did,
            to_did,
        ));

        Ok(())
    }

    pub fn verify_restriction(
        ticker: &Ticker,
        extension_caller: T::AccountId,
        from_did: Option<IdentityId>,
        to_did: Option<IdentityId>,
        value: T::Balance,
        dest: T::AccountId,
    ) -> RestrictionResult {
        // 4 byte selector of verify_transfer - 0xD9386E41
        let selector = hex!("D9386E41");
        let balance_to = match to_did {
            Some(did) => T::Balance::encode(&<BalanceOf<T>>::get(ticker, &did).balance),
            None => T::Balance::encode(&(0.into())),
        };
        let balance_from = match from_did {
            Some(did) => T::Balance::encode(&<BalanceOf<T>>::get(ticker, &did).balance),
            None => T::Balance::encode(&(0.into())),
        };
        let encoded_to = Option::<IdentityId>::encode(&to_did);
        let encoded_from = Option::<IdentityId>::encode(&from_did);
        let encoded_value = T::Balance::encode(&value);
        let total_supply = T::Balance::encode(&<Tokens<T>>::get(&ticker).total_supply);

        // Creation of the encoded data for the verifyTransfer function of the extension
        // i.e fn verify_transfer(
        //        from: Option<IdentityId>,
        //        to: Option<IdentityId>,
        //        value: Balance,
        //        balance_from: Balance,
        //        balance_to: Balance,
        //        total_supply: Balance
        //    ) -> RestrictionResult { }

        let encoded_data = [
            &selector[..],
            &encoded_from[..],
            &encoded_to[..],
            &encoded_value[..],
            &balance_from[..],
            &balance_to[..],
            &total_supply[..],
        ]
        .concat();

        // Calling extension to verify the compliance rule
        // native currency value should be `0` as no funds need to transfer to the smart extension
        // We are passing arbitrary high `gas_limit` value to make sure extension's function execute successfully
        // TODO: Once gas estimate function will be introduced, arbitrary gas value will be replaced by the estimated gas
        let is_allowed =
            Self::call_extension(extension_caller, dest, 0.into(), 5_000_000, encoded_data);
        if is_allowed.is_success() {
            if let Ok(allowed) = RestrictionResult::decode(&mut &is_allowed.data[..]) {
                return allowed;
            }
        }
        RestrictionResult::Invalid
    }

    /// A helper function that is used to call the smart extension function.
    ///
    /// # Arguments
    /// * `from` - Caller of the extension
    /// * `dest` - Address/AccountId of the smart extension whom get called
    /// * `value` - Amount of native currency that need to transfer to the extension
    /// * `gas_limit` - Maximum amount of gas passed to successfully execute the function
    /// * `data` - Encoded data that contains function selector and function arguments values.
    pub fn call_extension(
        from: T::AccountId,
        dest: T::AccountId,
        _value: T::Balance,
        gas_limit: Gas,
        data: Vec<u8>,
    ) -> ExecReturnValue {
        // TODO: Fix the value conversion into Currency
        match <pallet_contracts::Module<T>>::bare_call(from, dest, 0.into(), gas_limit, data) {
            Ok(encoded_value) => encoded_value,
            Err(err) => {
                let reason: &'static str = err.reason.into();
                // status 0 is used for extension call successfully executed
                ExecReturnValue {
                    status: 1,
                    data: reason.as_bytes().to_vec(),
                }
            }
        }
    }
}<|MERGE_RESOLUTION|>--- conflicted
+++ resolved
@@ -219,19 +219,6 @@
     pub registration_length: Option<U>,
 }
 
-/// struct to store user/identity balance
-#[derive(Encode, Decode, Default, Clone, PartialEq, Debug)]
-pub struct AssetBalance<T> {
-    pub identity: IdentityId,
-    pub balance: T,
-}
-
-impl<T> AssetBalance<T> {
-    fn new(identity: IdentityId, balance: T) -> Self {
-        AssetBalance { identity, balance }
-    }
-}
-
 /// Enum that represents the current status of a ticker
 #[derive(Encode, Decode, Clone, Eq, PartialEq, Debug)]
 pub enum TickerRegistrationStatus {
@@ -268,13 +255,8 @@
         /// (ticker) -> SecurityToken details [returns SecurityToken struct]
         pub Tokens get(fn token_details): map hasher(blake2_256) Ticker => SecurityToken<T::Balance>;
         /// Used to store the securityToken balance corresponds to ticker and Identity
-<<<<<<< HEAD
         /// (ticker, DID) -> AssetBalance
-        pub BalanceOf get(fn balance_of): double_map hasher(blake2_256) Ticker, blake2_256(IdentityId) => AssetBalance<T::Balance>;
-=======
-        /// (ticker, DID) -> balance
-        pub BalanceOf get(fn balance_of): map hasher(blake2_256) (Ticker, IdentityId) => T::Balance;
->>>>>>> 6ca8189c
+        pub BalanceOf get(fn balance_of): double_map hasher(blake2_128_concat) Ticker, hasher(blake2_128_concat) IdentityId => T::Balance;
         /// A map of pairs of a ticker name and an `IdentifierType` to asset identifiers.
         pub Identifiers get(fn identifiers): map hasher(blake2_256) (Ticker, IdentifierType) => AssetIdentifier;
         /// (ticker, sender (DID), spender(DID)) -> allowance amount
@@ -477,7 +459,7 @@
                 link_id: link,
             };
             <Tokens<T>>::insert(&ticker, token);
-            <BalanceOf<T>>::insert(ticker, did, AssetBalance::new(did, total_supply));
+            <BalanceOf<T>>::insert(ticker, did, total_supply);
             Self::deposit_event(RawEvent::IssuedToken(
                 ticker,
                 total_supply,
@@ -635,11 +617,7 @@
                 <identity::Module<T>>::is_signer_authorized(did, &signer),
                 Error::<T>::SenderMustBeSigningKeyForDid
             );
-<<<<<<< HEAD
-            ensure!(<BalanceOf<T>>::exists(ticker, did), Error::<T>::NotAnOwner);
-=======
-            ensure!(<BalanceOf<T>>::contains_key((ticker, did)), Error::<T>::NotAnOwner);
->>>>>>> 6ca8189c
+            ensure!(<BalanceOf<T>>::contains_key(ticker, did), Error::<T>::NotAnOwner);
             let allowance = Self::allowance((ticker, did, spender_did));
             let updated_allowance = allowance.checked_add(&value)
                 .ok_or(Error::<T>::AllowanceOverflow)?;
@@ -809,7 +787,7 @@
             // Update investor balances and emit events quoting the updated total token balance issued.
             for i in 0..investor_dids.len() {
                 Self::_update_checkpoint(&ticker, investor_dids[i], current_balances[i]);
-                <BalanceOf<T>>::insert(ticker, investor_dids[i], AssetBalance::new(investor_dids[i], updated_balances[i]));
+                <BalanceOf<T>>::insert(ticker, investor_dids[i], updated_balances[i]);
                 <statistics::Module<T>>::update_transfer_stats( &ticker, None, Some(updated_balances[i]), values[i]);
                 Self::deposit_event(RawEvent::Issued(
                     ticker,
@@ -841,14 +819,8 @@
             ensure!(<identity::Module<T>>::is_signer_authorized(did, &signer), Error::<T>::SenderMustBeSigningKeyForDid);
             // Granularity check
             ensure!(Self::check_granularity(&ticker, value), Error::<T>::InvalidGranularity);
-<<<<<<< HEAD
-            ensure!(<BalanceOf<T>>::exists(&ticker, &did), Error::<T>::NotAnOwner);
+            ensure!(<BalanceOf<T>>::contains_key(&ticker, &did), Error::<T>::NotAnOwner);
             let burner_balance = Self::balance(&ticker, &did);
-=======
-            let ticker_did = (ticker, did);
-            ensure!(<BalanceOf<T>>::contains_key(&ticker_did), Error::<T>::NotAnOwner);
-            let burner_balance = Self::balance_of(&ticker_did);
->>>>>>> 6ca8189c
             ensure!(burner_balance >= value, Error::<T>::InsufficientBalance);
 
             // Reduce sender's balance
@@ -871,7 +843,7 @@
 
             Self::_update_checkpoint(&ticker, did, burner_balance);
 
-            <BalanceOf<T>>::insert(ticker, did, AssetBalance::new(did, updated_burner_balance));
+            <BalanceOf<T>>::insert(ticker, did, updated_burner_balance);
             <Tokens<T>>::insert(&ticker, token);
             <statistics::Module<T>>::update_transfer_stats( &ticker, Some(updated_burner_balance), None, value);
 
@@ -902,14 +874,8 @@
             );
             // Granularity check
             ensure!(Self::check_granularity(&ticker, value), Error::<T>::InvalidGranularity);
-<<<<<<< HEAD
-            ensure!(<BalanceOf<T>>::exists(&ticker, &did), Error::<T>::NotAnOwner);
+            ensure!(<BalanceOf<T>>::contains_key(&ticker, &did), Error::<T>::NotAnOwner);
             let burner_balance = Self::balance(&ticker, &did);
-=======
-            let ticker_did = (ticker, did);
-            ensure!(<BalanceOf<T>>::contains_key(&ticker_did), Error::<T>::NotAnOwner);
-            let burner_balance = Self::balance_of(&ticker_did);
->>>>>>> 6ca8189c
             ensure!(burner_balance >= value, Error::<T>::InsufficientBalance);
 
             // Reduce sender's balance
@@ -939,7 +905,7 @@
             Self::_update_checkpoint(&ticker, did, burner_balance);
 
             <Allowance<T>>::insert(&ticker_from_did_did, updated_allowance);
-            <BalanceOf<T>>::insert(&ticker, &did, AssetBalance::new(did, updated_burner_balance));
+            <BalanceOf<T>>::insert(&ticker, &did, updated_burner_balance);
             <Tokens<T>>::insert(&ticker, token);
             <statistics::Module<T>>::update_transfer_stats( &ticker, Some(updated_burner_balance), None, value);
 
@@ -968,14 +934,8 @@
             ensure!(Self::is_owner(&ticker, did), Error::<T>::NotAnOwner);
             // Granularity check
             ensure!(Self::check_granularity(&ticker, value), Error::<T>::InvalidGranularity);
-<<<<<<< HEAD
-            ensure!(<BalanceOf<T>>::exists(&ticker, &token_holder_did), Error::<T>::NotATokenHolder);
+            ensure!(<BalanceOf<T>>::contains_key(&ticker, &token_holder_did), Error::<T>::NotATokenHolder);
             let burner_balance = Self::balance(&ticker, &token_holder_did);
-=======
-            let ticker_token_holder_did = (ticker, token_holder_did);
-            ensure!(<BalanceOf<T>>::contains_key(&ticker_token_holder_did), Error::<T>::NotATokenHolder);
-            let burner_balance = Self::balance_of(&ticker_token_holder_did);
->>>>>>> 6ca8189c
             ensure!(burner_balance >= value, Error::<T>::InsufficientBalance);
 
             // Reduce sender's balance
@@ -989,7 +949,7 @@
 
             Self::_update_checkpoint(&ticker, token_holder_did, burner_balance);
 
-            <BalanceOf<T>>::insert(&ticker, &token_holder_did, AssetBalance::new(token_holder_did, updated_burner_balance));
+            <BalanceOf<T>>::insert(&ticker, &token_holder_did, updated_burner_balance);
             <Tokens<T>>::insert(&ticker, token);
             <statistics::Module<T>>::update_transfer_stats( &ticker, Some(updated_burner_balance), None, value);
 
@@ -1647,7 +1607,7 @@
 
     /// Get the asset `id` balance of `who`.
     fn balance(ticker: &Ticker, who: IdentityId) -> T::Balance {
-        Self::balance_of(ticker, &who).balance
+        Self::balance_of(ticker, &who)
     }
 
     // Get the total supply of an asset `id`
@@ -1784,7 +1744,7 @@
 
     /// Get the asset `id` balance of `who`.
     pub fn balance(ticker: &Ticker, did: &IdentityId) -> T::Balance {
-        Self::balance_of(ticker, did).balance
+        Self::balance_of(ticker, did)
     }
 
     // Get the total supply of an asset `id`
@@ -1913,11 +1873,7 @@
             Error::<T>::InvalidGranularity
         );
         ensure!(
-<<<<<<< HEAD
-            <BalanceOf<T>>::exists(ticker, &from_did),
-=======
-            <BalanceOf<T>>::contains_key(&ticker_from_did),
->>>>>>> 6ca8189c
+            <BalanceOf<T>>::contains_key(ticker, &from_did),
             Error::<T>::NotATokenHolder
         );
         let sender_balance = Self::balance(ticker, &from_did);
@@ -1934,18 +1890,10 @@
         Self::_update_checkpoint(ticker, from_did, sender_balance);
         Self::_update_checkpoint(ticker, to_did, receiver_balance);
         // reduce sender's balance
-        <BalanceOf<T>>::insert(
-            ticker,
-            &from_did,
-            AssetBalance::new(from_did, updated_from_balance),
-        );
+        <BalanceOf<T>>::insert(ticker, &from_did, updated_from_balance);
 
         // increase receiver's balance
-        <BalanceOf<T>>::insert(
-            ticker,
-            &to_did,
-            AssetBalance::new(to_did, updated_to_balance),
-        );
+        <BalanceOf<T>>::insert(ticker, &to_did, updated_to_balance);
 
         // Update statistic info.
         <statistics::Module<T>>::update_transfer_stats(
@@ -2040,11 +1988,7 @@
         }
         Self::_update_checkpoint(ticker, to_did, current_to_balance);
 
-        <BalanceOf<T>>::insert(
-            ticker,
-            &to_did,
-            AssetBalance::new(to_did, updated_to_balance),
-        );
+        <BalanceOf<T>>::insert(ticker, &to_did, updated_to_balance);
         <Tokens<T>>::insert(ticker, token);
         let round = Self::funding_round(ticker);
         let ticker_round = (*ticker, round.clone());
@@ -2249,11 +2193,11 @@
         // 4 byte selector of verify_transfer - 0xD9386E41
         let selector = hex!("D9386E41");
         let balance_to = match to_did {
-            Some(did) => T::Balance::encode(&<BalanceOf<T>>::get(ticker, &did).balance),
+            Some(did) => T::Balance::encode(&<BalanceOf<T>>::get(ticker, &did)),
             None => T::Balance::encode(&(0.into())),
         };
         let balance_from = match from_did {
-            Some(did) => T::Balance::encode(&<BalanceOf<T>>::get(ticker, &did).balance),
+            Some(did) => T::Balance::encode(&<BalanceOf<T>>::get(ticker, &did)),
             None => T::Balance::encode(&(0.into())),
         };
         let encoded_to = Option::<IdentityId>::encode(&to_did);

use crate::{multisig, runtime, Runtime};

use pallet_transaction_payment::CddAndFeeDetails;
use polymesh_primitives::{
    traits::IdentityCurrency, AccountId, AccountKey, AuthorizationData, IdentityId, Signatory,
    TransactionError,
};
use polymesh_runtime_balances as balances;
use polymesh_runtime_common::Context;
use polymesh_runtime_identity as identity;
use sp_runtime::transaction_validity::InvalidTransaction;

use codec::{Decode, Encode};
use core::convert::TryFrom;
use frame_support::{StorageDoubleMap, StorageMap};

type Identity = identity::Module<Runtime>;
type Balances = balances::Module<Runtime>;
type Call = runtime::Call;

enum CallType {
    AcceptMultiSigSigner,
    AcceptIdentitySigner,
    AcceptIdentityMaster,
}

#[derive(Default, Encode, Decode, Clone, Eq, PartialEq)]
pub struct CddHandler;

impl CddAndFeeDetails<Call> for CddHandler {
    /// Check if there's an eligible payer with valid CDD.
    /// Return the payer if found or else an error.
    /// Can also return Ok(none) to represent the case where
    /// CDD is valid but no payer should pay fee for this tx
    /// This also sets the identity in the context to the identity that was checked for CDD
    /// However, this does not set the payer context since that is meant to remain constant
    /// throughout the transaction. This function can also be used to simply check CDD and update identity context.
    fn get_valid_payer(
        call: &Call,
        caller: &Signatory,
    ) -> Result<Option<Signatory>, InvalidTransaction> {
        // The CDD check and fee payer varies depending on the transaction.
        // This match covers all possible scenarios.
        match call {
            // Register did call. This should be removed before mainnet launch and
            // all did registration should go through CDD
            Call::Identity(identity::Call::register_did(..)) => {
                sp_runtime::print("register_did, CDD check bypassed");
                Ok(Some(*caller))
            }
            // Call made by a new Account key to accept invitation to become a signing key
            // of an existing multisig that has a valid CDD. The auth should be valid.
            Call::MultiSig(multisig::Call::accept_multisig_signer_as_key(auth_id)) => {
                sp_runtime::print("accept_multisig_signer_as_key");
                is_auth_valid(caller, auth_id, CallType::AcceptMultiSigSigner)
            }
            // Call made by a new Account key to accept invitation to become a signing key
            // of an existing identity that has a valid CDD. The auth should be valid.
            Call::Identity(identity::Call::join_identity_as_key(auth_id, ..)) => {
                sp_runtime::print("join_identity_as_key");
                is_auth_valid(caller, auth_id, CallType::AcceptIdentitySigner)
            }
            // Call made by a new Account key to accept invitation to become the master key
            // of an existing identity that has a valid CDD. The auth should be valid.
            Call::Identity(identity::Call::accept_master_key(rotation_auth_id, ..)) => {
                sp_runtime::print("accept_master_key");
                is_auth_valid(caller, rotation_auth_id, CallType::AcceptIdentityMaster)
            }
            // Call made by an Account key to propose or approve a multisig transaction.
            // The multisig must have valid CDD and the caller must be a signer of the multisig.
            Call::MultiSig(multisig::Call::create_or_approve_proposal_as_key(multisig, ..))
            | Call::MultiSig(multisig::Call::create_proposal_as_key(multisig, ..))
            | Call::MultiSig(multisig::Call::approve_as_key(multisig, ..)) => {
                sp_runtime::print("multisig stuff");
                if <multisig::MultiSigSigners<Runtime>>::contains_key(multisig, caller) {
                    if let Some(did) = Identity::get_identity(
                        &AccountKey::try_from(multisig.encode())
                            .map_err(|_| InvalidTransaction::Payment)?,
                    ) {
                        return check_cdd(&did);
                    }
                }
<<<<<<< HEAD
                Err(InvalidTransaction::Custom(TransactionError::CddRequired as u8).into())
=======
                Err(InvalidTransaction::Custom(TransactionError::MissingIdentity as u8).into())
>>>>>>> e916e78c
            }
            // All other calls
            _ => match caller {
                // An external account was passed as the caller. This is the normal use case.
                // If the account has enabled charging fee to identity then the identity should be charged
                // otherwise, the account should be charged. In any case, the external account
                // must directly be linked to an identity with valid CDD.
                Signatory::AccountKey(key) => {
                    if let Some(did) = Identity::get_identity(key) {
                        if Identity::has_valid_cdd(did) {
                            Context::set_current_identity::<Identity>(Some(did));
                            if let Some(fee_did) = Balances::charge_fee_to_identity(&key) {
                                sp_runtime::print("charging identity");
                                return Ok(Some(Signatory::from(fee_did)));
                            } else {
                                sp_runtime::print("charging key");
                                return Ok(Some(*caller));
                            }
                        }
                        return Err(InvalidTransaction::Custom(
                            TransactionError::CddRequired as u8,
                        )
                        .into());
                    }
                    // Return an error if any of the above checks fail
                    Err(InvalidTransaction::Custom(TransactionError::MissingIdentity as u8).into())
                }
                // A did was passed as the caller. The did should be charged the fee.
                // This will never happen during an external call.
                Signatory::Identity(did) => check_cdd(did),
            },
        }
    }

    /// Clears context. Should be called in post_dispatch
    fn clear_context() {
        Context::set_current_identity::<Identity>(None);
        Context::set_current_payer::<Identity>(None);
    }

    /// Sets payer in context. Should be called by the signed extension that first charges fee.
    fn set_payer_context(payer: Option<Signatory>) {
        Context::set_current_payer::<Identity>(payer);
    }

    /// Fetches fee payer for further payements (forwareded calls)
    fn get_payer_from_context() -> Option<Signatory> {
        Context::current_payer::<Identity>()
    }

    fn set_current_identity(did: &IdentityId) {
        Context::set_current_identity::<Identity>(Some(*did));
    }
}

/// Returns signatory to charge fee if auth is valid.
fn is_auth_valid(
    singer: &Signatory,
    auth_id: &u64,
    call_type: CallType,
) -> Result<Option<Signatory>, InvalidTransaction> {
    // Fetches the auth if it exists and has not expired
    if let Some(auth) = Identity::get_non_expired_auth(singer, auth_id) {
        // Different auths have different authorization data requirements and hence we match call type
        // to make sure proper authorization data is present.
        match call_type {
            CallType::AcceptMultiSigSigner => {
                if auth.authorization_data == AuthorizationData::AddMultiSigSigner {
                    // make sure that the auth was created by a valid multisig
                    if let Signatory::AccountKey(multisig) = auth.authorized_by {
                        let ms = AccountId::decode(&mut &multisig.as_slice()[..])
                            .map_err(|_| InvalidTransaction::Payment)?;
                        if <multisig::MultiSigCreator<Runtime>>::contains_key(&ms) {
                            // make sure that the multisig is attached to an identity with valid CDD
                            if let Some(did) = Identity::get_identity(
                                &AccountKey::try_from(ms.encode())
                                    .map_err(|_| InvalidTransaction::Payment)?,
                            ) {
                                return check_cdd(&did);
                            } else {
                                return Err(InvalidTransaction::Custom(
                                    TransactionError::MissingIdentity as u8,
                                )
                                .into());
                            }
                        }
                    }
                }
            }
            CallType::AcceptIdentitySigner => {
                if let AuthorizationData::JoinIdentity(did) = auth.authorization_data {
                    // make sure that the auth was created by the master key of an identity with valid CDD
                    let master = Identity::did_records(&did).master_key;
                    if auth.authorized_by == Signatory::from(master) {
                        return check_cdd(&did);
                    }
                }
            }
            CallType::AcceptIdentityMaster => {
                if let AuthorizationData::RotateMasterKey(did) = auth.authorization_data {
                    // make sure that the auth was created by the master key of an identity with valid CDD
                    let master = Identity::did_records(&did).master_key;
                    if auth.authorized_by == Signatory::from(master) {
                        return check_cdd(&did);
                    }
                }
            }
        }
    }
    // Return an error if any of the above checks fail
    Err(InvalidTransaction::Custom(TransactionError::InvalidAuthorization as u8).into())
}

/// Returns signatory to charge fee if cdd is valid.
fn check_cdd(did: &IdentityId) -> Result<Option<Signatory>, InvalidTransaction> {
    if Identity::has_valid_cdd(*did) {
        Context::set_current_identity::<Identity>(Some(*did));
        return Ok(Some(Signatory::from(*did)));
    } else {
        sp_runtime::print("ERROR: This transaction requires an Identity");
        Err(InvalidTransaction::Custom(TransactionError::CddRequired as u8).into())
    }
}<|MERGE_RESOLUTION|>--- conflicted
+++ resolved
@@ -80,11 +80,7 @@
                         return check_cdd(&did);
                     }
                 }
-<<<<<<< HEAD
-                Err(InvalidTransaction::Custom(TransactionError::CddRequired as u8).into())
-=======
                 Err(InvalidTransaction::Custom(TransactionError::MissingIdentity as u8).into())
->>>>>>> e916e78c
             }
             // All other calls
             _ => match caller {

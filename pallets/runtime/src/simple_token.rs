--- conflicted
+++ resolved
@@ -150,13 +150,8 @@
             let did = Context::current_identity_or::<Identity<T>>(&sender_key)?;
             let sender = Signatory::AccountKey(sender_key);
 
-<<<<<<< HEAD
-            let ticker_did = (ticker, did.clone());
+            let ticker_did = (ticker, did);
             ensure!(<BalanceOf<T>>::contains_key(&ticker_did), Error::<T>::NotAnOwner);
-=======
-            let ticker_did = (ticker, did);
-            ensure!(<BalanceOf<T>>::exists(&ticker_did), Error::<T>::NotAnOwner);
->>>>>>> 6ab2234e
 
             // Check that sender is allowed to act on behalf of `did`
             ensure!(
@@ -292,424 +287,4 @@
         Self::deposit_event(RawEvent::Transfer(*ticker, from_did, to_did, amount));
         Ok(())
     }
-<<<<<<< HEAD
-=======
-}
-
-/// tests for this module
-#[cfg(test)]
-mod tests {
-    use super::*;
-
-    use core::result::Result as StdResult;
-    use polymesh_primitives::{IdentityId, Signatory};
-    use polymesh_protocol_fee as protocol_fee;
-    use polymesh_runtime_balances as balances;
-    use polymesh_runtime_common::traits::{
-        asset::AcceptTransfer, group::InactiveMember, multisig::AddSignerMultiSig, CommonTrait,
-    };
-    use polymesh_runtime_group as group;
-    use polymesh_runtime_identity as identity;
-
-    use frame_support::{
-        assert_err, assert_ok, dispatch::DispatchResult, impl_outer_origin, parameter_types,
-        weights::DispatchInfo,
-    };
-
-    use sp_core::{crypto::key_types, H256};
-    use sp_runtime::{
-        testing::{Header, UintAuthorityId},
-        traits::{BlakeTwo256, ConvertInto, IdentityLookup, OpaqueKeys, Verify},
-        transaction_validity::{InvalidTransaction, TransactionValidity, ValidTransaction},
-        AnySignature, KeyTypeId, Perbill,
-    };
-    use test_client::{self, AccountKeyring};
-
-    impl_outer_origin! {
-        pub enum Origin for Test {}
-    }
-
-    type SessionIndex = u32;
-    type AuthorityId = <AnySignature as Verify>::Signer;
-    type BlockNumber = u64;
-    type AccountId = <AnySignature as Verify>::Signer;
-    type OffChainSignature = AnySignature;
-    type Moment = <Test as pallet_timestamp::Trait>::Moment;
-    type Balances = balances::Module<Test>;
-
-    #[derive(Clone, Eq, PartialEq, Debug)]
-    pub struct Test;
-
-    parameter_types! {
-        pub const BlockHashCount: u64 = 250;
-        pub const MaximumBlockWeight: u32 = 1024;
-        pub const MaximumBlockLength: u32 = 2 * 1024;
-        pub const AvailableBlockRatio: Perbill = Perbill::one();
-    }
-
-    impl frame_system::Trait for Test {
-        type Origin = Origin;
-        type Index = u64;
-        type BlockNumber = BlockNumber;
-        type Call = Call<Test>;
-        type Hash = H256;
-        type Hashing = BlakeTwo256;
-        type AccountId = AccountId;
-        type Lookup = IdentityLookup<Self::AccountId>;
-        type Header = Header;
-        type Event = ();
-        type BlockHashCount = BlockHashCount;
-        type MaximumBlockWeight = MaximumBlockWeight;
-        type MaximumBlockLength = MaximumBlockLength;
-        type AvailableBlockRatio = AvailableBlockRatio;
-        type Version = ();
-        type ModuleToIndex = ();
-    }
-
-    parameter_types! {
-        pub const ExistentialDeposit: u64 = 0;
-        pub const TransferFee: u64 = 0;
-        pub const CreationFee: u64 = 0;
-        pub const TransactionBaseFee: u64 = 0;
-        pub const TransactionByteFee: u64 = 0;
-    }
-
-    impl CommonTrait for Test {
-        type Balance = u128;
-        type CreationFee = CreationFee;
-        type AcceptTransferTarget = Test;
-        type BlockRewardsReserve = balances::Module<Test>;
-    }
-
-    impl balances::Trait for Test {
-        type OnFreeBalanceZero = ();
-        type OnNewAccount = ();
-        type Event = ();
-        type DustRemoval = ();
-        type TransferPayment = ();
-        type ExistentialDeposit = ExistentialDeposit;
-        type TransferFee = TransferFee;
-        type Identity = identity::Module<Test>;
-    }
-
-    impl protocol_fee::Trait for Test {
-        type Event = ();
-        type Currency = Balances;
-        type OnProtocolFeePayment = ();
-    }
-
-    impl identity::Trait for Test {
-        type Event = ();
-        type Proposal = Call<Test>;
-        type AddSignerMultiSigTarget = Test;
-        type CddServiceProviders = Test;
-        type Balances = balances::Module<Test>;
-        type ChargeTxFeeTarget = Test;
-        type CddHandler = Test;
-        type Public = AccountId;
-        type OffChainSignature = OffChainSignature;
-        type ProtocolFee = protocol_fee::Module<Test>;
-    }
-
-    impl pallet_transaction_payment::CddAndFeeDetails<Call<Test>> for Test {
-        fn get_valid_payer(
-            _: &Call<Test>,
-            _: &Signatory,
-        ) -> Result<Option<Signatory>, InvalidTransaction> {
-            Ok(None)
-        }
-        fn clear_context() {}
-        fn set_payer_context(_: Option<Signatory>) {}
-        fn get_payer_from_context() -> Option<Signatory> {
-            None
-        }
-        fn set_current_identity(_: &IdentityId) {}
-    }
-
-    impl pallet_transaction_payment::ChargeTxFee for Test {
-        fn charge_fee(_len: u32, _info: DispatchInfo) -> TransactionValidity {
-            Ok(ValidTransaction::default())
-        }
-    }
-
-    impl group::GroupTrait<Moment> for Test {
-        fn get_members() -> Vec<IdentityId> {
-            vec![]
-        }
-
-        fn get_inactive_members() -> Vec<InactiveMember<Moment>> {
-            unimplemented!()
-        }
-
-        fn disable_member(
-            _who: IdentityId,
-            _expiry: Option<Moment>,
-            _at: Option<Moment>,
-        ) -> DispatchResult {
-            unimplemented!();
-        }
-    }
-
-    impl AddSignerMultiSig for Test {
-        fn accept_multisig_signer(_: Signatory, _: u64) -> DispatchResult {
-            unimplemented!()
-        }
-    }
-
-    impl AcceptTransfer for Test {
-        fn accept_ticker_transfer(_: IdentityId, _: u64) -> DispatchResult {
-            unimplemented!()
-        }
-        fn accept_token_ownership_transfer(_: IdentityId, _: u64) -> DispatchResult {
-            unimplemented!()
-        }
-    }
-
-    parameter_types! {
-        pub const MinimumPeriod: u64 = 3;
-    }
-
-    impl pallet_timestamp::Trait for Test {
-        type Moment = u64;
-        type OnTimestampSet = ();
-        type MinimumPeriod = MinimumPeriod;
-    }
-
-    pub struct TestOnSessionEnding;
-    impl pallet_session::OnSessionEnding<AuthorityId> for TestOnSessionEnding {
-        fn on_session_ending(_: SessionIndex, _: SessionIndex) -> Option<Vec<AuthorityId>> {
-            None
-        }
-    }
-
-    pub struct TestSessionHandler;
-    impl pallet_session::SessionHandler<AuthorityId> for TestSessionHandler {
-        const KEY_TYPE_IDS: &'static [KeyTypeId] = &[key_types::DUMMY];
-        fn on_new_session<Ks: OpaqueKeys>(
-            _changed: bool,
-            _validators: &[(AuthorityId, Ks)],
-            _queued_validators: &[(AuthorityId, Ks)],
-        ) {
-        }
-
-        fn on_disabled(_validator_index: usize) {}
-
-        fn on_genesis_session<Ks: OpaqueKeys>(_validators: &[(AuthorityId, Ks)]) {}
-
-        fn on_before_session_ending() {}
-    }
-
-    parameter_types! {
-        pub const Period: BlockNumber = 1;
-        pub const Offset: BlockNumber = 0;
-        pub const DisabledValidatorsThreshold: Perbill = Perbill::from_percent(33);
-    }
-
-    impl pallet_session::Trait for Test {
-        type OnSessionEnding = TestOnSessionEnding;
-        type Keys = UintAuthorityId;
-        type ShouldEndSession = pallet_session::PeriodicSessions<Period, Offset>;
-        type SessionHandler = TestSessionHandler;
-        type Event = ();
-        type ValidatorId = AuthorityId;
-        type ValidatorIdOf = ConvertInto;
-        type SelectInitialValidators = ();
-        type DisabledValidatorsThreshold = DisabledValidatorsThreshold;
-    }
-
-    impl pallet_session::historical::Trait for Test {
-        type FullIdentification = ();
-        type FullIdentificationOf = ();
-    }
-
-    impl Trait for Test {
-        type Event = ();
-    }
-
-    type Identity = identity::Module<Test>;
-    type SimpleToken = Module<Test>;
-
-    fn new_test_ext() -> sp_io::TestExternalities {
-        let t = system::GenesisConfig::default()
-            .build_storage::<Test>()
-            .unwrap();
-        t.into()
-    }
-
-    fn make_account(
-        account_id: &AccountId,
-    ) -> StdResult<(<Test as frame_system::Trait>::Origin, IdentityId), &'static str> {
-        let signed_id = Origin::signed(account_id.clone());
-        let _ = Identity::register_did(signed_id.clone(), vec![]);
-        let did = Identity::get_identity(&AccountKey::try_from(account_id.encode())?).unwrap();
-        Ok((signed_id, did))
-    }
-
-    #[test]
-    fn create_token_works() {
-        new_test_ext().execute_with(|| {
-            let owner_acc = AccountId::from(AccountKeyring::Alice);
-            let (owner_signed, owner_did) = make_account(&owner_acc).unwrap();
-
-            let ticker = Ticker::from(&[0x01][..]);
-            let total_supply = 1_000_000;
-
-            // Issuance is successful
-            assert_ok!(SimpleToken::create_token(
-                owner_signed.clone(),
-                ticker,
-                total_supply
-            ));
-
-            assert_eq!(
-                SimpleToken::tokens(ticker),
-                SimpleTokenRecord {
-                    ticker,
-                    total_supply,
-                    owner_did
-                }
-            );
-
-            assert_err!(
-                SimpleToken::create_token(owner_signed.clone(), ticker, total_supply),
-                Error::<Test>::TickerAlreadyExists
-            );
-
-            assert_ok!(SimpleToken::create_token(
-                owner_signed.clone(),
-                Ticker::from("1234567890123456789012345678901234567890".as_bytes()),
-                total_supply,
-            ));
-            assert_eq!(
-                SimpleToken::tokens(Ticker::from(
-                    "1234567890123456789012345678901234567890".as_bytes()
-                )),
-                SimpleTokenRecord {
-                    ticker: Ticker::from("123456789012".as_bytes()),
-                    total_supply,
-                    owner_did
-                }
-            );
-
-            assert_err!(
-                SimpleToken::create_token(
-                    owner_signed.clone(),
-                    Ticker::from(&[0x02][..]),
-                    MAX_SUPPLY + 1
-                ),
-                Error::<Test>::TotalSupplyAboveLimit
-            );
-        });
-    }
-
-    #[test]
-    fn transfer_works() {
-        new_test_ext().execute_with(|| {
-            let owner_acc = AccountId::from(AccountKeyring::Alice);
-            let (owner_signed, owner_did) = make_account(&owner_acc).unwrap();
-
-            let spender_acc = AccountId::from(AccountKeyring::Bob);
-            let (spender_signed, spender_did) = make_account(&spender_acc).unwrap();
-
-            let ticker = Ticker::from(&[0x01][..]);
-            let total_supply = 1_000_000;
-
-            // Issuance is successful
-            assert_ok!(SimpleToken::create_token(
-                owner_signed.clone(),
-                ticker,
-                total_supply
-            ));
-
-            let gift = 1000u128;
-            assert_err!(
-                SimpleToken::transfer(spender_signed.clone(), ticker, owner_did, gift),
-                Error::<Test>::NotAnOwner
-            );
-
-            assert_ok!(SimpleToken::transfer(
-                owner_signed.clone(),
-                ticker,
-                spender_did,
-                gift
-            ));
-            assert_eq!(
-                SimpleToken::balance_of((ticker, owner_did)),
-                total_supply - gift
-            );
-            assert_eq!(SimpleToken::balance_of((ticker, spender_did)), gift);
-        });
-    }
-
-    #[test]
-    fn approve_transfer_works() {
-        new_test_ext().execute_with(|| {
-            let owner_acc = AccountId::from(AccountKeyring::Alice);
-            let (owner_signed, owner_did) = make_account(&owner_acc).unwrap();
-
-            let spender_acc = AccountId::from(AccountKeyring::Bob);
-            let (spender_signed, spender_did) = make_account(&spender_acc).unwrap();
-
-            let agent_acc = AccountId::from(AccountKeyring::Bob);
-            let (agent_signed, _) = make_account(&agent_acc).unwrap();
-
-            let ticker = Ticker::from(&[0x01][..]);
-            let total_supply = 1_000_000;
-
-            // Issuance is successful
-            assert_ok!(SimpleToken::create_token(
-                owner_signed.clone(),
-                ticker,
-                total_supply
-            ));
-
-            let allowance = 1000u128;
-
-            assert_err!(
-                SimpleToken::approve(spender_signed.clone(), ticker, spender_did, allowance),
-                Error::<Test>::NotAnOwner
-            );
-
-            assert_ok!(SimpleToken::approve(
-                owner_signed.clone(),
-                ticker,
-                spender_did,
-                allowance
-            ));
-            assert_eq!(
-                SimpleToken::allowance((ticker, owner_did, spender_did)),
-                allowance
-            );
-
-            assert_err!(
-                SimpleToken::approve(owner_signed.clone(), ticker, spender_did, std::u128::MAX),
-                Error::<Test>::AllowanceOverflow
-            );
-
-            assert_err!(
-                SimpleToken::transfer_from(
-                    agent_signed.clone(),
-                    ticker,
-                    owner_did,
-                    spender_did,
-                    allowance + 1u128
-                ),
-                Error::<Test>::InsufficientAllowance
-            );
-
-            assert_ok!(SimpleToken::transfer_from(
-                agent_signed.clone(),
-                ticker,
-                owner_did,
-                spender_did,
-                allowance
-            ));
-            assert_eq!(
-                SimpleToken::balance_of((ticker, owner_did)),
-                total_supply - allowance
-            );
-            assert_eq!(SimpleToken::balance_of((ticker, spender_did)), allowance);
-        });
-    }
->>>>>>> 6ab2234e
 }
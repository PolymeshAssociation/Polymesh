--- conflicted
+++ resolved
@@ -446,12 +446,8 @@
             add_benchmark!(params, batches, pallet_corporate_ballot, CorporateBallot);
             add_benchmark!(params, batches, pallet_capital_distribution, CapitalDistribution);
             add_benchmark!(params, batches, pallet_external_agents, ExternalAgents);
-<<<<<<< HEAD
             add_benchmark!(params, batches, pallet_relayer, Relayer);
-            add_benchmark!(params, batches, polymesh_contracts, Contracts);
-=======
             //add_benchmark!(params, batches, polymesh_contracts, Contracts);
->>>>>>> 12abbac8
             add_benchmark!(params, batches, pallet_committee, PolymeshCommittee);
             add_benchmark!(params, batches, pallet_utility, Utility);
             add_benchmark!(params, batches, pallet_treasury, Treasury);

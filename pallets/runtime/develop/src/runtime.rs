--- conflicted
+++ resolved
@@ -57,11 +57,7 @@
     // and set impl_version to 0. If only runtime
     // implementation changes and behavior does not, then leave spec_version as
     // is and increment impl_version.
-<<<<<<< HEAD
-    spec_version: 2019,
-=======
     spec_version: 2020,
->>>>>>> 3044e3f9
     impl_version: 0,
     apis: RUNTIME_API_VERSIONS,
     transaction_version: 7,

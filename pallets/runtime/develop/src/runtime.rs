--- conflicted
+++ resolved
@@ -27,16 +27,11 @@
 use polymesh_common_utilities::{
     constants::currency::*,
     protocol_fee::ProtocolOp,
-<<<<<<< HEAD
     traits::{
         PermissionChecker,
         balances::AccountData,
         identity::Trait as IdentityTrait,
-        pip::{EnactProposalMaker, PipId},
     },
-=======
-    traits::{balances::AccountData, identity::Trait as IdentityTrait},
->>>>>>> 5e44af9e
     CommonTrait,
 };
 use polymesh_primitives::{
@@ -724,23 +719,6 @@
     type Call = Call;
 }
 
-<<<<<<< HEAD
-impl EnactProposalMaker<Origin, Call> for Runtime {
-    fn is_pip_id_valid(id: PipId) -> bool {
-        Pips::is_proposal_id_valid(id)
-    }
-
-    fn enact_referendum_call(id: PipId) -> Call {
-        Call::Pips(pallet_pips::Call::enact_referendum(id))
-    }
-
-    fn reject_referendum_call(id: PipId) -> Call {
-        Call::Pips(pallet_pips::Call::reject_referendum(id))
-    }
-}
-
-=======
->>>>>>> 5e44af9e
 impl confidential::Trait for Runtime {
     type Event = Event;
 }

--- conflicted
+++ resolved
@@ -30,13 +30,8 @@
     CommonTrait,
 };
 use polymesh_primitives::{
-<<<<<<< HEAD
-    AccountId, AccountIndex, Balance, BlockNumber, Hash, IdentityId, Index, Link, Moment,
-    PortfolioId, Signatory, Signature, SigningItem, Ticker,
-=======
     AccountId, AccountIndex, Authorization, Balance, BlockNumber, Hash, IdentityId, Index, Link,
-    Moment, Signatory, Signature, SigningItem, Ticker,
->>>>>>> 12738406
+    Moment, PortfolioId, Signatory, Signature, SigningItem, Ticker,
 };
 use polymesh_runtime_common::{
     bridge,

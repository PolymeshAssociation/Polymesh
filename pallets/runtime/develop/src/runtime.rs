#![allow(clippy::not_unsafe_ptr_arg_deref)]
use crate::{
    constants::{fee::*, time::*},
    fee_details::CddHandler,
};
use codec::Encode;
use pallet_asset as asset;
use pallet_balances as balances;
use pallet_basic_sto as sto;
use pallet_bridge as bridge;
use pallet_committee as committee;
use pallet_compliance_manager::{self as compliance_manager, AssetComplianceResult};
use pallet_confidential as confidential;
use pallet_group as group;
use pallet_identity::{
    self as identity,
    types::{AssetDidResult, CddStatus, DidRecords, DidStatus, KeyIdentityData},
};
use pallet_multisig as multisig;
use pallet_pips::{HistoricalVotingByAddress, HistoricalVotingById, Vote, VoteCount};
use pallet_portfolio as portfolio;
use pallet_protocol_fee as protocol_fee;
use pallet_settlement as settlement;
use pallet_statistics as statistics;
pub use pallet_transaction_payment::{Multiplier, RuntimeDispatchInfo, TargetedFeeAdjustment};
use pallet_treasury as treasury;
use pallet_utility as utility;
use polymesh_common_utilities::{
    constants::currency::*,
    protocol_fee::ProtocolOp,
    traits::{balances::AccountData, identity::Trait as IdentityTrait, PermissionChecker},
    CommonTrait,
};
use polymesh_primitives::{
    AccountId, AccountIndex, Authorization, AuthorizationType, Balance, BlockNumber, Hash,
    IdentityId, Index, Moment, PortfolioId, SecondaryKey, Signatory, Signature, Ticker,
};
use polymesh_runtime_common::{
    cdd_check::CddChecker,
    dividend, exemption,
    impls::{Author, CurrencyToVoteHandler},
    merge_active_and_inactive, sto_capped, voting, AvailableBlockRatio, BlockExecutionWeight,
    BlockHashCount, ExtrinsicBaseWeight, MaximumBlockLength, MaximumBlockWeight, NegativeImbalance,
    RocksDbWeight,
};

use frame_support::{
    construct_runtime, debug, parameter_types,
    traits::{KeyOwnerProofSystem, Randomness, SplitTwoWays},
    weights::{Weight, WeightToFeeCoefficient, WeightToFeeCoefficients, WeightToFeePolynomial},
};
use frame_system::EnsureRoot;
use pallet_contracts_rpc_runtime_api::ContractExecResult;
use pallet_grandpa::{
    fg_primitives, AuthorityId as GrandpaId, AuthorityList as GrandpaAuthorityList,
};
use pallet_im_online::sr25519::AuthorityId as ImOnlineId;
use pallet_protocol_fee_rpc_runtime_api::CappedFee;
use pallet_session::historical as pallet_session_historical;
use sp_api::impl_runtime_apis;
use sp_authority_discovery::AuthorityId as AuthorityDiscoveryId;
use sp_core::{
    crypto::KeyTypeId,
    u32_trait::{_1, _2, _4},
    OpaqueMetadata,
};
use sp_inherents::{CheckInherentsResult, InherentData};
use sp_runtime::transaction_validity::{
    TransactionPriority, TransactionSource, TransactionValidity,
};
use sp_runtime::{
    create_runtime_str,
    curve::PiecewiseLinear,
    generic, impl_opaque_keys,
    traits::{
        BlakeTwo256, Block as BlockT, Extrinsic, NumberFor, OpaqueKeys, SaturatedConversion,
        Saturating, StaticLookup, Verify,
    },
    ApplyExtrinsicResult, MultiSignature, Perbill,
};
use sp_std::prelude::*;
#[cfg(feature = "std")]
use sp_version::NativeVersion;
use sp_version::RuntimeVersion;

pub use balances::Call as BalancesCall;
pub use frame_support::StorageValue;
pub use frame_system::Call as SystemCall;
pub use pallet_contracts::Gas;
pub use pallet_staking::StakerStatus;
pub use pallet_timestamp::Call as TimestampCall;
#[cfg(any(feature = "std", test))]
pub use sp_runtime::BuildStorage;

use smallvec::smallvec;

// Make the WASM binary available.
#[cfg(feature = "std")]
include!(concat!(env!("OUT_DIR"), "/wasm_binary.rs"));

/// Runtime version.
pub const VERSION: RuntimeVersion = RuntimeVersion {
    spec_name: create_runtime_str!("polymesh"),
    impl_name: create_runtime_str!("polymath-polymesh"),
    authoring_version: 1,
    // Per convention: if the runtime behavior changes, increment spec_version
    // and set impl_version to 0. If only runtime
    // implementation changes and behavior does not, then leave spec_version as
    // is and increment impl_version.
    spec_version: 2000,
    impl_version: 0,
    apis: RUNTIME_API_VERSIONS,
    transaction_version: 1,
};

/// Native version.
#[cfg(any(feature = "std", test))]
pub fn native_version() -> NativeVersion {
    NativeVersion {
        runtime_version: VERSION,
        can_author_with: Default::default(),
    }
}

parameter_types! {
    /// Assume 10% of weight for average on_initialize calls.
    pub MaximumExtrinsicWeight: Weight = AvailableBlockRatio::get()
        .saturating_sub(Perbill::from_percent(10)) * MaximumBlockWeight::get();
    pub const Version: RuntimeVersion = VERSION;
}

impl frame_system::Trait for Runtime {
    /// The basic call filter to use in dispatchable.
    type BaseCallFilter = ();
    /// The identifier used to distinguish between accounts.
    type AccountId = AccountId;
    /// The aggregated dispatch type that is available for extrinsics.
    type Call = Call;
    /// The lookup mechanism to get account ID from whatever is passed in dispatchers.
    type Lookup = Indices;
    /// The index type for storing how many extrinsics an account has signed.
    type Index = Index;
    /// The index type for blocks.
    type BlockNumber = BlockNumber;
    /// The type for hashing blocks and tries.
    type Hash = Hash;
    /// The hashing algorithm used.
    type Hashing = BlakeTwo256;
    /// The header type.
    type Header = generic::Header<BlockNumber, BlakeTwo256>;
    /// The ubiquitous event type.
    type Event = Event;
    /// The ubiquitous origin type.
    type Origin = Origin;
    /// Maximum number of block number to block hash mappings to keep (oldest pruned first).
    type BlockHashCount = BlockHashCount;
    /// Maximum weight of each block.
    type MaximumBlockWeight = MaximumBlockWeight;
    /// The weight of database operations that the runtime can invoke.
    type DbWeight = RocksDbWeight;
    /// The weight of the overhead invoked on the block import process, independent of the
    /// extrinsics included in that block.
    type BlockExecutionWeight = BlockExecutionWeight;
    /// The base weight of any extrinsic processed by the runtime, independent of the
    /// logic of that extrinsic. (Signature verification, nonce increment, fee, etc...)
    type ExtrinsicBaseWeight = ExtrinsicBaseWeight;
    /// The maximum weight that a single extrinsic of `Normal` dispatch class can have,
    /// idependent of the logic of that extrinsics. (Roughly max block weight - average on
    /// initialize cost).
    type MaximumExtrinsicWeight = MaximumExtrinsicWeight;
    /// Maximum size of all encoded transactions (in bytes) that are allowed in one block.
    type MaximumBlockLength = MaximumBlockLength;
    /// Portion of the block weight that is available to all normal transactions.
    type AvailableBlockRatio = AvailableBlockRatio;
    /// Version of the runtime.
    type Version = Version;
    /// Converts a module to the index of the module in `construct_runtime!`.
    ///
    /// This type is being generated by `construct_runtime!`.
    type PalletInfo = PalletInfo;
    /// What to do if a new account is created.
    type OnNewAccount = ();
    /// What to do if an account is fully reaped from the system.
    type OnKilledAccount = ();
    /// The data to be stored in an account.
    type AccountData = AccountData<Balance>;
    type SystemWeightInfo = polymesh_weights::frame_system::WeightInfo;
}

parameter_types! {
    pub const EpochDuration: u64 = EPOCH_DURATION_IN_BLOCKS as u64;
    pub const ExpectedBlockTime: Moment = MILLISECS_PER_BLOCK;
}

impl pallet_babe::Trait for Runtime {
    type WeightInfo = ();
    type EpochDuration = EpochDuration;
    type ExpectedBlockTime = ExpectedBlockTime;
    type EpochChangeTrigger = pallet_babe::ExternalTrigger;

    type KeyOwnerProofSystem = Historical;

    type KeyOwnerProof = <Self::KeyOwnerProofSystem as KeyOwnerProofSystem<(
        KeyTypeId,
        pallet_babe::AuthorityId,
    )>>::Proof;

    type KeyOwnerIdentification = <Self::KeyOwnerProofSystem as KeyOwnerProofSystem<(
        KeyTypeId,
        pallet_babe::AuthorityId,
    )>>::IdentificationTuple;

    type HandleEquivocation =
        pallet_babe::EquivocationHandler<Self::KeyOwnerIdentification, Offences>;
}

parameter_types! {
    pub const IndexDeposit: Balance = DOLLARS;
}

impl pallet_indices::Trait for Runtime {
    type AccountIndex = AccountIndex;
    type Currency = Balances;
    type Deposit = IndexDeposit;
    type Event = Event;
    type WeightInfo = ();
}

parameter_types! {
    pub const ExistentialDeposit: Balance = 0u128;
    pub const MaxLocks: u32 = 50;
}

/// Splits fees 80/20 between treasury and block author.
pub type DealWithFees = SplitTwoWays<
    Balance,
    NegativeImbalance<Runtime>,
    _4,
    Treasury, // 4 parts (80%) goes to the treasury.
    _1,
    Author<Runtime>, // 1 part (20%) goes to the block author.
>;

pub struct WeightToFee;
impl WeightToFeePolynomial for WeightToFee {
    type Balance = Balance;

    fn polynomial() -> WeightToFeeCoefficients<Self::Balance> {
        smallvec![WeightToFeeCoefficient {
            degree: 1,
            coeff_frac: Perbill::from_percent(3), // use only 3% of the exact weight value.
            coeff_integer: 0u128,                 // Coefficient is zero.
            negative: false,
        }]
    }
}

parameter_types! {
    pub const TransactionByteFee: Balance = 10 * MILLICENTS;
    // for a sane configuration, this should always be less than `AvailableBlockRatio`.
    pub const TargetBlockFullness: Perbill = TARGET_BLOCK_FULLNESS;
}

impl pallet_transaction_payment::Trait for Runtime {
    type Currency = Balances;
    type OnTransactionPayment = DealWithFees;
    type TransactionByteFee = TransactionByteFee;
    type WeightToFee = WeightToFee;
    type FeeMultiplierUpdate = ();
    type CddHandler = CddHandler;
}

impl CommonTrait for Runtime {
    type Balance = Balance;
    type AssetSubTraitTarget = Asset;
    type BlockRewardsReserve = balances::Module<Runtime>;
}

impl balances::Trait for Runtime {
    type MaxLocks = MaxLocks;
    type DustRemoval = ();
    type Event = Event;
    type ExistentialDeposit = ExistentialDeposit;
    type AccountStore = frame_system::Module<Runtime>;
    type Identity = Identity;
    type CddChecker = CddChecker<Runtime>;
    type WeightInfo = ();
}

impl protocol_fee::Trait for Runtime {
    type Event = Event;
    type Currency = Balances;
    type OnProtocolFeePayment = DealWithFees;
}

parameter_types! {
    pub const MinimumPeriod: Moment = SLOT_DURATION / 2;
}

impl pallet_timestamp::Trait for Runtime {
    type Moment = Moment;
    type OnTimestampSet = Babe;
    type MinimumPeriod = MinimumPeriod;
    type WeightInfo = polymesh_weights::pallet_timestamp::WeightInfo;
}

parameter_types! {
    pub const UncleGenerations: BlockNumber = 0;
}

// TODO: substrate#2986 implement this properly
impl pallet_authorship::Trait for Runtime {
    type FindAuthor = pallet_session::FindAccountFromAuthorIndex<Self, Babe>;
    type UncleGenerations = UncleGenerations;
    type FilterUncle = ();
    type EventHandler = (Staking, ImOnline);
}

impl_opaque_keys! {
    pub struct SessionKeys {
        pub grandpa: Grandpa,
        pub babe: Babe,
        pub im_online: ImOnline,
        pub authority_discovery: AuthorityDiscovery,
    }
}

// NOTE: `SessionHandler` and `SessionKeys` are co-dependent: One key will be used for each handler.
// The number and order of items in `SessionHandler` *MUST* be the same number and order of keys in
// `SessionKeys`.
// TODO: Introduce some structure to tie these together to make it a bit less of a footgun. This
// should be easy, since OneSessionHandler trait provides the `Key` as an associated type. #2858
parameter_types! {
    pub const DisabledValidatorsThreshold: Perbill = Perbill::from_percent(17);
}

impl pallet_session::Trait for Runtime {
    type Event = Event;
    type ValidatorId = <Self as frame_system::Trait>::AccountId;
    type ValidatorIdOf = pallet_staking::StashOf<Self>;
    type ShouldEndSession = Babe;
    type NextSessionRotation = Babe;
    type SessionManager = pallet_session::historical::NoteHistoricalRoot<Self, Staking>;
    type SessionHandler = <SessionKeys as OpaqueKeys>::KeyTypeIdProviders;
    type Keys = SessionKeys;
    type DisabledValidatorsThreshold = DisabledValidatorsThreshold;
    type WeightInfo = ();
}

impl pallet_session::historical::Trait for Runtime {
    type FullIdentification = pallet_staking::Exposure<AccountId, Balance>;
    type FullIdentificationOf = pallet_staking::ExposureOf<Runtime>;
}

pallet_staking_reward_curve::build! {
    const REWARD_CURVE: PiecewiseLinear<'static> = curve!(
        min_inflation: 0_025_000,
        max_inflation: 0_140_000,
        ideal_stake: 0_700_000,
        falloff: 0_050_000,
        max_piece_count: 40,
        test_precision: 0_005_000,
    );
}

parameter_types! {
    pub const SessionsPerEra: sp_staking::SessionIndex = 3;
    pub const BondingDuration: pallet_staking::EraIndex = 7;
    pub const SlashDeferDuration: pallet_staking::EraIndex = 4; // 1/4 the bonding duration.
    pub const RewardCurve: &'static PiecewiseLinear<'static> = &REWARD_CURVE;
    pub const MaxNominatorRewardedPerValidator: u32 = 64;
    pub const ElectionLookahead: BlockNumber = EPOCH_DURATION_IN_BLOCKS / 4;
    pub const MaxIterations: u32 = 10;
    // 0.05%. The higher the value, the more strict solution acceptance becomes.
    pub MinSolutionScoreBump: Perbill = Perbill::from_rational_approximation(5u32, 10_000);
}

impl pallet_staking::Trait for Runtime {
    type Currency = Balances;
    type UnixTime = Timestamp;
    type CurrencyToVote = CurrencyToVoteHandler<Self>;
    type RewardRemainder = Treasury;
    type Event = Event;
    type Slash = Treasury; // send the slashed funds to the treasury.
    type Reward = (); // rewards are minted from the void
    type SessionsPerEra = SessionsPerEra;
    type BondingDuration = BondingDuration;
    type SlashDeferDuration = SlashDeferDuration;
    type SlashCancelOrigin = EnsureRoot<AccountId>;
    type SessionInterface = Self;
    type RewardCurve = RewardCurve;
    type NextNewSession = Session;
    type ElectionLookahead = ElectionLookahead;
    type Call = Call;
    type MaxIterations = MaxIterations;
    type MinSolutionScoreBump = MinSolutionScoreBump;
    type MaxNominatorRewardedPerValidator = MaxNominatorRewardedPerValidator;
    type UnsignedPriority = StakingUnsignedPriority;
    type WeightInfo = ();
    type RequiredAddOrigin = EnsureRoot<AccountId>;
    type RequiredRemoveOrigin = EnsureRoot<AccountId>;
    type RequiredComplianceOrigin = EnsureRoot<AccountId>;
    type RequiredCommissionOrigin = EnsureRoot<AccountId>;
    type RequiredChangeHistoryDepthOrigin = EnsureRoot<AccountId>;
}

parameter_types! {
    pub const MotionDuration: BlockNumber = 0;
}

/// Voting majority origin for `Instance`.
type VMO<Instance> = committee::EnsureProportionAtLeast<_1, _2, AccountId, Instance>;

type GovernanceCommittee = committee::Instance1;
impl committee::Trait<GovernanceCommittee> for Runtime {
    type Origin = Origin;
    type Proposal = Call;
    type CommitteeOrigin = VMO<GovernanceCommittee>;
    type Event = Event;
    type MotionDuration = MotionDuration;
}
/// PolymeshCommittee as an instance of group
impl group::Trait<group::Instance1> for Runtime {
    type Event = Event;
    type LimitOrigin = EnsureRoot<AccountId>;
    type AddOrigin = EnsureRoot<AccountId>;
    type RemoveOrigin = EnsureRoot<AccountId>;
    type SwapOrigin = EnsureRoot<AccountId>;
    type ResetOrigin = EnsureRoot<AccountId>;
    type MembershipInitialized = PolymeshCommittee;
    type MembershipChanged = PolymeshCommittee;
}

macro_rules! committee_config {
    ($committee:ident, $instance:ident) => {
        impl committee::Trait<committee::$instance> for Runtime {
            type Origin = Origin;
            type Proposal = Call;
            // Can act upon itself.
            type CommitteeOrigin = VMO<committee::$instance>;
            type Event = Event;
            type MotionDuration = MotionDuration;
        }
        impl group::Trait<group::$instance> for Runtime {
            type Event = Event;
            // Committee cannot alter its own active membership limit.
            type LimitOrigin = EnsureRoot<AccountId>;
            // Can manage its own addition, deletion, and swapping of membership...
            type AddOrigin = VMO<committee::$instance>;
            type RemoveOrigin = VMO<committee::$instance>;
            type SwapOrigin = VMO<committee::$instance>;
            // ...but it cannot reset its own membership; GC needs to do that.
            type ResetOrigin = VMO<GovernanceCommittee>;
            type MembershipInitialized = $committee;
            type MembershipChanged = $committee;
        }
    };
}

committee_config!(TechnicalCommittee, Instance3);
committee_config!(UpgradeCommittee, Instance4);

impl pallet_pips::Trait for Runtime {
    type Currency = Balances;
    type CommitteeOrigin = EnsureRoot<AccountId>;
    type VotingMajorityOrigin = VMO<GovernanceCommittee>;
    type GovernanceCommittee = PolymeshCommittee;
    type TechnicalCommitteeVMO = VMO<committee::Instance3>;
    type UpgradeCommitteeVMO = VMO<committee::Instance4>;
    type Treasury = Treasury;
    type Event = Event;
}

parameter_types! {
    pub const TombstoneDeposit: Balance = DOLLARS;
    pub const RentByteFee: Balance = 0; // Assigning zero to switch off the rent logic in the contracts;
    pub const RentDepositOffset: Balance = 300 * DOLLARS;
    pub const SurchargeReward: Balance = 150 * DOLLARS;
}

impl pallet_contracts::Trait for Runtime {
    type Time = Timestamp;
    type Randomness = RandomnessCollectiveFlip;
    type Currency = Balances;
    type Event = Event;
    type DetermineContractAddress = polymesh_contracts::NonceBasedAddressDeterminer<Runtime>;
    type TrieIdGenerator = pallet_contracts::TrieIdFromParentCounter<Runtime>;
    type RentPayment = ();
    type SignedClaimHandicap = pallet_contracts::DefaultSignedClaimHandicap;
    type TombstoneDeposit = TombstoneDeposit;
    type StorageSizeOffset = pallet_contracts::DefaultStorageSizeOffset;
    type RentByteFee = RentByteFee;
    type RentDepositOffset = RentDepositOffset;
    type SurchargeReward = SurchargeReward;
    type MaxDepth = pallet_contracts::DefaultMaxDepth;
    type MaxValueSize = pallet_contracts::DefaultMaxValueSize;
    type WeightPrice = pallet_transaction_payment::Module<Self>;
}

impl<LocalCall> frame_system::offchain::CreateSignedTransaction<LocalCall> for Runtime
where
    Call: From<LocalCall>,
{
    fn create_transaction<C: frame_system::offchain::AppCrypto<Self::Public, Self::Signature>>(
        call: Call,
        public: <Signature as Verify>::Signer,
        account: AccountId,
        nonce: Index,
    ) -> Option<(Call, <UncheckedExtrinsic as Extrinsic>::SignaturePayload)> {
        // take the biggest period possible.
        let period = BlockHashCount::get()
            .checked_next_power_of_two()
            .map(|c| c / 2)
            .unwrap_or(2) as u64;
        let current_block = System::block_number()
            .saturated_into::<u64>()
            // The `System::block_number` is initialized with `n+1`,
            // so the actual block number is `n`.
            .saturating_sub(1);
        let tip = 0;
        let extra: SignedExtra = (
            frame_system::CheckSpecVersion::<Runtime>::new(),
            frame_system::CheckTxVersion::<Runtime>::new(),
            frame_system::CheckGenesis::<Runtime>::new(),
            frame_system::CheckEra::<Runtime>::from(generic::Era::mortal(period, current_block)),
            frame_system::CheckNonce::<Runtime>::from(nonce),
            frame_system::CheckWeight::<Runtime>::new(),
            pallet_transaction_payment::ChargeTransactionPayment::<Runtime>::from(tip),
            pallet_permissions::StoreCallMetadata::<Runtime>::new(),
        );
        let raw_payload = SignedPayload::new(call, extra)
            .map_err(|e| {
                debug::warn!("Unable to create signed payload: {:?}", e);
            })
            .ok()?;
        let signature = raw_payload.using_encoded(|payload| C::sign(payload, public))?;
        let address = Indices::unlookup(account);
        let (call, extra, _) = raw_payload.deconstruct();
        Some((call, (address, signature, extra)))
    }
}

impl frame_system::offchain::SigningTypes for Runtime {
    type Public = <Signature as Verify>::Signer;
    type Signature = Signature;
}

impl<C> frame_system::offchain::SendTransactionTypes<C> for Runtime
where
    Call: From<C>,
{
    type Extrinsic = UncheckedExtrinsic;
    type OverarchingCall = Call;
}

impl treasury::Trait for Runtime {
    type Event = Event;
    type Currency = Balances;
}

parameter_types! {
    pub const MaxScheduledInstructionLegsPerBlock: u32 = 500;
    pub const MaxLegsInAInstruction: u32 = 20;
}

impl settlement::Trait for Runtime {
    type Event = Event;
    type Asset = Asset;
    type MaxScheduledInstructionLegsPerBlock = MaxScheduledInstructionLegsPerBlock;
    type MaxLegsInAInstruction = MaxLegsInAInstruction;
}

impl sto::Trait for Runtime {
    type Event = Event;
}

parameter_types! {
    pub OffencesWeightSoftLimit: Weight = Perbill::from_percent(60) * MaximumBlockWeight::get();
}

impl pallet_offences::Trait for Runtime {
    type Event = Event;
    type IdentificationTuple = pallet_session::historical::IdentificationTuple<Self>;
    type OnOffenceHandler = Staking;
    type WeightSoftLimit = OffencesWeightSoftLimit;
}

parameter_types! {
    pub const SessionDuration: BlockNumber = EPOCH_DURATION_IN_SLOTS as _;
    pub const ImOnlineUnsignedPriority: TransactionPriority = TransactionPriority::max_value();
    /// We prioritize im-online heartbeats over election solution submission.
    pub const StakingUnsignedPriority: TransactionPriority = TransactionPriority::max_value() / 2;
}

impl pallet_im_online::Trait for Runtime {
    type AuthorityId = ImOnlineId;
    type Event = Event;
    type UnsignedPriority = ImOnlineUnsignedPriority;
    type ReportUnresponsiveness = Offences;
    type SessionDuration = SessionDuration;
    type CommitteeOrigin = EnsureRoot<AccountId>;
}

impl pallet_grandpa::Trait for Runtime {
    type WeightInfo = ();
    type Event = Event;
    type Call = Call;

    type KeyOwnerProofSystem = Historical;

    type KeyOwnerProof =
        <Self::KeyOwnerProofSystem as KeyOwnerProofSystem<(KeyTypeId, GrandpaId)>>::Proof;

    type KeyOwnerIdentification = <Self::KeyOwnerProofSystem as KeyOwnerProofSystem<(
        KeyTypeId,
        GrandpaId,
    )>>::IdentificationTuple;

    type HandleEquivocation =
        pallet_grandpa::EquivocationHandler<Self::KeyOwnerIdentification, Offences>;
}

impl pallet_authority_discovery::Trait for Runtime {}

parameter_types! {
    pub const WindowSize: BlockNumber = pallet_finality_tracker::DEFAULT_WINDOW_SIZE;
    pub const ReportLatency: BlockNumber = pallet_finality_tracker::DEFAULT_REPORT_LATENCY;
}

impl pallet_finality_tracker::Trait for Runtime {
    type OnFinalizationStalled = ();
    type WindowSize = WindowSize;
    type ReportLatency = ReportLatency;
}

impl pallet_sudo::Trait for Runtime {
    type Event = Event;
    type Call = Call;
}

impl multisig::Trait for Runtime {
    type Event = Event;
}

impl bridge::Trait for Runtime {
    type Event = Event;
    type Proposal = Call;
    type Scheduler = Scheduler;
    type SchedulerOrigin = OriginCaller;
    type SchedulerCall = Call;
}

impl portfolio::Trait for Runtime {
    type Event = Event;
}

parameter_types! {
    pub const MaxNumberOfTMExtensionForAsset: u32 = 5;
    pub const MinCheckpointDurationSecs: u64 = 30;
}

impl asset::Trait for Runtime {
    type Event = Event;
    type Currency = Balances;
    type ComplianceManager = compliance_manager::Module<Runtime>;
    type MaxNumberOfTMExtensionForAsset = MaxNumberOfTMExtensionForAsset;
    type UnixTime = pallet_timestamp::Module<Runtime>;
    type MinCheckpointDurationSecs = MinCheckpointDurationSecs;
}

parameter_types! {
    pub const MaxConditionComplexity: u32 = 50;
}

impl compliance_manager::Trait for Runtime {
    type Event = Event;
    type Asset = Asset;
    type MaxConditionComplexity = MaxConditionComplexity;
}

impl voting::Trait for Runtime {
    type Event = Event;
    type Asset = Asset;
}

impl sto_capped::Trait for Runtime {
    type Event = Event;
}

impl IdentityTrait for Runtime {
    type Event = Event;
    type Proposal = Call;
    type MultiSig = MultiSig;
    type Portfolio = Portfolio;
    type CddServiceProviders = CddServiceProviders;
    type Balances = balances::Module<Runtime>;
    type ChargeTxFeeTarget = TransactionPayment;
    type CddHandler = CddHandler;
    type Public = <MultiSignature as Verify>::Signer;
    type OffChainSignature = MultiSignature;
    type ProtocolFee = protocol_fee::Module<Runtime>;
    type GCVotingMajorityOrigin = VMO<GovernanceCommittee>;
<<<<<<< HEAD
    type WeightInfo = polymesh_weights::pallet_identity::WeightInfo;
=======
    type CorporateAction = CorporateAction;
>>>>>>> abc59a7e
}

parameter_types! {
    pub const NetworkShareInFee: Perbill = Perbill::from_percent(0);
}

impl polymesh_contracts::Trait for Runtime {
    type Event = Event;
    type NetworkShareInFee = NetworkShareInFee;
}

impl pallet_corporate_actions::Trait for Runtime {
    type Event = Event;
    type WeightInfo = polymesh_weights::pallet_corporate_actions::WeightInfo;
}

impl exemption::Trait for Runtime {
    type Event = Event;
    type Asset = Asset;
}

impl dividend::Trait for Runtime {
    type Event = Event;
}

/// CddProviders instance of group
impl group::Trait<group::Instance2> for Runtime {
    type Event = Event;
    // Cannot alter its own active membership limit.
    type LimitOrigin = EnsureRoot<AccountId>;
    type AddOrigin = EnsureRoot<AccountId>;
    type RemoveOrigin = EnsureRoot<AccountId>;
    type SwapOrigin = EnsureRoot<AccountId>;
    type ResetOrigin = EnsureRoot<AccountId>;
    type MembershipInitialized = Identity;
    type MembershipChanged = Identity;
}

impl statistics::Trait for Runtime {}

impl pallet_utility::Trait for Runtime {
    type Event = Event;
    type Call = Call;
}

impl confidential::Trait for Runtime {
    type Event = Event;
}

impl PermissionChecker for Runtime {
    type Call = Call;
    type Checker = Identity;
}

parameter_types! {
    pub MaximumSchedulerWeight: Weight = Perbill::from_percent(80) * MaximumBlockWeight::get();
    pub const MaxScheduledPerBlock: u32 = 50;
}

impl pallet_scheduler::Trait for Runtime {
    type Event = Event;
    type Origin = Origin;
    type PalletsOrigin = OriginCaller;
    type Call = Call;
    type MaximumWeight = MaximumSchedulerWeight;
    type ScheduleOrigin = EnsureRoot<AccountId>;
    type MaxScheduledPerBlock = MaxScheduledPerBlock;
    type WeightInfo = ();
}

// / A runtime transaction submitter for the cdd_offchain_worker
// Comment it in the favour of Testnet release
//type SubmitTransactionCdd = TransactionSubmitter<CddOffchainWorkerId, Runtime, UncheckedExtrinsic>;

// Comment it in the favour of Testnet release
// parameter_types! {
//     pub const CoolingInterval: BlockNumber = 3;
//     pub const BufferInterval: BlockNumber = 5;
// }

// impl pallet_cdd_offchain_worker::Trait for Runtime {
//     /// SignerId
//     type SignerId = CddOffchainWorkerId;
//     /// The overarching event type.
//     type Event = Event;
//     /// The overarching dispatch call type
//     type Call = Call;
//     /// No. of blocks delayed to execute the offchain worker
//     type CoolingInterval = CoolingInterval;
//     /// Buffer given to check the validity of the cdd claim. It is in block numbers.
//     type BufferInterval = BufferInterval;
//     /// The type submit transactions.
//     type SubmitUnsignedTransaction = SubmitTransactionCdd;
// }

construct_runtime!(
    pub enum Runtime where
        Block = Block,
        NodeBlock = polymesh_primitives::Block,
        UncheckedExtrinsic = UncheckedExtrinsic
    {
        System: frame_system::{Module, Call, Config, Storage, Event<T>},
        // Must be before session.
        Babe: pallet_babe::{Module, Call, Storage, Config, Inherent, ValidateUnsigned},

        Timestamp: pallet_timestamp::{Module, Call, Storage, Inherent},
        Indices: pallet_indices::{Module, Call, Storage, Config<T>, Event<T>},
        Balances: balances::{Module, Call, Storage, Config<T>, Event<T>},
        TransactionPayment: pallet_transaction_payment::{Module, Storage},

        // Consensus frame_support.
        Authorship: pallet_authorship::{Module, Call, Storage, Inherent},
        Staking: pallet_staking::{Module, Call, Config<T>, Storage, Event<T>, ValidateUnsigned},
        Offences: pallet_offences::{Module, Call, Storage, Event},
        Session: pallet_session::{Module, Call, Storage, Event, Config<T>},
        FinalityTracker: pallet_finality_tracker::{Module, Call, Inherent},
        Grandpa: pallet_grandpa::{Module, Call, Storage, Config, Event},
        ImOnline: pallet_im_online::{Module, Call, Storage, Event<T>, ValidateUnsigned, Config<T>},
        AuthorityDiscovery: pallet_authority_discovery::{Module, Call, Config},
        RandomnessCollectiveFlip: pallet_randomness_collective_flip::{Module, Call, Storage},

        Historical: pallet_session_historical::{Module},
        // Sudo. Usable initially.
        // RELEASE: remove this for release build.
        Sudo: pallet_sudo::{Module, Call, Config<T>, Storage, Event<T>},

        MultiSig: multisig::{Module, Call, Storage, Event<T>},

        // Contracts
        BaseContracts: pallet_contracts::{Module, Config, Storage, Event<T>},
        Contracts: polymesh_contracts::{Module, Call, Storage, Event<T>},

        // Polymesh Governance Committees
        Treasury: treasury::{Module, Call, Event<T>},
        PolymeshCommittee: committee::<Instance1>::{Module, Call, Storage, Origin<T>, Event<T>, Config<T>},
        CommitteeMembership: group::<Instance1>::{Module, Call, Storage, Event<T>, Config<T>},
        Pips: pallet_pips::{Module, Call, Storage, Event<T>, Config<T>},

        TechnicalCommittee: committee::<Instance3>::{Module, Call, Storage, Origin<T>, Event<T>, Config<T>},
        TechnicalCommitteeMembership: group::<Instance3>::{Module, Call, Storage, Event<T>, Config<T>},

        UpgradeCommittee: committee::<Instance4>::{Module, Call, Storage, Origin<T>, Event<T>, Config<T>},
        UpgradeCommitteeMembership: group::<Instance4>::{Module, Call, Storage, Event<T>, Config<T>},

        //Polymesh
        Asset: asset::{Module, Call, Storage, Config<T>, Event<T>},
        Dividend: dividend::{Module, Call, Storage, Event<T>},
        Identity: identity::{Module, Call, Storage, Event<T>, Config<T>},
        Bridge: bridge::{Module, Call, Storage, Config<T>, Event<T>},
        ComplianceManager: compliance_manager::{Module, Call, Storage, Event},
        Voting: voting::{Module, Call, Storage, Event<T>},
        StoCapped: sto_capped::{Module, Call, Storage, Event<T>},
        Exemption: exemption::{Module, Call, Storage, Event},
        Settlement: settlement::{Module, Call, Storage, Event<T>, Config},
        Sto: sto::{Module, Call, Storage, Event<T>},
        CddServiceProviders: group::<Instance2>::{Module, Call, Storage, Event<T>, Config<T>},
        Statistic: statistics::{Module, Call, Storage},
        ProtocolFee: protocol_fee::{Module, Call, Storage, Event<T>, Config<T>},
        Utility: utility::{Module, Call, Storage, Event},
        // Comment it in the favour of Testnet release
        // CddOffchainWorker: pallet_cdd_offchain_worker::{Module, Call, Storage, ValidateUnsigned, Event<T>}
        Portfolio: portfolio::{Module, Call, Storage, Event<T>},
        Confidential: confidential::{Module, Call, Storage, Event},
        Permissions: pallet_permissions::{Module, Storage},
        Scheduler: pallet_scheduler::{Module, Call, Storage, Event<T>},
        CorporateAction: pallet_corporate_actions::{Module, Call, Storage, Event},
    }
);

/// The address format for describing accounts.
pub type Address = <Indices as StaticLookup>::Source;
/// Block header type as expected by this runtime.
pub type Header = generic::Header<BlockNumber, BlakeTwo256>;
/// Block type as expected by this runtime.
pub type Block = generic::Block<Header, UncheckedExtrinsic>;
/// A Block signed with a Justification
pub type SignedBlock = generic::SignedBlock<Block>;
/// BlockId type as expected by this runtime.
pub type BlockId = generic::BlockId<Block>;
/// The SignedExtension to the basic transaction logic.
pub type SignedExtra = (
    frame_system::CheckSpecVersion<Runtime>,
    frame_system::CheckTxVersion<Runtime>,
    frame_system::CheckGenesis<Runtime>,
    frame_system::CheckEra<Runtime>,
    frame_system::CheckNonce<Runtime>,
    frame_system::CheckWeight<Runtime>,
    pallet_transaction_payment::ChargeTransactionPayment<Runtime>,
    pallet_permissions::StoreCallMetadata<Runtime>,
);
/// Unchecked extrinsic type as expected by this runtime.
pub type UncheckedExtrinsic = generic::UncheckedExtrinsic<Address, Call, Signature, SignedExtra>;
/// The payload being signed in transactions.
pub type SignedPayload = generic::SignedPayload<Call, SignedExtra>;
/// Extrinsic type that has already been checked.
pub type CheckedExtrinsic = generic::CheckedExtrinsic<AccountId, Call, SignedExtra>;
/// Executive: handles dispatch to the various modules.
pub type Executive = pallet_executive::Executive<
    Runtime,
    Block,
    frame_system::ChainContext<Runtime>,
    Runtime,
    AllModules,
>;

impl_runtime_apis! {
    impl sp_api::Core<Block> for Runtime {
        fn version() -> RuntimeVersion {
            VERSION
        }

        fn execute_block(block: Block) {
            Executive::execute_block(block)
        }

        fn initialize_block(header: &<Block as BlockT>::Header) {
            Executive::initialize_block(header)
        }
    }

    impl sp_api::Metadata<Block> for Runtime {
        fn metadata() -> OpaqueMetadata {
            Runtime::metadata().into()
        }
    }

    impl sp_block_builder::BlockBuilder<Block> for Runtime {
        fn apply_extrinsic(extrinsic: <Block as BlockT>::Extrinsic) -> ApplyExtrinsicResult {
            Executive::apply_extrinsic(extrinsic)
        }

        fn finalize_block() -> <Block as BlockT>::Header {
            Executive::finalize_block()
        }

        fn inherent_extrinsics(data: InherentData) -> Vec<<Block as BlockT>::Extrinsic> {
            data.create_extrinsics()
        }

        fn check_inherents(block: Block, data: InherentData) -> CheckInherentsResult {
            data.check_extrinsics(&block)
        }

        fn random_seed() -> <Block as BlockT>::Hash {
            RandomnessCollectiveFlip::random_seed()
        }
    }

    impl sp_transaction_pool::runtime_api::TaggedTransactionQueue<Block> for Runtime {
        fn validate_transaction(
            source: TransactionSource,
            tx: <Block as BlockT>::Extrinsic,
        ) -> TransactionValidity {
            Executive::validate_transaction(source, tx)
        }
    }

    impl sp_offchain::OffchainWorkerApi<Block> for Runtime {
        fn offchain_worker(header: &<Block as BlockT>::Header) {
            Executive::offchain_worker(header)
        }
    }

    impl fg_primitives::GrandpaApi<Block> for Runtime {
        fn grandpa_authorities() -> GrandpaAuthorityList {
            Grandpa::grandpa_authorities()
        }

        fn submit_report_equivocation_unsigned_extrinsic(
            equivocation_proof: fg_primitives::EquivocationProof<
                <Block as BlockT>::Hash,
                NumberFor<Block>,
            >,
            key_owner_proof: fg_primitives::OpaqueKeyOwnershipProof,
        ) -> Option<()> {
            let key_owner_proof = key_owner_proof.decode()?;

            Grandpa::submit_unsigned_equivocation_report(
                equivocation_proof,
                key_owner_proof,
            )
        }

        fn generate_key_ownership_proof(
            _set_id: fg_primitives::SetId,
            authority_id: GrandpaId,
        ) -> Option<fg_primitives::OpaqueKeyOwnershipProof> {
            use codec::Encode;

            Historical::prove((fg_primitives::KEY_TYPE, authority_id))
                .map(|p| p.encode())
                .map(fg_primitives::OpaqueKeyOwnershipProof::new)
        }
    }

    impl sp_consensus_babe::BabeApi<Block> for Runtime {
        fn configuration() -> sp_consensus_babe::BabeGenesisConfiguration {
            // The choice of `c` parameter (where `1 - c` represents the
            // probability of a slot being empty), is done in accordance to the
            // slot duration and expected target block time, for safely
            // resisting network delays of maximum two seconds.
            // <https://research.web3.foundation/en/latest/polkadot/BABE/Babe/#6-practical-results>
            sp_consensus_babe::BabeGenesisConfiguration {
                slot_duration: Babe::slot_duration(),
                epoch_length: EpochDuration::get(),
                c: PRIMARY_PROBABILITY,
                genesis_authorities: Babe::authorities(),
                randomness: Babe::randomness(),
                allowed_slots: sp_consensus_babe::AllowedSlots::PrimaryAndSecondaryPlainSlots,
            }
        }

        fn current_epoch_start() -> sp_consensus_babe::SlotNumber {
            Babe::current_epoch_start()
        }

        fn generate_key_ownership_proof(
            _slot_number: sp_consensus_babe::SlotNumber,
            authority_id: sp_consensus_babe::AuthorityId,
        ) -> Option<sp_consensus_babe::OpaqueKeyOwnershipProof> {
            use codec::Encode;

            Historical::prove((sp_consensus_babe::KEY_TYPE, authority_id))
                .map(|p| p.encode())
                .map(sp_consensus_babe::OpaqueKeyOwnershipProof::new)
        }

        fn submit_report_equivocation_unsigned_extrinsic(
            equivocation_proof: sp_consensus_babe::EquivocationProof<<Block as BlockT>::Header>,
            key_owner_proof: sp_consensus_babe::OpaqueKeyOwnershipProof,
        ) -> Option<()> {
            let key_owner_proof = key_owner_proof.decode()?;

            Babe::submit_unsigned_equivocation_report(
                equivocation_proof,
                key_owner_proof,
            )
        }
    }

    impl sp_authority_discovery::AuthorityDiscoveryApi<Block> for Runtime {
        fn authorities() -> Vec<AuthorityDiscoveryId> {
            AuthorityDiscovery::authorities()
        }
    }

    impl frame_system_rpc_runtime_api::AccountNonceApi<Block, AccountId, Index> for Runtime {
        fn account_nonce(account: AccountId) -> Index {
            System::account_nonce(account)
        }
    }

    impl pallet_contracts_rpc_runtime_api::ContractsApi<Block, AccountId, Balance, BlockNumber>
        for Runtime
    {
        fn call(
            origin: AccountId,
            dest: AccountId,
            value: Balance,
            gas_limit: u64,
            input_data: Vec<u8>,
        ) -> ContractExecResult {
            let (exec_result, gas_consumed) =
            BaseContracts::bare_call(origin, dest.into(), value, gas_limit, input_data);
            match exec_result {
                Ok(v) => ContractExecResult::Success {
                    flags: v.flags.bits(),
                    data: v.data,
                    gas_consumed: gas_consumed,
                },
                Err(_) => ContractExecResult::Error,
            }
        }

        fn get_storage(
            address: AccountId,
            key: [u8; 32],
        ) -> pallet_contracts_primitives::GetStorageResult {
            BaseContracts::get_storage(address, key)
        }

        fn rent_projection(
            address: AccountId,
        ) -> pallet_contracts_primitives::RentProjectionResult<BlockNumber> {
            BaseContracts::rent_projection(address)
        }
    }

    impl node_rpc_runtime_api::transaction_payment::TransactionPaymentApi<
        Block,
        Balance,
        UncheckedExtrinsic,
    > for Runtime {
        fn query_info(uxt: UncheckedExtrinsic, len: u32) -> RuntimeDispatchInfo<Balance> {
            TransactionPayment::query_info(uxt, len)
        }
    }

    impl sp_session::SessionKeys<Block> for Runtime {
        fn generate_session_keys(seed: Option<Vec<u8>>) -> Vec<u8> {
            SessionKeys::generate(seed)
        }

        fn decode_session_keys(
            encoded: Vec<u8>,
        ) -> Option<Vec<(Vec<u8>, sp_core::crypto::KeyTypeId)>> {
            SessionKeys::decode_into_raw_public_keys(&encoded)
        }
    }

    impl pallet_staking_rpc_runtime_api::StakingApi<Block> for Runtime {
        fn get_curve() -> Vec<(Perbill, Perbill)> {
            Staking::get_curve()
        }
    }

    impl node_rpc_runtime_api::pips::PipsApi<Block, AccountId, Balance>
    for Runtime
    {
        /// Get vote count for a given proposal index
        fn get_votes(index: u32) -> VoteCount<Balance> {
            Pips::get_votes(index)
        }

        /// Proposals voted by `address`
        fn proposed_by(address: AccountId) -> Vec<u32> {
            Pips::proposed_by(pallet_pips::Proposer::Community(address))
        }

        /// Proposals `address` voted on
        fn voted_on(address: AccountId) -> Vec<u32> {
            Pips::voted_on(address)
        }

        /// Retrieve referendums voted on information by `address` account.
        fn voting_history_by_address(address: AccountId) -> HistoricalVotingByAddress<Vote<Balance>> {
            Pips::voting_history_by_address(address)

        }

        /// Retrieve referendums voted on information by `id` identity (and its secondary items).
        fn voting_history_by_id(id: IdentityId) -> HistoricalVotingById<AccountId, Vote<Balance>> {
            Pips::voting_history_by_id(id)
        }
    }

    impl pallet_protocol_fee_rpc_runtime_api::ProtocolFeeApi<
        Block,
    > for Runtime {
        fn compute_fee(op: ProtocolOp) -> CappedFee {
            ProtocolFee::compute_fee(&[op]).into()
        }
    }

    impl
        node_rpc_runtime_api::identity::IdentityApi<
            Block,
            IdentityId,
            Ticker,
            AccountId,
            SecondaryKey<AccountId>,
            Signatory<AccountId>,
            Moment
        > for Runtime
    {
        /// RPC call to know whether the given did has valid cdd claim or not
        fn is_identity_has_valid_cdd(did: IdentityId, leeway: Option<u64>) -> CddStatus {
            Identity::fetch_cdd(did, leeway.unwrap_or_default())
                .ok_or_else(|| "Either cdd claim is expired or not yet provided to give identity".into())
        }

        /// RPC call to query the given ticker did
        fn get_asset_did(ticker: Ticker) -> AssetDidResult {
            Identity::get_asset_did(ticker)
                .map_err(|_| "Error in computing the given ticker error".into())
        }

        /// Retrieve primary key and secondary keys for a given IdentityId
        fn get_did_records(did: IdentityId) -> DidRecords<AccountId, SecondaryKey<AccountId>> {
            Identity::get_did_records(did)
        }

        /// Retrieve the status of the DIDs
        fn get_did_status(dids: Vec<IdentityId>) -> Vec<DidStatus> {
            Identity::get_did_status(dids)
        }

        fn get_key_identity_data(acc: AccountId) -> Option<KeyIdentityData<IdentityId>> {
            Identity::get_key_identity_data(acc)
        }

        /// Retrieve list of a authorization for a given signatory
        fn get_filtered_authorizations(
            signatory: Signatory<AccountId>,
            allow_expired: bool,
            auth_type: Option<AuthorizationType>
        ) -> Vec<Authorization<AccountId, Moment>> {
            Identity::get_filtered_authorizations(signatory, allow_expired, auth_type)
        }
    }

    impl node_rpc_runtime_api::asset::AssetApi<Block, AccountId> for Runtime {
        #[inline]
        fn can_transfer(
            sender: AccountId,
            from_custodian: Option<IdentityId>,
            from_portfolio: PortfolioId,
            to_custodian: Option<IdentityId>,
            to_portfolio: PortfolioId,
            ticker: &Ticker,
            value: Balance) -> node_rpc_runtime_api::asset::CanTransferResult
        {
            Asset::unsafe_can_transfer(sender, from_custodian, from_portfolio, to_custodian, to_portfolio, ticker, value)
                .map_err(|msg| msg.as_bytes().to_vec())
        }
    }

    impl node_rpc_runtime_api::compliance_manager::ComplianceManagerApi<Block, AccountId, Balance>
        for Runtime
    {
        #[inline]
        fn can_transfer(
            ticker: Ticker,
            from_did: Option<IdentityId>,
            to_did: Option<IdentityId>,
        ) -> AssetComplianceResult
        {
            ComplianceManager::granular_verify_restriction(&ticker, from_did, to_did)
        }
    }

    impl pallet_group_rpc_runtime_api::GroupApi<Block> for Runtime {
        fn get_cdd_valid_members() -> Vec<pallet_group_rpc_runtime_api::Member> {
            merge_active_and_inactive::<Block>(
                CddServiceProviders::active_members(),
                CddServiceProviders::inactive_members())
        }

        fn get_gc_valid_members() -> Vec<pallet_group_rpc_runtime_api::Member> {
            merge_active_and_inactive::<Block>(
                CommitteeMembership::active_members(),
                CommitteeMembership::inactive_members())
        }
    }

    impl node_rpc_runtime_api::portfolio::PortfolioApi<Block, Balance> for Runtime {
        #[inline]
        fn get_portfolios(did: IdentityId) -> node_rpc_runtime_api::portfolio::GetPortfoliosResult {
            Ok(Portfolio::rpc_get_portfolios(did))
        }

        #[inline]
        fn get_portfolio_assets(portfolio_id: PortfolioId) ->
            node_rpc_runtime_api::portfolio::GetPortfolioAssetsResult<Balance>
        {
            Ok(Portfolio::rpc_get_portfolio_assets(portfolio_id))
        }
    }

    #[cfg(feature = "runtime-benchmarks")]
    impl frame_benchmarking::Benchmark<Block> for Runtime {
        fn dispatch_benchmark(
            config: frame_benchmarking::BenchmarkConfig
        ) -> Result<Vec<frame_benchmarking::BenchmarkBatch>, sp_runtime::RuntimeString> {
            use frame_benchmarking::{Benchmarking, BenchmarkBatch, add_benchmark, TrackedStorageKey};

            use frame_system_benchmarking::Module as SystemBench;
            impl frame_system_benchmarking::Trait for Runtime {}

            let whitelist: Vec<TrackedStorageKey> = vec![
                // Block Number
                hex_literal::hex!("26aa394eea5630e07c48ae0c9558cef702a5c1b19ab7a04f536c519aca4983ac").to_vec().into(),
                // Total Issuance
                hex_literal::hex!("c2261276cc9d1f8598ea4b6a74b15c2f57c875e4cff74148e4628f264b974c80").to_vec().into(),
                // Execution Phase
                hex_literal::hex!("26aa394eea5630e07c48ae0c9558cef7ff553b5a9862a516939d82b3d3d8661a").to_vec().into(),
                // Event Count
                hex_literal::hex!("26aa394eea5630e07c48ae0c9558cef70a98fdbe9ce6c55837576c60c7af3850").to_vec().into(),
                // System Events
                hex_literal::hex!("26aa394eea5630e07c48ae0c9558cef780d41e5e16056765bc8461851072c9d7").to_vec().into(),
                // Treasury Account
                hex_literal::hex!("26aa394eea5630e07c48ae0c9558cef7b99d880ec681799c0cf30e8886371da95ecffd7b6c0f78751baa9d281e0bfa3a6d6f646c70792f74727372790000000000000000000000000000000000000000").to_vec().into(),
            ];

            let mut batches = Vec::<BenchmarkBatch>::new();
            let params = (&config, &whitelist);

            add_benchmark!(params, batches, pallet_asset, Asset);
            add_benchmark!(params, batches, pallet_balances, Balances);
            add_benchmark!(params, batches, pallet_identity, Identity);
            add_benchmark!(params, batches, frame_system, SystemBench::<Runtime>);
            add_benchmark!(params, batches, pallet_timestamp, Timestamp);

            if batches.is_empty() { return Err("Benchmark not found for this pallet.".into()) }
            Ok(batches)
        }
    }
}<|MERGE_RESOLUTION|>--- conflicted
+++ resolved
@@ -700,11 +700,8 @@
     type OffChainSignature = MultiSignature;
     type ProtocolFee = protocol_fee::Module<Runtime>;
     type GCVotingMajorityOrigin = VMO<GovernanceCommittee>;
-<<<<<<< HEAD
     type WeightInfo = polymesh_weights::pallet_identity::WeightInfo;
-=======
     type CorporateAction = CorporateAction;
->>>>>>> abc59a7e
 }
 
 parameter_types! {

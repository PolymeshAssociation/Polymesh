--- conflicted
+++ resolved
@@ -1299,11 +1299,8 @@
             add_benchmark!(params, batches, polymesh_contracts, Contracts);
             add_benchmark!(params, batches, pallet_utility, Utility);
             add_benchmark!(params, batches, pallet_confidential, Confidential);
-<<<<<<< HEAD
+            add_benchmark!(params, batches, pallet_treasury, Treasury);
             add_benchmark!(params, batches, pallet_im_online, ImOnline);
-=======
-            add_benchmark!(params, batches, pallet_treasury, Treasury);
->>>>>>> f0e63687
 
             if batches.is_empty() { return Err("Benchmark not found for this pallet.".into()) }
             Ok(batches)

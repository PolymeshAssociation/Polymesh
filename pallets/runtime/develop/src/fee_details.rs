--- conflicted
+++ resolved
@@ -155,13 +155,8 @@
         Context::set_current_payer::<Identity>(payer);
     }
 
-<<<<<<< HEAD
     /// Fetches fee payer for further payments (forwarded calls)
-    fn get_payer_from_context() -> Option<Signatory<AccountId>> {
-=======
-    /// Fetches fee payer for further payements (forwareded calls)
     fn get_payer_from_context() -> Option<AccountId> {
->>>>>>> 4df6d191
         Context::current_payer::<Identity>()
     }
 

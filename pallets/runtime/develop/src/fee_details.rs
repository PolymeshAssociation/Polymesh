--- conflicted
+++ resolved
@@ -104,11 +104,7 @@
             }
             // Call made by an Account key to propose or approve a multisig transaction via the bridge helper
             // The multisig must have valid CDD and the caller must be a signer of the multisig.
-<<<<<<< HEAD
-            Call::Bridge(bridge::Call::propose_bridge_tx(..)) 
-=======
             Call::Bridge(bridge::Call::propose_bridge_tx(..))
->>>>>>> 0f283f5b
             | Call::Bridge(bridge::Call::propose_bridge_txs(..)) => {
                 sp_runtime::print("multisig stuff via bridge");
                 let multisig = Bridge::controller_key();

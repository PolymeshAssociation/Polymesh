--- conflicted
+++ resolved
@@ -61,23 +61,6 @@
 sp-block-builder = { git = "https://github.com/paritytech/substrate", default-features = false, tag = "v2.0.0" }
 sp-arithmetic = { git = "https://github.com/paritytech/substrate", default-features = false, tag = "v2.0.0" }
 #
-<<<<<<< HEAD
-pallet-authorship = { git = "https://github.com/paritytech/substrate", default-features = false, tag = "v2.0.0-rc6" }
-pallet-contracts = { git = "https://github.com/paritytech/substrate", default-features = false, tag = "v2.0.0-rc6" }
-pallet-contracts-primitives = { git = "https://github.com/paritytech/substrate", default-features = false, tag = "v2.0.0-rc6" }
-pallet-executive = { package = "frame-executive", git = "https://github.com/paritytech/substrate", default-features = false, tag = "v2.0.0-rc6" }
-pallet-finality-tracker = { git = "https://github.com/paritytech/substrate", default-features = false, tag = "v2.0.0-rc6" }
-pallet-grandpa = { git = "https://github.com/paritytech/substrate", default-features = false, tag = "v2.0.0-rc6" }
-pallet-indices = { git = "https://github.com/paritytech/substrate", default-features = false, tag = "v2.0.0-rc6" }
-pallet-offences = { git = "https://github.com/paritytech/substrate", default-features = false, tag = "v2.0.0-rc6" }
-pallet-session = { git = "https://github.com/paritytech/substrate", default-features = false, tag = "v2.0.0-rc6" }
-pallet-sudo = { git = "https://github.com/paritytech/substrate", default-features = false, tag = "v2.0.0-rc6" }
-pallet-timestamp = { git = "https://github.com/paritytech/substrate", default-features = false, tag = "v2.0.0-rc6" }
-pallet-babe = { git = "https://github.com/paritytech/substrate", default-features = false, tag = "v2.0.0-rc6" }
-pallet-authority-discovery = { git = "https://github.com/paritytech/substrate", default-features = false, tag = "v2.0.0-rc6" }
-pallet-randomness-collective-flip = { git = "https://github.com/paritytech/substrate", default-features = false, tag = "v2.0.0-rc6" }
-pallet-scheduler = { git = "https://github.com/paritytech/substrate", default-features = false, tag = "v2.0.0-rc6" }
-=======
 pallet-authorship = { git = "https://github.com/paritytech/substrate", default-features = false, tag = "v2.0.0" }
 pallet-contracts = { git = "https://github.com/paritytech/substrate", default-features = false, tag = "v2.0.0" }
 pallet-contracts-primitives = { git = "https://github.com/paritytech/substrate", default-features = false, tag = "v2.0.0" }
@@ -92,7 +75,7 @@
 pallet-babe = { git = "https://github.com/paritytech/substrate", default-features = false, tag = "v2.0.0" }
 pallet-authority-discovery = { git = "https://github.com/paritytech/substrate", default-features = false, tag = "v2.0.0" }
 pallet-randomness-collective-flip = { git = "https://github.com/paritytech/substrate", default-features = false, tag = "v2.0.0" }
->>>>>>> 166ee9c7
+pallet-scheduler = { git = "https://github.com/paritytech/substrate", default-features = false, tag = "v2.0.0" }
 
 frame-system = { git = "https://github.com/paritytech/substrate", default-features = false, tag = "v2.0.0" }
 frame-support = { git = "https://github.com/paritytech/substrate", default-features = false, tag = "v2.0.0" }

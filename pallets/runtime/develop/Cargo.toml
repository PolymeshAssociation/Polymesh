[package]
name = "polymesh-runtime-develop"
version = "0.1.0"
authors = ["Polymath Inc."]
edition = "2018"

# See more keys and their definitions at https://doc.rust-lang.org/cargo/reference/manifest.html

[dependencies]
# Common
polymesh-common-utilities = { path = "../../common", default-features = false }
polymesh-runtime-common = { path = "../common", default-features = false }
polymesh-primitives = { path = "../../../primitives", default-features = false }

# Our pallets
pallet-asset = { path = "../../asset", default-features = false }
pallet-balances = { path = "../../balances", default-features = false }
pallet-basic-sto = { path = "../../basic-sto", default-features = false }
pallet-committee = { path = "../../committee", default-features = false }
pallet-compliance-manager = { path = "../../compliance-manager", default-features = false }
pallet-confidential = { path = "../../confidential", default-features = false }
pallet-contracts = { git = "https://github.com/paritytech/substrate", default-features = false, branch = "at-add-dispatch-call" }
pallet-contracts-primitives = { git = "https://github.com/paritytech/substrate", default-features = false, branch = "at-add-dispatch-call" }
pallet-group = { path = "../../group", default-features = false }
pallet-identity = { path = "../../identity", default-features = false }
pallet-im-online = { path = "../../im-online", default-features = false }
pallet-multisig = { path = "../../multisig", default-features = false }
pallet-permissions = { path = "../../permissions", default-features = false  }
pallet-pips = { path = "../../pips", default-features = false }
pallet-portfolio = { path = "../../portfolio", default-features = false  }
pallet-protocol-fee = { path = "../../protocol-fee", default-features = false }
pallet-settlement = { path = "../../settlement", default-features = false }
<<<<<<< HEAD
=======
pallet-im-online = { path = "../../im-online", default-features = false }
pallet-statistics = { path = "../../statistics", default-features = false }
pallet-transaction-payment = { path = "../../transaction-payment", default-features = false }
pallet-contracts = { git = "https://github.com/paritytech/substrate", default-features = false, tag = "v2.0.0-rc6" }
pallet-contracts-primitives = { git = "https://github.com/paritytech/substrate", default-features = false, tag = "v2.0.0-rc6" }
>>>>>>> 8ccfcafb
pallet-staking = { path = "../../staking", default-features = false }
pallet-staking-reward-curve = { path = "../../staking/reward-curve", default-features = false }
pallet-statistics = { path = "../../statistics", default-features = false }
pallet-transaction-payment = { path = "../../transaction-payment", default-features = false }
pallet-treasury = { path = "../../treasury", default-features = false }
pallet-utility = { path = "../../utility", default-features = false }

# Others
serde = { version = "1.0.104", default-features = false }
smallvec = "1.4.0"

# Substrate
codec = { package = "parity-scale-codec", version = "1.2.0", default-features = false, features = ["derive"] }
sp-core = { git = "https://github.com/paritytech/substrate", default-features = false, tag = "v2.0.0-rc6" }
sp-std = { git = "https://github.com/paritytech/substrate", default-features = false, tag = "v2.0.0-rc6" }
sp-io = { git = "https://github.com/paritytech/substrate", default-features = false, tag = "v2.0.0-rc6" }
sp-runtime = { git = "https://github.com/paritytech/substrate", default-features = false, tag = "v2.0.0-rc6" }
sp-version = { git = "https://github.com/paritytech/substrate", default-features = false, tag = "v2.0.0-rc6" }
sp-api = { git = "https://github.com/paritytech/substrate", default-features = false, tag = "v2.0.0-rc6" }
sp-inherents = { git = "https://github.com/paritytech/substrate", default-features = false, tag = "v2.0.0-rc6" }
sp-offchain = { git = "https://github.com/paritytech/substrate", default-features = false, tag = "v2.0.0-rc6" }
sp-staking = { git = "https://github.com/paritytech/substrate", default-features = false, tag = "v2.0.0-rc6" }
sp-consensus-babe = { git = "https://github.com/paritytech/substrate", default-features = false, tag = "v2.0.0-rc6" }
sp-session = { git = "https://github.com/paritytech/substrate", default-features = false, tag = "v2.0.0-rc6" }
sp-authority-discovery = { git = "https://github.com/paritytech/substrate", default-features = false, tag = "v2.0.0-rc6" }
sp-transaction-pool = { git = "https://github.com/paritytech/substrate", default-features = false, tag = "v2.0.0-rc6" }
sp-block-builder = { git = "https://github.com/paritytech/substrate", default-features = false, tag = "v2.0.0-rc6" }
sp-arithmetic = { git = "https://github.com/paritytech/substrate", default-features = false, tag = "v2.0.0-rc6" }
#
pallet-authorship = { git = "https://github.com/paritytech/substrate", default-features = false, tag = "v2.0.0-rc6" }
pallet-executive = { package = "frame-executive", git = "https://github.com/paritytech/substrate", default-features = false, tag = "v2.0.0-rc6" }
pallet-finality-tracker = { git = "https://github.com/paritytech/substrate", default-features = false, tag = "v2.0.0-rc6" }
pallet-grandpa = { git = "https://github.com/paritytech/substrate", default-features = false, tag = "v2.0.0-rc6" }
pallet-indices = { git = "https://github.com/paritytech/substrate", default-features = false, tag = "v2.0.0-rc6" }
pallet-offences = { git = "https://github.com/paritytech/substrate", default-features = false, tag = "v2.0.0-rc6" }
pallet-session = { git = "https://github.com/paritytech/substrate", default-features = false, tag = "v2.0.0-rc6" }
pallet-sudo = { git = "https://github.com/paritytech/substrate", default-features = false, tag = "v2.0.0-rc6" }
pallet-timestamp = { git = "https://github.com/paritytech/substrate", default-features = false, tag = "v2.0.0-rc6" }
pallet-babe = { git = "https://github.com/paritytech/substrate", default-features = false, tag = "v2.0.0-rc6" }
pallet-authority-discovery = { git = "https://github.com/paritytech/substrate", default-features = false, tag = "v2.0.0-rc6" }
pallet-randomness-collective-flip = { git = "https://github.com/paritytech/substrate", default-features = false, tag = "v2.0.0-rc6" }

frame-system = { git = "https://github.com/paritytech/substrate", default-features = false, tag = "v2.0.0-rc6" }
frame-support = { git = "https://github.com/paritytech/substrate", default-features = false, tag = "v2.0.0-rc6" }

# RPC
frame-system-rpc-runtime-api = { git = "https://github.com/paritytech/substrate", default-features = false, tag = "v2.0.0-rc6" }
pallet-group-rpc-runtime-api = { path = "../../group/rpc/runtime-api", default-features = false }
pallet-protocol-fee-rpc-runtime-api = { path = "../../protocol-fee/rpc/runtime-api", default-features = false }
pallet-contracts-rpc-runtime-api = { git = "https://github.com/paritytech/substrate", default-features = false, tag = "v2.0.0-rc6" }
pallet-staking-rpc-runtime-api = { path = "../../staking/rpc/runtime-api", default-features = false }
node-rpc-runtime-api = { path = "../../../rpc/runtime-api", default-features = false }

# Benchmark
frame-benchmarking = { default-features = false, git = "https://github.com/paritytech/substrate", tag = "v2.0.0-rc6", optional = true }

[build-dependencies]
wasm-builder-runner = { package = "substrate-wasm-builder-runner", git = "https://github.com/paritytech/substrate", default-features = false, tag = "v2.0.0-rc6"}

[features]
default = ["std", "equalize"]
equalize = []
only-staking = []
no_std = [
    "pallet-confidential/no_std",
    "pallet-confidential/u64_backend",
]
std = [
    # General
    "serde/std",
    # Polymesh
    "polymesh-runtime-common/std",
    # SP
    "codec/std",
    "sp-api/std",
    "sp-arithmetic/std",
    "sp-authority-discovery/std",
    "sp-block-builder/std",
    "sp-consensus-babe/std",
    "sp-core/std",
    "sp-inherents/std",
    "sp-io/std",
    "sp-offchain/std",
    "sp-runtime/std",
    "sp-session/std",
    "sp-staking/std",
    "sp-std/std",
    "sp-transaction-pool/std",
    "sp-version/std",

    # Frame
    "frame-support/std",
    "frame-system/std",

    # Pallets
    "pallet-asset/std",
    "pallet-authority-discovery/std",
    "pallet-authorship/std",
    "pallet-babe/std",
    "pallet-balances/std",
    "pallet-basic-sto/std",
    "pallet-committee/std",
    "pallet-compliance-manager/std",
    "pallet-confidential/std",
    "pallet-contracts-primitives/std",
    "pallet-contracts/std",
    "pallet-executive/std",
    "pallet-finality-tracker/std",
    "pallet-grandpa/std",
    "pallet-group/std",
    "pallet-identity/std",
    "pallet-im-online/std",
    "pallet-indices/std",
    "pallet-multisig/std",
    "pallet-offences/std",
    "pallet-permissions/std",
    "pallet-pips/std",
    "pallet-portfolio/std",
    "pallet-protocol-fee/std",
    "pallet-randomness-collective-flip/std",
    "pallet-settlement/std",
    "pallet-staking-reward-curve/std",
    "pallet-staking/std",
    "pallet-statistics/std",
    "pallet-sudo/std",
    "pallet-timestamp/std",
    "pallet-transaction-payment/std",
    "pallet-treasury/std",
    "pallet-utility/std",

    # RPC
    "frame-system-rpc-runtime-api/std",
    "node-rpc-runtime-api/std",
    "pallet-contracts-rpc-runtime-api/std",
    "pallet-group-rpc-runtime-api/std",
    "pallet-protocol-fee-rpc-runtime-api/std",
    "pallet-staking-rpc-runtime-api/std",
]

runtime-benchmarks = [
    "frame-benchmarking",
    "frame-support/runtime-benchmarks",
    "frame-system/runtime-benchmarks",
    "pallet-committee/runtime-benchmarks",
    "pallet-im-online/runtime-benchmarks",
    "pallet-staking/runtime-benchmarks",
    "polymesh-runtime-common/runtime-benchmarks",
    "sp-runtime/runtime-benchmarks",
]<|MERGE_RESOLUTION|>--- conflicted
+++ resolved
@@ -30,14 +30,11 @@
 pallet-portfolio = { path = "../../portfolio", default-features = false  }
 pallet-protocol-fee = { path = "../../protocol-fee", default-features = false }
 pallet-settlement = { path = "../../settlement", default-features = false }
-<<<<<<< HEAD
-=======
 pallet-im-online = { path = "../../im-online", default-features = false }
 pallet-statistics = { path = "../../statistics", default-features = false }
 pallet-transaction-payment = { path = "../../transaction-payment", default-features = false }
 pallet-contracts = { git = "https://github.com/paritytech/substrate", default-features = false, tag = "v2.0.0-rc6" }
 pallet-contracts-primitives = { git = "https://github.com/paritytech/substrate", default-features = false, tag = "v2.0.0-rc6" }
->>>>>>> 8ccfcafb
 pallet-staking = { path = "../../staking", default-features = false }
 pallet-staking-reward-curve = { path = "../../staking/reward-curve", default-features = false }
 pallet-statistics = { path = "../../statistics", default-features = false }

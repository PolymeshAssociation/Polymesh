[package]
name = "polymesh-runtime-develop"
version = "0.1.0"
authors = ["Polymath Inc."]
edition = "2018"

# See more keys and their definitions at https://doc.rust-lang.org/cargo/reference/manifest.html

[dependencies]
# Common
polymesh-common-utilities = { path = "../../common", default-features = false }
polymesh-runtime-common = { path = "../common", default-features = false }
polymesh-primitives = { path = "../../../primitives", default-features = false }

# Our pallets
pallet-asset = { path = "../../asset", default-features = false }
pallet-balances = { path = "../../balances", default-features = false }
pallet-basic-sto = { path = "../../basic-sto", default-features = false }
pallet-committee = { path = "../../committee", default-features = false }
pallet-compliance-manager = { path = "../../compliance-manager", default-features = false }
pallet-confidential = { path = "../../confidential", default-features = false }
pallet-group = { path = "../../group", default-features = false }
pallet-identity = { path = "../../identity", default-features = false }
pallet-im-online = { path = "../../im-online", default-features = false }
pallet-multisig = { path = "../../multisig", default-features = false }
pallet-permissions = { path = "../../permissions", default-features = false  }
pallet-pips = { path = "../../pips", default-features = false }
pallet-portfolio = { path = "../../portfolio", default-features = false  }
pallet-protocol-fee = { path = "../../protocol-fee", default-features = false }
pallet-settlement = { path = "../../settlement", default-features = false }
pallet-staking = { path = "../../staking", default-features = false }
<<<<<<< HEAD
pallet-staking-reward-curve = { path = "../../staking/reward-curve", default-features = false }
pallet-statistics = { path = "../../statistics", default-features = false }
pallet-transaction-payment = { path = "../../transaction-payment", default-features = false }
pallet-treasury = { path = "../../treasury", default-features = false }
pallet-utility = { path = "../../utility", default-features = false }
=======
pallet-staking-reward-curve = { git = "https://github.com/paritytech/substrate", default-features = false, tag = "v2.0.0-rc6" }
>>>>>>> 8500cbb4

# Others
serde = { version = "1.0.104", default-features = false }
smallvec = "1.4.0"

# Substrate
codec = { package = "parity-scale-codec", version = "1.2.0", default-features = false, features = ["derive"] }
sp-core = { git = "https://github.com/paritytech/substrate", default-features = false, tag = "v2.0.0-rc6" }
sp-std = { git = "https://github.com/paritytech/substrate", default-features = false, tag = "v2.0.0-rc6" }
sp-io = { git = "https://github.com/paritytech/substrate", default-features = false, tag = "v2.0.0-rc6" }
sp-runtime = { git = "https://github.com/paritytech/substrate", default-features = false, tag = "v2.0.0-rc6" }
sp-version = { git = "https://github.com/paritytech/substrate", default-features = false, tag = "v2.0.0-rc6" }
sp-api = { git = "https://github.com/paritytech/substrate", default-features = false, tag = "v2.0.0-rc6" }
sp-inherents = { git = "https://github.com/paritytech/substrate", default-features = false, tag = "v2.0.0-rc6" }
sp-offchain = { git = "https://github.com/paritytech/substrate", default-features = false, tag = "v2.0.0-rc6" }
sp-staking = { git = "https://github.com/paritytech/substrate", default-features = false, tag = "v2.0.0-rc6" }
sp-consensus-babe = { git = "https://github.com/paritytech/substrate", default-features = false, tag = "v2.0.0-rc6" }
sp-session = { git = "https://github.com/paritytech/substrate", default-features = false, tag = "v2.0.0-rc6" }
sp-authority-discovery = { git = "https://github.com/paritytech/substrate", default-features = false, tag = "v2.0.0-rc6" }
sp-transaction-pool = { git = "https://github.com/paritytech/substrate", default-features = false, tag = "v2.0.0-rc6" }
sp-block-builder = { git = "https://github.com/paritytech/substrate", default-features = false, tag = "v2.0.0-rc6" }
sp-arithmetic = { git = "https://github.com/paritytech/substrate", default-features = false, tag = "v2.0.0-rc6" }
#
pallet-authorship = { git = "https://github.com/paritytech/substrate", default-features = false, tag = "v2.0.0-rc6" }
pallet-contracts = { git = "https://github.com/paritytech/substrate", default-features = false, tag = "v2.0.0-rc6" }
pallet-contracts-primitives = { git = "https://github.com/paritytech/substrate", default-features = false, tag = "v2.0.0-rc6" }
pallet-executive = { package = "frame-executive", git = "https://github.com/paritytech/substrate", default-features = false, tag = "v2.0.0-rc6" }
pallet-finality-tracker = { git = "https://github.com/paritytech/substrate", default-features = false, tag = "v2.0.0-rc6" }
pallet-grandpa = { git = "https://github.com/paritytech/substrate", default-features = false, tag = "v2.0.0-rc6" }
pallet-indices = { git = "https://github.com/paritytech/substrate", default-features = false, tag = "v2.0.0-rc6" }
pallet-offences = { git = "https://github.com/paritytech/substrate", default-features = false, tag = "v2.0.0-rc6" }
pallet-session = { git = "https://github.com/paritytech/substrate", default-features = false, tag = "v2.0.0-rc6" }
pallet-sudo = { git = "https://github.com/paritytech/substrate", default-features = false, tag = "v2.0.0-rc6" }
pallet-timestamp = { git = "https://github.com/paritytech/substrate", default-features = false, tag = "v2.0.0-rc6" }
pallet-babe = { git = "https://github.com/paritytech/substrate", default-features = false, tag = "v2.0.0-rc6" }
pallet-authority-discovery = { git = "https://github.com/paritytech/substrate", default-features = false, tag = "v2.0.0-rc6" }
pallet-randomness-collective-flip = { git = "https://github.com/paritytech/substrate", default-features = false, tag = "v2.0.0-rc6" }

frame-system = { git = "https://github.com/paritytech/substrate", default-features = false, tag = "v2.0.0-rc6" }
frame-support = { git = "https://github.com/paritytech/substrate", default-features = false, tag = "v2.0.0-rc6" }

# RPC
frame-system-rpc-runtime-api = { git = "https://github.com/paritytech/substrate", default-features = false, tag = "v2.0.0-rc6" }
pallet-group-rpc-runtime-api = { path = "../../group/rpc/runtime-api", default-features = false }
pallet-protocol-fee-rpc-runtime-api = { path = "../../protocol-fee/rpc/runtime-api", default-features = false }
pallet-contracts-rpc-runtime-api = { git = "https://github.com/paritytech/substrate", default-features = false, tag = "v2.0.0-rc6" }
pallet-staking-rpc-runtime-api = { path = "../../staking/rpc/runtime-api", default-features = false }
node-rpc-runtime-api = { path = "../../../rpc/runtime-api", default-features = false }

# Benchmark
frame-benchmarking = { default-features = false, git = "https://github.com/paritytech/substrate", tag = "v2.0.0-rc6", optional = true }

[build-dependencies]
wasm-builder-runner = { package = "substrate-wasm-builder-runner", git = "https://github.com/paritytech/substrate", default-features = false, tag = "v2.0.0-rc6"}

[features]
default = ["std", "equalize"]
equalize = []
only-staking = []
no_std = [
    "pallet-confidential/no_std",
    "pallet-confidential/u64_backend",
]
std = [
    # General
    "serde/std",
    # Polymesh
    "polymesh-runtime-common/std",
    # SP
    "codec/std",
    "sp-api/std",
    "sp-arithmetic/std",
    "sp-authority-discovery/std",
    "sp-block-builder/std",
    "sp-consensus-babe/std",
    "sp-core/std",
    "sp-inherents/std",
    "sp-io/std",
    "sp-offchain/std",
    "sp-runtime/std",
    "sp-session/std",
    "sp-staking/std",
    "sp-std/std",
    "sp-transaction-pool/std",
    "sp-version/std",

    # Frame
    "frame-support/std",
    "frame-system/std",

    # Pallets
    "pallet-asset/std",
    "pallet-authority-discovery/std",
    "pallet-authorship/std",
    "pallet-babe/std",
    "pallet-balances/std",
    "pallet-basic-sto/std",
    "pallet-committee/std",
    "pallet-compliance-manager/std",
    "pallet-confidential/std",
    "pallet-contracts-primitives/std",
    "pallet-contracts/std",
    "pallet-executive/std",
    "pallet-finality-tracker/std",
    "pallet-grandpa/std",
    "pallet-group/std",
    "pallet-identity/std",
    "pallet-im-online/std",
    "pallet-indices/std",
    "pallet-multisig/std",
    "pallet-offences/std",
    "pallet-permissions/std",
    "pallet-pips/std",
    "pallet-portfolio/std",
    "pallet-protocol-fee/std",
    "pallet-randomness-collective-flip/std",
    "pallet-settlement/std",
    "pallet-staking/std",
    "pallet-statistics/std",
    "pallet-sudo/std",
    "pallet-timestamp/std",
    "pallet-transaction-payment/std",
    "pallet-treasury/std",
    "pallet-utility/std",

    # RPC
    "frame-system-rpc-runtime-api/std",
    "node-rpc-runtime-api/std",
    "pallet-contracts-rpc-runtime-api/std",
    "pallet-group-rpc-runtime-api/std",
    "pallet-protocol-fee-rpc-runtime-api/std",
    "pallet-staking-rpc-runtime-api/std",
]

runtime-benchmarks = [
    "frame-benchmarking",
    "frame-support/runtime-benchmarks",
    "frame-system/runtime-benchmarks",
    "pallet-committee/runtime-benchmarks",
    "pallet-im-online/runtime-benchmarks",
    "pallet-staking/runtime-benchmarks",
    "polymesh-runtime-common/runtime-benchmarks",
    "sp-runtime/runtime-benchmarks",
]<|MERGE_RESOLUTION|>--- conflicted
+++ resolved
@@ -29,15 +29,11 @@
 pallet-protocol-fee = { path = "../../protocol-fee", default-features = false }
 pallet-settlement = { path = "../../settlement", default-features = false }
 pallet-staking = { path = "../../staking", default-features = false }
-<<<<<<< HEAD
-pallet-staking-reward-curve = { path = "../../staking/reward-curve", default-features = false }
+pallet-staking-reward-curve = { git = "https://github.com/paritytech/substrate", default-features = false, tag = "v2.0.0-rc6" }
 pallet-statistics = { path = "../../statistics", default-features = false }
 pallet-transaction-payment = { path = "../../transaction-payment", default-features = false }
 pallet-treasury = { path = "../../treasury", default-features = false }
 pallet-utility = { path = "../../utility", default-features = false }
-=======
-pallet-staking-reward-curve = { git = "https://github.com/paritytech/substrate", default-features = false, tag = "v2.0.0-rc6" }
->>>>>>> 8500cbb4
 
 # Others
 serde = { version = "1.0.104", default-features = false }

--- conflicted
+++ resolved
@@ -34,25 +34,15 @@
 pallet-staking = { path = "../../staking", default-features = false }
 
 pallet-staking-reward-curve = { path = "../../staking/reward-curve", default-features = false }
-# pallet-cdd-offchain-worker = { path = "../../cdd-offchain-worker", default-features = false}
 
 # Others
 serde = { version = "1.0.104", default-features = false }
-# chrono = { version = "0.4.11", default-features = false }
-# lazy_static = { version = "1.4.0", default-features = false }
-# log = { version = "0.4.8", default-features = false }
-# rustc-hex = { version = "2.1.0", default-features = false }
-# safe-mix = { version = "1.0.1", default-features = false }
-# serde_derive = { version = "1.0.104", optional = true }
-# serde_json = { version = "1.0.48", default-features = false }
-# yaml-rust = { version = "0.4.3", default-features = false }
 
 # Substrate
 codec = { package = "parity-scale-codec", version = "1.2.0", default-features = false, features = ["derive"] }
 sp-core = { git = "https://github.com/paritytech/substrate", default-features = false, tag = "v2.0.0-rc4" }
 sp-std = { git = "https://github.com/paritytech/substrate", default-features = false, tag = "v2.0.0-rc4" }
 sp-io = { git = "https://github.com/paritytech/substrate", default-features = false, tag = "v2.0.0-rc4" }
-# sp-serializer = { git = "https://github.com/paritytech/substrate", default-features = false, tag = "v2.0.0-rc4" }
 sp-runtime = { git = "https://github.com/paritytech/substrate", default-features = false, tag = "v2.0.0-rc4" }
 sp-version = { git = "https://github.com/paritytech/substrate", default-features = false, tag = "v2.0.0-rc4" }
 sp-api = { git = "https://github.com/paritytech/substrate", default-features = false, tag = "v2.0.0-rc4" }
@@ -91,18 +81,15 @@
 pallet-staking-rpc-runtime-api = { path = "../../staking/rpc/runtime-api", default-features = false }
 node-rpc-runtime-api = { path = "../../../rpc/runtime-api", default-features = false }
 
+# Benchmark
+frame-benchmarking = { default-features = false, git = "https://github.com/paritytech/substrate", tag = "v2.0.0-rc4", optional = true }
+
 [build-dependencies]
 wasm-builder-runner = { package = "substrate-wasm-builder-runner", git = "https://github.com/paritytech/substrate", default-features = false, tag = "v2.0.0-rc4"}
 
 [features]
-<<<<<<< HEAD
 default = ["std", "equalize"]
 equalize = []
-=======
-equalize = []
-default = ["std", "equalize", "runtime-benchmarks"]
-no_std = []
->>>>>>> e5ec0a59
 only-staking = []
 no_std = [
 	"pallet-confidential/no_std",
@@ -127,17 +114,13 @@
 	"sp-consensus-babe/std",
 	"sp-session/std", 
 	"sp-authority-discovery/std",
- 	"sp-staking/std",
-# 	"sp-arithmetic/std",
+	"sp-staking/std",
 	"sp-block-builder/std",
 	"sp-transaction-pool/std",
 
 	# Frame
 	"frame-support/std",
 	"frame-system/std",
-
-# 	"rustc-hex/std",
-# 	"serde_derive",
 
 	# Pallets
 	"pallet-authorship/std",
@@ -151,7 +134,6 @@
 	"pallet-im-online/std",
 	"pallet-indices/std",
 	"pallet-offences/std",
-# 	"pallet-session/std",
 	"pallet-staking/std",
 	"pallet-staking-reward-curve/std",
 	"pallet-sudo/std",
@@ -163,19 +145,15 @@
  	"pallet-pips/std",
 	"pallet-committee/std",
 	"pallet-multisig/std",
-# 	"polymesh-common-utilities/std",
  	"pallet-balances/std",
  	"pallet-utility/std",
  	"pallet-identity/std",
-#	"pallet-cdd-offchain-worker/std",
 	"pallet-protocol-fee/std",
 	"pallet-group/std",
 	"pallet-asset/std",
 	"pallet-compliance-manager/std",
  	"pallet-statistics/std",
-# 	"pallet-asset/runtime-benchmarks",
  	"pallet-confidential/std",
-# 	"ink_primitives/std",
 
 	# RPC 
 	"frame-system-rpc-runtime-api/std",
@@ -186,6 +164,7 @@
 	"pallet-staking-rpc-runtime-api/std",
 	"node-rpc-runtime-api/std",
 ]
+
 runtime-benchmarks = [
 	"frame-benchmarking",
 	"frame-system/runtime-benchmarks",

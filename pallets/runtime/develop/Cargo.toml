--- conflicted
+++ resolved
@@ -34,11 +34,7 @@
 pallet-sto = { path = "../../sto", default-features = false }
 pallet-settlement = { path = "../../settlement", default-features = false }
 pallet-staking = { path = "../../staking", default-features = false }
-<<<<<<< HEAD
 pallet-staking-reward-curve = { git = "https://github.com/PolymathNetwork/substrate", default-features = false, tag = "v2.0.1-1" }
-=======
-pallet-staking-reward-curve = { git = "https://github.com/paritytech/substrate", default-features = false, tag = "v2.0.1" }
->>>>>>> abca53ad
 pallet-statistics = { path = "../../statistics", default-features = false }
 pallet-transaction-payment = { path = "../../transaction-payment", default-features = false }
 pallet-treasury = { path = "../../treasury", default-features = false }
@@ -51,7 +47,6 @@
 
 # Substrate
 codec = { package = "parity-scale-codec", version = "1.2.0", default-features = false, features = ["derive"] }
-<<<<<<< HEAD
 sp-core = { git = "https://github.com/PolymathNetwork/substrate", default-features = false, tag = "v2.0.1-1" }
 sp-std = { git = "https://github.com/PolymathNetwork/substrate", default-features = false, tag = "v2.0.1-1" }
 sp-io = { git = "https://github.com/PolymathNetwork/substrate", default-features = false, tag = "v2.0.1-1" }
@@ -91,58 +86,12 @@
 pallet-group-rpc-runtime-api = { path = "../../group/rpc/runtime-api", default-features = false }
 pallet-protocol-fee-rpc-runtime-api = { path = "../../protocol-fee/rpc/runtime-api", default-features = false }
 pallet-contracts-rpc-runtime-api = { git = "https://github.com/PolymathNetwork/substrate", default-features = false, tag = "v2.0.1-1" }
-=======
-sp-core = { git = "https://github.com/paritytech/substrate", default-features = false, tag = "v2.0.1" }
-sp-std = { git = "https://github.com/paritytech/substrate", default-features = false, tag = "v2.0.1" }
-sp-io = { git = "https://github.com/paritytech/substrate", default-features = false, tag = "v2.0.1" }
-sp-runtime = { git = "https://github.com/paritytech/substrate", default-features = false, tag = "v2.0.1" }
-sp-version = { git = "https://github.com/paritytech/substrate", default-features = false, tag = "v2.0.1" }
-sp-api = { git = "https://github.com/paritytech/substrate", default-features = false, tag = "v2.0.1" }
-sp-inherents = { git = "https://github.com/paritytech/substrate", default-features = false, tag = "v2.0.1" }
-sp-offchain = { git = "https://github.com/paritytech/substrate", default-features = false, tag = "v2.0.1" }
-sp-staking = { git = "https://github.com/paritytech/substrate", default-features = false, tag = "v2.0.1" }
-sp-consensus-babe = { git = "https://github.com/paritytech/substrate", default-features = false, tag = "v2.0.1" }
-sp-session = { git = "https://github.com/paritytech/substrate", default-features = false, tag = "v2.0.1" }
-sp-authority-discovery = { git = "https://github.com/paritytech/substrate", default-features = false, tag = "v2.0.1" }
-sp-transaction-pool = { git = "https://github.com/paritytech/substrate", default-features = false, tag = "v2.0.1" }
-sp-block-builder = { git = "https://github.com/paritytech/substrate", default-features = false, tag = "v2.0.1" }
-sp-arithmetic = { git = "https://github.com/paritytech/substrate", default-features = false, tag = "v2.0.1" }
-#
-pallet-authorship = { git = "https://github.com/paritytech/substrate", default-features = false, tag = "v2.0.1" }
-pallet-contracts = { git = "https://github.com/paritytech/substrate", default-features = false, tag = "v2.0.1" }
-pallet-contracts-primitives = { git = "https://github.com/paritytech/substrate", default-features = false, tag = "v2.0.1" }
-pallet-executive = { package = "frame-executive", git = "https://github.com/paritytech/substrate", default-features = false, tag = "v2.0.1" }
-pallet-finality-tracker = { git = "https://github.com/paritytech/substrate", default-features = false, tag = "v2.0.1" }
-pallet-grandpa = { git = "https://github.com/paritytech/substrate", default-features = false, tag = "v2.0.1" }
-pallet-indices = { git = "https://github.com/paritytech/substrate", default-features = false, tag = "v2.0.1" }
-pallet-offences = { git = "https://github.com/paritytech/substrate", default-features = false, tag = "v2.0.1" }
-pallet-session = { git = "https://github.com/paritytech/substrate", default-features = false, tag = "v2.0.1" }
-pallet-timestamp = { git = "https://github.com/paritytech/substrate", default-features = false, tag = "v2.0.1" }
-pallet-babe = { git = "https://github.com/paritytech/substrate", default-features = false, tag = "v2.0.1" }
-pallet-authority-discovery = { git = "https://github.com/paritytech/substrate", default-features = false, tag = "v2.0.1" }
-pallet-randomness-collective-flip = { git = "https://github.com/paritytech/substrate", default-features = false, tag = "v2.0.1" }
-pallet-scheduler = { git = "https://github.com/paritytech/substrate", default-features = false, tag = "v2.0.1" }
-
-frame-system = { git = "https://github.com/paritytech/substrate", default-features = false, tag = "v2.0.1" }
-frame-support = { git = "https://github.com/paritytech/substrate", default-features = false, tag = "v2.0.1" }
-
-# RPC
-frame-system-rpc-runtime-api = { git = "https://github.com/paritytech/substrate", default-features = false, tag = "v2.0.1" }
-pallet-group-rpc-runtime-api = { path = "../../group/rpc/runtime-api", default-features = false }
-pallet-protocol-fee-rpc-runtime-api = { path = "../../protocol-fee/rpc/runtime-api", default-features = false }
-pallet-contracts-rpc-runtime-api = { git = "https://github.com/paritytech/substrate", default-features = false, tag = "v2.0.1" }
->>>>>>> abca53ad
 pallet-staking-rpc-runtime-api = { path = "../../staking/rpc/runtime-api", default-features = false }
 node-rpc-runtime-api = { path = "../../../rpc/runtime-api", default-features = false }
 
 # Used for runtime benchmarking
-<<<<<<< HEAD
 frame-benchmarking = { git = "https://github.com/PolymathNetwork/substrate", tag = "v2.0.1-1", default-features = false, optional = true }
 frame-system-benchmarking = { git = "https://github.com/PolymathNetwork/substrate", tag = "v2.0.1-1", default-features = false, optional = true }
-=======
-frame-benchmarking = { git = "https://github.com/paritytech/substrate", tag = "v2.0.1", default-features = false, optional = true }
-frame-system-benchmarking = { git = "https://github.com/paritytech/substrate", tag = "v2.0.1", default-features = false, optional = true }
->>>>>>> abca53ad
 hex-literal = { version = "0.3.1", optional = true }
 
 [build-dependencies]

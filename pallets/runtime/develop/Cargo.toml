--- conflicted
+++ resolved
@@ -20,17 +20,8 @@
 pallet-utility = { path = "../../utility", default-features = false }
 pallet-group = { path = "../../group", default-features = false }
 pallet-asset = { path = "../../asset", default-features = false }
-<<<<<<< HEAD
-pallet-group-rpc-runtime-api = { path = "../../group/rpc/runtime-api", default-features = false }
-pallet-transaction-payment = { path = "../../transaction-payment", default-features = false  }
-pallet-staking = { path = "../../staking", default-features = false  }
-pallet-staking-reward-curve = { path = "../../staking/reward-curve", default-features = false  }
-pallet-pips = { path = "../../pips", default-features = false  }
 pallet-portfolio = { path = "../../portfolio", default-features = false  }
-pallet-committee = { path = "../../committee", default-features = false }
-=======
 pallet-compliance-manager = { path = "../../compliance-manager", default-features = false }
->>>>>>> 69a266f3
 pallet-multisig = { path = "../../multisig", default-features = false }
 pallet-pips = { path = "../../pips", default-features = false }
 pallet-committee = { path = "../../committee", default-features = false }
@@ -65,7 +56,7 @@
 sp-transaction-pool = { git = "https://github.com/paritytech/substrate", default-features = false, tag = "v2.0.0-rc4" }
 sp-block-builder = { git = "https://github.com/paritytech/substrate", default-features = false, tag = "v2.0.0-rc4" }
 sp-arithmetic = { git = "https://github.com/paritytech/substrate", default-features = false, tag = "v2.0.0-rc4" }
-# 
+#
 pallet-authorship = { git = "https://github.com/paritytech/substrate", default-features = false, tag = "v2.0.0-rc4" }
 pallet-executive = { package = "frame-executive", git = "https://github.com/paritytech/substrate", default-features = false, tag = "v2.0.0-rc4" }
 pallet-finality-tracker = { git = "https://github.com/paritytech/substrate", default-features = false, tag = "v2.0.0-rc4" }
@@ -102,150 +93,87 @@
 equalize = []
 only-staking = []
 no_std = [
-	"pallet-confidential/no_std",
-	"pallet-confidential/u64_backend",
+    "pallet-confidential/no_std",
+    "pallet-confidential/u64_backend",
 ]
 std = [
-<<<<<<< HEAD
-    "rustc-hex/std",
-    "serde_derive",
-    "rand/std",
+    # General
     "serde/std",
+    # Polymesh
+    "polymesh-runtime-common/std",
+    # SP
     "codec/std",
-    "sp-std/std",
-    "sp-io/std",
+    "sp-api/std",
+    "sp-arithmetic/std",
+    "sp-authority-discovery/std",
+    "sp-block-builder/std",
+    "sp-consensus-babe/std",
     "sp-core/std",
     "sp-inherents/std",
+    "sp-io/std",
     "sp-offchain/std",
+    "sp-runtime/std",
+    "sp-session/std",
+    "sp-staking/std",
+    "sp-std/std",
+    "sp-transaction-pool/std",
     "sp-version/std",
-    "sp-consensus-babe/std",
-    "sp-session/std",
-    "sp-authority-discovery/std",
-    "sp-runtime/std",
-    "sp-staking/std",
-    "sp-arithmetic/std",
-    "sp-block-builder/std",
-    "sp-transaction-pool/std",
-    "polymesh-runtime-common/std",
+
+    # Frame
+    "frame-support/std",
+    "frame-system/std",
+
+    # Pallets
+    "pallet-asset/std",
+    "pallet-authority-discovery/std",
     "pallet-authorship/std",
+    "pallet-babe/std",
+    "pallet-balances/std",
+    "pallet-committee/std",
+    "pallet-compliance-manager/std",
+    "pallet-confidential/std",
+    "pallet-contracts-primitives/std",
     "pallet-contracts/std",
     "pallet-executive/std",
     "pallet-finality-tracker/std",
+    "pallet-grandpa/std",
+    "pallet-group/std",
+    "pallet-identity/std",
+    "pallet-im-online/std",
+    "pallet-indices/std",
+    "pallet-multisig/std",
+    "pallet-offences/std",
+    "pallet-pips/std",
+    "pallet-portfolio/std",
+    "pallet-protocol-fee/std",
+    "pallet-randomness-collective-flip/std",
+    "pallet-settlement/std",
+    "pallet-staking-reward-curve/std",
+    "pallet-staking/std",
+    "pallet-statistics/std",
+    "pallet-sudo/std",
+    "pallet-timestamp/std",
+    "pallet-transaction-payment/std",
+    "pallet-treasury/std",
+    "pallet-utility/std",
+
+    # RPC
+    "frame-system-rpc-runtime-api/std",
+    "node-rpc-runtime-api/std",
+    "pallet-compliance-manager-rpc-runtime-api/std",
     "pallet-contracts-rpc-runtime-api/std",
     "pallet-group-rpc-runtime-api/std",
-    "pallet-transaction-payment-rpc-runtime-api/std",
     "pallet-protocol-fee-rpc-runtime-api/std",
-    "pallet-identity-rpc-runtime-api/std",
     "pallet-staking-rpc-runtime-api/std",
-    "pallet-compliance-manager-rpc-runtime-api/std",
-    "pallet-grandpa/std",
-    "pallet-im-online/std",
-    "pallet-indices/std",
-    "pallet-offences/std",
-    "pallet-session/std",
-    "pallet-settlement/std",
-    "pallet-staking/std",
-    "pallet-sudo/std",
-    "pallet-timestamp/std",
-    "pallet-treasury/std",
-    "pallet-authority-discovery/std",
-    "pallet-babe/std",
-    "pallet-pips/std",
-    "pallet-committee/std",
-    "pallet-multisig/std",
-    "frame-support/std",
-    "frame-system/std",
-    "frame-system-rpc-runtime-api/std",
-    "polymesh-common-utilities/std",
-    "pallet-balances/std",
-    "pallet-identity/std",
-    "pallet-cdd-offchain-worker/std",
-    "pallet-protocol-fee/std",
-    "pallet-asset/std",
-    "pallet-compliance-manager/std",
-    "pallet-statistics/std",
-    "pallet-asset/runtime-benchmarks",
-    "pallet-portfolio/std",
-    "ink_primitives/std",
-    "node-rpc-runtime-api/std",
-=======
-	# General
- 	"serde/std",
-	# Polymesh
-	"polymesh-runtime-common/std",
-	# SP
- 	"codec/std",
-	"sp-core/std",
-	"sp-io/std",
-	"sp-std/std",
-	"sp-runtime/std",
-	"sp-version/std",
-	"sp-api/std",
-	"sp-arithmetic/std",
-	"sp-inherents/std",
-	"sp-offchain/std",
-	"sp-consensus-babe/std",
-	"sp-session/std", 
-	"sp-authority-discovery/std",
-	"sp-staking/std",
-	"sp-block-builder/std",
-	"sp-transaction-pool/std",
-
-	# Frame
-	"frame-support/std",
-	"frame-system/std",
-
-	# Pallets
-	"pallet-authorship/std",
-	"pallet-contracts/std",
-	"pallet-contracts-primitives/std",
-	"pallet-executive/std",
-	"pallet-finality-tracker/std",
-	"pallet-randomness-collective-flip/std",
-	"pallet-transaction-payment/std",
-	"pallet-grandpa/std",
-	"pallet-im-online/std",
-	"pallet-indices/std",
-	"pallet-offences/std",
-	"pallet-staking/std",
-	"pallet-staking-reward-curve/std",
-	"pallet-sudo/std",
-	"pallet-timestamp/std",
-	"pallet-treasury/std",
-	"pallet-settlement/std",
-	"pallet-authority-discovery/std",
-	"pallet-babe/std",
- 	"pallet-pips/std",
-	"pallet-committee/std",
-	"pallet-multisig/std",
- 	"pallet-balances/std",
- 	"pallet-utility/std",
- 	"pallet-identity/std",
-	"pallet-protocol-fee/std",
-	"pallet-group/std",
-	"pallet-asset/std",
-	"pallet-compliance-manager/std",
- 	"pallet-statistics/std",
- 	"pallet-confidential/std",
-
-	# RPC 
-	"frame-system-rpc-runtime-api/std",
-	"pallet-group-rpc-runtime-api/std",
-	"pallet-protocol-fee-rpc-runtime-api/std",
-	"pallet-contracts-rpc-runtime-api/std",
-	"pallet-compliance-manager-rpc-runtime-api/std",
-	"pallet-staking-rpc-runtime-api/std",
-	"node-rpc-runtime-api/std",
->>>>>>> 69a266f3
 ]
 
 runtime-benchmarks = [
-	"frame-benchmarking",
-	"frame-system/runtime-benchmarks",
-	"frame-support/runtime-benchmarks",
-	"sp-runtime/runtime-benchmarks",
-	"polymesh-runtime-common/runtime-benchmarks",
-	"pallet-staking/runtime-benchmarks",
-	"pallet-im-online/runtime-benchmarks",
-	"pallet-committee/runtime-benchmarks",
+    "frame-benchmarking",
+    "frame-support/runtime-benchmarks",
+    "frame-system/runtime-benchmarks",
+    "pallet-committee/runtime-benchmarks",
+    "pallet-im-online/runtime-benchmarks",
+    "pallet-staking/runtime-benchmarks",
+    "polymesh-runtime-common/runtime-benchmarks",
+    "sp-runtime/runtime-benchmarks",
 ]
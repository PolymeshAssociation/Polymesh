[package]
name = "polymesh-runtime-develop"
version = "0.1.0"
authors = ["Polymath Inc."]
edition = "2018"

# See more keys and their definitions at https://doc.rust-lang.org/cargo/reference/manifest.html

[dependencies]
# Common
polymesh-common-utilities = { path = "../../common", default-features = false }
polymesh-runtime-common = { path = "../common", default-features = false }
polymesh-primitives = { path = "../../../primitives", default-features = false }

# Our pallets
pallet-asset = { path = "../../asset", default-features = false }
pallet-balances = { path = "../../balances", default-features = false }
pallet-basic-sto = { path = "../../basic-sto", default-features = false }
pallet-committee = { path = "../../committee", default-features = false }
pallet-compliance-manager = { path = "../../compliance-manager", default-features = false }
pallet-confidential = { path = "../../confidential", default-features = false }
pallet-group = { path = "../../group", default-features = false }
pallet-identity = { path = "../../identity", default-features = false }
pallet-im-online = { path = "../../im-online", default-features = false }
pallet-multisig = { path = "../../multisig", default-features = false }
pallet-permissions = { path = "../../permissions", default-features = false  }
pallet-pips = { path = "../../pips", default-features = false }
pallet-portfolio = { path = "../../portfolio", default-features = false  }
pallet-protocol-fee = { path = "../../protocol-fee", default-features = false }
pallet-settlement = { path = "../../settlement", default-features = false }
pallet-staking = { path = "../../staking", default-features = false }
pallet-staking-reward-curve = { git = "https://github.com/paritytech/substrate", default-features = false, tag = "v2.0.0-rc6" }
pallet-statistics = { path = "../../statistics", default-features = false }
pallet-transaction-payment = { path = "../../transaction-payment", default-features = false }
<<<<<<< HEAD
pallet-contracts = { git = "https://github.com/paritytech/substrate", default-features = false, tag = "v2.0.0-rc6" }
pallet-contracts-primitives = { git = "https://github.com/paritytech/substrate", default-features = false, tag = "v2.0.0-rc6" }
pallet-staking = { path = "../../staking", default-features = false }
pallet-staking-reward-curve = { path = "../../staking/reward-curve", default-features = false }
=======
pallet-treasury = { path = "../../treasury", default-features = false }
pallet-utility = { path = "../../utility", default-features = false }
>>>>>>> 144126ff

# Others
serde = { version = "1.0.104", default-features = false }
smallvec = "1.4.0"

# Substrate
codec = { package = "parity-scale-codec", version = "1.2.0", default-features = false, features = ["derive"] }
sp-core = { git = "https://github.com/paritytech/substrate", default-features = false, tag = "v2.0.0-rc6" }
sp-std = { git = "https://github.com/paritytech/substrate", default-features = false, tag = "v2.0.0-rc6" }
sp-io = { git = "https://github.com/paritytech/substrate", default-features = false, tag = "v2.0.0-rc6" }
sp-runtime = { git = "https://github.com/paritytech/substrate", default-features = false, tag = "v2.0.0-rc6" }
sp-version = { git = "https://github.com/paritytech/substrate", default-features = false, tag = "v2.0.0-rc6" }
sp-api = { git = "https://github.com/paritytech/substrate", default-features = false, tag = "v2.0.0-rc6" }
sp-inherents = { git = "https://github.com/paritytech/substrate", default-features = false, tag = "v2.0.0-rc6" }
sp-offchain = { git = "https://github.com/paritytech/substrate", default-features = false, tag = "v2.0.0-rc6" }
sp-staking = { git = "https://github.com/paritytech/substrate", default-features = false, tag = "v2.0.0-rc6" }
sp-consensus-babe = { git = "https://github.com/paritytech/substrate", default-features = false, tag = "v2.0.0-rc6" }
sp-session = { git = "https://github.com/paritytech/substrate", default-features = false, tag = "v2.0.0-rc6" }
sp-authority-discovery = { git = "https://github.com/paritytech/substrate", default-features = false, tag = "v2.0.0-rc6" }
sp-transaction-pool = { git = "https://github.com/paritytech/substrate", default-features = false, tag = "v2.0.0-rc6" }
sp-block-builder = { git = "https://github.com/paritytech/substrate", default-features = false, tag = "v2.0.0-rc6" }
sp-arithmetic = { git = "https://github.com/paritytech/substrate", default-features = false, tag = "v2.0.0-rc6" }
#
pallet-authorship = { git = "https://github.com/paritytech/substrate", default-features = false, tag = "v2.0.0-rc6" }
<<<<<<< HEAD
=======
pallet-contracts = { git = "https://github.com/paritytech/substrate", default-features = false, tag = "v2.0.0-rc6" }
pallet-contracts-primitives = { git = "https://github.com/paritytech/substrate", default-features = false, tag = "v2.0.0-rc6" }
>>>>>>> 144126ff
pallet-executive = { package = "frame-executive", git = "https://github.com/paritytech/substrate", default-features = false, tag = "v2.0.0-rc6" }
pallet-finality-tracker = { git = "https://github.com/paritytech/substrate", default-features = false, tag = "v2.0.0-rc6" }
pallet-grandpa = { git = "https://github.com/paritytech/substrate", default-features = false, tag = "v2.0.0-rc6" }
pallet-indices = { git = "https://github.com/paritytech/substrate", default-features = false, tag = "v2.0.0-rc6" }
pallet-offences = { git = "https://github.com/paritytech/substrate", default-features = false, tag = "v2.0.0-rc6" }
pallet-session = { git = "https://github.com/paritytech/substrate", default-features = false, tag = "v2.0.0-rc6" }
pallet-sudo = { git = "https://github.com/paritytech/substrate", default-features = false, tag = "v2.0.0-rc6" }
pallet-timestamp = { git = "https://github.com/paritytech/substrate", default-features = false, tag = "v2.0.0-rc6" }
pallet-babe = { git = "https://github.com/paritytech/substrate", default-features = false, tag = "v2.0.0-rc6" }
pallet-authority-discovery = { git = "https://github.com/paritytech/substrate", default-features = false, tag = "v2.0.0-rc6" }
pallet-randomness-collective-flip = { git = "https://github.com/paritytech/substrate", default-features = false, tag = "v2.0.0-rc6" }

frame-system = { git = "https://github.com/paritytech/substrate", default-features = false, tag = "v2.0.0-rc6" }
frame-support = { git = "https://github.com/paritytech/substrate", default-features = false, tag = "v2.0.0-rc6" }

# RPC
frame-system-rpc-runtime-api = { git = "https://github.com/paritytech/substrate", default-features = false, tag = "v2.0.0-rc6" }
pallet-group-rpc-runtime-api = { path = "../../group/rpc/runtime-api", default-features = false }
pallet-protocol-fee-rpc-runtime-api = { path = "../../protocol-fee/rpc/runtime-api", default-features = false }
pallet-contracts-rpc-runtime-api = { git = "https://github.com/paritytech/substrate", default-features = false, tag = "v2.0.0-rc6" }
pallet-staking-rpc-runtime-api = { path = "../../staking/rpc/runtime-api", default-features = false }
node-rpc-runtime-api = { path = "../../../rpc/runtime-api", default-features = false }

# Benchmark
frame-benchmarking = { default-features = false, git = "https://github.com/paritytech/substrate", tag = "v2.0.0-rc6", optional = true }

[build-dependencies]
wasm-builder-runner = { package = "substrate-wasm-builder-runner", git = "https://github.com/paritytech/substrate", default-features = false, tag = "v2.0.0-rc6"}

[features]
default = ["std", "equalize"]
equalize = []
only-staking = []
no_std = [
    "pallet-confidential/no_std",
    "pallet-confidential/u64_backend",
]
std = [
    # General
    "serde/std",
    # Polymesh
    "polymesh-runtime-common/std",
    # SP
    "codec/std",
    "sp-api/std",
    "sp-arithmetic/std",
    "sp-authority-discovery/std",
    "sp-block-builder/std",
    "sp-consensus-babe/std",
    "sp-core/std",
    "sp-inherents/std",
    "sp-io/std",
    "sp-offchain/std",
    "sp-runtime/std",
    "sp-session/std",
    "sp-staking/std",
    "sp-std/std",
    "sp-transaction-pool/std",
    "sp-version/std",

    # Frame
    "frame-support/std",
    "frame-system/std",

    # Pallets
    "pallet-asset/std",
    "pallet-authority-discovery/std",
    "pallet-authorship/std",
    "pallet-babe/std",
    "pallet-balances/std",
    "pallet-basic-sto/std",
    "pallet-committee/std",
    "pallet-compliance-manager/std",
    "pallet-confidential/std",
    "pallet-contracts-primitives/std",
    "pallet-contracts/std",
    "pallet-executive/std",
    "pallet-finality-tracker/std",
    "pallet-grandpa/std",
    "pallet-group/std",
    "pallet-identity/std",
    "pallet-im-online/std",
    "pallet-indices/std",
    "pallet-multisig/std",
    "pallet-offences/std",
    "pallet-permissions/std",
    "pallet-pips/std",
    "pallet-portfolio/std",
    "pallet-protocol-fee/std",
    "pallet-randomness-collective-flip/std",
    "pallet-settlement/std",
    "pallet-staking/std",
    "pallet-statistics/std",
    "pallet-sudo/std",
    "pallet-timestamp/std",
    "pallet-transaction-payment/std",
    "pallet-treasury/std",
    "pallet-utility/std",

    # RPC
    "frame-system-rpc-runtime-api/std",
    "node-rpc-runtime-api/std",
    "pallet-contracts-rpc-runtime-api/std",
    "pallet-group-rpc-runtime-api/std",
    "pallet-protocol-fee-rpc-runtime-api/std",
    "pallet-staking-rpc-runtime-api/std",
]

runtime-benchmarks = [
    "frame-benchmarking",
    "frame-support/runtime-benchmarks",
    "frame-system/runtime-benchmarks",
    "pallet-committee/runtime-benchmarks",
    "pallet-im-online/runtime-benchmarks",
    "pallet-staking/runtime-benchmarks",
    "polymesh-runtime-common/runtime-benchmarks",
    "sp-runtime/runtime-benchmarks",
]<|MERGE_RESOLUTION|>--- conflicted
+++ resolved
@@ -32,15 +32,8 @@
 pallet-staking-reward-curve = { git = "https://github.com/paritytech/substrate", default-features = false, tag = "v2.0.0-rc6" }
 pallet-statistics = { path = "../../statistics", default-features = false }
 pallet-transaction-payment = { path = "../../transaction-payment", default-features = false }
-<<<<<<< HEAD
-pallet-contracts = { git = "https://github.com/paritytech/substrate", default-features = false, tag = "v2.0.0-rc6" }
-pallet-contracts-primitives = { git = "https://github.com/paritytech/substrate", default-features = false, tag = "v2.0.0-rc6" }
-pallet-staking = { path = "../../staking", default-features = false }
-pallet-staking-reward-curve = { path = "../../staking/reward-curve", default-features = false }
-=======
 pallet-treasury = { path = "../../treasury", default-features = false }
 pallet-utility = { path = "../../utility", default-features = false }
->>>>>>> 144126ff
 
 # Others
 serde = { version = "1.0.104", default-features = false }
@@ -65,11 +58,8 @@
 sp-arithmetic = { git = "https://github.com/paritytech/substrate", default-features = false, tag = "v2.0.0-rc6" }
 #
 pallet-authorship = { git = "https://github.com/paritytech/substrate", default-features = false, tag = "v2.0.0-rc6" }
-<<<<<<< HEAD
-=======
 pallet-contracts = { git = "https://github.com/paritytech/substrate", default-features = false, tag = "v2.0.0-rc6" }
 pallet-contracts-primitives = { git = "https://github.com/paritytech/substrate", default-features = false, tag = "v2.0.0-rc6" }
->>>>>>> 144126ff
 pallet-executive = { package = "frame-executive", git = "https://github.com/paritytech/substrate", default-features = false, tag = "v2.0.0-rc6" }
 pallet-finality-tracker = { git = "https://github.com/paritytech/substrate", default-features = false, tag = "v2.0.0-rc6" }
 pallet-grandpa = { git = "https://github.com/paritytech/substrate", default-features = false, tag = "v2.0.0-rc6" }

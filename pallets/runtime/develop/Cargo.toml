--- conflicted
+++ resolved
@@ -94,11 +94,7 @@
 hex-literal = { version = "0.3.1", optional = true }
 
 [build-dependencies]
-<<<<<<< HEAD
-wasm-builder-runner = { package = "substrate-wasm-builder-runner", git = "https://github.com/PolymathNetwork/substrate", default-features = false, tag = "v2.0.1-1"}
-=======
 polymesh-build-tool = { path = "../build_tool", default-features = false } 
->>>>>>> e377127e
 
 [features]
 default = ["std", "equalize"]

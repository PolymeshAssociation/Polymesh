[package]
name = "polymesh-runtime-develop"
version = "0.1.0"
authors = ["Polymath Inc."]
edition = "2018"

# See more keys and their definitions at https://doc.rust-lang.org/cargo/reference/manifest.html

[dependencies]
# Common
polymesh-common-utilities = { path = "../../common", default-features = false }
polymesh-runtime-common = { path = "../common", default-features = false }
polymesh-primitives = { path = "../../../primitives", default-features = false }

# Our pallets
pallet-confidential = { path = "../../confidential", default-features = false }
pallet-identity = { path = "../../identity", default-features = false }
pallet-balances = { path = "../../balances", default-features = false }
pallet-protocol-fee = { path = "../../protocol-fee", default-features = false }
pallet-utility = { path = "../../utility", default-features = false }
pallet-group = { path = "../../group", default-features = false }
pallet-asset = { path = "../../asset", default-features = false }
pallet-portfolio = { path = "../../portfolio", default-features = false  }
pallet-compliance-manager = { path = "../../compliance-manager", default-features = false }
pallet-multisig = { path = "../../multisig", default-features = false }
pallet-pips = { path = "../../pips", default-features = false }
pallet-committee = { path = "../../committee", default-features = false }
pallet-treasury = { path = "../../treasury", default-features = false }
pallet-settlement = { path = "../../settlement", default-features = false }
pallet-im-online = { path = "../../im-online", default-features = false }
pallet-statistics = { path = "../../statistics", default-features = false }
pallet-transaction-payment = { path = "../../transaction-payment", default-features = false }
pallet-contracts = { path = "../../contracts", default-features = false }
pallet-contracts-primitives = { path = "../../contracts/common/", default-features = false}
pallet-staking = { path = "../../staking", default-features = false }

<<<<<<< HEAD

# RPC
node-rpc-runtime-api = { path = "../../../rpc/runtime-api", default-features = false }
pallet-identity-rpc-runtime-api = { path = "../../identity/rpc/runtime-api", default-features = false }
pallet-staking-rpc-runtime-api = { path = "../../staking/rpc/runtime-api", default-features = false }
pallet-transaction-payment-rpc-runtime-api = { path = "../../transaction-payment/rpc/runtime-api", default-features = false }
pallet-protocol-fee-rpc-runtime-api = { path = "../../protocol-fee/rpc/runtime-api", default-features = false }
pallet-contracts-rpc-runtime-api = { path = "../../contracts/rpc/runtime-api", default-features = false}
=======
pallet-staking-reward-curve = { path = "../../staking/reward-curve", default-features = false }
>>>>>>> c6df37e1

# Others
serde = { version = "1.0.104", default-features = false }

# Substrate
codec = { package = "parity-scale-codec", version = "1.2.0", default-features = false, features = ["derive"] }
sp-core = { git = "https://github.com/paritytech/substrate", default-features = false, tag = "v2.0.0-rc4" }
sp-std = { git = "https://github.com/paritytech/substrate", default-features = false, tag = "v2.0.0-rc4" }
sp-io = { git = "https://github.com/paritytech/substrate", default-features = false, tag = "v2.0.0-rc4" }
sp-runtime = { git = "https://github.com/paritytech/substrate", default-features = false, tag = "v2.0.0-rc4" }
sp-version = { git = "https://github.com/paritytech/substrate", default-features = false, tag = "v2.0.0-rc4" }
sp-api = { git = "https://github.com/paritytech/substrate", default-features = false, tag = "v2.0.0-rc4" }
 sp-inherents = { git = "https://github.com/paritytech/substrate", default-features = false, tag = "v2.0.0-rc4" }
sp-offchain = { git = "https://github.com/paritytech/substrate", default-features = false, tag = "v2.0.0-rc4" }
sp-staking = { git = "https://github.com/paritytech/substrate", default-features = false, tag = "v2.0.0-rc4" }
sp-consensus-babe = { git = "https://github.com/paritytech/substrate", default-features = false, tag = "v2.0.0-rc4" }
sp-session = { git = "https://github.com/paritytech/substrate", default-features = false, tag = "v2.0.0-rc4" }
sp-authority-discovery = { git = "https://github.com/paritytech/substrate", default-features = false, tag = "v2.0.0-rc4" }
sp-transaction-pool = { git = "https://github.com/paritytech/substrate", default-features = false, tag = "v2.0.0-rc4" }
sp-block-builder = { git = "https://github.com/paritytech/substrate", default-features = false, tag = "v2.0.0-rc4" }
sp-arithmetic = { git = "https://github.com/paritytech/substrate", default-features = false, tag = "v2.0.0-rc4" }
#
pallet-authorship = { git = "https://github.com/paritytech/substrate", default-features = false, tag = "v2.0.0-rc4" }
pallet-executive = { package = "frame-executive", git = "https://github.com/paritytech/substrate", default-features = false, tag = "v2.0.0-rc4" }
pallet-finality-tracker = { git = "https://github.com/paritytech/substrate", default-features = false, tag = "v2.0.0-rc4" }
pallet-grandpa = { git = "https://github.com/paritytech/substrate", default-features = false, tag = "v2.0.0-rc4" }
pallet-indices = { git = "https://github.com/paritytech/substrate", default-features = false, tag = "v2.0.0-rc4" }
pallet-offences = { git = "https://github.com/paritytech/substrate", default-features = false, tag = "v2.0.0-rc4" }
pallet-session = { git = "https://github.com/paritytech/substrate", default-features = false, tag = "v2.0.0-rc4" }
pallet-sudo = { git = "https://github.com/paritytech/substrate", default-features = false, tag = "v2.0.0-rc4" }
pallet-timestamp = { git = "https://github.com/paritytech/substrate", default-features = false, tag = "v2.0.0-rc4" }
pallet-babe = { git = "https://github.com/paritytech/substrate", default-features = false, tag = "v2.0.0-rc4" }
pallet-authority-discovery = { git = "https://github.com/paritytech/substrate", default-features = false, tag = "v2.0.0-rc4" }
pallet-randomness-collective-flip = { git = "https://github.com/paritytech/substrate", default-features = false, tag = "v2.0.0-rc4" }

frame-system = { git = "https://github.com/paritytech/substrate", default-features = false, tag = "v2.0.0-rc4" }
frame-support = { git = "https://github.com/paritytech/substrate", default-features = false, tag = "v2.0.0-rc4" }

# RPC
frame-system-rpc-runtime-api = { git = "https://github.com/paritytech/substrate", default-features = false, tag = "v2.0.0-rc4" }
pallet-group-rpc-runtime-api = { path = "../../group/rpc/runtime-api", default-features = false }
pallet-protocol-fee-rpc-runtime-api = { path = "../../protocol-fee/rpc/runtime-api", default-features = false }
pallet-contracts-rpc-runtime-api = { path = "../../contracts/rpc/runtime-api", default-features = false }
pallet-compliance-manager-rpc-runtime-api = { path = "../../compliance-manager/rpc/runtime-api", default-features = false }
pallet-staking-rpc-runtime-api = { path = "../../staking/rpc/runtime-api", default-features = false }
node-rpc-runtime-api = { path = "../../../rpc/runtime-api", default-features = false }

# Benchmark
frame-benchmarking = { default-features = false, git = "https://github.com/paritytech/substrate", tag = "v2.0.0-rc4", optional = true }

[build-dependencies]
wasm-builder-runner = { package = "substrate-wasm-builder-runner", git = "https://github.com/paritytech/substrate", default-features = false, tag = "v2.0.0-rc4"}

[features]
default = ["std", "equalize"]
equalize = []
only-staking = []
no_std = [
    "pallet-confidential/no_std",
    "pallet-confidential/u64_backend",
]
std = [
<<<<<<< HEAD
	"rustc-hex/std",
	"serde_derive",
	"rand/std",
	"serde/std",
	"codec/std",
	"sp-std/std",
	"sp-io/std",
	"sp-core/std",
	"sp-inherents/std",
	"sp-offchain/std",
	"sp-version/std",
	"sp-consensus-babe/std",
	"sp-session/std",
	"sp-authority-discovery/std",
	"sp-runtime/std",
	"sp-staking/std",
	"sp-arithmetic/std",
	"sp-block-builder/std",
	"sp-transaction-pool/std",
	"polymesh-runtime-common/std",
	"pallet-authorship/std",
	"pallet-contracts/std",
	"pallet-executive/std",
	"pallet-finality-tracker/std",
	"pallet-contracts-rpc-runtime-api/std",
	"pallet-group-rpc-runtime-api/std",
	"pallet-transaction-payment-rpc-runtime-api/std",
	"pallet-protocol-fee-rpc-runtime-api/std",
	"pallet-identity-rpc-runtime-api/std",
	"pallet-staking-rpc-runtime-api/std",
	"pallet-grandpa/std",
	"pallet-im-online/std",
	"pallet-indices/std",
	"pallet-offences/std",
	"pallet-session/std",
	"pallet-staking/std",
	"pallet-sudo/std",
	"pallet-timestamp/std",
	"pallet-treasury/std",
	"pallet-settlement/std",
	"pallet-authority-discovery/std",
	"pallet-babe/std",
	"pallet-pips/std",
	"pallet-committee/std",
	"pallet-multisig/std",
	"frame-support/std",
	"frame-system/std",
	"frame-system-rpc-runtime-api/std",
	"polymesh-common-utilities/std",
	"pallet-balances/std",
	"pallet-identity/std",
    "pallet-cdd-offchain-worker/std",
	"pallet-protocol-fee/std",
	"pallet-asset/std",
	"pallet-compliance-manager/std",
	"pallet-statistics/std",
	"pallet-asset/runtime-benchmarks",
	"ink_primitives/std",
	"node-rpc-runtime-api/std",
=======
    # General
    "serde/std",
    # Polymesh
    "polymesh-runtime-common/std",
    # SP
    "codec/std",
    "sp-api/std",
    "sp-arithmetic/std",
    "sp-authority-discovery/std",
    "sp-block-builder/std",
    "sp-consensus-babe/std",
    "sp-core/std",
    "sp-inherents/std",
    "sp-io/std",
    "sp-offchain/std",
    "sp-runtime/std",
    "sp-session/std",
    "sp-staking/std",
    "sp-std/std",
    "sp-transaction-pool/std",
    "sp-version/std",

    # Frame
    "frame-support/std",
    "frame-system/std",

    # Pallets
    "pallet-asset/std",
    "pallet-authority-discovery/std",
    "pallet-authorship/std",
    "pallet-babe/std",
    "pallet-balances/std",
    "pallet-committee/std",
    "pallet-compliance-manager/std",
    "pallet-confidential/std",
    "pallet-contracts-primitives/std",
    "pallet-contracts/std",
    "pallet-executive/std",
    "pallet-finality-tracker/std",
    "pallet-grandpa/std",
    "pallet-group/std",
    "pallet-identity/std",
    "pallet-im-online/std",
    "pallet-indices/std",
    "pallet-multisig/std",
    "pallet-offences/std",
    "pallet-pips/std",
    "pallet-portfolio/std",
    "pallet-protocol-fee/std",
    "pallet-randomness-collective-flip/std",
    "pallet-settlement/std",
    "pallet-staking-reward-curve/std",
    "pallet-staking/std",
    "pallet-statistics/std",
    "pallet-sudo/std",
    "pallet-timestamp/std",
    "pallet-transaction-payment/std",
    "pallet-treasury/std",
    "pallet-utility/std",

    # RPC
    "frame-system-rpc-runtime-api/std",
    "node-rpc-runtime-api/std",
    "pallet-compliance-manager-rpc-runtime-api/std",
    "pallet-contracts-rpc-runtime-api/std",
    "pallet-group-rpc-runtime-api/std",
    "pallet-protocol-fee-rpc-runtime-api/std",
    "pallet-staking-rpc-runtime-api/std",
]

runtime-benchmarks = [
    "frame-benchmarking",
    "frame-support/runtime-benchmarks",
    "frame-system/runtime-benchmarks",
    "pallet-committee/runtime-benchmarks",
    "pallet-im-online/runtime-benchmarks",
    "pallet-staking/runtime-benchmarks",
    "polymesh-runtime-common/runtime-benchmarks",
    "sp-runtime/runtime-benchmarks",
>>>>>>> c6df37e1
]<|MERGE_RESOLUTION|>--- conflicted
+++ resolved
@@ -33,19 +33,7 @@
 pallet-contracts = { path = "../../contracts", default-features = false }
 pallet-contracts-primitives = { path = "../../contracts/common/", default-features = false}
 pallet-staking = { path = "../../staking", default-features = false }
-
-<<<<<<< HEAD
-
-# RPC
-node-rpc-runtime-api = { path = "../../../rpc/runtime-api", default-features = false }
-pallet-identity-rpc-runtime-api = { path = "../../identity/rpc/runtime-api", default-features = false }
-pallet-staking-rpc-runtime-api = { path = "../../staking/rpc/runtime-api", default-features = false }
-pallet-transaction-payment-rpc-runtime-api = { path = "../../transaction-payment/rpc/runtime-api", default-features = false }
-pallet-protocol-fee-rpc-runtime-api = { path = "../../protocol-fee/rpc/runtime-api", default-features = false }
-pallet-contracts-rpc-runtime-api = { path = "../../contracts/rpc/runtime-api", default-features = false}
-=======
 pallet-staking-reward-curve = { path = "../../staking/reward-curve", default-features = false }
->>>>>>> c6df37e1
 
 # Others
 serde = { version = "1.0.104", default-features = false }
@@ -108,67 +96,6 @@
     "pallet-confidential/u64_backend",
 ]
 std = [
-<<<<<<< HEAD
-	"rustc-hex/std",
-	"serde_derive",
-	"rand/std",
-	"serde/std",
-	"codec/std",
-	"sp-std/std",
-	"sp-io/std",
-	"sp-core/std",
-	"sp-inherents/std",
-	"sp-offchain/std",
-	"sp-version/std",
-	"sp-consensus-babe/std",
-	"sp-session/std",
-	"sp-authority-discovery/std",
-	"sp-runtime/std",
-	"sp-staking/std",
-	"sp-arithmetic/std",
-	"sp-block-builder/std",
-	"sp-transaction-pool/std",
-	"polymesh-runtime-common/std",
-	"pallet-authorship/std",
-	"pallet-contracts/std",
-	"pallet-executive/std",
-	"pallet-finality-tracker/std",
-	"pallet-contracts-rpc-runtime-api/std",
-	"pallet-group-rpc-runtime-api/std",
-	"pallet-transaction-payment-rpc-runtime-api/std",
-	"pallet-protocol-fee-rpc-runtime-api/std",
-	"pallet-identity-rpc-runtime-api/std",
-	"pallet-staking-rpc-runtime-api/std",
-	"pallet-grandpa/std",
-	"pallet-im-online/std",
-	"pallet-indices/std",
-	"pallet-offences/std",
-	"pallet-session/std",
-	"pallet-staking/std",
-	"pallet-sudo/std",
-	"pallet-timestamp/std",
-	"pallet-treasury/std",
-	"pallet-settlement/std",
-	"pallet-authority-discovery/std",
-	"pallet-babe/std",
-	"pallet-pips/std",
-	"pallet-committee/std",
-	"pallet-multisig/std",
-	"frame-support/std",
-	"frame-system/std",
-	"frame-system-rpc-runtime-api/std",
-	"polymesh-common-utilities/std",
-	"pallet-balances/std",
-	"pallet-identity/std",
-    "pallet-cdd-offchain-worker/std",
-	"pallet-protocol-fee/std",
-	"pallet-asset/std",
-	"pallet-compliance-manager/std",
-	"pallet-statistics/std",
-	"pallet-asset/runtime-benchmarks",
-	"ink_primitives/std",
-	"node-rpc-runtime-api/std",
-=======
     # General
     "serde/std",
     # Polymesh
@@ -232,7 +159,6 @@
     # RPC
     "frame-system-rpc-runtime-api/std",
     "node-rpc-runtime-api/std",
-    "pallet-compliance-manager-rpc-runtime-api/std",
     "pallet-contracts-rpc-runtime-api/std",
     "pallet-group-rpc-runtime-api/std",
     "pallet-protocol-fee-rpc-runtime-api/std",
@@ -248,5 +174,4 @@
     "pallet-staking/runtime-benchmarks",
     "polymesh-runtime-common/runtime-benchmarks",
     "sp-runtime/runtime-benchmarks",
->>>>>>> c6df37e1
 ]
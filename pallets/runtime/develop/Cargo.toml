[package]
name = "polymesh-runtime-develop"
version = "0.1.0"
authors = ["PolymeshAssociation"]
edition = "2021"
build = "build.rs"

# See more keys and their definitions at https://doc.rust-lang.org/cargo/reference/manifest.html

[dependencies]
# Common
polymesh-common-utilities = { path = "../../common", default-features = false }
polymesh-runtime-common = { path = "../common", default-features = false }
polymesh-primitives = { path = "../../../primitives", default-features = false }
polymesh-weights = { path = "../../weights", default-features = false }
polymesh-extensions = { path = "../extensions", default-features = false }

# Our pallets
pallet-asset = { path = "../../asset", default-features = false }
pallet-balances = { path = "../../balances", default-features = false }
pallet-base = { path = "../../base", default-features = false }
pallet-bridge = { path = "../../bridge", default-features = false }
pallet-committee = { path = "../../committee", default-features = false }
pallet-compliance-manager = { path = "../../compliance-manager", default-features = false }
pallet-confidential-asset = { path = "../../confidential-asset", default-features = false }
pallet-corporate-actions = { path = "../../corporate-actions", default-features = false }
pallet-external-agents = { path = "../../external-agents", default-features = false }
pallet-group = { path = "../../group", default-features = false }
pallet-identity = { path = "../../identity", default-features = false }
pallet-multisig = { path = "../../multisig", default-features = false }
pallet-nft = { path = "../../nft", default-features = false }
pallet-permissions = { path = "../../permissions", default-features = false }
pallet-pips = { path = "../../pips", default-features = false }
pallet-portfolio = { path = "../../portfolio", default-features = false }
pallet-protocol-fee = { path = "../../protocol-fee", default-features = false }
pallet-rewards = { path = "../../rewards", default-features = false }
pallet-relayer = { path = "../../relayer", default-features = false }
pallet-sto = { path = "../../sto", default-features = false }
pallet-settlement = { path = "../../settlement", default-features = false }
pallet-staking = { path = "../../staking", default-features = false }
pallet-staking-reward-curve = { version = "4.0.0-dev", default-features = false }
pallet-statistics = { path = "../../statistics", default-features = false }
pallet-test-utils = { path = "../../test-utils", default-features = false }
pallet-transaction-payment = { path = "../../transaction-payment", default-features = false }
pallet-treasury = { path = "../../treasury", default-features = false }
pallet-utility = { path = "../../utility", default-features = false }
pallet-sudo = { path = "../../sudo", default-features = false }
polymesh-contracts = { path = "../../contracts", default-features = false }

# Others
serde = { version = "1.0.104", default-features = false }
log = "0.4.8"

# Substrate
codec = { package = "parity-scale-codec", version = "3.0.0", default-features = false, features = ["derive"] }
scale-info = { version = "2.0", default-features = false, features = ["derive"] }
sp-core = { version = "7.0.0", default-features = false }
sp-std = { version = "5.0.0", default-features = false }
sp-io = { version = "7.0.0", default-features = false }
sp-runtime = { version = "7.0.0", default-features = false }
sp-version = { version = "5.0.0", default-features = false }
sp-api = { version = "4.0.0-dev", default-features = false }
sp-inherents = { version = "4.0.0-dev", default-features = false }
sp-offchain = { version = "4.0.0-dev", default-features = false }
sp-staking = { version = "4.0.0-dev", default-features = false }
sp-consensus-babe = { version = "0.10.0-dev", default-features = false }
sp-consensus-grandpa = { version = "4.0.0-dev", default-features = false }
sp-session = { version = "4.0.0-dev", default-features = false }
sp-authority-discovery = { version = "4.0.0-dev", default-features = false }
sp-transaction-pool = { version = "4.0.0-dev", default-features = false }
sp-block-builder = { version = "4.0.0-dev", default-features = false }
sp-arithmetic = { version = "6.0.0", default-features = false }
#
pallet-authorship = { version = "4.0.0-dev", default-features = false }
pallet-contracts = { version = "4.0.0-dev", default-features = false }
pallet-contracts-primitives = { version = "7.0.0", default-features = false }
pallet-executive = { package = "frame-executive", version = "4.0.0-dev", default-features = false }
pallet-grandpa = { version = "4.0.0-dev", default-features = false }
pallet-im-online = { version = "4.0.0-dev", default-features = false }
pallet-indices = { version = "4.0.0-dev", default-features = false }
pallet-offences = { version = "4.0.0-dev", default-features = false }
pallet-preimage = { version = "4.0.0-dev", default-features = false }
pallet-session = { version = "4.0.0-dev", default-features = false }
pallet-timestamp = { version = "4.0.0-dev", default-features = false }
pallet-babe = { version = "4.0.0-dev", default-features = false }
pallet-authority-discovery = { version = "4.0.0-dev", default-features = false }
pallet-insecure-randomness-collective-flip = { version = "4.0.0-dev", default-features = false }
pallet-scheduler = { version = "4.0.0-dev", default-features = false }

frame-system = { version = "4.0.0-dev", default-features = false }
frame-support = { version = "4.0.0-dev", default-features = false }

# RPC
frame-system-rpc-runtime-api = { version = "4.0.0-dev", default-features = false }
pallet-group-rpc-runtime-api = { path = "../../group/rpc/runtime-api", default-features = false }
pallet-protocol-fee-rpc-runtime-api = { path = "../../protocol-fee/rpc/runtime-api", default-features = false }
pallet-staking-rpc-runtime-api = { path = "../../staking/rpc/runtime-api", default-features = false }
node-rpc-runtime-api = { path = "../../../rpc/runtime-api", default-features = false }

# Used for runtime benchmarking
frame-benchmarking = { version = "4.0.0-dev", default-features = false, optional = true }
frame-system-benchmarking = { version = "4.0.0-dev", default-features = false, optional = true }
hex-literal = { version = "0.3.1", optional = true }

# Import 'getrandom' here to enable feature `getrandom/js` for wasm builds.
getrandom = { version = "0.2.6", default-features = false, optional = true }

[build-dependencies]
polymesh-build-tool = { path = "../build_tool", default-features = false }

[features]
default = ["std", "equalize"]
equalize = []

ci-runtime = []

# Backends
u64_backend = ["polymesh-primitives/u64_backend"]

no_std = [
<<<<<<< HEAD
    "pallet-confidential-asset/no_std",
    "confidential_identity_core/no_std",
=======
    "polymesh-primitives/no_std",
>>>>>>> 9c6e6b21
    "u64_backend"
]

std = [
		"polymesh-build-tool/std",
    "u64_backend",
    "codec/std",
    "frame-benchmarking?/std",
    "frame-support/std",
    "frame-system-rpc-runtime-api/std",
    "frame-system-benchmarking?/std",
    "frame-system/std",
    "node-rpc-runtime-api/std",
    "pallet-asset/std",
    "pallet-authority-discovery/std",
    "pallet-authorship/std",
    "pallet-base/std",
    "pallet-babe/std",
    "pallet-balances/std",
    "pallet-sto/std",
    "pallet-bridge/std",
    "pallet-committee/std",
    "pallet-compliance-manager/std",
    "pallet-confidential-asset/std",
    "pallet-contracts/std",
    "pallet-corporate-actions/std",
    "pallet-executive/std",
    "pallet-external-agents/std",
    "pallet-grandpa/std",
    "pallet-group-rpc-runtime-api/std",
    "pallet-group/std",
    "pallet-identity/std",
    "pallet-im-online/std",
    "pallet-indices/std",
    "pallet-multisig/std",
    "pallet-nft/std",
    "pallet-offences/std",
    "pallet-permissions/std",
    "pallet-preimage/std",
    "pallet-pips/std",
    "pallet-portfolio/std",
    "pallet-protocol-fee-rpc-runtime-api/std",
    "pallet-protocol-fee/std",
    "pallet-rewards/std",
    "pallet-relayer/std",
    "pallet-insecure-randomness-collective-flip/std",
    "pallet-scheduler/std",
    "pallet-session/std",
    "pallet-settlement/std",
    "pallet-staking-rpc-runtime-api/std",
    "pallet-staking/std",
    "pallet-statistics/std",
    "pallet-sudo/std",
    "pallet-test-utils/std",
    "pallet-timestamp/std",
    "pallet-transaction-payment/std",
    "pallet-treasury/std",
    "pallet-utility/std",
    "polymesh-common-utilities/std",
    "polymesh-primitives/std",
    "polymesh-runtime-common/std",
    "polymesh-weights/std",
    "serde/std",
    "sp-api/std",
    "sp-arithmetic/std",
    "sp-authority-discovery/std",
    "sp-block-builder/std",
    "sp-consensus-babe/std",
    "sp-consensus-grandpa/std",
    "sp-core/std",
    "sp-inherents/std",
    "sp-io/std",
    "sp-offchain/std",
    "sp-runtime/std",
    "sp-session/std",
    "sp-staking/std",
    "sp-std/std",
    "sp-transaction-pool/std",
    "sp-version/std",
    "polymesh-contracts/std",
    "polymesh-extensions/std",
]
runtime-benchmarks = [
    "getrandom/js",
    "frame-benchmarking/runtime-benchmarks",
    "frame-support/runtime-benchmarks",
    "frame-system-benchmarking/runtime-benchmarks",
    "frame-system/runtime-benchmarks",
    "pallet-babe/runtime-benchmarks",
    "pallet-indices/runtime-benchmarks",
    "pallet-grandpa/runtime-benchmarks",
    "pallet-preimage/runtime-benchmarks",
    "pallet-scheduler/runtime-benchmarks",
    "hex-literal",
    "pallet-asset/runtime-benchmarks",
    "pallet-balances/runtime-benchmarks",
    "pallet-committee/runtime-benchmarks",
    "pallet-compliance-manager/runtime-benchmarks",
    "pallet-confidential-asset/runtime-benchmarks",
    "pallet-contracts/runtime-benchmarks",
    "pallet-corporate-actions/runtime-benchmarks",
    "pallet-external-agents/runtime-benchmarks",
    "pallet-group/runtime-benchmarks",
    "pallet-identity/runtime-benchmarks",
    "pallet-multisig/runtime-benchmarks",
    "pallet-im-online/runtime-benchmarks",
    "pallet-permissions/runtime-benchmarks",
    "pallet-pips/runtime-benchmarks",
    "pallet-portfolio/runtime-benchmarks",
    "pallet-protocol-fee/runtime-benchmarks",
    "pallet-relayer/runtime-benchmarks",
    "pallet-rewards/runtime-benchmarks",
    "pallet-settlement/runtime-benchmarks",
    "pallet-sto/runtime-benchmarks",
    "pallet-staking/runtime-benchmarks",
    "pallet-statistics/runtime-benchmarks",
    "pallet-timestamp/runtime-benchmarks",
    "pallet-treasury/runtime-benchmarks",
    "pallet-utility/runtime-benchmarks",
    "pallet-test-utils/runtime-benchmarks",
    "pallet-staking/runtime-benchmarks",
    "polymesh-common-utilities/runtime-benchmarks",
    "polymesh-contracts/runtime-benchmarks",
    "polymesh-primitives/runtime-benchmarks",
    "sp-runtime/runtime-benchmarks",
    "pallet-nft/runtime-benchmarks"
]
running-ci = [
    "pallet-statistics/running-ci",
    "pallet-pips/running-ci",
    "pallet-identity/running-ci",
    "pallet-test-utils/running-ci",
]<|MERGE_RESOLUTION|>--- conflicted
+++ resolved
@@ -118,12 +118,8 @@
 u64_backend = ["polymesh-primitives/u64_backend"]
 
 no_std = [
-<<<<<<< HEAD
     "pallet-confidential-asset/no_std",
-    "confidential_identity_core/no_std",
-=======
     "polymesh-primitives/no_std",
->>>>>>> 9c6e6b21
     "u64_backend"
 ]
 

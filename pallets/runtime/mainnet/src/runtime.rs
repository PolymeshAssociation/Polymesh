--- conflicted
+++ resolved
@@ -175,14 +175,12 @@
     pub const ReportLongevity: u64 =
         BondingDuration::get() as u64 * SessionsPerEra::get() as u64 * EpochDuration::get();
 
-<<<<<<< HEAD
     pub const MaxGivenAuths: u32 = 1024;
-=======
+
     // State trie Migration
     pub const MigrationSignedDepositPerItem: Balance = 0;
     pub const MigrationSignedDepositBase: Balance = 0;
     pub const MaxKeyLen: u32 = 2048;
->>>>>>> 2b3e32ec
 }
 
 polymesh_runtime_common::misc_pallet_impls!();

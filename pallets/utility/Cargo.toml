--- conflicted
+++ resolved
@@ -8,13 +8,10 @@
 # General
 serde = { version = "1.0.101", optional = true }
 
-<<<<<<< HEAD
+# Substrate
 polymesh-common-utilities = { path = "../common", default-features = false }
 polymesh-primitives = { path = "../../primitives", default-features = false }
 
-=======
-# Substrate
->>>>>>> c6df37e1
 codec = { package = "parity-scale-codec", version = "1.3.0", default-features = false }
 frame-support = { git = "https://github.com/paritytech/substrate", default-features = false, tag = "v2.0.0-rc4" }
 frame-system = { git = "https://github.com/paritytech/substrate", default-features = false, tag = "v2.0.0-rc4" }

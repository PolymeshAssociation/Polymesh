--- conflicted
+++ resolved
@@ -31,11 +31,7 @@
 pallet-session = { version = "4.0.0-dev", default-features = false }
 
 # Only in STD
-<<<<<<< HEAD
-substrate-test-runtime-client = { git = "https://github.com/PolymeshAssociation/substrate", branch = "polymesh-monthly-2022-05-1", optional = true}
-=======
 substrate-test-runtime-client = { git = "https://github.com/PolymeshAssociation/substrate", branch = "polymesh-monthly-2022-05-2", optional = true}
->>>>>>> 4b25bda6
 
 # Only in Benchmarks
 frame-benchmarking = { version = "4.0.0-dev", default-features = false, optional = true }

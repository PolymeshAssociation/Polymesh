--- conflicted
+++ resolved
@@ -477,11 +477,6 @@
                     None,
                     legs,
                     None,
-<<<<<<< HEAD
-                    None
-=======
-                    true,
->>>>>>> fc0f2b0d
                 )?;
 
                 let portfolios = [fundraiser.offering_portfolio, fundraiser.raising_portfolio].iter().copied().collect::<BTreeSet<_>>();

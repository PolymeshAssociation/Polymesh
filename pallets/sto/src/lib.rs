--- conflicted
+++ resolved
@@ -206,16 +206,11 @@
         /// All fundraisers that are currently running.
         /// (ticker, fundraiser_id) -> Fundraiser
         Fundraisers get(fn fundraisers): double_map hasher(blake2_128_concat) Ticker, hasher(twox_64_concat) u64 => Option<Fundraiser<T::Balance, T::Moment>>;
-<<<<<<< HEAD
-        /// Total fundraisers created for a token
+        /// Total fundraisers created for a token.
         FundraiserCount get(fn fundraiser_count): map hasher(twox_64_concat) Ticker => u64;
-=======
-        /// Total fundraisers created for a token.
-        FundraiserCount get(fn fundraiser_count): map hasher(blake2_128_concat) Ticker => u64;
         /// Name for the Fundraiser. It is only used offchain.
         /// (ticker, fundraiser_id) -> Fundraiser name
         FundraiserNames get(fn fundraiser_name): double_map hasher(blake2_128_concat) Ticker, hasher(twox_64_concat) u64 => FundraiserName;
->>>>>>> 780c596e
     }
 }
 

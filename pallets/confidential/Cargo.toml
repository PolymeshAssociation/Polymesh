[package]
name = "pallet-confidential"
version = "0.1.0"
authors = ["Polymath"]
edition = "2018"

[dependencies]
polymesh-primitives = { path = "../../primitives", default-features = false }
polymesh-primitives-derive = { path = "../../primitives_derive", default-features = false }
polymesh-common-utilities = { path = "../common", default-features = false }

pallet-identity = { path = "../identity", default-features = false }
pallet-asset = { path = "../asset", default-features = false }

# Substrate
codec = { package = "parity-scale-codec", version = "1.2.0", default-features = false, features = ["derive"] }
<<<<<<< HEAD
sp-core = { git = "https://github.com/PolymathNetwork/substrate", default-features = false, tag = "v2.0.1-1" }
sp-io = { git = "https://github.com/PolymathNetwork/substrate", default-features = false, tag = "v2.0.1-1" }
sp-std = { git = "https://github.com/PolymathNetwork/substrate", default-features = false, tag = "v2.0.1-1" }
sp-api = { git = "https://github.com/PolymathNetwork/substrate", default-features = false, tag = "v2.0.1-1" }
sp-arithmetic = { git = "https://github.com/PolymathNetwork/substrate", default-features = false, tag = "v2.0.1-1" }
sp-runtime = { git = "https://github.com/PolymathNetwork/substrate", default-features = false, tag = "v2.0.1-1" }

frame-support = { git = "https://github.com/PolymathNetwork/substrate", default-features = false, tag = "v2.0.1-1" }
frame-system = { git = "https://github.com/PolymathNetwork/substrate", default-features = false, tag = "v2.0.1-1" }

pallet-timestamp = { git = "https://github.com/PolymathNetwork/substrate", default-features = false, tag = "v2.0.1-1" }

sp-runtime-interface = { git = "https://github.com/PolymathNetwork/substrate", default-features = false, tag = "v2.0.1-1" }
=======
sp-core = { git = "https://github.com/paritytech/substrate", default-features = false, tag = "v2.0.1" }
sp-io = { git = "https://github.com/paritytech/substrate", default-features = false, tag = "v2.0.1" }
sp-std = { git = "https://github.com/paritytech/substrate", default-features = false, tag = "v2.0.1" }
sp-api = { git = "https://github.com/paritytech/substrate", default-features = false, tag = "v2.0.1" }
sp-arithmetic = { git = "https://github.com/paritytech/substrate", default-features = false, tag = "v2.0.1" }
sp-runtime = { git = "https://github.com/paritytech/substrate", default-features = false, tag = "v2.0.1" }

frame-support = { git = "https://github.com/paritytech/substrate", default-features = false, tag = "v2.0.1" }
frame-system = { git = "https://github.com/paritytech/substrate", default-features = false, tag = "v2.0.1" }

pallet-timestamp = { git = "https://github.com/paritytech/substrate", default-features = false, tag = "v2.0.1" }

sp-runtime-interface = { git = "https://github.com/paritytech/substrate", default-features = false, tag = "v2.0.1" }
>>>>>>> abca53ad

# Crypto
rand_core = { version = "0.5", default-features = false }
rand = { version = "0.7.3", default-features = false, optional = true }
cryptography_core = { git = "https://github.com/PolymathNetwork/cryptography.git", default-features = false, tag = "v2.2.1" }

# Only Benchmarking
<<<<<<< HEAD
frame-benchmarking = { default-features = false, git = "https://github.com/PolymathNetwork/substrate", tag = "v2.0.1-1", optional = true }
=======
frame-benchmarking = { default-features = false, git = "https://github.com/paritytech/substrate", tag = "v2.0.1", optional = true }
>>>>>>> abca53ad

[features]
equalize = []
only-staking = []
default = ["std", "equalize", "u64_backend"]

# Backends
u64_backend = ["cryptography_core/u64_backend"]
avx2_backend = ["cryptography_core/avx2_backend"]

no_std = [
    "cryptography_core/no_std",
    "u64_backend"
]

std = [
    "rand/std",
    "rand_core/std",
    "cryptography_core/std",
    "codec/std",
    "sp-core/std",
    "sp-std/std",
    "sp-io/std",
    "sp-api/std",
    "sp-arithmetic/std",
    "sp-runtime/std",
    "sp-runtime-interface/std",
    "frame-support/std",
    "frame-system/std",
    "pallet-timestamp/std",
    "polymesh-primitives/std",
    "pallet-identity/std",
    "pallet-asset/std",
]

runtime-benchmarks = [
    "polymesh-common-utilities/runtime-benchmarks",
    "pallet-asset/runtime-benchmarks",
    "pallet-identity/runtime-benchmarks",
    "frame-benchmarking",
]<|MERGE_RESOLUTION|>--- conflicted
+++ resolved
@@ -14,7 +14,6 @@
 
 # Substrate
 codec = { package = "parity-scale-codec", version = "1.2.0", default-features = false, features = ["derive"] }
-<<<<<<< HEAD
 sp-core = { git = "https://github.com/PolymathNetwork/substrate", default-features = false, tag = "v2.0.1-1" }
 sp-io = { git = "https://github.com/PolymathNetwork/substrate", default-features = false, tag = "v2.0.1-1" }
 sp-std = { git = "https://github.com/PolymathNetwork/substrate", default-features = false, tag = "v2.0.1-1" }
@@ -28,21 +27,6 @@
 pallet-timestamp = { git = "https://github.com/PolymathNetwork/substrate", default-features = false, tag = "v2.0.1-1" }
 
 sp-runtime-interface = { git = "https://github.com/PolymathNetwork/substrate", default-features = false, tag = "v2.0.1-1" }
-=======
-sp-core = { git = "https://github.com/paritytech/substrate", default-features = false, tag = "v2.0.1" }
-sp-io = { git = "https://github.com/paritytech/substrate", default-features = false, tag = "v2.0.1" }
-sp-std = { git = "https://github.com/paritytech/substrate", default-features = false, tag = "v2.0.1" }
-sp-api = { git = "https://github.com/paritytech/substrate", default-features = false, tag = "v2.0.1" }
-sp-arithmetic = { git = "https://github.com/paritytech/substrate", default-features = false, tag = "v2.0.1" }
-sp-runtime = { git = "https://github.com/paritytech/substrate", default-features = false, tag = "v2.0.1" }
-
-frame-support = { git = "https://github.com/paritytech/substrate", default-features = false, tag = "v2.0.1" }
-frame-system = { git = "https://github.com/paritytech/substrate", default-features = false, tag = "v2.0.1" }
-
-pallet-timestamp = { git = "https://github.com/paritytech/substrate", default-features = false, tag = "v2.0.1" }
-
-sp-runtime-interface = { git = "https://github.com/paritytech/substrate", default-features = false, tag = "v2.0.1" }
->>>>>>> abca53ad
 
 # Crypto
 rand_core = { version = "0.5", default-features = false }
@@ -50,11 +34,7 @@
 cryptography_core = { git = "https://github.com/PolymathNetwork/cryptography.git", default-features = false, tag = "v2.2.1" }
 
 # Only Benchmarking
-<<<<<<< HEAD
 frame-benchmarking = { default-features = false, git = "https://github.com/PolymathNetwork/substrate", tag = "v2.0.1-1", optional = true }
-=======
-frame-benchmarking = { default-features = false, git = "https://github.com/paritytech/substrate", tag = "v2.0.1", optional = true }
->>>>>>> abca53ad
 
 [features]
 equalize = []

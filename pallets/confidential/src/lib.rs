--- conflicted
+++ resolved
@@ -100,13 +100,8 @@
                 })?;
 
             let ticker_range_proof = TickerRangeProof {
-<<<<<<< HEAD
-                initial_message: RangeProofInitialMessageWrapper(*init_message.as_bytes()),
-                final_response: final_response.to_bytes().into(),
-=======
-                initial_message: in_range_proof.init.as_bytes().into(),
+                initial_message: RangeProofInitialMessageWrapper(*in_range_proof.init.as_bytes()),
                 final_response: in_range_proof.response.to_bytes().into(),
->>>>>>> 2c9f8f92
                 max_two_exp: 32,
             };
             let prover_ticker_key = ProverTickerKey { prover, ticker };

// This file is part of the Polymesh distribution (https://github.com/PolymathNetwork/Polymesh).
// Copyright (c) 2020 Polymath

// This program is free software: you can redistribute it and/or modify
// it under the terms of the GNU General Public License as published by
// the Free Software Foundation, version 3.

// This program is distributed in the hope that it will be useful, but
// WITHOUT ANY WARRANTY; without even the implied warranty of
// MERCHANTABILITY or FITNESS FOR A PARTICULAR PURPOSE. See the GNU
// General Public License for more details.

// You should have received a copy of the GNU General Public License
// along with this program. If not, see <http://www.gnu.org/licenses/>.

//! # Contracts Module
//!
//! The contracts module provides the Layer 2 solution for Polymesh.
//! These smart contracts are defined using WASM,
//! and facilitated by the `ink!` DSL provided by Parity.
//!
//! With this module, you or Alice can instantiate such a contract,
//! through `instantiate_with_code` or `instantiate_with_hash`,
//! attaching its key as a secondary key of the signer's identity.
//! Anyone can then call this smart contract, e.g., Bob,
//! which may call back into the runtime to e.g., `create_asset`.
//! However, during the execution of `create_asset`,
//! the current identity will be Alice, as opposed to `Bob`.
//!
//! ## Overview
//!
//! The Contracts module provides functions for:
//!
//! - Instantiating contracts
//! - Calling contracts
//!
//! ## Interface
//!
//! ### Dispatchable Functions
//!
//! - `instantiate_with_code` instantiates a contract with the code provided.
//! - `instantiate_with_hash` instantiates a contract by hash,
//!   assuming that a contract with the same code already was uploaded.
//! - `call` dispatches to the smart contract code, acting as the identity who made the contract.

#![cfg_attr(not(feature = "std"), no_std)]
#![feature(associated_type_bounds)]

#[cfg(feature = "runtime-benchmarks")]
pub mod benchmarking;

use codec::Decode;
use frame_support::{
    decl_error, decl_event, decl_module, decl_storage,
    dispatch::{
        DispatchError, DispatchErrorWithPostInfo, DispatchResult, DispatchResultWithPostInfo,
        Dispatchable, GetDispatchInfo,
    },
    ensure,
    traits::{Get, GetCallMetadata},
    weights::Weight,
};
use frame_system::RawOrigin;
use pallet_contracts::chain_extension as ce;
use pallet_contracts::Config as BConfig;
use pallet_contracts_primitives::{Code, ContractInstantiateResult, ContractResult};
use pallet_identity::PermissionedCallOriginData;
use pallet_identity::WeightInfo as _;
use pallet_permissions::with_call_metadata;
use polymesh_common_utilities::traits::identity::Config as IdentityConfig;
use polymesh_common_utilities::{with_transaction, Context};
use polymesh_primitives::{Balance, IdentityId, Permissions};
use sp_core::crypto::UncheckedFrom;
use sp_core::Bytes;
use sp_runtime::traits::Hash;
use sp_std::borrow::Cow;
use sp_std::vec::Vec;

type Identity<T> = pallet_identity::Module<T>;
type FrameContracts<T> = pallet_contracts::Pallet<T>;
type CodeHash<T> = <T as frame_system::Config>::Hash;

pub trait WeightInfo {
    fn call() -> Weight;

    /// Computes the cost of instantiating where `code_len`
    /// and `salt_len` are specified in kilobytes.
    fn instantiate_with_code(code_len: u32, salt_len: u32) -> Weight;

    /// Computes the cost of instantiating for `code` and `salt`.
    ///
    /// Permissions are not accounted for here.
    fn instantiate_with_code_bytes(code: &[u8], salt: &[u8]) -> Weight {
        Self::instantiate_with_code(code.len() as u32, salt.len() as u32)
    }

    /// Computes the cost of instantiating where `salt_len` is specified in kilobytes.
    fn instantiate_with_hash(salt_len: u32) -> Weight;

    /// Computes the cost of instantiating for `salt`.
    ///
    /// Permissions are not accounted for here.
    fn instantiate_with_hash_bytes(salt: &[u8]) -> Weight {
        Self::instantiate_with_hash((salt.len()) as u32)
    }

    /// Computes the cost just for executing the chain extension,
    /// subtracting costs for `call` itself and runtime callbacks.
    fn chain_extension(in_len: u32) -> Weight {
        Self::chain_extension_full(in_len)
            .saturating_sub(Self::chain_extension_early_exit())
            .saturating_sub(Self::basic_runtime_call(in_len))
    }

    /// Returns the weight for a full execution of a smart contract `call` that
    /// calls  `register_custom_asset_type` in the runtime via a chain extension.
    /// The asset type is `in_len` characters long.
    fn chain_extension_full(in_len: u32) -> Weight;

    /// Returns the weight for a smart contract `call` that enters the chain extension
    /// but then immediately returns.
    fn chain_extension_early_exit() -> Weight;

    /// Returns the weight of executing `Asset::register_custom_asset_type`
    /// with an asset type that is `in_len` characters long.
    fn basic_runtime_call(in_len: u32) -> Weight;

    /// Computes the cost of executing the special `prepare_instantiate` func_id
    /// with `in_len` as the length in bytes of the code hash, salt, and permissions taken together.
    fn prepare_instantiate(in_len: u32) -> Weight {
        Self::prepare_instantiate_full(in_len).saturating_sub(Self::chain_extension_early_exit())
    }

    /// Returns the weight for a full execution of a smart contract `call`
    /// that uses the special `prepare_instantiate` func_id with `in_len`
    /// as the length in bytes of the code hash, salt, and permissions taken together.
    fn prepare_instantiate_full(in_len: u32) -> Weight;
}

/// The `Config` trait for the smart contracts pallet.
pub trait Config:
    IdentityConfig
    + BConfig<Currency = Self::Balances, Call: GetCallMetadata>
    + frame_system::Config<
        AccountId: AsRef<[u8]> + UncheckedFrom<<Self as frame_system::Config>::Hash>,
    >
{
    /// The overarching event type.
    type Event: From<Event> + Into<<Self as frame_system::Config>::Event>;

    /// Max value that `in_len` can take, that is,
    /// the length of the data sent from a contract when making a runtime call.
    type MaxInLen: Get<u32>;

    /// The weight configuration for the pallet.
    type WeightInfo: WeightInfo;
}

decl_event! {
    pub enum Event {
        // This pallet does not directly define custom events.
        // See `pallet_contracts` and `pallet_identity`
        // for events currently emitted by extrinsics of this pallet.
    }
}

decl_error! {
    pub enum Error for Module<T: Config> {
        /// The given `func_id: u32` did not translate into a known runtime call.
        RuntimeCallNotFound,
        /// Data left in input when decoding arguments of a call.
        DataLeftAfterDecoding,
        /// Input data that a contract passed when making a runtime call was too large.
        InLenTooLarge,
        /// A contract was attempted to be instantiated,
        /// but no identity was given to associate the new contract's key with.
        InstantiatorWithNoIdentity,
    }
}

decl_storage! {
    trait Store for Module<T: Config> as Contracts {
        // Storage items defined in `pallet_contracts` and `pallet_identity`.
    }
}

decl_module! {
    pub struct Module<T: Config> for enum Call where origin: T::Origin {
        type Error = Error<T>;
        fn deposit_event() = default;

        fn on_initialize(block: T::BlockNumber) -> Weight {
            // Does he know what I do and... 🎶
            pallet_contracts::Pallet::<T>::on_initialize(block)
        }

        fn on_runtime_upgrade() -> Weight {
            // 🎶 ...You'll pass this on, won't you and?
            pallet_contracts::Pallet::<T>::on_runtime_upgrade()
        }

        /// Calls the `contract` through its address with the given `data`.
        ///
        /// The contract is endowed with `value` POLYX,
        /// but note that this is distinct from gas fees which are limited with `gas_limit`.
        ///
        /// The contract may optionally call back into the runtime,
        /// executing extrinsics such as e.g., `create_asset`.
        /// During such runtime calls, the current identity will be the one that instantiate the `contract`.
        /// This restriction exists for security purposes.
        ///
        /// # Arguments
        /// - `contract` to call.
        /// - `value` in POLYX to transfer to the contract.
        /// - `gas_limit` that limits how much gas execution can consume, erroring above it.
        /// - `data` to be interpreted by the smart contract call.
        ///
        /// # Errors
        /// - All the errors in `pallet_contracts::Call::call` can also happen here.
        /// - `ContractNotFound` if `contract` doesn't exist or isn't a contract.
        /// - CDD/Permissions are checked, unlike in `pallet_contracts`.
        #[weight = <T as Config>::WeightInfo::call().saturating_add(*gas_limit)]
        pub fn call(
            origin,
            contract: T::AccountId,
            value: Balance,
            gas_limit: Weight,
            storage_deposit_limit: Option<Balance>,
            data: Vec<u8>,
        ) -> DispatchResultWithPostInfo {
            Self::base_call(origin, contract, value, gas_limit, storage_deposit_limit, data)
        }

        /// Instantiates a smart contract defining it with the given `code` and `salt`.
        ///
        /// The contract will be attached as a secondary key,
        /// with empty permissions, to `origin`'s identity.
        ///
        /// The contract is transferred `endowment` amount of POLYX.
        /// This is distinct from the `gas_limit`,
        /// which controls how much gas the deployment code may at most consume.
        ///
        /// # Arguments
        /// - `endowment` amount of POLYX to transfer to the contract.
        /// - `gas_limit` for how much gas the `deploy` code in the contract may at most consume.
        /// - `code` with the WASM binary defining the smart contract.
        /// - `salt` used for contract address derivation.
        ///    By varying this, the same `code` can be used under the same identity.
        ///
        /// # Errors
        /// - All the errors in `pallet_contracts::Call::instantiate_with_code` can also happen here.
        /// - CDD/Permissions are checked, unlike in `pallet_contracts`.
        /// - Errors that arise when adding a new secondary key can also occur here.
        #[weight = Module::<T>::weight_instantiate_with_code(&code, &salt, &Permissions::empty())]
        pub fn instantiate_with_code(
            origin,
            endowment: Balance,
            gas_limit: Weight,
            code: Vec<u8>,
            data: Vec<u8>,
            salt: Vec<u8>
        ) -> DispatchResultWithPostInfo {
            Self::base_instantiate_with_code(origin, endowment, gas_limit, code, data, salt, Permissions::empty())
        }

        /// Instantiates a smart contract defining it with the given `code` and `salt`.
        ///
        /// The contract will be attached as a secondary key,
        /// with `perms` as its permissions, to `origin`'s identity.
        ///
        /// The contract is transferred `endowment` amount of POLYX.
        /// This is distinct from the `gas_limit`,
        /// which controls how much gas the deployment code may at most consume.
        ///
        /// # Arguments
        /// - `endowment` amount of POLYX to transfer to the contract.
        /// - `gas_limit` for how much gas the `deploy` code in the contract may at most consume.
        /// - `code` with the WASM binary defining the smart contract.
        /// - `salt` used for contract address derivation.
        ///    By varying this, the same `code` can be used under the same identity.
        /// - `perms` that the new secondary key will have.
        ///
        /// # Errors
        /// - All the errors in `pallet_contracts::Call::instantiate_with_code` can also happen here.
        /// - CDD/Permissions are checked, unlike in `pallet_contracts`.
        /// - Errors that arise when adding a new secondary key can also occur here.
        #[weight = Module::<T>::weight_instantiate_with_code(&code, &salt, &perms)]
        pub fn instantiate_with_code_perms(
            origin,
            endowment: Balance,
            gas_limit: Weight,
            storage_deposit_limit: Option<Balance>,
            code: Vec<u8>,
            data: Vec<u8>,
            salt: Vec<u8>,
            perms: Permissions
        ) -> DispatchResultWithPostInfo {
            Self::base_instantiate_with_code(origin, endowment, gas_limit, storage_deposit_limit, code, data, salt, perms)
        }

        /// Instantiates a smart contract defining using the given `code_hash` and `salt`.
        ///
        /// Unlike `instantiate_with_code`,
        /// this assumes that at least one contract with the same WASM code has already been uploaded.
        ///
        /// The contract will be attached as a secondary key,
        /// with empty permissions, to `origin`'s identity.
        ///
        /// The contract is transferred `endowment` amount of POLYX.
        /// This is distinct from the `gas_limit`,
        /// which controls how much gas the deployment code may at most consume.
        ///
        /// # Arguments
        /// - `endowment` amount of POLYX to transfer to the contract.
        /// - `gas_limit` for how much gas the `deploy` code in the contract may at most consume.
        /// - `code_hash` of an already uploaded WASM binary.
        /// - `salt` used for contract address derivation.
        ///    By varying this, the same `code` can be used under the same identity.
        ///
        /// # Errors
        /// - All the errors in `pallet_contracts::Call::instantiate` can also happen here.
        /// - CDD/Permissions are checked, unlike in `pallet_contracts`.
        /// - Errors that arise when adding a new secondary key can also occur here.
        #[weight = Module::<T>::weight_instantiate_with_hash(&salt, &Permissions::empty())]
        pub fn instantiate(
            origin,
            endowment: Balance,
            gas_limit: Weight,
            code_hash: CodeHash<T>,
            data: Vec<u8>,
            salt: Vec<u8>
        ) -> DispatchResultWithPostInfo {
            Self::base_instantiate_with_hash(origin, endowment, gas_limit, code_hash, data, salt, Permissions::empty())
        }

        /// Instantiates a smart contract defining using the given `code_hash` and `salt`.
        ///
        /// Unlike `instantiate_with_code`,
        /// this assumes that at least one contract with the same WASM code has already been uploaded.
        ///
        /// The contract will be attached as a secondary key,
        /// with `perms` as its permissions, to `origin`'s identity.
        ///
        /// The contract is transferred `endowment` amount of POLYX.
        /// This is distinct from the `gas_limit`,
        /// which controls how much gas the deployment code may at most consume.
        ///
        /// # Arguments
        /// - `endowment` amount of POLYX to transfer to the contract.
        /// - `gas_limit` for how much gas the `deploy` code in the contract may at most consume.
        /// - `code_hash` of an already uploaded WASM binary.
        /// - `salt` used for contract address derivation.
        ///    By varying this, the same `code` can be used under the same identity.
        /// - `perms` that the new secondary key will have.
        ///
        /// # Errors
        /// - All the errors in `pallet_contracts::Call::instantiate` can also happen here.
        /// - CDD/Permissions are checked, unlike in `pallet_contracts`.
        /// - Errors that arise when adding a new secondary key can also occur here.
        #[weight = Module::<T>::weight_instantiate_with_hash(&salt, &perms)]
        pub fn instantiate_with_hash_perms(
            origin,
            endowment: Balance,
            gas_limit: Weight,
            storage_deposit_limit: Option<Balance>,
            code_hash: CodeHash<T>,
            data: Vec<u8>,
            salt: Vec<u8>,
            perms: Permissions
        ) -> DispatchResultWithPostInfo {
            Self::base_instantiate_with_hash(origin, endowment, gas_limit, storage_deposit_limit, code_hash, data, salt, perms)
        }
    }
}

impl<T: Config> Module<T> {
    /// Calls `contract` with `data`, gas limits, etc.
    /// The call is made as the DID the contract is a key of and not `origin`'s DID.
    fn base_call(
        origin: T::Origin,
        contract: T::AccountId,
        value: Balance,
        gas_limit: Weight,
        storage_deposit_limit: Option<Balance>,
        data: Vec<u8>,
    ) -> DispatchResultWithPostInfo {
        // Ensure contract caller has perms.
        let sender = Identity::<T>::ensure_origin_call_permissions(origin)?.sender;

        // Execute contract.
        Self::handle_error(
            <T as Config>::WeightInfo::call(),
            FrameContracts::<T>::bare_call(
                sender,
                contract,
                value,
                gas_limit,
                storage_deposit_limit,
                data,
                false,
            ),
        )
    }

    /// Instantiates a contract using `code` as the WASM code blob.
    fn base_instantiate_with_code(
        origin: T::Origin,
        endowment: Balance,
        gas_limit: Weight,
        storage_deposit_limit: Option<Balance>,
        code: Vec<u8>,
        inst_data: Vec<u8>,
        salt: Vec<u8>,
        perms: Permissions,
    ) -> DispatchResultWithPostInfo {
        Self::general_instantiate(
            origin,
            endowment,
            // Compute the base weight of roughly `base_instantiate`.
            Self::weight_instantiate_with_code(&code, &salt, &perms),
            gas_limit,
<<<<<<< HEAD
            storage_deposit_limit,
            T::Hashing::hash(&code),
=======
>>>>>>> 0ec8819a
            Code::Upload(Bytes(code)),
            inst_data,
            salt,
            perms,
        )
    }

    /// Computes weight of `instantiate_with_code(code, salt, perms)`.
    fn weight_instantiate_with_code(code: &[u8], salt: &[u8], perms: &Permissions) -> Weight {
        <T as Config>::WeightInfo::instantiate_with_code_bytes(&code, &salt).saturating_add(
            <T as IdentityConfig>::WeightInfo::permissions_cost_perms(perms),
        )
    }

    /// Instantiates a contract using an existing WASM code blob with `code_hash` as its code.
    fn base_instantiate_with_hash(
        origin: T::Origin,
        endowment: Balance,
        gas_limit: Weight,
        storage_deposit_limit: Option<Balance>,
        code_hash: CodeHash<T>,
        inst_data: Vec<u8>,
        salt: Vec<u8>,
        perms: Permissions,
    ) -> DispatchResultWithPostInfo {
        Self::general_instantiate(
            origin,
            endowment,
            // Compute the base weight of roughly `base_instantiate`.
            Self::weight_instantiate_with_hash(&salt, &perms),
            gas_limit,
<<<<<<< HEAD
            storage_deposit_limit,
            code_hash,
=======
>>>>>>> 0ec8819a
            Code::Existing(code_hash),
            inst_data,
            salt,
            perms,
        )
    }

    /// Computes weight of `instantiate_with_hash(code, salt, perms)`.
    fn weight_instantiate_with_hash(salt: &[u8], perms: &Permissions) -> Weight {
        <T as Config>::WeightInfo::instantiate_with_hash_bytes(&salt).saturating_add(
            <T as IdentityConfig>::WeightInfo::permissions_cost_perms(perms),
        )
    }

    /// General logic for contract instantiation both when the code or code hash is given.
    ///
    /// The interesting parameters here are:
    /// - `base_weight` assigns a base non-variable weight to the full extrinsic.
    /// - `code_hash` specifies the hash to use to derive the contract's key.
    /// - `code` specifies the code for the contract, either as a code blob or an existing hash.
    ///   The hash of `code` in either case is assumed to correspond to `code_hash`.
    fn general_instantiate(
        origin: T::Origin,
        endowment: Balance,
        base_weight: Weight,
        gas_limit: Weight,
<<<<<<< HEAD
        storage_deposit_limit: Option<Balance>,
        code_hash: CodeHash<T>,
=======
>>>>>>> 0ec8819a
        code: Code<CodeHash<T>>,
        inst_data: Vec<u8>,
        salt: Vec<u8>,
        perms: Permissions,
    ) -> DispatchResultWithPostInfo {
        // Ensure we have perms + we'll need sender & DID.
        let PermissionedCallOriginData {
            primary_did: did,
            sender,
            ..
        } = Identity::<T>::ensure_origin_call_permissions(origin)?;

        with_transaction(|| {
            // Roll back `prepare_instantiate` if contract was not instantiated.
            Self::prepare_instantiate(did, &sender, &Self::code_hash(&code), &salt, perms)?;

            // Now we can finally instantiate the contract.
            Self::handle_error(
                base_weight,
                FrameContracts::<T>::bare_instantiate(
                    sender.clone(),
                    endowment,
                    gas_limit,
                    storage_deposit_limit,
                    code,
                    inst_data,
                    salt,
                    false,
                ),
            )
        })
    }

    /// Logic used by RPC to instantiate a contract `code`.
    ///
    /// N.B. on pre-instantiation errors, required and consumed gases will be zeroed.
    pub fn rpc_instantiate(
        sender: T::AccountId,
        endowment: Balance,
        gas_limit: u64,
        code: Code<CodeHash<T>>,
        data: Vec<u8>,
        salt: Vec<u8>,
    ) -> ContractInstantiateResult<T::AccountId> {
        match (|| {
            // Ensure we have perms + we'll need DID.
            let did =
                pallet_permissions::Module::<T>::ensure_call_permissions(&sender)?.primary_did;

            // Add a secondary key. Deployment contract code might need this.
            let code_hash = Self::code_hash(&code);
            Self::prepare_instantiate(did, &sender, &code_hash, &salt, Permissions::empty())?;

            Ok(FrameContracts::<T>::bare_instantiate(
                sender, endowment, gas_limit, code, data, salt, false,
            ))
        })() {
            Ok(r) => r,
            Err(e) => ContractResult {
                debug_message: Vec::new(),
                result: Err(e),
                // Never entered contract execution,
                // so no gas related to the limit has yet been consumed.
                gas_consumed: 0,
                gas_required: 0,
            },
        }
    }

    /// Computes the code hash of `code`.
    fn code_hash(code: &Code<CodeHash<T>>) -> Cow<'_, CodeHash<T>> {
        match &code {
            Code::Existing(h) => Cow::Borrowed(h),
            Code::Upload(c) => Cow::Owned(T::Hashing::hash(c)),
        }
    }

    /// Prepare instantiation of a contract by trying to add it as a secondary key.
    fn prepare_instantiate(
        did: IdentityId,
        sender: &T::AccountId,
        code_hash: &T::Hash,
        salt: &[u8],
        perms: Permissions,
    ) -> DispatchResult {
        // Pre-compute what contract's key will be...
        let contract_key = FrameContracts::<T>::contract_address(sender, code_hash, salt);

        // ...and ensure that key can be a secondary-key of DID...
        Identity::<T>::ensure_perms_length_limited(&perms)?;
        Identity::<T>::ensure_key_did_unlinked(&contract_key)?;

        // ...so that the CDD due to `endowment` passes.
        Identity::<T>::unsafe_join_identity(did, perms, contract_key);
        Ok(())
    }

    /// Enriches `result` of executing a smart contract with actual weight,
    /// accounting for the consumed gas.
    fn handle_error<A>(
        base_weight: Weight,
        result: ContractResult<Result<A, DispatchError>, Balance>,
    ) -> DispatchResultWithPostInfo {
        let post_info = Some(result.gas_consumed.saturating_add(base_weight)).into();
        match result.result {
            Ok(_) => Ok(post_info),
            Err(error) => Err(DispatchErrorWithPostInfo { post_info, error }),
        }
    }
}

/// The `Call` enums of various pallets that the contracts pallet wants to know about.
pub enum CommonCall<T>
where
    T: Config + pallet_asset::Config,
{
    Asset(pallet_asset::Call<T>),
    Contracts(Call<T>),
}

/// An encoding of `func_id` into the encoding `0x_S_P_E_V`,
/// with each letter being a byte.
#[derive(Clone, Copy, Debug)]
struct FuncId {
    /// Decides the version of the `extrinsic`.
    version: u8,
    /// Decides the `extrinsic` within the `pallet`.
    /// This isn't necessarily the same as the index within the pallet.
    extrinsic: u8,
    /// Decides the `pallet` within the runtime.
    /// This isn't necessarily the same as the index within the runtime.
    pallet: u8,
    /// Decides the scheme to use when interpreting `(extrinsic, pallet, version)`.
    scheme: u8,
}

/// Splits the `func_id` given from a smart contract into
/// the encoding `(scheme: u8, pallet: u8, extrinsic: u8, version: u8)`.
fn split_func_id(func_id: u32) -> FuncId {
    let extract = |which| (func_id >> which * 8) as u8;
    FuncId {
        version: extract(0),
        extrinsic: extract(1),
        pallet: extract(2),
        scheme: extract(3),
    }
}

/// Returns the `contract`'s DID or errors.
fn contract_did<T: Config>(contract: &T::AccountId) -> Result<IdentityId, DispatchError> {
    // N.B. it might be the case that the contract is a primary key due to rotation.
    Ok(Identity::<T>::get_identity(&contract).ok_or(Error::<T>::InstantiatorWithNoIdentity)?)
}

/// Run `with` while the current DID is temporarily set to the given one.
fn with_did_as_current<T: Config, W: FnOnce() -> R, R>(did: IdentityId, with: W) -> R {
    let old_did = Context::current_identity::<Identity<T>>();
    Context::set_current_identity::<Identity<T>>(Some(did));
    let result = with();
    Context::set_current_identity::<Identity<T>>(old_did);
    result
}

/// Ensure that `input.is_empty()` or error.
fn ensure_consumed<T: Config>(input: &[u8]) -> DispatchResult {
    ensure!(input.is_empty(), Error::<T>::DataLeftAfterDecoding);
    Ok(())
}

/// Advance `input` and decode a `V` from it, or error.
fn decode<V: Decode, T: Config>(input: &mut &[u8]) -> Result<V, DispatchError> {
    <_>::decode(input).map_err(|_| pallet_contracts::Error::<T>::DecodingFailed.into())
}

/// Constructs a call description from a `func_id` and associated `input`.
fn construct_call<T>(func_id: FuncId, input: &mut &[u8]) -> Result<CommonCall<T>, DispatchError>
where
    T: Config + pallet_asset::Config,
{
    /// Decode type from `input`.
    macro_rules! decode {
        () => {
            decode::<_, T>(input)?
        };
    }

    /// Pattern match on functions `0x00_pp_ee_00`.
    macro_rules! on {
        ($p:pat, $e:pat) => {
            FuncId {
                scheme: 0,
                pallet: $p,
                extrinsic: $e,
                version: 0,
            }
        };
    }

    Ok(match func_id {
        on!(0, 0) => CommonCall::Contracts(Call::call {
            contract: decode!(),
            value: decode!(),
            gas_limit: decode!(),
            storage_deposit_limit: decode!(),
            data: decode!(),
        }),
        on!(0, 1) => CommonCall::Contracts(Call::instantiate_with_code {
            endowment: decode!(),
            gas_limit: decode!(),
            storage_deposit_limit: decode!(),
            code: decode!(),
            data: decode!(),
            salt: decode!(),
        }),
        on!(0, 2) => CommonCall::Contracts(Call::instantiate_with_code_perms {
            endowment: decode!(),
            gas_limit: decode!(),
            code: decode!(),
            data: decode!(),
            salt: decode!(),
            perms: decode!(),
        }),
        on!(0, 3) => CommonCall::Contracts(Call::instantiate {
            endowment: decode!(),
            gas_limit: decode!(),
            code_hash: decode!(),
            data: decode!(),
            salt: decode!(),
        }),
        on!(0, 4) => CommonCall::Contracts(Call::instantiate_with_hash_perms {
            endowment: decode!(),
            gas_limit: decode!(),
            storage_deposit_limit: decode!(),
            code_hash: decode!(),
            data: decode!(),
            salt: decode!(),
            perms: decode!(),
        }),
        on!(1, 0) => CommonCall::Asset(pallet_asset::Call::register_ticker { ticker: decode!() }),
        on!(1, 1) => {
            CommonCall::Asset(pallet_asset::Call::accept_ticker_transfer { auth_id: decode!() })
        }
        on!(1, 2) => CommonCall::Asset(pallet_asset::Call::accept_asset_ownership_transfer {
            auth_id: decode!(),
        }),
        on!(1, 3) => CommonCall::Asset(pallet_asset::Call::create_asset {
            name: decode!(),
            ticker: decode!(),
            divisible: decode!(),
            asset_type: decode!(),
            identifiers: decode!(),
            funding_round: decode!(),
            disable_iu: decode!(),
        }),
        on!(1, 0x11) => {
            CommonCall::Asset(pallet_asset::Call::register_custom_asset_type { ty: decode!() })
        }
        _ => return Err(Error::<T>::RuntimeCallNotFound.into()),
    })
}

/// Prepare for the instantiation of a contract as a chain extension.
///
/// The `sender` is expected to be the smart contract's address,
/// from which the DID-to-attach-to is derived.
/// The `input` contains all the data needed for instantiation.
fn prepare_instantiate_ce<T: Config>(
    input: &mut &[u8],
    sender: T::AccountId,
) -> ce::Result<ce::RetVal> {
    // Decode the hash, salt, and permissions.
    let (code_hash, salt, perms): (_, Vec<u8>, _) = decode::<_, T>(input)?;
    ensure_consumed::<T>(input)?;

    // The DID is that of `sender`.
    let did = contract_did::<T>(&sender)?;

    // Now that we've got all the data we need, instantiate!
    Module::<T>::prepare_instantiate(did, &sender, &code_hash, &salt, perms)?;

    // Done; continue with smart contract execution when returning.
    Ok(ce::RetVal::Converging(0))
}

/// A chain extension allowing calls to polymesh pallets
/// and using the contract's DID instead of the caller's DID.
impl<T> ce::ChainExtension<T> for Module<T>
where
    <T as BConfig>::Call: From<CommonCall<T>> + GetDispatchInfo,
    T: Config + pallet_asset::Config,
{
    fn enabled() -> bool {
        true
    }

    fn call<E: ce::Ext<T = T>>(
        func_id: u32,
        env: ce::Environment<E, ce::InitState>,
    ) -> ce::Result<ce::RetVal> {
        // Used for benchmarking `chain_extension_early_exit`,
        // so we can remove the cost of the call + overhead of using any chain extension.
        // That is, we want to subtract costs not directly arising from *this* function body.
        // Caveat: This `if` imposes a minor cost during benchmarking but we'll live with that.
        #[cfg(feature = "runtime-benchmarks")]
        if func_id == 0 {
            return Ok(ce::RetVal::Converging(0));
        }

        let mut env = env.buf_in_buf_out();

        // Limit `in_len` to a maximum.
        let in_len = env.in_len();
        ensure!(
            in_len <= <T as Config>::MaxInLen::get(),
            Error::<T>::InLenTooLarge
        );

        // Special case: we provide a "prepare_instantiate" "runtime function"
        // that will add a secondary key with the address of the contract
        // to the running contract's identity.
        let func_id = split_func_id(func_id);
        let addr = env.ext().address().clone();
        if let FuncId {
            scheme: 0xFF,
            version: 0,
            pallet: 0,
            extrinsic: 0,
        } = func_id
        {
            // Charge weight, read input, and run the logic to add a secondary key.
            env.charge_weight(<T as Config>::WeightInfo::prepare_instantiate(in_len))?;
            let input = &mut &*env.read(in_len)?;
            return prepare_instantiate_ce::<T>(input, addr);
        }

        // Charge weight as a linear function of `in_len`.
        env.charge_weight(<T as Config>::WeightInfo::chain_extension(in_len))?;

        // Decide what to call in the runtime.
        let input = &mut &*env.read(in_len)?;
        let call: <T as BConfig>::Call = construct_call::<T>(func_id, input)?.into();
        ensure_consumed::<T>(input)?;

        // Charge weight for the call.
        let di = call.get_dispatch_info();
        let charged_amount = env.charge_weight(di.weight)?;

        // Execute call requested by contract, with current DID set to the contract owner.
        let result = with_did_as_current::<T, _, _>(contract_did::<T>(&addr)?, || {
            with_call_metadata(call.get_call_metadata(), || {
                // Dispatch the call, avoiding use of `ext.call_runtime()`,
                // as that uses `CallFilter = Nothing`, which would case a problem for us.
                call.dispatch(RawOrigin::Signed(addr).into())
            })
        });

        // Refund unspent weight.
        let post_di = result.unwrap_or_else(|e| e.post_info);
        // This check isn't necessary but avoids some work.
        if post_di.actual_weight.is_some() {
            let actual_weight = post_di.calc_actual_weight(&di);
            env.adjust_weight(charged_amount, actual_weight);
        }

        // Ensure the call was successful.
        result.map_err(|e| e.error)?;

        // Done; continue with smart contract execution when returning.
        Ok(ce::RetVal::Converging(0))
    }
}<|MERGE_RESOLUTION|>--- conflicted
+++ resolved
@@ -213,7 +213,9 @@
         /// - `contract` to call.
         /// - `value` in POLYX to transfer to the contract.
         /// - `gas_limit` that limits how much gas execution can consume, erroring above it.
-        /// - `data` to be interpreted by the smart contract call.
+        /// - `storage_deposit_limit` The maximum amount of balance that can be charged from the
+        ///   caller to pay for the storage consumed.
+        /// - `data` The input data to pass to the contract.
         ///
         /// # Errors
         /// - All the errors in `pallet_contracts::Call::call` can also happen here.
@@ -243,7 +245,10 @@
         /// # Arguments
         /// - `endowment` amount of POLYX to transfer to the contract.
         /// - `gas_limit` for how much gas the `deploy` code in the contract may at most consume.
+        /// - `storage_deposit_limit` The maximum amount of balance that can be charged/reserved
+        ///   from the caller to pay for the storage consumed.
         /// - `code` with the WASM binary defining the smart contract.
+        /// - `data` The input data to pass to the contract constructor.
         /// - `salt` used for contract address derivation.
         ///    By varying this, the same `code` can be used under the same identity.
         ///
@@ -256,17 +261,21 @@
             origin,
             endowment: Balance,
             gas_limit: Weight,
+            storage_deposit_limit: Option<Balance>,
             code: Vec<u8>,
             data: Vec<u8>,
             salt: Vec<u8>
         ) -> DispatchResultWithPostInfo {
-            Self::base_instantiate_with_code(origin, endowment, gas_limit, code, data, salt, Permissions::empty())
-        }
-
-        /// Instantiates a smart contract defining it with the given `code` and `salt`.
+            Self::base_instantiate_with_code(origin, endowment, gas_limit, storage_deposit_limit, code, data, salt, Permissions::empty())
+        }
+
+        /// Instantiates a smart contract defining using the given `code_hash` and `salt`.
+        ///
+        /// Unlike `instantiate_with_code`,
+        /// this assumes that at least one contract with the same WASM code has already been uploaded.
         ///
         /// The contract will be attached as a secondary key,
-        /// with `perms` as its permissions, to `origin`'s identity.
+        /// with empty permissions, to `origin`'s identity.
         ///
         /// The contract is transferred `endowment` amount of POLYX.
         /// This is distinct from the `gas_limit`,
@@ -275,7 +284,46 @@
         /// # Arguments
         /// - `endowment` amount of POLYX to transfer to the contract.
         /// - `gas_limit` for how much gas the `deploy` code in the contract may at most consume.
+        /// - `storage_deposit_limit` The maximum amount of balance that can be charged/reserved
+        ///   from the caller to pay for the storage consumed.
+        /// - `code_hash` of an already uploaded WASM binary.
+        /// - `data` The input data to pass to the contract constructor.
+        /// - `salt` used for contract address derivation.
+        ///    By varying this, the same `code` can be used under the same identity.
+        ///
+        /// # Errors
+        /// - All the errors in `pallet_contracts::Call::instantiate` can also happen here.
+        /// - CDD/Permissions are checked, unlike in `pallet_contracts`.
+        /// - Errors that arise when adding a new secondary key can also occur here.
+        #[weight = Module::<T>::weight_instantiate_with_hash(&salt, &Permissions::empty())]
+        pub fn instantiate(
+            origin,
+            endowment: Balance,
+            gas_limit: Weight,
+            storage_deposit_limit: Option<Balance>,
+            code_hash: CodeHash<T>,
+            data: Vec<u8>,
+            salt: Vec<u8>
+        ) -> DispatchResultWithPostInfo {
+            Self::base_instantiate_with_hash(origin, endowment, gas_limit, storage_deposit_limit, code_hash, data, salt, Permissions::empty())
+        }
+
+        /// Instantiates a smart contract defining it with the given `code` and `salt`.
+        ///
+        /// The contract will be attached as a secondary key,
+        /// with `perms` as its permissions, to `origin`'s identity.
+        ///
+        /// The contract is transferred `endowment` amount of POLYX.
+        /// This is distinct from the `gas_limit`,
+        /// which controls how much gas the deployment code may at most consume.
+        ///
+        /// # Arguments
+        /// - `endowment` amount of POLYX to transfer to the contract.
+        /// - `gas_limit` for how much gas the `deploy` code in the contract may at most consume.
+        /// - `storage_deposit_limit` The maximum amount of balance that can be charged/reserved
+        ///   from the caller to pay for the storage consumed.
         /// - `code` with the WASM binary defining the smart contract.
+        /// - `data` The input data to pass to the contract constructor.
         /// - `salt` used for contract address derivation.
         ///    By varying this, the same `code` can be used under the same identity.
         /// - `perms` that the new secondary key will have.
@@ -304,7 +352,7 @@
         /// this assumes that at least one contract with the same WASM code has already been uploaded.
         ///
         /// The contract will be attached as a secondary key,
-        /// with empty permissions, to `origin`'s identity.
+        /// with `perms` as its permissions, to `origin`'s identity.
         ///
         /// The contract is transferred `endowment` amount of POLYX.
         /// This is distinct from the `gas_limit`,
@@ -313,42 +361,10 @@
         /// # Arguments
         /// - `endowment` amount of POLYX to transfer to the contract.
         /// - `gas_limit` for how much gas the `deploy` code in the contract may at most consume.
+        /// - `storage_deposit_limit` The maximum amount of balance that can be charged/reserved
+        ///   from the caller to pay for the storage consumed.
         /// - `code_hash` of an already uploaded WASM binary.
-        /// - `salt` used for contract address derivation.
-        ///    By varying this, the same `code` can be used under the same identity.
-        ///
-        /// # Errors
-        /// - All the errors in `pallet_contracts::Call::instantiate` can also happen here.
-        /// - CDD/Permissions are checked, unlike in `pallet_contracts`.
-        /// - Errors that arise when adding a new secondary key can also occur here.
-        #[weight = Module::<T>::weight_instantiate_with_hash(&salt, &Permissions::empty())]
-        pub fn instantiate(
-            origin,
-            endowment: Balance,
-            gas_limit: Weight,
-            code_hash: CodeHash<T>,
-            data: Vec<u8>,
-            salt: Vec<u8>
-        ) -> DispatchResultWithPostInfo {
-            Self::base_instantiate_with_hash(origin, endowment, gas_limit, code_hash, data, salt, Permissions::empty())
-        }
-
-        /// Instantiates a smart contract defining using the given `code_hash` and `salt`.
-        ///
-        /// Unlike `instantiate_with_code`,
-        /// this assumes that at least one contract with the same WASM code has already been uploaded.
-        ///
-        /// The contract will be attached as a secondary key,
-        /// with `perms` as its permissions, to `origin`'s identity.
-        ///
-        /// The contract is transferred `endowment` amount of POLYX.
-        /// This is distinct from the `gas_limit`,
-        /// which controls how much gas the deployment code may at most consume.
-        ///
-        /// # Arguments
-        /// - `endowment` amount of POLYX to transfer to the contract.
-        /// - `gas_limit` for how much gas the `deploy` code in the contract may at most consume.
-        /// - `code_hash` of an already uploaded WASM binary.
+        /// - `data` The input data to pass to the contract constructor.
         /// - `salt` used for contract address derivation.
         ///    By varying this, the same `code` can be used under the same identity.
         /// - `perms` that the new secondary key will have.
@@ -419,11 +435,7 @@
             // Compute the base weight of roughly `base_instantiate`.
             Self::weight_instantiate_with_code(&code, &salt, &perms),
             gas_limit,
-<<<<<<< HEAD
             storage_deposit_limit,
-            T::Hashing::hash(&code),
-=======
->>>>>>> 0ec8819a
             Code::Upload(Bytes(code)),
             inst_data,
             salt,
@@ -455,11 +467,7 @@
             // Compute the base weight of roughly `base_instantiate`.
             Self::weight_instantiate_with_hash(&salt, &perms),
             gas_limit,
-<<<<<<< HEAD
             storage_deposit_limit,
-            code_hash,
-=======
->>>>>>> 0ec8819a
             Code::Existing(code_hash),
             inst_data,
             salt,
@@ -486,11 +494,7 @@
         endowment: Balance,
         base_weight: Weight,
         gas_limit: Weight,
-<<<<<<< HEAD
         storage_deposit_limit: Option<Balance>,
-        code_hash: CodeHash<T>,
-=======
->>>>>>> 0ec8819a
         code: Code<CodeHash<T>>,
         inst_data: Vec<u8>,
         salt: Vec<u8>,
@@ -531,6 +535,7 @@
         sender: T::AccountId,
         endowment: Balance,
         gas_limit: u64,
+        storage_deposit_limit: Option<Balance>,
         code: Code<CodeHash<T>>,
         data: Vec<u8>,
         salt: Vec<u8>,
@@ -545,7 +550,7 @@
             Self::prepare_instantiate(did, &sender, &code_hash, &salt, Permissions::empty())?;
 
             Ok(FrameContracts::<T>::bare_instantiate(
-                sender, endowment, gas_limit, code, data, salt, false,
+                sender, endowment, gas_limit, storage_deposit_limit, code, data, salt, false,
             ))
         })() {
             Ok(r) => r,
@@ -708,6 +713,7 @@
         on!(0, 2) => CommonCall::Contracts(Call::instantiate_with_code_perms {
             endowment: decode!(),
             gas_limit: decode!(),
+            storage_deposit_limit: decode!(),
             code: decode!(),
             data: decode!(),
             salt: decode!(),
@@ -716,6 +722,7 @@
         on!(0, 3) => CommonCall::Contracts(Call::instantiate {
             endowment: decode!(),
             gas_limit: decode!(),
+            storage_deposit_limit: decode!(),
             code_hash: decode!(),
             data: decode!(),
             salt: decode!(),

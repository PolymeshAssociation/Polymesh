--- conflicted
+++ resolved
@@ -133,15 +133,12 @@
 pub trait WeightInfo {
     fn set_prune_historical_pips() -> Weight;
     fn set_min_proposal_deposit() -> Weight;
-    fn set_proposal_cool_off_period() -> Weight;
     fn set_default_enactment_period() -> Weight;
     fn set_pending_pip_expiry() -> Weight;
     fn set_max_pip_skip_count() -> Weight;
     fn set_active_pip_limit() -> Weight;
     fn propose_from_community() -> Weight;
     fn propose_from_committee() -> Weight;
-    fn amend_proposal() -> Weight;
-    fn cancel_proposal() -> Weight;
     fn vote() -> Weight;
     fn approve_committee_proposal() -> Weight;
     fn reject_proposal() -> Weight;
@@ -705,21 +702,6 @@
             <MinimumProposalDeposit<T>>::put(deposit);
         }
 
-<<<<<<< HEAD
-        /// Change the proposal cool off period value. This is the number of blocks after which the proposer of a pip
-        /// can modify or cancel their proposal, and other voting is prohibited
-        ///
-        /// # Arguments
-        /// * `duration` proposal cool off period duration in blocks
-        #[weight = <T as Trait>::WeightInfo::set_proposal_cool_off_period()]
-        pub fn set_proposal_cool_off_period(origin, duration: T::BlockNumber) {
-            T::CommitteeOrigin::ensure_origin(origin)?;
-            Self::deposit_event(RawEvent::ProposalCoolOffPeriodChanged(GC_DID, Self::proposal_cool_off_period(), duration));
-            <ProposalCoolOffPeriod<T>>::put(duration);
-        }
-
-=======
->>>>>>> 3a1a7fa3
         /// Change the default enact period.
         #[weight = <T as Trait>::WeightInfo::set_default_enactment_period()]
         pub fn set_default_enactment_period(origin, duration: T::BlockNumber) {
@@ -863,58 +845,6 @@
             Ok(())
         }
 
-<<<<<<< HEAD
-        /// It amends the `url` and the `description` of the proposal with `id`.
-        ///
-        /// # Errors
-        /// * `BadOrigin`: Only the owner of the proposal can amend it.
-        /// * `ProposalIsImmutable`: A proposals is mutable only during its cool off period.
-        ///
-        #[weight = <T as Trait>::WeightInfo::amend_proposal()]
-        pub fn amend_proposal(
-            origin,
-            id: PipId,
-            url: Option<Url>,
-            description: Option<PipDescription>,
-        ) -> DispatchResult {
-            // 1. Fetch proposer and perform sanity checks.
-            let proposer = Self::ensure_owned_by_alterable(origin, id)?;
-            let current_did = Self::current_did_or_missing()?;
-
-            // 2. Update proposal metadata.
-            <ProposalMetadata<T>>::mutate(id, |meta| {
-                if let Some(meta) = meta {
-                    meta.url = url.clone();
-                    meta.description = description.clone();
-                }
-            });
-
-            // 3. Emit event.
-            Self::deposit_event(RawEvent::ProposalDetailsAmended(current_did, proposer, id, url, description));
-
-            Ok(())
-        }
-
-        /// It cancels the proposal of the id `id`.
-        ///
-        /// Proposals can be cancelled only during its _cool-off period.
-        ///
-        /// # Errors
-        /// * `BadOrigin`: Only the owner of the proposal can amend it.
-        /// * `ProposalIsImmutable`: A Proposal is mutable only during its cool off period.
-        #[weight = <T as Trait>::WeightInfo::cancel_proposal()]
-        pub fn cancel_proposal(origin, id: PipId) -> DispatchResult {
-            // 1. Fetch proposer and perform sanity checks.
-            let _ = Self::ensure_owned_by_alterable(origin, id)?;
-
-            // 2. Close that proposal (including refunding).
-            let did = Context::current_identity::<Identity<T>>().unwrap_or_default();
-            Self::maybe_prune(did, id, ProposalState::Cancelled);
-            Ok(())
-        }
-
-=======
->>>>>>> 3a1a7fa3
         /// Vote either in favor (`aye_or_nay` == true) or against a PIP with `id`.
         /// The "convinction" or strength of the vote is given by `deposit`, which is reserved.
         ///

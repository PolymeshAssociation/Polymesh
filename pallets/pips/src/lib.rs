--- conflicted
+++ resolved
@@ -1196,7 +1196,6 @@
             })
         }
 
-<<<<<<< HEAD
         /// Internal dispatchable that handles execution of a PIP.
         #[weight = (1_000_000_000, DispatchClass::Operational, Pays::Yes)]
         fn execute_scheduled_pip(origin, id: PipId) -> DispatchResultWithPostInfo {
@@ -1213,15 +1212,6 @@
             if Self::is_proposal_state(id, ProposalState::Pending).is_ok() {
                 Self::maybe_prune(did, id, ProposalState::Expired);
             }
-=======
-        /// When constructing a block check if it's time for a ballot to end. If ballot ends,
-        /// proceed to ratification process.
-        fn on_initialize(n: T::BlockNumber) -> Weight {
-            Self::end_block(n).unwrap_or_else(|e| {
-                <Identity<T>>::emit_unexpected_error(Some(e));
-                0
-            })
->>>>>>> af2f56bf
         }
     }
 }

--- conflicted
+++ resolved
@@ -645,15 +645,8 @@
         /// # Arguments
         /// * `prune` specifies whether completed PIPs should be pruned.
         #[weight = <T as Trait>::WeightInfo::set_prune_historical_pips()]
-<<<<<<< HEAD
-        pub fn set_prune_historical_pips(origin, new_value: bool) {
-            ensure_root(origin)?;
-            Self::deposit_event(RawEvent::HistoricalPipsPruned(GC_DID, Self::prune_historical_pips(), new_value));
-            <PruneHistoricalPips>::put(new_value);
-=======
         pub fn set_prune_historical_pips(origin, prune: bool) {
             Self::config::<PruneHistoricalPips, _, _>(origin, prune, RawEvent::HistoricalPipsPruned)?;
->>>>>>> e33dc4f8
         }
 
         /// Change the minimum proposal deposit amount required to start a proposal.
@@ -663,13 +656,7 @@
         /// * `deposit` the new min deposit required to start a proposal
         #[weight = <T as Trait>::WeightInfo::set_min_proposal_deposit()]
         pub fn set_min_proposal_deposit(origin, deposit: BalanceOf<T>) {
-<<<<<<< HEAD
-            ensure_root(origin)?;
-            Self::deposit_event(RawEvent::MinimumProposalDepositChanged(GC_DID, Self::min_proposal_deposit(), deposit));
-            <MinimumProposalDeposit<T>>::put(deposit);
-=======
             Self::config::<MinimumProposalDeposit<T>, _, _>(origin, deposit, RawEvent::MinimumProposalDepositChanged)?;
->>>>>>> e33dc4f8
         }
 
         /// Change the default enactment period.
@@ -679,14 +666,7 @@
         /// * `duration` the new default enactment period it takes for a scheduled PIP to be executed.
         #[weight = <T as Trait>::WeightInfo::set_default_enactment_period()]
         pub fn set_default_enactment_period(origin, duration: T::BlockNumber) {
-<<<<<<< HEAD
-            ensure_root(origin)?;
-            let prev = <DefaultEnactmentPeriod<T>>::get();
-            <DefaultEnactmentPeriod<T>>::put(duration);
-            Self::deposit_event(RawEvent::DefaultEnactmentPeriodChanged(GC_DID, prev, duration));
-=======
             Self::config::<DefaultEnactmentPeriod<T>, _, _>(origin, duration, RawEvent::DefaultEnactmentPeriodChanged)?;
->>>>>>> e33dc4f8
         }
 
         /// Change the amount of blocks after which a pending PIP is expired.
@@ -697,14 +677,7 @@
         /// * `expiry` the block-time it takes for a still-`Pending` PIP to expire.
         #[weight = <T as Trait>::WeightInfo::set_pending_pip_expiry()]
         pub fn set_pending_pip_expiry(origin, expiry: MaybeBlock<T::BlockNumber>) {
-<<<<<<< HEAD
-            ensure_root(origin)?;
-            let prev = <PendingPipExpiry<T>>::get();
-            <PendingPipExpiry<T>>::put(expiry);
-            Self::deposit_event(RawEvent::PendingPipExpiryChanged(GC_DID, prev, expiry));
-=======
             Self::config::<PendingPipExpiry<T>, _, _>(origin, expiry, RawEvent::PendingPipExpiryChanged)?;
->>>>>>> e33dc4f8
         }
 
         /// Change the maximum skip count (`max_pip_skip_count`).
@@ -713,16 +686,8 @@
         /// # Arguments
         /// * `max` skips before a PIP cannot be skipped by GC anymore.
         #[weight = <T as Trait>::WeightInfo::set_max_pip_skip_count()]
-<<<<<<< HEAD
-        pub fn set_max_pip_skip_count(origin, new_max: SkippedCount) {
-            ensure_root(origin)?;
-            let prev_max = MaxPipSkipCount::get();
-            MaxPipSkipCount::put(new_max);
-            Self::deposit_event(RawEvent::MaxPipSkipCountChanged(GC_DID, prev_max, new_max));
-=======
         pub fn set_max_pip_skip_count(origin, max: SkippedCount) {
             Self::config::<MaxPipSkipCount, _, _>(origin, max, RawEvent::MaxPipSkipCountChanged)?;
->>>>>>> e33dc4f8
         }
 
         /// Change the maximum number of active PIPs before community members cannot propose anything.
@@ -731,16 +696,8 @@
         /// # Arguments
         /// * `limit` of concurrent active PIPs.
         #[weight = <T as Trait>::WeightInfo::set_active_pip_limit()]
-<<<<<<< HEAD
-        pub fn set_active_pip_limit(origin, new_max: u32) {
-            ensure_root(origin)?;
-            let prev_max = ActivePipLimit::get();
-            ActivePipLimit::put(new_max);
-            Self::deposit_event(RawEvent::ActivePipLimitChanged(GC_DID, prev_max, new_max));
-=======
         pub fn set_active_pip_limit(origin, limit: u32) {
             Self::config::<ActivePipLimit, _, _>(origin, limit, RawEvent::ActivePipLimitChanged)?;
->>>>>>> e33dc4f8
         }
 
         /// A network member creates a PIP by submitting a dispatchable which

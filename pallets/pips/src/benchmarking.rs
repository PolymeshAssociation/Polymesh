--- conflicted
+++ resolved
@@ -230,14 +230,10 @@
         let user = user::<T>("proposer", 0);
         identity::CurrentDid::put(user.did());
         let (proposal, url, description) = make_proposal::<T>();
-<<<<<<< HEAD
-    }: propose(origin, proposal, 42u32.into(), Some(url.clone()), Some(description.clone()))
-=======
         let some_url = Some(url.clone());
         let some_desc = Some(description.clone());
         let origin = user.origin();
-    }: propose(origin, proposal, 42.into(), some_url, some_desc)
->>>>>>> 3cf9f52c
+    }: propose(origin, proposal, 42u32.into(), some_url, some_desc)
     verify {
         propose_verify::<T>(url, description)?;
     }
@@ -248,15 +244,10 @@
         identity::CurrentDid::put(user.did());
         let (proposal, url, description) = make_proposal::<T>();
         let origin = T::UpgradeCommitteeVMO::successful_origin();
-<<<<<<< HEAD
         Module::<T>::set_min_proposal_deposit(RawOrigin::Root.into(), 0u32.into())?;
-        let call = Call::<T>::propose(proposal, 0u32.into(), Some(url.clone()), Some(description.clone()));
-=======
-        Module::<T>::set_min_proposal_deposit(RawOrigin::Root.into(), 0.into())?;
         let some_url = Some(url.clone());
         let some_desc = Some(description.clone());
-        let call = Call::<T>::propose(proposal, 0.into(), some_url, some_desc);
->>>>>>> 3cf9f52c
+        let call = Call::<T>::propose(proposal, 0u32.into(), some_url, some_desc);
     }: {
         call.dispatch_bypass_filter(origin)?;
     }
@@ -281,16 +272,9 @@
         cast_votes::<T>(0, aye_voters.as_slice(), true)?;
         cast_votes::<T>(0, nay_voters.as_slice(), false)?;
         // Cast an opposite vote.
-<<<<<<< HEAD
-        let User { account, origin, did, .. } =
-            UserBuilder::<T>::default().generate_did().build("voter");
-        identity::CurrentDid::put(did.unwrap());
-        let voter_deposit = 43u32.into();
-=======
         let voter = user::<T>("voter", 0);
         identity::CurrentDid::put(voter.did());
-        let voter_deposit = 43.into();
->>>>>>> 3cf9f52c
+        let voter_deposit = 43u32.into();
         // Cast an opposite vote.
         Module::<T>::vote(voter.origin().into(), 0, false, voter_deposit)?;
         let origin = voter.origin();
@@ -379,12 +363,8 @@
         let vmo_origin = T::VotingMajorityOrigin::successful_origin();
         let enact_call = Call::<T>::enact_snapshot_results(vec![(0, SnapshotResult::Approve)]);
         enact_call.dispatch_bypass_filter(vmo_origin)?;
-<<<<<<< HEAD
         let future_block = frame_system::Module::<T>::block_number() + 100u32.into();
-=======
-        let future_block = frame_system::Module::<T>::block_number() + 100.into();
         let origin = user.origin();
->>>>>>> 3cf9f52c
     }: _(origin, 0, Some(future_block))
     verify {
         ensure!(PipToSchedule::<T>::contains_key(&0), "rescheduled proposal is missing in the schedule");
@@ -420,12 +400,6 @@
     }
 
     enact_snapshot_results {
-<<<<<<< HEAD
-        // let origin0 = snapshot_setup::<T>()?;
-        // Module::<T>::snapshot(origin0u32.into())?;
-        // let enact_origin = T::VotingMajorityOrigin::successful_origin();
-        // let enact_call = enact_call::<T>();
-=======
         // The number of Approve results.
         let a in 0..PROPOSALS_NUM as u32 / 3;
         // The number of Reject results.
@@ -444,7 +418,6 @@
         // enact
         let enact_origin = T::VotingMajorityOrigin::successful_origin();
         let enact_call = enact_call::<T>(a as usize, r as usize, s as usize);
->>>>>>> 3cf9f52c
     }: {
         enact_call.dispatch_bypass_filter(enact_origin)?;
     }

// This file is part of the Polymesh distribution (https://github.com/PolymathNetwork/Polymesh).
// Copyright (c) 2020 Polymath

// This program is free software: you can redistribute it and/or modify
// it under the terms of the GNU General Public License as published by
// the Free Software Foundation, version 3.

// This program is distributed in the hope that it will be useful, but
// WITHOUT ANY WARRANTY; without even the implied warranty of
// MERCHANTABILITY or FITNESS FOR A PARTICULAR PURPOSE. See the GNU
// General Public License for more details.

// You should have received a copy of the GNU General Public License
// along with this program. If not, see <http://www.gnu.org/licenses/>.

#![cfg(feature = "runtime-benchmarks")]
use crate::*;
use frame_benchmarking::{account, benchmarks};
use frame_support::traits::Currency;
use frame_system::RawOrigin;
use pallet_balances as balances;
use polymesh_common_utilities::traits::identity::TargetIdAuthorization;
use polymesh_primitives::{
    AuthorizationData, Claim, CountryCode, IdentityId, InvestorUid, Permissions, Scope, Signatory,
};

use schnorrkel::Signature;
use sp_std::prelude::*;

#[cfg(feature = "std")]
use schnorrkel::Keypair;
#[cfg(feature = "std")]
use sp_core::{crypto::Pair as TPair, sr25519::Pair};

#[cfg(feature = "std")]
const SIGNING_CTX: &[u8] = b"substrate";

const SEED: u32 = 0;
pub fn uid_from_name_and_idx(name: &'static str, u: u32) -> InvestorUid {
    InvestorUid::from((name, u).encode().as_slice())
}

<<<<<<< HEAD
pub fn make_account_without_did<T: Trait>(
    name: &'static str,
    u: u32,
) -> (T::AccountId, RawOrigin<T::AccountId>) {
    let account: T::AccountId = account(name, u, SEED);
    let origin = RawOrigin::Signed(account.clone());
    let _ = balances::Module::<T>::make_free_balance_be(&account, 5_000_000.into());
    (account, origin)
=======
pub type SecretKey = [u8; 64]; // Only in sr25519
pub type PublicKey = [u8; 32]; // Only in sr25519

/// Helper class to create accounts and its DID to simplify benchmarks and UT.
pub struct User<T: Trait> {
    pub account: T::AccountId,
    pub secret: SecretKey,
    pub origin: RawOrigin<T::AccountId>,
    pub uid: Option<InvestorUid>,
    pub did: Option<IdentityId>,
>>>>>>> e2ef76b3
}

impl<T: Trait> User<T> {
    pub fn did(self: &Self) -> IdentityId {
        self.did.clone().expect("User without DID")
    }

    pub fn uid(self: &Self) -> InvestorUid {
        self.uid.clone().expect("User without UID")
    }

    pub fn account(self: &Self) -> T::AccountId {
        self.account.clone()
    }

    #[cfg(feature = "std")]
    pub fn sign(&self, message: &[u8]) -> Signature {
        let sk = schnorrkel::keys::SecretKey::from_bytes(&self.secret[..])
            .expect("Invalid sr25519 secret key");
        let pair = Keypair::from(sk);
        let context = schnorrkel::signing_context(SIGNING_CTX);
        pair.sign(context.bytes(message)).into()
    }

    #[cfg(not(feature = "std"))]
    pub fn sign(&self, _message: &[u8]) -> Signature {
        panic!("Cannot sign without 'std' support");
    }
}

pub struct UserBuilder<T: Trait> {
    account: Option<T::AccountId>,
    uid: Option<InvestorUid>,
    did: Option<IdentityId>,
    balance: u128,
}

impl<T: Trait> UserBuilder<T> {
    /// Create an account based on `name` and `u` with 1_000_000 as free balance.
    /// It also registers the DID for that account.
    pub fn build_with_did(self, name: &'static str, u: u32) -> User<T> {
        let User {
            account,
            secret,
            origin,
            did,
            uid,
        } = self.build(name, u);

        let uid = uid.unwrap_or_else(|| uid_from_name_and_idx(name, u));
        let did = did.or_else(|| {
            let _ = Module::<T>::register_did(origin.clone().into(), uid, vec![]);
            Module::<T>::get_identity(&account.clone())
        });

        User {
            account,
            secret,
            origin,
            did,
            uid: Some(uid),
        }
    }

    /// Create a new CDD account.
    pub fn build_cdd(self, u: u32) -> User<T> {
        let user = self.build_with_did("cdd", u);
        T::CddServiceProviders::add_member(user.did()).unwrap();
        user
    }

    /// Create an account based on `name` and `u` with 1_000_000 as free balance.
    pub fn build(self, name: &'static str, u: u32) -> User<T> {
        let (account, secret) = self
            .account
            .map_or_else(|| Self::make_key_pair(name, u), |acc| (acc, [0u8; 64]));
        let origin = RawOrigin::Signed(account.clone());
        let _ = balances::Module::<T>::make_free_balance_be(&account, self.balance.into());

        User {
            account,
            secret,
            origin,
            did: self.did,
            uid: self.uid,
        }
    }

    pub fn uid(self, u: InvestorUid) -> Self {
        let mut new = self;
        new.uid = Some(u);
        new
    }

    pub fn did(self, did: IdentityId) -> Self {
        let mut new = self;
        new.did = Some(did);
        new
    }

    pub fn account<ACC: Into<T::AccountId>>(self, acc: ACC) -> Self {
        let mut new = self;
        new.account = Some(acc.into());
        new
    }

    pub fn balance(self, b: u128) -> Self {
        let mut new = self;
        new.balance = b;
        new
    }

    #[cfg(not(feature = "std"))]
    fn make_key_pair(name: &'static str, u: u32) -> (T::AccountId, SecretKey) {
        let public: T::AccountId = account(name, u, SEED);
        let secret = [0u8; 64];

        (public, secret)
    }

    #[cfg(feature = "std")]
    fn make_key_pair(name: &'static str, u: u32) -> (T::AccountId, SecretKey) {
        let seed = (name, u).using_encoded(blake2_256);
        let pair = Pair::from_seed(&seed);
        let keypair: &Keypair = pair.as_ref();

        let secret = keypair.secret.to_bytes();
        let public = keypair.public.to_bytes();
        let id = T::AccountId::decode(&mut &public[..]).unwrap();

        (id, secret)
    }
}

// Derive macro from `Default` is not supported due to trait T.
impl<T: Trait> Default for UserBuilder<T> {
    fn default() -> Self {
        Self {
            account: None,
            uid: None,
            did: None,
            balance: 1_000_000u128,
        }
    }
}

fn setup_investor_uniqueness_claim<T: Trait>(
    name: &'static str,
) -> (User<T>, Claim, InvestorZKProofData) {
    let mut user = UserBuilder::<T>::default().build(name, SEED);

    let did = IdentityId::from([
        152u8, 25, 31, 70, 229, 131, 2, 22, 68, 84, 54, 151, 136, 3, 105, 122, 94, 58, 182, 27, 30,
        137, 81, 212, 254, 154, 230, 123, 171, 97, 74, 95,
    ]);
    Module::<T>::link_did(user.account(), did);
    user.did = Some(did.clone());

    let cdd_id = CddId::from([
        102u8, 210, 32, 212, 213, 80, 255, 99, 142, 30, 202, 20, 220, 131, 109, 106, 137, 12, 137,
        191, 123, 156, 212, 20, 215, 87, 23, 42, 84, 181, 128, 73,
    ]);
    let cdd_claim = Claim::CustomerDueDiligence(cdd_id);
    Module::<T>::base_add_claim(did, cdd_claim, did, Some(666.into()));

    let scope = Scope::Custom([228u8, 152, 116, 104, 5, 8, 30, 188, 143, 185, 10, 208].to_vec());
    let scope_did = IdentityId::from([
        2u8, 72, 20, 154, 7, 96, 116, 105, 155, 74, 227, 252, 172, 18, 200, 203, 137, 107, 200,
        210, 194, 71, 250, 41, 108, 172, 100, 107, 223, 114, 182, 101,
    ]);
    let conf_scope_claim = Claim::InvestorUniqueness(scope, scope_did, cdd_id);

    let inv_proof = InvestorZKProofData(
        Signature::from_bytes(&[
            216u8, 224, 57, 254, 200, 45, 150, 202, 12, 108, 226, 233, 148, 213, 237, 7, 35, 150,
            142, 18, 127, 146, 162, 19, 161, 164, 95, 67, 181, 100, 156, 25, 201, 210, 209, 165,
            182, 74, 184, 145, 230, 255, 215, 144, 223, 100, 100, 147, 226, 58, 142, 92, 103, 153,
            153, 204, 123, 120, 133, 113, 218, 51, 208, 132,
        ])
        .unwrap(),
    );

    (user, conf_scope_claim, inv_proof)
}

fn generate_secondary_keys<T: Trait>(
    n: usize,
) -> Vec<secondary_key::api::SecondaryKey<T::AccountId>> {
    let mut secondary_keys = Vec::with_capacity(n);
    for x in 0..n {
        secondary_keys.push(secondary_key::api::SecondaryKey {
            signer: Signatory::Account(account("key", x as u32, SEED)),
            ..Default::default()
        });
    }
    secondary_keys
}

benchmarks! {
    _ {}

    register_did {
        // Number of secondary items.
        let i in 0 .. 50;

        let _cdd = UserBuilder::<T>::default().build_cdd(SEED);
        let caller = UserBuilder::<T>::default().build("caller", SEED);
        let uid = uid_from_name_and_idx("caller", SEED);
        let secondary_keys = generate_secondary_keys::<T>(i as usize);
    }: _(caller.origin, uid, secondary_keys)

    cdd_register_did {
        // Number of secondary items.
        let i in 0 .. 50;

        let cdd = UserBuilder::<T>::default().build_cdd(SEED);
        let target: T::AccountId = account("target", SEED, SEED);
        let secondary_keys = generate_secondary_keys::<T>(i as usize);
    }: _(cdd.origin, target, secondary_keys)

    mock_cdd_register_did {
        let cdd = UserBuilder::<T>::default().build_cdd(SEED);
        let target: T::AccountId = account("target", SEED, SEED);
    }: _(cdd.origin, target)

    invalidate_cdd_claims {
        // NB: This function loops over all cdd claims issued by the cdd provider.
        // Therefore, it's unbounded in complexity. However, this can only be called by governance.
        // Hence, the weight is for best case scenario

        let cdd = UserBuilder::<T>::default().build_cdd(SEED);

    }: _(RawOrigin::Root, cdd.did(), 0.into(), None)

    remove_secondary_keys {
        // Number of secondary items.
        let i in 0 .. 50;

        let target = UserBuilder::<T>::default().build_with_did("target", SEED);

        let mut signatories = Vec::with_capacity(i as usize);
        for x in 0..i {
            let signer = Signatory::Account(account("key", x, SEED));
            signatories.push(signer.clone());
            Module::<T>::unsafe_join_identity(target.did(), Permissions::default(), signer)?;
        }
    }: _(target.origin, signatories.clone())

    accept_primary_key {
        let cdd = UserBuilder::<T>::default().build_cdd(SEED);
        let target = UserBuilder::<T>::default().build_with_did("target", SEED);
        let new_key = UserBuilder::<T>::default().build("key", SEED);
        let signatory = Signatory::Account(new_key.account());

        let cdd_auth_id =  Module::<T>::add_auth(
            cdd.did(), signatory.clone(),
            AuthorizationData::AttestPrimaryKeyRotation(target.did()),
            None,
        );
        Module::<T>::change_cdd_requirement_for_mk_rotation(
            RawOrigin::Root.into(),
            true
        )?;

        let owner_auth_id =  Module::<T>::add_auth(
            target.did(), signatory,
            AuthorizationData::RotatePrimaryKey(target.did()),
            None,
        );
    }: _(new_key.origin, owner_auth_id, Some(cdd_auth_id))

    change_cdd_requirement_for_mk_rotation {}: _(RawOrigin::Root, true)

    join_identity_as_key {
        let target = UserBuilder::<T>::default().build_with_did("target", SEED);
        let new_key = UserBuilder::<T>::default().build("key", SEED);

        let auth_id =  Module::<T>::add_auth(
            target.did(),
            Signatory::Account(new_key.account()),
            AuthorizationData::JoinIdentity(Permissions::default()),
            None,
        );
    }: _(new_key.origin, auth_id)

    join_identity_as_identity {
        let target = UserBuilder::<T>::default().build_with_did("target", SEED);
        let new_user = UserBuilder::<T>::default().build_with_did("key", SEED);

        let auth_id =  Module::<T>::add_auth(
            target.did(),
            Signatory::Identity(new_user.did()),
            AuthorizationData::JoinIdentity(Permissions::default()),
            None,
        );
    }: _(new_user.origin, auth_id)

    leave_identity_as_key {
        let target = UserBuilder::<T>::default().build_with_did("target", SEED);
        let key = UserBuilder::<T>::default().build("key", SEED);
        let signatory = Signatory::Account(key.account());

        Module::<T>::unsafe_join_identity(target.did(), Permissions::default(), signatory)?;

    }: _(key.origin)

    leave_identity_as_identity {
        let target = UserBuilder::<T>::default().build_with_did("target", SEED);
        let new_user = UserBuilder::<T>::default().build_with_did("key", SEED);
        let signatory = Signatory::Identity(new_user.did());

        Module::<T>::unsafe_join_identity(target.did(), Permissions::default(), signatory)?;

    }: _(new_user.origin, target.did())

    add_claim {
        let caller = UserBuilder::<T>::default().build_with_did("caller", SEED);
        let target = UserBuilder::<T>::default().build_with_did("target", SEED);
        let scope = Scope::Identity(caller.did());
        let claim = Claim::Jurisdiction(CountryCode::BB, scope);
    }: _(caller.origin, target.did(), claim, Some(666.into()))

    forwarded_call {
        // NB: The automated weight calculation does not account for weight of the transaction being forwarded.
        // The weight of the forwarded call must be added to the weight calculated by this benchmark.
        let target = UserBuilder::<T>::default().build_with_did("target", SEED);
        let key = UserBuilder::<T>::default().build_with_did("key", SEED);

        let call: T::Proposal = frame_system::Call::<T>::remark(vec![]).into();
        let boxed_proposal = Box::new(call);

        Module::<T>::unsafe_join_identity(target.did(), Permissions::default(), Signatory::Identity(key.did()))?;
        Module::<T>::set_context_did(Some(key.did()));
    }: _(key.origin, target.did(), boxed_proposal)

    revoke_claim {
        let (caller, conf_scope_claim, inv_proof) = setup_investor_uniqueness_claim::<T>("caller");
        Module::<T>::add_investor_uniqueness_claim(caller.origin.clone().into(), caller.did(), conf_scope_claim.clone(), inv_proof, Some(666.into()))?;
    }: _(caller.origin, caller.did(), conf_scope_claim)

    set_permission_to_signer {
        let target = UserBuilder::<T>::default().build_with_did("target", SEED);
        let key = UserBuilder::<T>::default().build("key", SEED);
        let signatory = Signatory::Account(key.account);

        Module::<T>::unsafe_join_identity(target.did(), Permissions::empty(), signatory.clone())?;
    }: _(target.origin, signatory, Permissions::default().into())

    freeze_secondary_keys {
        let caller = UserBuilder::<T>::default().build_with_did("caller", SEED);
    }: _(caller.origin)

    unfreeze_secondary_keys {
        let caller = UserBuilder::<T>::default().build_with_did("caller", SEED);
        Module::<T>::freeze_secondary_keys(caller.origin.clone().into())?;
    }: _(caller.origin)

    add_authorization {
        let caller = UserBuilder::<T>::default().build_with_did("caller", SEED);
        let signatory = Signatory::Identity(caller.did());
        let auth_data = AuthorizationData::JoinIdentity(Permissions::default());
    }: _(caller.origin, signatory, auth_data, Some(666.into()))

    remove_authorization {
        let caller = UserBuilder::<T>::default().build_with_did("caller", SEED);
        let signatory = Signatory::Identity(caller.did());
        let auth_id =  Module::<T>::add_auth(
            caller.did(),
            signatory.clone(),
            AuthorizationData::JoinIdentity(Permissions::default()),
            Some(666.into()),
        );
    }: _(caller.origin, signatory, auth_id, true)

    // TODO: accept_authorization. The worst case of `accept_authorization` will be whatever authorization type takes most resources.
    // A defensive weight has been hardcoded for now but it should be updated once we've done benchmarks for all auth types.

    // TODO: fix this.
    // Account keyring is not available in no_std so it's not possible to sign data directly.
    // However, substrate injects the required functions as host functions in WASM.
    // We need to setup some helper functions to access those.
    // A defensive weight has been hardcoded for now.
    // add_secondary_keys_with_authorization {
    //     // Number of keys.
    //     let n in 0 .. 8;

    //     let (_, origin, did) = make_account::<T>("caller", SEED);

    //     let expires_at = 600u64;
    //     let authorization = TargetIdAuthorization::<u64> {
    //         target_id: did.clone(),
    //         nonce: Module::<T>::offchain_authorization_nonce(did),
    //         expires_at,
    //     };
    //     let auth_encoded = authorization.encode();

    //     let accounts = [
    //         AccountKeyring::Alice,
    //         AccountKeyring::Bob,
    //         AccountKeyring::Charlie,
    //         AccountKeyring::Dave,
    //         AccountKeyring::Eve,
    //         AccountKeyring::Ferdie,
    //         AccountKeyring::One,
    //         AccountKeyring::Two
    //     ];

    //     let secondary_keys_with_auth = accounts.into_iter().enumerate().take(n as usize).map(|(i, acc)| {
    //         let (_, _, key_did) = make_account::<T>("key", i as u32);
    //         let sig = H512::from(acc.sign(&auth_encoded));
    //         SecondaryKeyWithAuth {
    //             secondary_key: SecondaryKey::from(key_did).into(),
    //             auth_signature: sig,
    //         }
    //     }).collect::<Vec<_>>();

    // }: _(origin, secondary_keys_with_auth, expires_at)

    revoke_offchain_authorization {
        let caller = UserBuilder::<T>::default().build_with_did("caller", SEED);
        let nonce = Module::<T>::offchain_authorization_nonce(caller.did());

        let authorization = TargetIdAuthorization::<T::Moment> {
            target_id: caller.did(),
            nonce,
            expires_at: 600.into(),
        };
    }: _(caller.origin, Signatory::Identity(caller.did()), authorization)

    add_investor_uniqueness_claim {
        let (caller, conf_scope_claim, inv_proof) = setup_investor_uniqueness_claim::<T>("caller");
    }: _(caller.origin, caller.did(), conf_scope_claim, inv_proof, Some(666.into()))
}<|MERGE_RESOLUTION|>--- conflicted
+++ resolved
@@ -40,16 +40,6 @@
     InvestorUid::from((name, u).encode().as_slice())
 }
 
-<<<<<<< HEAD
-pub fn make_account_without_did<T: Trait>(
-    name: &'static str,
-    u: u32,
-) -> (T::AccountId, RawOrigin<T::AccountId>) {
-    let account: T::AccountId = account(name, u, SEED);
-    let origin = RawOrigin::Signed(account.clone());
-    let _ = balances::Module::<T>::make_free_balance_be(&account, 5_000_000.into());
-    (account, origin)
-=======
 pub type SecretKey = [u8; 64]; // Only in sr25519
 pub type PublicKey = [u8; 32]; // Only in sr25519
 
@@ -60,7 +50,6 @@
     pub origin: RawOrigin<T::AccountId>,
     pub uid: Option<InvestorUid>,
     pub did: Option<IdentityId>,
->>>>>>> e2ef76b3
 }
 
 impl<T: Trait> User<T> {

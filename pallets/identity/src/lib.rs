--- conflicted
+++ resolved
@@ -123,16 +123,11 @@
         /// It stores the current identity for current transaction.
         pub CurrentDid: Option<IdentityId>;
 
-<<<<<<< HEAD
-        /// (DID, claim_data, claim_issuer) -> Associated claims
-        pub Claims: double_map hasher(blake2_256) IdentityId, hasher(blake2_256) ClaimIdentifier => IdentityClaim;
-=======
         /// It stores the current gas fee payer for the current transaction
         pub CurrentPayer: Option<Signatory>;
 
         /// (Target ID, claim type) (issuer,scope) -> Associated claims
-        pub Claims: double_map hasher(blake2_256) Claim1stKey, blake2_256(Claim2ndKey) => IdentityClaim;
->>>>>>> 6ab2234e
+        pub Claims: double_map hasher(blake2_256) Claim1stKey, hasher(blake2_256) Claim2ndKey => IdentityClaim;
 
         // Account => DID
         pub KeyToIdentityIds get(fn key_to_identity_ids) config(): map hasher(blake2_256) AccountKey => Option<LinkedKeyInfo>;
@@ -392,35 +387,19 @@
             claim: Claim,
             expiry: Option<T::Moment>,
         ) -> DispatchResult {
-<<<<<<< HEAD
-            let sender = ensure_signed(origin)?;
-            let sender_key = AccountKey::try_from(sender.encode())?;
-            let did_issuer = Context::current_identity_or::<Self>(&sender_key)?;
-
-            ensure!(<DidRecords>::contains_key(did), Error::<T>::DidMustAlreadyExist);
-            ensure!(<DidRecords>::contains_key(did_issuer), Error::<T>::ClaimIssuerDidMustAlreadyExist);
-
-            // Verify that sender key is one of did_issuer's signing keys
-            let sender_signer = Signatory::AccountKey(sender_key);
-            ensure!(
-                Self::is_signer_authorized(did_issuer, &sender_signer),
-                Error::<T>::SenderMustHoldClaimIssuerKey
-            );
-=======
             let sender_key = AccountKey::try_from(ensure_signed(origin)?.encode())?;
             let issuer = Context::current_identity_or::<Self>(&sender_key)?;
-            ensure!(<DidRecords>::exists(target), Error::<T>::DidMustAlreadyExist);
->>>>>>> 6ab2234e
+            ensure!(<DidRecords>::contains_key(target), Error::<T>::DidMustAlreadyExist);
 
             match claim {
                 Claim::CustomerDueDiligence => Self::unsafe_add_cdd_claim(target, claim, issuer, expiry)?,
                 _ => {
-                  T::ProtocolFee::charge_fee(
-                      &Signatory::AccountKey(sender_key),
-                      ProtocolOp::IdentityAddClaim
-                  )?;
-                  Self::unsafe_add_claim(target, claim, issuer, expiry)
-              }
+                T::ProtocolFee::charge_fee(
+                &Signatory::AccountKey(sender_key),
+                ProtocolOp::IdentityAddClaim
+                )?;
+                Self::unsafe_add_claim(target, claim, issuer, expiry)
+            }
             };
             Ok(())
         }
@@ -432,33 +411,11 @@
             origin,
             claims: Vec<BatchAddClaimItem<T::Moment>>
         ) -> DispatchResult {
-<<<<<<< HEAD
-            let sender = ensure_signed(origin)?;
-            let sender_key = AccountKey::try_from(sender.encode())?;
-            let did_issuer = Context::current_identity_or::<Self>(&sender_key)?;
-
-            ensure!(<DidRecords>::contains_key(did_issuer), Error::<T>::ClaimIssuerDidMustAlreadyExist);
-
-            // Verify that sender key is one of did_issuer's signing keys
-            let sender_signer = Signatory::AccountKey(sender_key);
-            ensure!(
-                Self::is_signer_authorized(did_issuer, &sender_signer),
-                Error::<T>::SenderMustHoldClaimIssuerKey
-            );
-
-            // Check input claims.
-            for (did, _, _) in &claims {
-                ensure!(<DidRecords>::contains_key(did), Error::<T>::DidMustAlreadyExist);
-            }
-            for (did, expiry, claim_data) in claims {
-                Self::unsafe_add_claim(did, claim_data, did_issuer, expiry);
-            }
-=======
             let sender_key = AccountKey::try_from(ensure_signed(origin)?.encode())?;
             let issuer = Context::current_identity_or::<Self>(&sender_key)?;
             // Check input claims.
             ensure!( claims.iter().all(
-                |batch_claim_item| <DidRecords>::exists(batch_claim_item.target)),
+                |batch_claim_item| <DidRecords>::contains_key(batch_claim_item.target)),
                 Error::<T>::DidMustAlreadyExist);
 
             T::ProtocolFee::charge_fee_batch(
@@ -471,7 +428,6 @@
                 .for_each(|bci| {
                     Self::unsafe_add_claim(bci.target, bci.claim, issuer, bci.expiry)
                 });
->>>>>>> 6ab2234e
             Ok(())
         }
 
@@ -526,23 +482,13 @@
         pub fn revoke_claim(origin,
             target: IdentityId,
             claim: Claim,
-       ) -> DispatchResult {
+        ) -> DispatchResult {
             let sender_key = AccountKey::try_from( ensure_signed(origin)?.encode())?;
             let issuer = Context::current_identity_or::<Self>(&sender_key)?;
             let claim_type = claim.claim_type();
             let scope = claim.as_scope().cloned();
 
-<<<<<<< HEAD
-            ensure!(<DidRecords>::contains_key(&did_issuer), Error::<T>::ClaimIssuerDidMustAlreadyExist);
-            // Verify that sender key is one of did_issuer's signing keys
-            ensure!(
-                Self::is_signer_authorized(did_issuer, &sender),
-                Error::<T>::SenderMustHoldClaimIssuerKey
-            );
-            Self::unsafe_revoke_claim(ClaimIdentifier(claim_data, did_issuer), did);
-=======
             Self::unsafe_revoke_claim(target, claim_type, issuer, scope);
->>>>>>> 6ab2234e
             Ok(())
         }
 
@@ -555,20 +501,6 @@
             claims: Vec<BatchRevokeClaimItem>
         ) -> DispatchResult {
             let sender_key = AccountKey::try_from( ensure_signed(origin)?.encode())?;
-<<<<<<< HEAD
-            let did_issuer = Context::current_identity_or::<Self>(&sender_key)?;
-            let sender = Signatory::AccountKey(sender_key);
-
-            ensure!(<DidRecords>::contains_key(&did_issuer), Error::<T>::ClaimIssuerDidMustAlreadyExist);
-            // Verify that sender key is one of did_issuer's signing keys
-            ensure!(
-                Self::is_signer_authorized(did_issuer, &sender),
-                Error::<T>::SenderMustHoldClaimIssuerKey
-            );
-            for (did, claim_data) in did_and_claim_data.into_iter() {
-                Self::unsafe_revoke_claim(ClaimIdentifier(claim_data, did_issuer), did);
-            }
-=======
             let issuer = Context::current_identity_or::<Self>(&sender_key)?;
 
             claims.into_iter()
@@ -577,7 +509,6 @@
                     let scope = bci.claim.as_scope().cloned();
                     Self::unsafe_revoke_claim(bci.target, claim_type, issuer, scope)
                 });
->>>>>>> 6ab2234e
             Ok(())
         }
 
@@ -830,91 +761,6 @@
             Ok(())
         }
 
-<<<<<<< HEAD
-        // Manage Authorizations to join to an Identity
-        // ================================================
-
-        /// The key designated by `origin` accepts the authorization to join to `target_id`
-        /// Identity.
-        ///
-        /// # Errors
-        ///  - AccountKey should be authorized previously to join to that target identity.
-        ///  - AccountKey is not linked to any other identity.
-        pub fn authorize_join_to_identity(origin, target_id: IdentityId) -> DispatchResult {
-            let sender_key = AccountKey::try_from( ensure_signed(origin)?.encode())?;
-            let signer_from_key = Signatory::AccountKey( sender_key.clone());
-            let signer_id_found = Self::key_to_identity_ids(sender_key);
-
-            // Double check that `origin` (its key or identity) has been pre-authorize.
-            let valid_signer = if <PreAuthorizedJoinDid>::contains_key(&signer_from_key) {
-                // Sender key is valid.
-                // Verify 1-to-1 relation between key and identity.
-                ensure!(signer_id_found.is_none(), Error::<T>::AlreadyLinked);
-                Some(signer_from_key)
-            } else {
-                // Otherwise, sender's identity (only master key) should be pre-authorize.
-                match signer_id_found {
-                    Some(LinkedKeyInfo::Unique(sender_id)) if Self::is_master_key(sender_id, &sender_key) => {
-                        let signer_from_id = Signatory::Identity(sender_id);
-                        if <PreAuthorizedJoinDid>::contains_key(&signer_from_id) {
-                            Some(signer_from_id)
-                        } else {
-                            None
-                        }
-                    },
-                    _ => None
-                }
-            };
-
-            // Only works with a valid signer.
-            if let Some(signer) = valid_signer {
-                if let Some(pre_auth) = Self::pre_authorized_join_did( signer.clone())
-                        .iter()
-                        .find( |pre_auth_item| pre_auth_item.target_id == target_id) {
-                    // Remove pre-auth, link key to identity and update identity record.
-                    Self::remove_pre_join_identity(&signer, target_id);
-                    if let Signatory::AccountKey(key) = signer {
-                        Self::link_key_to_did( &key, pre_auth.signing_item.signer_type, target_id);
-                    }
-                    <DidRecords>::mutate( target_id, |identity| {
-                        identity.add_signing_items( &[pre_auth.signing_item.clone()]);
-                    });
-                    Self::deposit_event( RawEvent::SignerJoinedToIdentityApproved( signer, target_id));
-                    Ok(())
-                } else {
-                    Err(Error::<T>::Unauthorized.into())
-                }
-            } else {
-                Err(Error::<T>::Unauthorized.into())
-            }
-        }
-
-        /// Identity's master key or target key are allowed to reject a pre authorization to join.
-        /// It only affects the authorization: if key accepted it previously, then this transaction
-        /// shall have no effect.
-        pub fn unauthorized_join_to_identity(origin, signer: Signatory, target_id: IdentityId) -> DispatchResult {
-            let sender_key = AccountKey::try_from(ensure_signed(origin)?.encode())?;
-
-            let mut is_remove_allowed = Self::is_master_key( target_id, &sender_key);
-
-            if !is_remove_allowed {
-                is_remove_allowed = match signer {
-                    Signatory::AccountKey(ref key) => sender_key == *key,
-                    Signatory::Identity(id) => Self::is_master_key(id, &sender_key)
-                }
-            }
-
-            if is_remove_allowed {
-                Self::remove_pre_join_identity( &signer, target_id);
-                Ok(())
-            } else {
-                Err(Error::<T>::Unauthorized.into())
-            }
-        }
-
-
-=======
->>>>>>> 6ab2234e
         /// It adds signing keys to target identity `id`.
         /// Keys are directly added to identity because each of them has an authorization.
         ///
@@ -1100,7 +946,7 @@
     /// Accepts an auth to join an identity as a signer
     pub fn join_identity(signer: Signatory, auth_id: u64) -> DispatchResult {
         ensure!(
-            <Authorizations<T>>::exists(signer, auth_id),
+            <Authorizations<T>>::contains_key(signer, auth_id),
             AuthorizationError::Invalid
         );
 
@@ -1112,7 +958,7 @@
         }?;
 
         ensure!(
-            <DidRecords>::exists(&identity_to_join),
+            <DidRecords>::contains_key(&identity_to_join),
             "Identity does not exist"
         );
 
@@ -1289,36 +1135,6 @@
         }
     }
 
-<<<<<<< HEAD
-            // Aceept authorization from CDD service provider
-            if Self::cdd_auth_for_master_key_rotation() {
-                if let Some(cdd_auth_id) = optional_cdd_auth_id {
-                    ensure!(
-                        <Authorizations<T>>::contains_key(signer, cdd_auth_id),
-                        Error::<T>::InvalidAuthorizationFromCddProvider
-                    );
-                    let cdd_auth = <Authorizations<T>>::get(signer, cdd_auth_id);
-
-                    if let AuthorizationData::AttestMasterKeyRotation(attestation_for_did) =
-                        cdd_auth.authorization_data
-                    {
-                        // Attestor must be a CDD service provider
-                        let cdd_provider_did = match cdd_auth.authorized_by {
-                            Signatory::AccountKey(ref key) => Self::get_identity(key),
-                            Signatory::Identity(id) => Some(id),
-                        };
-
-                        if let Some(id) = cdd_provider_did {
-                            ensure!(
-                                T::CddServiceProviders::is_member(&id),
-                                Error::<T>::NotCddProviderAttestation
-                            );
-                        } else {
-                            return Err(Error::<T>::NoDIDFound.into());
-                        }
-
-                        // Make sure authorizations are for the same DID
-=======
     /// Processes master key rotation
     pub fn unsafe_master_key_rotation(
         sender_key: AccountKey,
@@ -1330,7 +1146,7 @@
             if let Some(cdd_auth_id) = optional_cdd_auth_id {
                 let signer = Signatory::from(sender_key);
                 ensure!(
-                    <Authorizations<T>>::exists(signer, cdd_auth_id),
+                    <Authorizations<T>>::contains_key(signer, cdd_auth_id),
                     Error::<T>::InvalidAuthorizationFromCddProvider
                 );
                 let cdd_auth = <Authorizations<T>>::get(signer, cdd_auth_id);
@@ -1345,7 +1161,6 @@
                     };
 
                     if let Some(id) = cdd_provider_did {
->>>>>>> 6ab2234e
                         ensure!(
                             T::CddServiceProviders::is_member(&id),
                             Error::<T>::NotCddProviderAttestation
@@ -1469,23 +1284,6 @@
         key == &<DidRecords>::get(did).master_key
     }
 
-<<<<<<< HEAD
-    pub fn is_claim_valid(
-        did: IdentityId,
-        claim_data: IdentityClaimData,
-        claim_issuer: IdentityId,
-    ) -> bool {
-        let claim_meta_data = ClaimIdentifier(claim_data, claim_issuer);
-        if <Claims>::contains_key(&did, &claim_meta_data) {
-            let now = <pallet_timestamp::Module<T>>::get();
-            let claim = <Claims>::get(&did, &claim_meta_data);
-            if let Some(claim_expiry) = claim.expiry {
-                if claim_expiry <= now.saturated_into::<u64>() {
-                    return false;
-                }
-            }
-            return true;
-=======
     /// It returns true if `id_claim` is not expired at `moment`.
     #[inline]
     fn is_identity_claim_not_expired_at(id_claim: &IdentityClaim, moment: T::Moment) -> bool {
@@ -1493,7 +1291,6 @@
             expiry > moment.saturated_into::<u64>()
         } else {
             true
->>>>>>> 6ab2234e
         }
     }
 
@@ -1514,23 +1311,6 @@
             .next()
     }
 
-<<<<<<< HEAD
-    pub fn fetch_valid_claim(
-        did: IdentityId,
-        claim_data: IdentityClaimData,
-        claim_issuer: IdentityId,
-    ) -> Option<IdentityClaim> {
-        let claim_meta_data = ClaimIdentifier(claim_data, claim_issuer);
-        if <Claims>::contains_key(&did, &claim_meta_data) {
-            let now = <pallet_timestamp::Module<T>>::get();
-            let claim = <Claims>::get(&did, &claim_meta_data);
-            if let Some(claim_expiry) = claim.expiry {
-                if claim_expiry <= now.saturated_into::<u64>() {
-                    return None;
-                }
-            }
-            return Some(claim);
-=======
     /// See `Self::fetch_cdd`.
     #[inline]
     pub fn has_valid_cdd(claim_for: IdentityId) -> bool {
@@ -1539,7 +1319,6 @@
         // TODO: Remove this condition
         if trusted_cdd_providers.len() == 0 {
             return true;
->>>>>>> 6ab2234e
         }
 
         Self::fetch_cdd(claim_for, T::Moment::zero()).is_some()
@@ -1621,7 +1400,7 @@
         let pk = Claim1stKey { target, claim_type };
         let sk = Claim2ndKey { issuer, scope };
 
-        if <Claims>::exists(&pk, &sk) {
+        if <Claims>::contains_key(&pk, &sk) {
             Some(<Claims>::get(&pk, &sk))
         } else {
             None
@@ -1857,13 +1636,6 @@
         let claim_type = claim.claim_type();
         let scope = claim.as_scope().cloned();
         let last_update_date = <pallet_timestamp::Module<T>>::get().saturated_into::<u64>();
-<<<<<<< HEAD
-
-        let issuance_date = if <Claims>::contains_key(&target_did, &claim_meta_data) {
-            <Claims>::get(&target_did, &claim_meta_data).issuance_date
-        } else {
-            last_update_date
-=======
         let issuance_date = Self::fetch_claim(target, claim_type, issuer, scope)
             .map_or(last_update_date, |id_claim| id_claim.issuance_date);
 
@@ -1876,7 +1648,6 @@
             last_update_date,
             expiry,
             claim,
->>>>>>> 6ab2234e
         };
 
         <Claims>::insert(&pk, &sk, id_claim.clone());
@@ -1904,7 +1675,7 @@
     }
 
     pub fn is_identity_exists(did: &IdentityId) -> bool {
-        <DidRecords>::exists(did)
+        <DidRecords>::contains_key(did)
     }
 
     /// It removes a claim from `target` which was issued by `issuer` without any security check.
@@ -1926,7 +1697,7 @@
         target: &Signatory,
         auth_id: &u64,
     ) -> Option<Authorization<T::Moment>> {
-        if !<Authorizations<T>>::exists(target, auth_id) {
+        if !<Authorizations<T>>::contains_key(target, auth_id) {
             return None;
         }
         let auth = <Authorizations<T>>::get(target, auth_id);

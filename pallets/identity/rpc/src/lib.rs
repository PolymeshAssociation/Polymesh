use codec::Codec;
use jsonrpc_core::{Error as RpcError, ErrorCode, Result};
use jsonrpc_derive::rpc;

pub use pallet_identity_rpc_runtime_api::{
<<<<<<< HEAD
    AssetDidResult, CddStatus, DidRecords, DidStatus, IdentityApi as IdentityRuntimeApi,
=======
    AssetDidResult, Authorization, AuthorizationType, CddStatus, DidRecords, DidStatus,
    IdentityApi as IdentityRuntimeApi, Link, LinkType,
>>>>>>> 12738406
};
use sp_api::ProvideRuntimeApi;
use sp_blockchain::HeaderBackend;
use sp_runtime::{
    generic::BlockId,
    traits::{Block as BlockT, Zero},
};
use std::convert::TryInto;
use std::sync::Arc;

const MAX_IDENTITIES_ALLOWED_TO_QUERY: u32 = 500;

/// Identity RPC methods
#[rpc]
pub trait IdentityApi<BlockHash, IdentityId, Ticker, AccountId, SigningItem, Signatory, Moment> {
    /// Below function use to tell whether the given did has valid cdd claim or not
    #[rpc(name = "identity_isIdentityHasValidCdd")]
    fn is_identity_has_valid_cdd(
        &self,
        did: IdentityId,
        buffer_time: Option<u64>,
        at: Option<BlockHash>,
    ) -> Result<CddStatus>;

    /// Below function is used to query the given ticker DID.
    #[rpc(name = "identity_getAssetDid")]
    fn get_asset_did(&self, ticker: Ticker, at: Option<BlockHash>) -> Result<AssetDidResult>;

    /// DidRecords for a `did`
    #[rpc(name = "identity_getDidRecords")]
    fn get_did_records(
        &self,
        did: IdentityId,
        at: Option<BlockHash>,
    ) -> Result<DidRecords<AccountId, SigningItem>>;

    /// Provide the status of a given DID
    #[rpc(name = "identity_getDidStatus")]
    fn get_did_status(
        &self,
        dids: Vec<IdentityId>,
        at: Option<BlockHash>,
    ) -> Result<Vec<DidStatus>>;

    /// Retrieve the list of authorizations for a given signatory.
    #[rpc(name = "identity_getFilteredAuthorizations")]
    fn get_filtered_authorizations(
        &self,
        signatory: Signatory,
        allow_expired: bool,
        auth_type: Option<AuthorizationType>,
        at: Option<BlockHash>,
    ) -> Result<Vec<Authorization<AccountId, Moment>>>;
}

/// A struct that implements the [`IdentityApi`].
pub struct Identity<C, M> {
    client: Arc<C>,
    _marker: std::marker::PhantomData<M>,
}

impl<C, M> Identity<C, M> {
    /// Create new `Identity` instance with the given reference to the client.
    pub fn new(client: Arc<C>) -> Self {
        Self {
            client,
            _marker: Default::default(),
        }
    }
}

/// Error type of this RPC api.
pub enum Error {
    /// The transaction was not decodable.
    DecodeError,
    /// The call to runtime failed.
    RuntimeError,
}

impl<C, Block, IdentityId, Ticker, AccountId, SigningItem, Signatory, Moment>
    IdentityApi<
        <Block as BlockT>::Hash,
        IdentityId,
        Ticker,
        AccountId,
        SigningItem,
        Signatory,
        Moment,
    > for Identity<C, Block>
where
    Block: BlockT,
    C: Send + Sync + 'static,
    C: ProvideRuntimeApi<Block>,
    C: HeaderBackend<Block>,
    C::Api:
        IdentityRuntimeApi<Block, IdentityId, Ticker, AccountId, SigningItem, Signatory, Moment>,
    IdentityId: Codec,
    Ticker: Codec,
    AccountId: Codec,
    SigningItem: Codec,
    Signatory: Codec,
    Moment: Codec,
{
    fn is_identity_has_valid_cdd(
        &self,
        did: IdentityId,
        buffer_time: Option<u64>,
        at: Option<<Block as BlockT>::Hash>,
    ) -> Result<CddStatus> {
        let api = self.client.runtime_api();
        let at = BlockId::hash(at.unwrap_or_else(||
            // If the block hash is not supplied assume the best block.
            self.client.info().best_hash));
        api.is_identity_has_valid_cdd(&at, did, buffer_time)
            .map_err(|e| RpcError {
                code: ErrorCode::ServerError(Error::RuntimeError as i64),
                message: "Either cdd claim not exist or Identity.".into(),
                data: Some(format!("{:?}", e).into()),
            })
    }

    fn get_asset_did(
        &self,
        ticker: Ticker,
        at: Option<<Block as BlockT>::Hash>,
    ) -> Result<AssetDidResult> {
        let api = self.client.runtime_api();
        let at = BlockId::hash(at.unwrap_or_else(||
            // If the block hash is not supplied assume the best block.
            self.client.info().best_hash));
        api.get_asset_did(&at, ticker).map_err(|e| RpcError {
            code: ErrorCode::ServerError(Error::RuntimeError as i64),
            message: "Unable to fetch did of the given ticker".into(),
            data: Some(format!("{:?}", e).into()),
        })
    }

    fn get_did_records(
        &self,
        did: IdentityId,
        at: Option<<Block as BlockT>::Hash>,
    ) -> Result<DidRecords<AccountId, SigningItem>> {
        let api = self.client.runtime_api();
        let at = BlockId::hash(at.unwrap_or_else(|| self.client.info().best_hash));

        api.get_did_records(&at, did).map_err(|e| RpcError {
            code: ErrorCode::ServerError(Error::RuntimeError as i64),
            message: "Unable to fetch DID records".into(),
            data: Some(format!("{:?}", e).into()),
        })
    }

    fn get_did_status(
        &self,
        dids: Vec<IdentityId>,
        at: Option<<Block as BlockT>::Hash>,
    ) -> Result<Vec<DidStatus>> {
        if dids.len()
            > MAX_IDENTITIES_ALLOWED_TO_QUERY
                .try_into()
                .unwrap_or(Zero::zero())
        {
            return Err(RpcError {
                code: ErrorCode::ServerError(Error::RuntimeError as i64),
                message: "Unable to fetch dids status".into(),
                data: Some(
                    format!(
                        "Provided vector length is more than the maximum allowed length i.e {:?}",
                        MAX_IDENTITIES_ALLOWED_TO_QUERY
                    )
                    .into(),
                ),
            });
        }
        let api = self.client.runtime_api();
        let at = BlockId::hash(at.unwrap_or_else(|| self.client.info().best_hash));

        api.get_did_status(&at, dids).map_err(|e| RpcError {
            code: ErrorCode::ServerError(Error::RuntimeError as i64),
            message: "Unable to fetch dids status".into(),
            data: Some(format!("{:?}", e).into()),
        })
    }

    fn get_filtered_authorizations(
        &self,
        signatory: Signatory,
        allow_expired: bool,
        auth_type: Option<AuthorizationType>,
        at: Option<<Block as BlockT>::Hash>,
    ) -> Result<Vec<Authorization<AccountId, Moment>>> {
        let api = self.client.runtime_api();
        let at = BlockId::hash(at.unwrap_or_else(|| self.client.info().best_hash));

        api.get_filtered_authorizations(&at, signatory, allow_expired, auth_type)
            .map_err(|e| RpcError {
                code: ErrorCode::ServerError(Error::RuntimeError as i64),
                message: "Unable to fetch authorizations data".into(),
                data: Some(format!("{:?}", e).into()),
            })
    }
}<|MERGE_RESOLUTION|>--- conflicted
+++ resolved
@@ -3,12 +3,8 @@
 use jsonrpc_derive::rpc;
 
 pub use pallet_identity_rpc_runtime_api::{
-<<<<<<< HEAD
-    AssetDidResult, CddStatus, DidRecords, DidStatus, IdentityApi as IdentityRuntimeApi,
-=======
     AssetDidResult, Authorization, AuthorizationType, CddStatus, DidRecords, DidStatus,
-    IdentityApi as IdentityRuntimeApi, Link, LinkType,
->>>>>>> 12738406
+    IdentityApi as IdentityRuntimeApi,
 };
 use sp_api::ProvideRuntimeApi;
 use sp_blockchain::HeaderBackend;

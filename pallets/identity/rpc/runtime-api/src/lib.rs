//! Runtime API definition for Identity module.

#![cfg_attr(not(feature = "std"), no_std)]

<<<<<<< HEAD
use codec::Codec;
use frame_support::dispatch::Vec;
use polymesh_primitives::IdentityId;
=======
use codec::{Codec, Decode, Encode};
use polymesh_primitives::IdentityId;
#[cfg(feature = "std")]
use serde::{Deserialize, Serialize};
use sp_std::{prelude::*, vec::Vec};
>>>>>>> 74cb77e7

pub type Error = Vec<u8>;
pub type CddStatus = Result<IdentityId, Error>;
pub type AssetDidResult = Result<IdentityId, Error>;

/// A result of execution of get_votes.
#[derive(Eq, PartialEq, Encode, Decode)]
#[cfg_attr(feature = "std", derive(Debug, Serialize, Deserialize))]
#[cfg_attr(feature = "std", serde(rename_all = "camelCase"))]
pub enum DidRecords<AccountKey, SigningItem> {
    /// Id was found and has the following master key and signing keys.
    Success {
        master_key: AccountKey,
        signing_items: Vec<SigningItem>,
    },
    /// Error.
    IdNotFound,
}

sp_api::decl_runtime_apis! {
    pub trait IdentityApi<IdentityId, Ticker, AccountKey, SigningItem> where
        IdentityId: Codec,
        Ticker: Codec,
        AccountKey: Codec,
        SigningItem: Codec,
    {
        /// Returns CDD status of an identity
        fn is_identity_has_valid_cdd(did: IdentityId, buffer_time: Option<u64>) -> CddStatus;

        /// Returns DID of an asset
        fn get_asset_did(ticker: Ticker) -> AssetDidResult;

        /// Retrieve DidRecord for a given `did`.
        fn get_did_records(did: IdentityId) -> DidRecords<AccountKey, SigningItem>;
    }
}<|MERGE_RESOLUTION|>--- conflicted
+++ resolved
@@ -2,17 +2,11 @@
 
 #![cfg_attr(not(feature = "std"), no_std)]
 
-<<<<<<< HEAD
-use codec::Codec;
-use frame_support::dispatch::Vec;
-use polymesh_primitives::IdentityId;
-=======
 use codec::{Codec, Decode, Encode};
 use polymesh_primitives::IdentityId;
 #[cfg(feature = "std")]
 use serde::{Deserialize, Serialize};
 use sp_std::{prelude::*, vec::Vec};
->>>>>>> 74cb77e7
 
 pub type Error = Vec<u8>;
 pub type CddStatus = Result<IdentityId, Error>;

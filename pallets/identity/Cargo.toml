[package]
name = "pallet-identity"
version = "0.1.0"
authors = ["Polymath"]
edition = "2018"

[dependencies]
<<<<<<< HEAD
# Common
polymesh-runtime-common = { package = "polymesh-runtime-common", path = "../common", default-features = false }
polymesh-primitives = { package = "polymesh-primitives", path = "../../primitives", default-features = false }

# Our pallets
polymesh-protocol-fee = { package = "polymesh-protocol-fee", path = "../protocol-fee", default-features = false }
pallet-transaction-payment = { package = "pallet-transaction-payment", path = "../transaction-payment", default-features = false  }

# RPC
polymesh-runtime-identity-rpc-runtime-api = { package = "polymesh-runtime-identity-rpc-runtime-api", version = "0.1.0", path = "./rpc/runtime-api", default-features = false }
polymesh-runtime-balances = { package = "polymesh-runtime-balances", path = "../balances", default-features = false, optional = true }
=======
pallet-protocol-fee = { package = "pallet-protocol-fee", path = "../protocol-fee", default-features = false }
polymesh-common-utilities = { package = "polymesh-common-utilities", path = "../common", default-features = false }
polymesh-primitives = { package = "polymesh-primitives", path = "../../primitives", default-features = false }
pallet-identity-rpc-runtime-api = { package = "pallet-identity-rpc-runtime-api", version = "0.1.0", path = "./rpc/runtime-api", default-features = false }
pallet-balances = { package = "pallet-balances", path = "../balances", default-features = false, optional = true }
>>>>>>> 4e6cb68d

# Other
serde = { version = "1.0.104", default-features = false }
serde_derive = { version = "1.0.104", optional = true, default-features = false  }

# Substrate
codec = { package = "parity-scale-codec", version = "1.1.0", default-features = false, features = ["derive"] }
sp-core = { git = "https://github.com/paritytech/substrate", default-features = false, rev = "a439a7aa5a9a3df2a42d9b25ea04288d3a0866e8" }
sp-std = { package = "sp-std", git = "https://github.com/paritytech/substrate", default-features = false, rev = "a439a7aa5a9a3df2a42d9b25ea04288d3a0866e8" }
sp-io = { git = "https://github.com/paritytech/substrate", default-features = false, rev = "a439a7aa5a9a3df2a42d9b25ea04288d3a0866e8" }
sp-serializer = { git = "https://github.com/paritytech/substrate", default-features = false, rev = "a439a7aa5a9a3df2a42d9b25ea04288d3a0866e8" }
sp-runtime = { git = "https://github.com/paritytech/substrate", default-features = false, rev = "a439a7aa5a9a3df2a42d9b25ea04288d3a0866e8" }
sp-version = { package = "sp-version", git = "https://github.com/paritytech/substrate", default-features = false, rev = "a439a7aa5a9a3df2a42d9b25ea04288d3a0866e8" }
sp-api = { package = "sp-api", git = "https://github.com/paritytech/substrate", default-features = false, rev = "a439a7aa5a9a3df2a42d9b25ea04288d3a0866e8" }
frame-benchmarking = { package = "frame-benchmarking", default-features = false, git = "https://github.com/paritytech/substrate", rev = "a439a7aa5a9a3df2a42d9b25ea04288d3a0866e8", optional = true }
frame-system = { package = "frame-system", git = "https://github.com/paritytech/substrate", default-features = false, rev = "a439a7aa5a9a3df2a42d9b25ea04288d3a0866e8" }
frame-support = { git = "https://github.com/paritytech/substrate", default-features = false, rev = "a439a7aa5a9a3df2a42d9b25ea04288d3a0866e8" }

pallet-timestamp = { package = "pallet-timestamp", git = "https://github.com/paritytech/substrate", default-features = false, rev = "a439a7aa5a9a3df2a42d9b25ea04288d3a0866e8" }

[dev-dependencies]
test-client = { package = "substrate-test-runtime-client", git = "https://github.com/paritytech/substrate", rev = "a439a7aa5a9a3df2a42d9b25ea04288d3a0866e8", default-features = false  }

[features]
equalize = []
default = ["std", "equalize"]
no_std = []
only-staking = []
std = [
	"serde_derive",
	"serde/std",
	"codec/std",
	"sp-std/std",
	"sp-io/std",
	"sp-core/std",
	"sp-runtime/std",
	"sp-version/std",
	"sp-api/std",
    "frame-benchmarking/std",
	"frame-system/std",
	"frame-support/std",
	"pallet-timestamp/std",
    "pallet-balances/std",
	"polymesh-common-utilities/std",
	"polymesh-primitives/std",
	"pallet-identity-rpc-runtime-api/std",
]
runtime-benchmarks = [
    "frame-benchmarking",
    "pallet-balances",
]<|MERGE_RESOLUTION|>--- conflicted
+++ resolved
@@ -5,27 +5,19 @@
 edition = "2018"
 
 [dependencies]
-<<<<<<< HEAD
 # Common
-polymesh-runtime-common = { package = "polymesh-runtime-common", path = "../common", default-features = false }
+polymesh-common-utilities = { package = "polymesh-common-utilities", path = "../common", default-features = false }
 polymesh-primitives = { package = "polymesh-primitives", path = "../../primitives", default-features = false }
 
-# Our pallets
-polymesh-protocol-fee = { package = "polymesh-protocol-fee", path = "../protocol-fee", default-features = false }
-pallet-transaction-payment = { package = "pallet-transaction-payment", path = "../transaction-payment", default-features = false  }
+# Out pallets
+pallet-balances = { package = "pallet-balances", path = "../balances", default-features = false, optional = true }
+pallet-protocol-fee = { package = "pallet-protocol-fee", path = "../protocol-fee", default-features = false }
+pallet-transaction-payment = { package = "pallet-transaction-payment", path = "../transaction-payment", default-features = false}
 
 # RPC
-polymesh-runtime-identity-rpc-runtime-api = { package = "polymesh-runtime-identity-rpc-runtime-api", version = "0.1.0", path = "./rpc/runtime-api", default-features = false }
-polymesh-runtime-balances = { package = "polymesh-runtime-balances", path = "../balances", default-features = false, optional = true }
-=======
-pallet-protocol-fee = { package = "pallet-protocol-fee", path = "../protocol-fee", default-features = false }
-polymesh-common-utilities = { package = "polymesh-common-utilities", path = "../common", default-features = false }
-polymesh-primitives = { package = "polymesh-primitives", path = "../../primitives", default-features = false }
 pallet-identity-rpc-runtime-api = { package = "pallet-identity-rpc-runtime-api", version = "0.1.0", path = "./rpc/runtime-api", default-features = false }
-pallet-balances = { package = "pallet-balances", path = "../balances", default-features = false, optional = true }
->>>>>>> 4e6cb68d
 
-# Other
+# Others
 serde = { version = "1.0.104", default-features = false }
 serde_derive = { version = "1.0.104", optional = true, default-features = false  }
 
@@ -38,6 +30,7 @@
 sp-runtime = { git = "https://github.com/paritytech/substrate", default-features = false, rev = "a439a7aa5a9a3df2a42d9b25ea04288d3a0866e8" }
 sp-version = { package = "sp-version", git = "https://github.com/paritytech/substrate", default-features = false, rev = "a439a7aa5a9a3df2a42d9b25ea04288d3a0866e8" }
 sp-api = { package = "sp-api", git = "https://github.com/paritytech/substrate", default-features = false, rev = "a439a7aa5a9a3df2a42d9b25ea04288d3a0866e8" }
+
 frame-benchmarking = { package = "frame-benchmarking", default-features = false, git = "https://github.com/paritytech/substrate", rev = "a439a7aa5a9a3df2a42d9b25ea04288d3a0866e8", optional = true }
 frame-system = { package = "frame-system", git = "https://github.com/paritytech/substrate", default-features = false, rev = "a439a7aa5a9a3df2a42d9b25ea04288d3a0866e8" }
 frame-support = { git = "https://github.com/paritytech/substrate", default-features = false, rev = "a439a7aa5a9a3df2a42d9b25ea04288d3a0866e8" }

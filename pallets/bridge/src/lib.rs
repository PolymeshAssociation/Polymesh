// This file is part of the Polymesh distribution (https://github.com/PolymathNetwork/Polymesh).
// Copyright (c) 2020 Polymath

// This program is free software: you can redistribute it and/or modify
// it under the terms of the GNU General Public License as published by
// the Free Software Foundation, version 3.

// This program is distributed in the hope that it will be useful, but
// WITHOUT ANY WARRANTY; without even the implied warranty of
// MERCHANTABILITY or FITNESS FOR A PARTICULAR PURPOSE. See the GNU
// General Public License for more details.

// You should have received a copy of the GNU General Public License
// along with this program. If not, see <http://www.gnu.org/licenses/>.

//! # Bridge from Ethereum to Polymesh
//!
//! This module implements a one-way bridge between Polymath Classic on the Ethereum side, and
//! Polymesh native. It mints POLYX on Polymesh in return for permanently locked ERC20 POLY tokens.
//!
//! ## Overview
//!
//! The bridge module provides extrinsics that - when used in conjunction with the sudo or
//! [multisig](../../pallet_multisig/index.html) pallets - allow issuing tokens on Polymesh in
//! response to [bridge transactions](BridgeTx).
//!
//! ### Terminology
//!
//! - **bridge transaction**: an immutable data structure constructed by bridge signers containing a
//! unique nonce, the recipient account, the transaction value and the Ethereum transaction hash.
//!
//! - **bridge transaction status**: any bridge transaction has a unique status which is one of the
//! following:
//!   - **absent**: No such transaction is recorded in the bridge module.
//!   - **pending**: The transaction is pending a valid CDD check after a set amount of blocks.
//!   - **frozen**: The transaction has been frozen by the admin.
//!   - **timelocked**: The transaction has been added to the bridge processing queue and is
//!   currently pending its first execution. During this wait the admin can freeze the transaction.
//!   - **handled**: The transaction has been handled successfully and the tokens have been credited
//!   to the recipient account.
//!
//! - **bridge transaction queue**: a single queue of transactions, each identified with the block
//! number at which the transaction will be retried.
//!
//! - **bridge limit**: The maximum number of bridged POLYX per identity within a set interval of
//! blocks.
//!
//! - **bridge limit exempted**: Identities not constrained by the bridge limit.
//!
//! ### Transaction State Transitions
//!
//! Although the bridge is not implemented as a state machine in the strict sense, the status of a
//! bridge transition can be viewed as its state in the abstract state machine diagram below:
//!
//! ```ignore
//!         +------------+      timelock == 0       +------------+
//!         |            |      happy path          |            |
//!         |   absent   +-------------------------->  handled   |
//!         |            +------------+             |            |
//!         +-----+--^---+   admin    |             +------^-----+
//!               |  |                |                    |
//!               |  |          +-----v------+             |
//! timelock != 0 |  | admin    |            |             |
//! or no CDD or  |  +----------+   frozen   |             | happy path
//! limit reached |             |            |             |
//!               |             +----^-^-----+             |
//!               |                  | |                   |
//!         +-----v------+   admin   | |   admin    +------+-----+
//!         |            +-----------+ +------------+            <-----+
//!         | timelocked +-------------------------->  pending   |     |retry
//!         |            |    timelock expired      |            +-----+
//!         +------------+                          +------------+
//! ```
//!
//! **Absent** is the initial state. **Handled** is the final state. Note that there is a feature
//! allowing the admin to introduce new transactions by freezing them since there is an admin
//! transition from **absent** to **frozen**.
//!
//! ## Interface
//!
//! ### Dispatchable Functions
//!
//! - `change_controller`: Changes the controller account as admin.
//! - `change_admin`: Changes the bridge admin key.
//! - `change_timelock`: Changes the timelock period.
//! - `freeze`: Freezes transaction handling in the bridge module if it is not already frozen.
//! - `unfreeze`: Unfreezes transaction handling in the bridge module if it is frozen.
//! - `change_bridge_limit`: Changes the bridge limits.
//! - `change_bridge_exempted`: Changes the bridge limit exempted.
//! - `force_handle_bridge_tx`: Forces handling a transaction by bypassing the bridge limit and
//! timelock.
//! - `batch_propose_bridge_tx`: Proposes a vector of bridge transactions.
//! - `propose_bridge_tx`: Proposes a bridge transaction, which amounts to making a multisig
//! - `handle_bridge_tx`: Handles an approved bridge transaction proposal.
//! - `freeze_txs`: Freezes given bridge transactions.
//! - `unfreeze_txs`: Unfreezes given bridge transactions.

#![cfg_attr(not(feature = "std"), no_std)]
#![feature(const_option)]

mod migration;

#[cfg(feature = "std")]
mod genesis;

use codec::{Decode, Encode};
use frame_support::{
    debug, decl_error, decl_event, decl_module, decl_storage,
    dispatch::{DispatchError, DispatchResult},
    ensure, fail,
    storage::StorageDoubleMap,
    traits::{
        schedule::{Anon as ScheduleAnon, DispatchTime, LOWEST_PRIORITY},
        Currency,
    },
    weights::{DispatchClass, Pays, Weight},
};
use frame_system::{self as system, ensure_root, ensure_signed, RawOrigin};
use pallet_balances as balances;
use pallet_identity as identity;
use pallet_multisig as multisig;
use polymesh_common_utilities::{
    constants::currency::POLY,
    traits::{
        balances::{CheckCdd, Trait as BalancesTrait},
        identity::Trait as IdentityTrait,
        CommonTrait,
    },
    Context, GC_DID,
};
use polymesh_primitives::{storage_migration_ver, IdentityId, Signatory};
use sp_core::H256;
<<<<<<< HEAD
use sp_runtime::traits::{CheckedAdd, Saturating, Zero};
=======
use sp_runtime::traits::{CheckedAdd, One, Zero};
#[cfg(feature = "std")]
use sp_runtime::{Deserialize, Serialize};
>>>>>>> eb5878e8
use sp_std::{convert::TryFrom, prelude::*};

type Identity<T> = identity::Module<T>;

<<<<<<< HEAD
pub trait Trait: multisig::Trait + BalancesTrait {
=======
pub trait Trait: multisig::Trait + scheduler::Trait + BalancesTrait + pallet_base::Trait {
>>>>>>> eb5878e8
    type Event: From<Event<Self>> + Into<<Self as frame_system::Trait>::Event>;
    type Proposal: From<Call<Self>> + Into<<Self as IdentityTrait>::Proposal>;
    /// Scheduler of timelocked bridge transactions.
    type Scheduler: ScheduleAnon<
        Self::BlockNumber,
        <Self as Trait>::Proposal,
        Self::SchedulerOrigin,
    >;
}

/// The status of a bridge transaction.
#[cfg_attr(feature = "std", derive(Serialize, Deserialize))]
#[derive(Encode, Decode, Clone, Debug, PartialEq, Eq, PartialOrd, Ord)]
pub enum BridgeTxStatus {
    /// No such transaction in the system.
    Absent,
    /// The transaction is missing a CDD or the bridge module is frozen.  The `u8` parameter is the
    /// capped number of times the module tried processing this transaction.  It will be retried
    /// automatically. Anyone can retry these manually.
    Pending(u8),
    /// The transaction is frozen by the admin. It will not be retried automatically.
    Frozen,
    /// The transaction is pending its first execution. These can not be manually triggered by
    /// normal accounts.
    Timelocked,
    /// The transaction has been successfully credited.
    Handled,
}

impl Default for BridgeTxStatus {
    fn default() -> Self {
        BridgeTxStatus::Absent
    }
}

/// A unique lock-and-mint bridge transaction.
#[cfg_attr(feature = "std", derive(Serialize, Deserialize))]
#[derive(Encode, Decode, Clone, Debug, PartialEq, Eq, PartialOrd, Ord, Default)]
pub struct BridgeTx<Account, Balance> {
    /// A single transaction hash can have multiple locks. This nonce differentiates between them.
    pub nonce: u32,
    /// The recipient account of POLYX on Polymesh.
    pub recipient: Account,
    /// Amount of POLYX tokens to credit.
    pub amount: Balance,
    /// Ethereum token lock transaction hash. It is not used internally in the bridge and is kept
    /// here for compatibility reasons only.
    pub tx_hash: H256,
}

/// Additional details of a bridge transaction.
#[derive(Encode, Decode, Clone, Debug, PartialEq, Eq, PartialOrd, Ord, Default)]
pub struct BridgeTxDetail<Balance, BlockNumber> {
    /// Amount of POLYX tokens to credit.
    pub amount: Balance,
    /// Status of the bridge transaction.
    pub status: BridgeTxStatus,
    /// Block number at which this transaction was executed or is planned to be executed.
    pub execution_block: BlockNumber,
    /// Ethereum token lock transaction hash. It is not used internally in the bridge and is kept
    /// here for compatibility reasons only.
    pub tx_hash: H256,
}

/// The status of a handled transaction for reporting purposes.
#[derive(Encode, Decode, Clone, Debug, PartialEq, Eq, PartialOrd, Ord)]
pub enum HandledTxStatus {
    /// The transaction has been successfully handled.
    Success,
    /// Handling the transaction has failed, with the encoding of the error.
    Error(Vec<u8>),
}

impl<T, E: Encode> From<Result<T, E>> for HandledTxStatus {
    fn from(r: Result<T, E>) -> Self {
        match r {
            Ok(_) => Self::Success,
            Err(e) => Self::Error(e.encode()),
        }
    }
}

pub mod weight_for {
    use super::Trait;
    use frame_support::{traits::Get, weights::Weight};

    /// <weight>
    /// * Read operation - 1 for read block no. + 1 for reading bridge txn details.
    /// * Write operation - 1 for updating the bridge tx status.
    /// </weight>
    pub(crate) fn handle_bridge_tx<T: Trait>() -> Weight {
        let db = T::DbWeight::get();
        db.reads_writes(2, 1)
            .saturating_add(700_000_000) // base fee for the handle bridge tx
            .saturating_add(800_000) // base value for issue function
            .saturating_add(db.reads_writes(3, 1)) // read and write for the issue() function
            .saturating_add(db.reads_writes(1, 1)) // read and write for the deposit_creating() function under issue() call
    }

    /// <weight>
    /// * Read operation - 4 where 1 is for reading bridge txn details & 3 for general operations
    /// * Write operation - 2
    /// * Base value - 500_000_000
    /// </weight>
    pub(crate) fn handle_bridge_tx_later<T: Trait>() -> Weight {
        let db = T::DbWeight::get();
        db.reads_writes(4, 2).saturating_add(500_000_000) // base value
    }
}

decl_error! {
    pub enum Error for Module<T: Trait> {
        /// The bridge controller address is not set.
        ControllerNotSet,
        /// The origin is not the controller or the admin address.
        BadCaller,
        /// The origin is not the admin address.
        BadAdmin,
        /// The recipient DID has no valid CDD.
        NoValidCdd,
        /// The bridge transaction proposal has already been handled and the funds minted.
        ProposalAlreadyHandled,
        /// Unauthorized to perform an operation.
        Unauthorized,
        /// The bridge is already frozen.
        Frozen,
        /// The bridge is not frozen.
        NotFrozen,
        /// The transaction is frozen.
        FrozenTx,
        /// The identity's minted total has reached the bridge limit.
        BridgeLimitReached,
        /// The identity's minted total has overflowed.
        Overflow,
        /// The block interval duration is zero. Cannot divide.
        DivisionByZero,
        /// The transaction is timelocked.
        TimelockedTx,
    }
}

// A value placed in storage that represents the current version of the this storage. This value
// is used by the `on_runtime_upgrade` logic to determine whether we run storage migration logic.
storage_migration_ver!(1);

decl_storage! {
    trait Store for Module<T: Trait> as Bridge {
        /// The multisig account of the bridge controller. The genesis signers accept their
        /// authorizations and are able to get their proposals delivered. The bridge creator
        /// transfers some POLY to their identity.
<<<<<<< HEAD
        Controller get(fn controller) build(genesis::do_controller_genesis): T::AccountId;
=======
        Controller get(fn controller) build(|config: &GenesisConfig<T>| {
            use polymesh_primitives::Permissions;

            if config.signatures_required > u64::try_from(config.signers.len()).unwrap_or_default()
            {
                panic!("too many signatures required");
            }
            if config.signatures_required == 0 {
                // Default to the empty signer set.
                return Default::default();
            }
            let multisig_id = <multisig::Module<T>>::create_multisig_account(
                config.creator.clone(),
                config.signers.as_slice(),
                config.signatures_required
            ).expect("cannot create the bridge multisig");
            debug::info!("Created bridge multisig {}", multisig_id);
            for signer in &config.signers {
                debug::info!("Accepting bridge signer auth for {:?}", signer);
                let last_auth = <identity::Authorizations<T>>::iter_prefix_values(signer)
                    .next()
                    .expect("cannot find bridge signer auth")
                    .auth_id;
                <multisig::Module<T>>::unsafe_accept_multisig_signer(signer.clone(), last_auth)
                    .expect("cannot accept bridge signer auth");
            }
            let creator_did = Context::current_identity_or::<identity::Module<T>>(&config.creator)
                .expect("bridge creator account has no identity");
            <identity::Module<T>>::unsafe_join_identity(
                creator_did,
                Permissions::default(),
                Signatory::Account(multisig_id.clone())
            ).expect("cannot link the bridge multisig");
            debug::info!("Joined identity {} as signer {}", creator_did, multisig_id);
            multisig_id
        }): T::AccountId;
>>>>>>> eb5878e8

        /// Details of bridge transactions identified with pairs of the recipient account and the
        /// bridge transaction nonce.
        pub BridgeTxDetails get(fn bridge_tx_details) build(|config: &GenesisConfig<T>| {
            // Record the transactions in genesis.
            config.complete_txs.iter().map(|tx| {
                let recipient = tx.recipient.clone();
                let detail = BridgeTxDetail {
                    amount: tx.amount,
                    status: BridgeTxStatus::Handled,
                    execution_block: Zero::zero(),
                    tx_hash: tx.tx_hash,
                };
                debug::info!(
                    "Credited Genesis bridge transaction to {:?} with nonce {} for {:?} POLYX",
                    recipient,
                    tx.nonce,
                    tx.amount / T::Balance::from(POLY)
                );
                Module::<T>::issue(&recipient, &tx.amount).expect("Minting failed");
                (recipient, tx.nonce, detail)
            }).collect::<Vec<_>>()
        }): double_map
                hasher(blake2_128_concat) T::AccountId,
                hasher(blake2_128_concat) u32
            =>
                BridgeTxDetail<T::Balance, T::BlockNumber>;

        /// The admin key.
        Admin get(fn admin) config(): T::AccountId;

        /// Whether or not the bridge operation is frozen.
        Frozen get(fn frozen): bool;

        /// The bridge transaction timelock period, in blocks, since the acceptance of the
        /// transaction proposal during which the admin key can freeze the transaction.
        Timelock get(fn timelock) config(): T::BlockNumber;

        /// The maximum number of bridged POLYX per identity within a set interval of
        /// blocks. Fields: POLYX amount and the block interval duration.
        BridgeLimit get(fn bridge_limit) config(): (T::Balance, T::BlockNumber);

        /// Amount of POLYX bridged by the identity in last block interval. Fields: the bridged
        /// amount and the last interval number.
        PolyxBridged get(fn polyx_bridged): map hasher(twox_64_concat) IdentityId => (T::Balance, T::BlockNumber);

        /// Identities not constrained by the bridge limit.
        BridgeLimitExempted get(fn bridge_exempted): map hasher(twox_64_concat) IdentityId => bool;

        /// Storage version.
        StorageVersion get(fn storage_version) build(|_| Version::new(1).unwrap()): Version;
    }
    add_extra_genesis {
        /// AccountId of the multisig creator.
        config(creator): T::AccountId;
        /// The set of initial signers from which a multisig address is created at genesis time.
        config(signers): Vec<Signatory<T::AccountId>>;
        /// The number of required signatures in the genesis signer set.
        config(signatures_required): u64;
        /// Complete transactions at genesis.
        config(complete_txs): Vec<BridgeTx<T::AccountId, T::Balance>>;
    }
}

decl_event! {
    pub enum Event<T>
    where
        AccountId = <T as frame_system::Trait>::AccountId,
        Balance = <T as CommonTrait>::Balance,
        BlockNumber = <T as frame_system::Trait>::BlockNumber,
    {
        /// Confirmation of a signer set change.
        ControllerChanged(IdentityId, AccountId),
        /// Confirmation of Admin change.
        AdminChanged(IdentityId, AccountId),
        /// Confirmation of default timelock change.
        TimelockChanged(IdentityId, BlockNumber),
        /// Confirmation of POLYX upgrade on Polymesh from POLY tokens on Ethereum
        Bridged(IdentityId, BridgeTx<AccountId, Balance>),
        /// Notification of freezing the bridge.
        Frozen(IdentityId),
        /// Notification of unfreezing the bridge.
        Unfrozen(IdentityId),
        /// Notification of freezing a transaction.
        FrozenTx(IdentityId, BridgeTx<AccountId, Balance>),
        /// Notification of unfreezing a transaction.
        UnfrozenTx(IdentityId, BridgeTx<AccountId, Balance>),
        /// Exemption status of an identity has been updated.
        ExemptedUpdated(IdentityId, IdentityId, bool),
        /// Bridge limit has been updated
        BridgeLimitUpdated(IdentityId, Balance, BlockNumber),
        /// An event emitted after a vector of transactions is handled. The parameter is a vector of
        /// nonces of all processed transactions, each with either the "success" code 0 or its
        /// failure reason (greater than 0).
        TxsHandled(Vec<(u32, HandledTxStatus)>),
        /// Bridge Tx Scheduled
        BridgeTxScheduled(IdentityId, BridgeTx<AccountId, Balance>, BlockNumber),
    }
}

decl_module! {
    pub struct Module<T: Trait> for enum Call where origin: <T as frame_system::Trait>::Origin {
        type Error = Error<T>;

        fn deposit_event() = default;

        fn on_runtime_upgrade() -> Weight {
            migration::do_on_runtime_upgrade::<T>()
        }

        /// Changes the controller account as admin.
        ///
        /// ## Errors
        /// - `BadAdmin` if `origin` is not `Self::admin()` account.
        #[weight = (300_000_000, DispatchClass::Operational, Pays::Yes)]
        pub fn change_controller(origin, controller: T::AccountId) -> DispatchResult {
            Self::do_change_controller(origin, controller)
        }

        /// Changes the bridge admin key.
        ///
        /// ## Errors
        /// - `BadAdmin` if `origin` is not `Self::admin()` account.
        #[weight = (300_000_000, DispatchClass::Operational, Pays::Yes)]
        pub fn change_admin(origin, admin: T::AccountId) -> DispatchResult {
            Self::do_change_admin(origin, admin)
        }

        /// Changes the timelock period.
        ///
        /// ## Errors
        /// - `BadAdmin` if `origin` is not `Self::admin()` account.
        #[weight = (300_000_000, DispatchClass::Operational, Pays::Yes)]
        pub fn change_timelock(origin, timelock: T::BlockNumber) -> DispatchResult {
            Self::do_change_timelock(origin, timelock)
        }

        /// Freezes transaction handling in the bridge module if it is not already frozen. When the
        /// bridge is frozen, attempted transactions get postponed instead of getting handled.
        ///
        /// ## Errors
        /// - `BadAdmin` if `origin` is not `Self::admin()` account.
        #[weight = (300_000_000, DispatchClass::Operational, Pays::Yes)]
        pub fn freeze(origin) -> DispatchResult {
            Self::set_freeze(origin, true)
        }

        /// Unfreezes transaction handling in the bridge module if it is frozen.
        ///
        /// ## Errors
        /// - `BadAdmin` if `origin` is not `Self::admin()` account.
        #[weight = (300_000_000, DispatchClass::Operational, Pays::Yes)]
        pub fn unfreeze(origin) -> DispatchResult {
            Self::set_freeze(origin, false)
        }

        /// Changes the bridge limits.
        ///
        /// ## Errors
        /// - `BadAdmin` if `origin` is not `Self::admin()` account.
        #[weight = (500_000_000, DispatchClass::Operational, Pays::Yes)]
        pub fn change_bridge_limit(origin, amount: T::Balance, duration: T::BlockNumber) -> DispatchResult {
            Self::do_change_bridge_limit(origin, amount, duration)
        }

        /// Changes the bridge limit exempted list.
        ///
        /// ## Errors
        /// - `BadAdmin` if `origin` is not `Self::admin()` account.
        #[weight = (500_000_000, DispatchClass::Operational, Pays::Yes)]
        pub fn change_bridge_exempted(origin, exempted: Vec<(IdentityId, bool)>) -> DispatchResult {
            Self::do_change_bridge_exempted(origin, exempted)
        }

        /// Forces handling a transaction by bypassing the bridge limit and timelock.
        ///
        /// ## Errors
        /// - `BadAdmin` if `origin` is not `Self::admin()` account.
        /// - `NoValidCdd` if `bridge_tx.recipient` does not have a valid CDD claim.
        #[weight = (600_000_000, DispatchClass::Operational, Pays::Yes)]
        pub fn force_handle_bridge_tx(origin, bridge_tx: BridgeTx<T::AccountId, T::Balance>) -> DispatchResult {
            // NB: To avoid code duplication, this uses a hacky approach of temporarily exempting the did
            Self::ensure_admin(origin)?;
            Self::force_handle_signed_bridge_tx(bridge_tx)
        }

        /// Proposes a vector of bridge transactions. The vector is processed until the first
        /// proposal which causes an error, in which case the error is returned and the rest of
        /// proposals are not processed.
        ///
        /// ## Errors
        /// - `ControllerNotSet` if `Controlles` was not set.
        ///
        /// # Weight
        /// `500_000_000 + 7_000_000 * bridge_txs.len()`
        #[weight =(
            500_000_000 + 7_000_000 * u64::try_from(bridge_txs.len()).unwrap_or_default(),
            DispatchClass::Operational,
            Pays::Yes
        )]
        pub fn batch_propose_bridge_tx(origin, bridge_txs: Vec<BridgeTx<T::AccountId, T::Balance>>) ->
            DispatchResult
        {
            Self::do_batch_propose_bridge_tx(origin, bridge_txs)
        }

        /// Proposes a bridge transaction, which amounts to making a multisig proposal for the
        /// bridge transaction if the transaction is new or approving an existing proposal if the
        /// transaction has already been proposed.
        ///
        /// ## Errors
        /// - `ControllerNotSet` if `Controlles` was not set.
        #[weight = (500_000_000, DispatchClass::Operational, Pays::Yes)]
        pub fn propose_bridge_tx(origin, bridge_tx: BridgeTx<T::AccountId, T::Balance>) ->
            DispatchResult
        {
            Self::do_propose_bridge_tx(origin, bridge_tx)
        }

        /// Handles an approved bridge transaction proposal.
        ///
        /// ## Errors
        /// - `BadCaller` if `origin` is not `Self::controller` or  `Self::admin`.
        /// - `TimelockedTx` if the transaction status is `Timelocked`.
        /// - `ProposalAlreadyHandled` if the transaction status is `Handled`.
        #[weight = (900_000_000, DispatchClass::Operational, Pays::Yes)]
        pub fn handle_bridge_tx(origin, bridge_tx: BridgeTx<T::AccountId, T::Balance>) ->
            DispatchResult
        {
            let sender = ensure_signed(origin)?;
            Self::handle_signed_bridge_tx(&sender, bridge_tx)
        }

        /// Freezes given bridge transactions.
        /// If any bridge txn is already handled then this function will just ignore it and process next one.
        ///
        /// ## Errors
        /// - `BadAdmin` if `origin` is not `Self::admin()` account.
        ///
        /// # Weight
        /// `400_000_000 + 2_000_000 * bridge_txs.len()`
        #[weight = (
            400_000_000 + 2_000_000 * u64::try_from(bridge_txs.len()).unwrap_or_default(),
            DispatchClass::Operational,
            Pays::Yes
        )]
        pub fn freeze_txs(origin, bridge_txs: Vec<BridgeTx<T::AccountId, T::Balance>>) -> DispatchResult {
            Self::do_freeze_txs(origin, bridge_txs)
        }

        /// Unfreezes given bridge transactions.
        /// If any bridge txn is already handled then this function will just ignore it and process next one.
        ///
        /// ## Errors
        /// - `BadAdmin` if `origin` is not `Self::admin()` account.
        ///
        /// # Weight
        /// `400_000_000 + 7_000_000 * bridge_txs.len()`
        #[weight = (
            400_000_000 + 7_000_000 * u64::try_from(bridge_txs.len()).unwrap_or_default(),
            DispatchClass::Operational,
            Pays::Yes
        )]
        pub fn unfreeze_txs(origin, bridge_txs: Vec<BridgeTx<T::AccountId, T::Balance>>) -> DispatchResult {
            Self::do_unfreeze_txs(origin, bridge_txs)
        }

        /// Root callable extrinsic, used as an internal call to handle a scheduled timelocked bridge transaction.
        ///
        /// # Errors
        /// - `BadOrigin` if `origin` is not root.
        /// - `ProposalAlreadyHandled` if transaction status is `Handled`.
        /// - `FrozenTx` if transaction status is `Frozen`.
        #[weight = (
            500_000_000,
            DispatchClass::Operational,
            Pays::Yes
        )]
        fn handle_scheduled_bridge_tx(origin, bridge_tx: BridgeTx<T::AccountId, T::Balance>) {
            ensure_root(origin)?;
            let _ = Self::handle_bridge_tx_now(bridge_tx, false, None)?;
        }
    }
}

impl<T: Trait> Module<T> {
    pub fn controller_key() -> T::AccountId {
        Self::controller()
    }

    fn ensure_admin_did(origin: T::Origin) -> Result<IdentityId, DispatchError> {
        let sender = Self::ensure_admin(origin)?;
        Context::current_identity_or::<Identity<T>>(&sender)
    }

    fn ensure_admin(origin: T::Origin) -> Result<T::AccountId, DispatchError> {
        let sender = ensure_signed(origin)?;
        ensure!(sender == Self::admin(), Error::<T>::BadAdmin);
        Ok(sender)
    }

    fn ensure_controller_set() -> DispatchResult {
        ensure!(Controller::<T>::exists(), Error::<T>::ControllerNotSet);
        Ok(())
    }

    fn update_status(tx: &BridgeTx<T::AccountId, T::Balance>, status: BridgeTxStatus) {
        <BridgeTxDetails<T>>::mutate(&tx.recipient, &tx.nonce, |detail| detail.status = status);
    }

    /// Issues the transacted amount to the recipient.
<<<<<<< HEAD
    fn issue(
        recipient: &T::AccountId,
        amount: &T::Balance,
        exempted_did: Option<IdentityId>,
    ) -> DispatchResult {
        let did = exempted_did
            .clone()
            .or_else(|| T::CddChecker::get_key_cdd_did(&recipient))
            .ok_or(Error::<T>::NoValidCdd)?;
        let is_exempted = exempted_did.is_some() || Self::bridge_exempted(did);

        if !is_exempted {
=======
    fn issue(recipient: &T::AccountId, amount: &T::Balance) -> DispatchResult {
        let did = T::CddChecker::get_key_cdd_did(&recipient).ok_or(Error::<T>::NoValidCdd)?;

        // Check that the bridge limits are satisfied if this is not the genesis block.
        if !Self::bridge_exempted(did) && <system::Module<T>>::block_number() > Zero::zero() {
>>>>>>> eb5878e8
            let (limit, interval_duration) = Self::bridge_limit();
            ensure!(!interval_duration.is_zero(), Error::<T>::DivisionByZero);

            let current_interval = <system::Module<T>>::block_number() / interval_duration;
            let (bridged, last_interval) = Self::polyx_bridged(did);
            let total_mint = if last_interval == current_interval {
                amount.checked_add(&bridged).ok_or(Error::<T>::Overflow)?
            } else {
                *amount
            };
            ensure!(total_mint <= limit, Error::<T>::BridgeLimitReached);
            <PolyxBridged<T>>::insert(did, (total_mint, current_interval))
        }

        let _pos_imbalance = <balances::Module<T>>::deposit_creating(&recipient, *amount);

        Ok(())
    }

    /// Handles a bridge transaction proposal immediately.
    fn handle_bridge_tx_now(
        bridge_tx: BridgeTx<T::AccountId, T::Balance>,
        untrusted_manual_retry: bool,
        exempted_did: Option<IdentityId>,
    ) -> Result<Weight, DispatchError> {
        let mut tx_details = Self::bridge_tx_details(&bridge_tx.recipient, &bridge_tx.nonce);
        // NB: This function does not care if a transaction is timelocked. Therefore, this should only be called
        // after timelock has expired or timelock is to be bypassed by an admin.
        ensure!(
            tx_details.status != BridgeTxStatus::Handled,
            Error::<T>::ProposalAlreadyHandled
        );
        ensure!(
            tx_details.status != BridgeTxStatus::Frozen,
            Error::<T>::FrozenTx
        );

        if Self::frozen() {
            // Un-trusted manual retries not allowed during frozen state.
            ensure!(!untrusted_manual_retry, Error::<T>::Frozen);
            // Bridge module frozen. Retry this tx again later.
            return Self::handle_bridge_tx_later(bridge_tx, Self::timelock());
        }

        let amount = if untrusted_manual_retry {
            // NB: The amount should be fetched from storage since the amount in `bridge_tx`
            // may be altered in a manual retry
            tx_details.amount
        } else {
            bridge_tx.amount
        };

        if Self::issue(&bridge_tx.recipient, &amount, exempted_did).is_ok() {
            tx_details.status = BridgeTxStatus::Handled;
            tx_details.execution_block = <system::Module<T>>::block_number();
            <BridgeTxDetails<T>>::insert(&bridge_tx.recipient, &bridge_tx.nonce, tx_details);
            let current_did = Context::current_identity::<Identity<T>>().unwrap_or_else(|| GC_DID);
            Self::deposit_event(RawEvent::Bridged(current_did, bridge_tx));
        } else if !untrusted_manual_retry {
            // NB: If this was a manual retry, tx's automated retry schedule is not updated.
            // Recipient missing CDD or limit reached. Retry this tx again later.
            return Self::handle_bridge_tx_later(bridge_tx, Self::timelock());
        }
        Ok(weight_for::handle_bridge_tx::<T>())
    }

    /// Handles a bridge transaction proposal after `timelock` blocks.
    fn handle_bridge_tx_later(
        bridge_tx: BridgeTx<T::AccountId, T::Balance>,
        timelock: T::BlockNumber,
    ) -> Result<Weight, DispatchError> {
        let mut already_tried = 0;
        let mut tx_details = Self::bridge_tx_details(&bridge_tx.recipient, &bridge_tx.nonce);
        match tx_details.status {
            BridgeTxStatus::Absent => {
                tx_details.status = BridgeTxStatus::Timelocked;
                tx_details.amount = bridge_tx.amount;
            }
            BridgeTxStatus::Pending(x) => {
                tx_details.status = BridgeTxStatus::Pending(x + 1);
                already_tried = x + 1;
            }
            BridgeTxStatus::Timelocked => {
                tx_details.status = BridgeTxStatus::Pending(1);
                already_tried = 1;
            }
            BridgeTxStatus::Frozen => fail!(Error::<T>::FrozenTx),
            BridgeTxStatus::Handled => fail!(Error::<T>::ProposalAlreadyHandled),
        }
        tx_details.tx_hash = bridge_tx.tx_hash;

        if already_tried > 24 {
            // Limits the exponential backoff to *almost infinity* (~180 years)
            already_tried = 24;
        }

        let unlock_block_number = <system::Module<T>>::block_number()
            .saturating_add(timelock)
            .saturating_add(T::BlockNumber::from(2u32.pow(already_tried.into())));
        tx_details.execution_block = unlock_block_number;
        <BridgeTxDetails<T>>::insert(&bridge_tx.recipient, &bridge_tx.nonce, tx_details);

        Self::schedule_call(unlock_block_number, bridge_tx);

        Ok(weight_for::handle_bridge_tx_later::<T>())
    }

    /// Proposes a vector of bridge transaction. The bridge controller must be set.
    fn batch_propose_signed_bridge_tx(
        sender: T::AccountId,
        bridge_txs: Vec<BridgeTx<T::AccountId, T::Balance>>,
    ) -> DispatchResult {
        let sender_signer = Signatory::Account(sender);
        let propose = |tx| {
            let proposal = <T as Trait>::Proposal::from(Call::<T>::handle_bridge_tx(tx));
            let boxed_proposal = Box::new(proposal.into());
            <multisig::Module<T>>::create_or_approve_proposal(
                Self::controller(),
                sender_signer.clone(),
                boxed_proposal,
                None,
                true,
            )
        };
        let stati = Self::apply_handler(propose, bridge_txs);
        Self::deposit_event(RawEvent::TxsHandled(stati));
        Ok(())
    }

    /// Proposes a bridge transaction. The bridge controller must be set.
    fn propose_signed_bridge_tx(
        sender: T::AccountId,
        bridge_tx: BridgeTx<T::AccountId, T::Balance>,
    ) -> DispatchResult {
        let sender_signer = Signatory::Account(sender);
        let proposal = <T as Trait>::Proposal::from(Call::<T>::handle_bridge_tx(bridge_tx));
        let boxed_proposal = Box::new(proposal.into());
        <multisig::Module<T>>::create_or_approve_proposal(
            Self::controller(),
            sender_signer,
            boxed_proposal,
            None,
            true,
        )
    }

    /// Handles an approved bridge transaction proposal.
    fn handle_signed_bridge_tx(
        sender: &T::AccountId,
        bridge_tx: BridgeTx<T::AccountId, T::Balance>,
    ) -> DispatchResult {
        let ensure_caller = || -> DispatchResult {
            //TODO: Review admin permissions to handle bridge txs before itn
            ensure!(
                sender == &Self::controller() || sender == &Self::admin(),
                Error::<T>::BadCaller
            );
            Ok(())
        };

        let mut tx_details = Self::bridge_tx_details(&bridge_tx.recipient, &bridge_tx.nonce);
        match tx_details.status {
            // New bridge tx
            BridgeTxStatus::Absent => {
                ensure_caller()?;
                let timelock = Self::timelock();
                if timelock.is_zero() {
                    Self::handle_bridge_tx_now(bridge_tx, false, None)
                } else {
                    Self::handle_bridge_tx_later(bridge_tx, timelock)
                }
                .map(drop)
            }
            // Pending cdd bridge tx
            BridgeTxStatus::Pending(_) => {
                Self::handle_bridge_tx_now(bridge_tx, true, None).map(drop)
            }
            // Pre frozen tx. We just set the correct amount.
            BridgeTxStatus::Frozen => {
                ensure_caller()?;
                tx_details.amount = bridge_tx.amount;
                <BridgeTxDetails<T>>::insert(&bridge_tx.recipient, &bridge_tx.nonce, tx_details);
                Ok(())
            }
            BridgeTxStatus::Timelocked => fail!(Error::<T>::TimelockedTx),
            BridgeTxStatus::Handled => fail!(Error::<T>::ProposalAlreadyHandled),
        }
    }

    /// Forces handling a transaction by bypassing the bridge limit and timelock.
    fn force_handle_signed_bridge_tx(
        bridge_tx: BridgeTx<T::AccountId, T::Balance>,
    ) -> DispatchResult {
        let did =
            T::CddChecker::get_key_cdd_did(&bridge_tx.recipient).ok_or(Error::<T>::NoValidCdd)?;
        let _ = Self::handle_bridge_tx_now(bridge_tx, false, Some(did))?;
        Ok(())
    }

    /// Applies a handler `f` to a vector of transactions `bridge_txs` and outputs a vector of
    /// processing results.
    fn apply_handler(
        f: impl Fn(BridgeTx<T::AccountId, T::Balance>) -> DispatchResult,
        bridge_txs: Vec<BridgeTx<T::AccountId, T::Balance>>,
    ) -> Vec<(u32, HandledTxStatus)> {
        bridge_txs
            .into_iter()
            .map(|tx: BridgeTx<_, _>| (tx.nonce, f(tx).into()))
            .collect()
    }

    /// Schedules a timelocked transaction call with constant arguments and emits an event on success or
    /// prints an error message on failure.
    // TODO: handle errors.
    pub(crate) fn schedule_call(
        block_number: T::BlockNumber,
        bridge_tx: BridgeTx<T::AccountId, T::Balance>,
    ) {
        // Schedule the transaction as a dispatchable call.
        let call = Call::<T>::handle_scheduled_bridge_tx(bridge_tx.clone()).into();
        if let Err(e) = <T as Trait>::Scheduler::schedule(
            DispatchTime::At(block_number),
            None,
            LOWEST_PRIORITY,
            RawOrigin::Root.into(),
            call,
        ) {
            pallet_base::emit_unexpected_error::<T>(Some(e));
        } else {
            let current_did = Context::current_identity::<Identity<T>>().unwrap_or_else(|| GC_DID);
            Self::deposit_event(RawEvent::BridgeTxScheduled(
                current_did,
                bridge_tx,
                block_number,
            ));
        }
    }

    fn do_change_controller(origin: T::Origin, controller: T::AccountId) -> DispatchResult {
        let did = Self::ensure_admin_did(origin)?;
        <Controller<T>>::put(controller.clone());
        Self::deposit_event(RawEvent::ControllerChanged(did, controller));
        Ok(())
    }

    fn do_change_admin(origin: T::Origin, admin: T::AccountId) -> DispatchResult {
        let did = Self::ensure_admin_did(origin)?;
        <Admin<T>>::put(admin.clone());
        Self::deposit_event(RawEvent::AdminChanged(did, admin));
        Ok(())
    }

    fn do_change_timelock(origin: T::Origin, timelock: T::BlockNumber) -> DispatchResult {
        let did = Self::ensure_admin_did(origin)?;
        <Timelock<T>>::put(timelock);
        Self::deposit_event(RawEvent::TimelockChanged(did, timelock));
        Ok(())
    }

    fn set_freeze(origin: T::Origin, freeze: bool) -> DispatchResult {
        let did = Self::ensure_admin_did(origin)?;

        let (event, error) = match freeze {
            true => (RawEvent::Frozen(did), Error::<T>::Frozen),
            false => (RawEvent::Unfrozen(did), Error::<T>::NotFrozen),
        };
        ensure!(Self::frozen() != freeze, error);

        Frozen::put(freeze);
        Self::deposit_event(event);

        Ok(())
    }

    fn do_change_bridge_limit(
        origin: T::Origin,
        amount: T::Balance,
        duration: T::BlockNumber,
    ) -> DispatchResult {
        let did = Self::ensure_admin_did(origin)?;
        <BridgeLimit<T>>::put((amount, duration));
        Self::deposit_event(RawEvent::BridgeLimitUpdated(did, amount, duration));
        Ok(())
    }

    fn do_change_bridge_exempted(
        origin: T::Origin,
        exempted: Vec<(IdentityId, bool)>,
    ) -> DispatchResult {
        let did = Self::ensure_admin_did(origin)?;
        for (exempt_did, exempt) in exempted {
            BridgeLimitExempted::insert(exempt_did, exempt);
            Self::deposit_event(RawEvent::ExemptedUpdated(did, exempt_did, exempt));
        }
        Ok(())
    }

    fn do_freeze_txs(
        origin: T::Origin,
        bridge_txs: Vec<BridgeTx<T::AccountId, T::Balance>>,
    ) -> DispatchResult {
        let did = Self::ensure_admin_did(origin)?;
        bridge_txs
            .into_iter()
            .filter(|tx| {
                Self::bridge_tx_details(&tx.recipient, &tx.nonce).status != BridgeTxStatus::Handled
            })
            .for_each(|tx| {
                Self::update_status(&tx, BridgeTxStatus::Frozen);
                Self::deposit_event(RawEvent::FrozenTx(did, tx));
            });
        Ok(())
    }

    fn do_unfreeze_txs(
        origin: T::Origin,
        bridge_txs: Vec<BridgeTx<T::AccountId, T::Balance>>,
    ) -> DispatchResult {
        // NB: An admin can call Freeze + Unfreeze on a transaction to bypass the timelock
        let did = Self::ensure_admin_did(origin)?;
        bridge_txs
            .into_iter()
            .filter(|tx| {
                Self::bridge_tx_details(&tx.recipient, &tx.nonce).status != BridgeTxStatus::Frozen
            })
            .for_each(|tx| {
                Self::update_status(&tx, BridgeTxStatus::Absent);
                Self::deposit_event(RawEvent::UnfrozenTx(did, tx.clone()));
                if let Err(e) = Self::handle_bridge_tx_now(tx, true, None) {
                    sp_runtime::print(e);
                }
            });
        Ok(())
    }

    fn do_batch_propose_bridge_tx(
        origin: T::Origin,
        bridge_txs: Vec<BridgeTx<T::AccountId, T::Balance>>,
    ) -> DispatchResult {
        let sender = ensure_signed(origin)?;
        Self::ensure_controller_set()?;
        Self::batch_propose_signed_bridge_tx(sender, bridge_txs)
    }

    fn do_propose_bridge_tx(
        origin: T::Origin,
        bridge_tx: BridgeTx<T::AccountId, T::Balance>,
    ) -> DispatchResult {
        let sender = ensure_signed(origin)?;
        Self::ensure_controller_set()?;
        Self::propose_signed_bridge_tx(sender, bridge_tx)
    }
}<|MERGE_RESOLUTION|>--- conflicted
+++ resolved
@@ -105,7 +105,7 @@
 
 use codec::{Decode, Encode};
 use frame_support::{
-    debug, decl_error, decl_event, decl_module, decl_storage,
+    decl_error, decl_event, decl_module, decl_storage,
     dispatch::{DispatchError, DispatchResult},
     ensure, fail,
     storage::StorageDoubleMap,
@@ -120,7 +120,6 @@
 use pallet_identity as identity;
 use pallet_multisig as multisig;
 use polymesh_common_utilities::{
-    constants::currency::POLY,
     traits::{
         balances::{CheckCdd, Trait as BalancesTrait},
         identity::Trait as IdentityTrait,
@@ -130,22 +129,14 @@
 };
 use polymesh_primitives::{storage_migration_ver, IdentityId, Signatory};
 use sp_core::H256;
-<<<<<<< HEAD
 use sp_runtime::traits::{CheckedAdd, Saturating, Zero};
-=======
-use sp_runtime::traits::{CheckedAdd, One, Zero};
 #[cfg(feature = "std")]
 use sp_runtime::{Deserialize, Serialize};
->>>>>>> eb5878e8
 use sp_std::{convert::TryFrom, prelude::*};
 
 type Identity<T> = identity::Module<T>;
 
-<<<<<<< HEAD
-pub trait Trait: multisig::Trait + BalancesTrait {
-=======
-pub trait Trait: multisig::Trait + scheduler::Trait + BalancesTrait + pallet_base::Trait {
->>>>>>> eb5878e8
+pub trait Trait: multisig::Trait + BalancesTrait + pallet_base::Trait {
     type Event: From<Event<Self>> + Into<<Self as frame_system::Trait>::Event>;
     type Proposal: From<Call<Self>> + Into<<Self as IdentityTrait>::Proposal>;
     /// Scheduler of timelocked bridge transactions.
@@ -296,69 +287,11 @@
         /// The multisig account of the bridge controller. The genesis signers accept their
         /// authorizations and are able to get their proposals delivered. The bridge creator
         /// transfers some POLY to their identity.
-<<<<<<< HEAD
         Controller get(fn controller) build(genesis::do_controller_genesis): T::AccountId;
-=======
-        Controller get(fn controller) build(|config: &GenesisConfig<T>| {
-            use polymesh_primitives::Permissions;
-
-            if config.signatures_required > u64::try_from(config.signers.len()).unwrap_or_default()
-            {
-                panic!("too many signatures required");
-            }
-            if config.signatures_required == 0 {
-                // Default to the empty signer set.
-                return Default::default();
-            }
-            let multisig_id = <multisig::Module<T>>::create_multisig_account(
-                config.creator.clone(),
-                config.signers.as_slice(),
-                config.signatures_required
-            ).expect("cannot create the bridge multisig");
-            debug::info!("Created bridge multisig {}", multisig_id);
-            for signer in &config.signers {
-                debug::info!("Accepting bridge signer auth for {:?}", signer);
-                let last_auth = <identity::Authorizations<T>>::iter_prefix_values(signer)
-                    .next()
-                    .expect("cannot find bridge signer auth")
-                    .auth_id;
-                <multisig::Module<T>>::unsafe_accept_multisig_signer(signer.clone(), last_auth)
-                    .expect("cannot accept bridge signer auth");
-            }
-            let creator_did = Context::current_identity_or::<identity::Module<T>>(&config.creator)
-                .expect("bridge creator account has no identity");
-            <identity::Module<T>>::unsafe_join_identity(
-                creator_did,
-                Permissions::default(),
-                Signatory::Account(multisig_id.clone())
-            ).expect("cannot link the bridge multisig");
-            debug::info!("Joined identity {} as signer {}", creator_did, multisig_id);
-            multisig_id
-        }): T::AccountId;
->>>>>>> eb5878e8
 
         /// Details of bridge transactions identified with pairs of the recipient account and the
         /// bridge transaction nonce.
-        pub BridgeTxDetails get(fn bridge_tx_details) build(|config: &GenesisConfig<T>| {
-            // Record the transactions in genesis.
-            config.complete_txs.iter().map(|tx| {
-                let recipient = tx.recipient.clone();
-                let detail = BridgeTxDetail {
-                    amount: tx.amount,
-                    status: BridgeTxStatus::Handled,
-                    execution_block: Zero::zero(),
-                    tx_hash: tx.tx_hash,
-                };
-                debug::info!(
-                    "Credited Genesis bridge transaction to {:?} with nonce {} for {:?} POLYX",
-                    recipient,
-                    tx.nonce,
-                    tx.amount / T::Balance::from(POLY)
-                );
-                Module::<T>::issue(&recipient, &tx.amount).expect("Minting failed");
-                (recipient, tx.nonce, detail)
-            }).collect::<Vec<_>>()
-        }): double_map
+        pub BridgeTxDetails get(fn bridge_tx_details) build(genesis::do_bridge_tx_details_genesis): double_map
                 hasher(blake2_128_concat) T::AccountId,
                 hasher(blake2_128_concat) u32
             =>
@@ -638,7 +571,10 @@
     }
 
     fn ensure_controller_set() -> DispatchResult {
-        ensure!(Controller::<T>::exists(), Error::<T>::ControllerNotSet);
+        ensure!(
+            Self::controller() != Default::default(),
+            Error::<T>::ControllerNotSet
+        );
         Ok(())
     }
 
@@ -647,7 +583,6 @@
     }
 
     /// Issues the transacted amount to the recipient.
-<<<<<<< HEAD
     fn issue(
         recipient: &T::AccountId,
         amount: &T::Balance,
@@ -660,13 +595,6 @@
         let is_exempted = exempted_did.is_some() || Self::bridge_exempted(did);
 
         if !is_exempted {
-=======
-    fn issue(recipient: &T::AccountId, amount: &T::Balance) -> DispatchResult {
-        let did = T::CddChecker::get_key_cdd_did(&recipient).ok_or(Error::<T>::NoValidCdd)?;
-
-        // Check that the bridge limits are satisfied if this is not the genesis block.
-        if !Self::bridge_exempted(did) && <system::Module<T>>::block_number() > Zero::zero() {
->>>>>>> eb5878e8
             let (limit, interval_duration) = Self::bridge_limit();
             ensure!(!interval_duration.is_zero(), Error::<T>::DivisionByZero);
 

// This file is part of the Polymesh distribution (https://github.com/PolymathNetwork/Polymesh).
// Copyright (c) 2020 Polymath

// This program is free software: you can redistribute it and/or modify
// it under the terms of the GNU General Public License as published by
// the Free Software Foundation, version 3.

// This program is distributed in the hope that it will be useful, but
// WITHOUT ANY WARRANTY; without even the implied warranty of
// MERCHANTABILITY or FITNESS FOR A PARTICULAR PURPOSE. See the GNU
// General Public License for more details.

// You should have received a copy of the GNU General Public License
// along with this program. If not, see <http://www.gnu.org/licenses/>.

//! # Bridge from Ethereum to Polymesh
//!
//! This module implements a one-way bridge between Polymath Classic on the Ethereum side, and
//! Polymesh native. It mints POLYX on Polymesh in return for permanently locked ERC20 POLY tokens.
//!
//! ## Overview
//!
//! The bridge module provides extrinsics that - when used in conjunction with the sudo or
//! [multisig](../../pallet_multisig/index.html) pallets - allow issuing tokens on Polymesh in
//! response to [bridge transactions](BridgeTx).
//!
//! ### Terminology
//!
//! - **bridge transaction**: an immutable data structure constructed by bridge signers containing a
//! unique nonce, the recipient account, the transaction value and the Ethereum transaction hash.
//!
//! - **bridge transaction status**: any bridge transaction has a unique status which is one of the
//! following:
//!   - **absent**: No such transaction is recorded in the bridge module.
//!   - **pending**: The transaction is pending a valid CDD check after a set amount of blocks.
//!   - **frozen**: The transaction has been frozen by the admin.
//!   - **timelocked**: The transaction has been added to the bridge processing queue and is
//!   currently pending its first execution. During this wait the admin can freeze the transaction.
//!   - **handled**: The transaction has been handled successfully and the tokens have been credited
//!   to the recipient account.
//!
//! - **bridge transaction queue**: a single queue of transactions, each identified with the block
//! number at which the transaction will be retried.
//!
//! - **bridge limit**: The maximum number of bridged POLYX per identity within a set interval of
//! blocks.
//!
//! - **bridge limit exempted**: Identities not constrained by the bridge limit.
//!
//! ### Transaction State Transitions
//!
//! Although the bridge is not implemented as a state machine in the strict sense, the status of a
//! bridge transition can be viewed as its state in the abstract state machine diagram below:
//!
//! ```ignore
//!         +------------+      timelock == 0       +------------+
//!         |            |      happy path          |            |
//!         |   absent   +-------------------------->  handled   |
//!         |            +------------+             |            |
//!         +-----+--^---+   admin    |             +------^-----+
//!               |  |                |                    |
//!               |  |          +-----v------+             |
//! timelock != 0 |  | admin    |            |             |
//! or no CDD or  |  +----------+   frozen   |             | happy path
//! limit reached |             |            |             |
//!               |             +----^-^-----+             |
//!               |                  | |                   |
//!         +-----v------+   admin   | |   admin    +------+-----+
//!         |            +-----------+ +------------+            <-----+
//!         | timelocked +-------------------------->  pending   |     |retry
//!         |            |    timelock expired      |            +-----+
//!         +------------+                          +------------+
//! ```
//!
//! **Absent** is the initial state. **Handled** is the final state. Note that there is a feature
//! allowing the admin to introduce new transactions by freezing them since there is an admin
//! transition from **absent** to **frozen**.
//!
//! ## Interface
//!
//! ### Dispatchable Functions
//!
//! - `change_controller`: Changes the controller account as admin.
//! - `change_admin`: Changes the bridge admin key.
//! - `change_timelock`: Changes the timelock period.
//! - `freeze`: Freezes transaction handling in the bridge module if it is not already frozen.
//! - `unfreeze`: Unfreezes transaction handling in the bridge module if it is frozen.
//! - `change_bridge_limit`: Changes the bridge limits.
//! - `change_bridge_exempted`: Changes the bridge limit exempted.
//! - `force_handle_bridge_tx`: Forces handling a transaction by bypassing the bridge limit and
//! timelock.
//! - `batch_propose_bridge_tx`: Proposes a vector of bridge transactions.
//! - `propose_bridge_tx`: Proposes a bridge transaction, which amounts to making a multisig
//! - `handle_bridge_tx`: Handles an approved bridge transaction proposal.
//! - `freeze_txs`: Freezes given bridge transactions.
//! - `unfreeze_txs`: Unfreezes given bridge transactions.

#![cfg_attr(not(feature = "std"), no_std)]
#![feature(const_option)]

mod migration;

#[cfg(feature = "std")]
mod genesis;

use codec::{Decode, Encode};
use frame_support::{
    decl_error, decl_event, decl_module, decl_storage,
    dispatch::{DispatchError, DispatchResult},
    ensure, fail,
    storage::StorageDoubleMap,
    traits::{
        schedule::{Anon as ScheduleAnon, DispatchTime, LOWEST_PRIORITY},
        Currency,
    },
    weights::{DispatchClass, Pays, Weight},
};
use frame_system::{self as system, ensure_root, ensure_signed, RawOrigin};
use pallet_balances as balances;
use pallet_identity as identity;
use pallet_multisig as multisig;
use polymesh_common_utilities::{
<<<<<<< HEAD
    traits::{balances::CheckCdd, identity::Trait as IdentityTrait, CommonTrait},
=======
    traits::{
        balances::{CheckCdd, Trait as BalancesTrait},
        identity::Trait as IdentityTrait,
        CommonTrait,
    },
>>>>>>> cd2eee64
    Context, GC_DID,
};
use polymesh_primitives::{storage_migration_ver, IdentityId, Signatory};
use sp_core::H256;
<<<<<<< HEAD
use sp_runtime::traits::{CheckedAdd, MaybeSerializeDeserialize, One, Zero};
=======
use sp_runtime::traits::{CheckedAdd, Saturating, Zero};
>>>>>>> cd2eee64
#[cfg(feature = "std")]
use sp_runtime::{Deserialize, Serialize};
use sp_std::{convert::TryFrom, fmt::Debug, prelude::*};

type Identity<T> = identity::Module<T>;

<<<<<<< HEAD
pub trait Trait:
    multisig::Trait + scheduler::Config + pallet_balances::Config + pallet_base::Trait
{
    type Event: From<Event<Self>> + Into<<Self as frame_system::Config>::Event>;
=======
pub trait Trait: multisig::Trait + BalancesTrait + pallet_base::Trait {
    type Event: From<Event<Self>> + Into<<Self as frame_system::Trait>::Event>;
>>>>>>> cd2eee64
    type Proposal: From<Call<Self>> + Into<<Self as IdentityTrait>::Proposal>;
    /// Scheduler of timelocked bridge transactions.
    type Scheduler: ScheduleAnon<
        Self::BlockNumber,
        <Self as Trait>::Proposal,
        Self::SchedulerOrigin,
    >;
}

/// The status of a bridge transaction.
#[cfg_attr(feature = "std", derive(Serialize, Deserialize))]
#[derive(Encode, Decode, Clone, Copy, Debug, PartialEq, Eq, PartialOrd, Ord)]
pub enum BridgeTxStatus {
    /// No such transaction in the system.
    Absent,
    /// The transaction is missing a CDD or the bridge module is frozen.  The `u8` parameter is the
    /// capped number of times the module tried processing this transaction.  It will be retried
    /// automatically. Anyone can retry these manually.
    Pending(u8),
    /// The transaction is frozen by the admin. It will not be retried automatically.
    Frozen,
    /// The transaction is pending its first execution. These can not be manually triggered by
    /// normal accounts.
    Timelocked,
    /// The transaction has been successfully credited.
    Handled,
}

impl Default for BridgeTxStatus {
    fn default() -> Self {
        BridgeTxStatus::Absent
    }
}

/// A unique lock-and-mint bridge transaction.
#[cfg_attr(feature = "std", derive(Serialize, Deserialize))]
#[derive(Encode, Decode, Clone, Debug, PartialEq, Eq, PartialOrd, Ord, Default)]
pub struct BridgeTx<Account, Balance> {
    /// A single transaction hash can have multiple locks. This nonce differentiates between them.
    pub nonce: u32,
    /// The recipient account of POLYX on Polymesh.
    pub recipient: Account,
    /// Amount of POLYX tokens to credit.
    pub amount: Balance,
    /// Ethereum token lock transaction hash. It is not used internally in the bridge and is kept
    /// here for compatibility reasons only.
    pub tx_hash: H256,
}

/// Additional details of a bridge transaction.
#[derive(Encode, Decode, Clone, Debug, PartialEq, Eq, PartialOrd, Ord, Default)]
pub struct BridgeTxDetail<Balance, BlockNumber> {
    /// Amount of POLYX tokens to credit.
    pub amount: Balance,
    /// Status of the bridge transaction.
    pub status: BridgeTxStatus,
    /// Block number at which this transaction was executed or is planned to be executed.
    pub execution_block: BlockNumber,
    /// Ethereum token lock transaction hash. It is not used internally in the bridge and is kept
    /// here for compatibility reasons only.
    pub tx_hash: H256,
}

/// The status of a handled transaction for reporting purposes.
#[derive(Encode, Decode, Clone, Debug, PartialEq, Eq, PartialOrd, Ord)]
pub enum HandledTxStatus {
    /// The transaction has been successfully handled.
    Success,
    /// Handling the transaction has failed, with the encoding of the error.
    Error(Vec<u8>),
}

impl<T, E: Encode> From<Result<T, E>> for HandledTxStatus {
    fn from(r: Result<T, E>) -> Self {
        match r {
            Ok(_) => Self::Success,
            Err(e) => Self::Error(e.encode()),
        }
    }
}

pub mod weight_for {
    use super::Trait;
    use frame_support::{traits::Get, weights::Weight};

    /// <weight>
    /// * Read operation - 1 for read block no. + 1 for reading bridge txn details.
    /// * Write operation - 1 for updating the bridge tx status.
    /// </weight>
    pub(crate) fn handle_bridge_tx<T: Trait>() -> Weight {
        let db = T::DbWeight::get();
        db.reads_writes(2, 1)
            .saturating_add(700_000_000) // base fee for the handle bridge tx
            .saturating_add(800_000) // base value for issue function
            .saturating_add(db.reads_writes(3, 1)) // read and write for the issue() function
            .saturating_add(db.reads_writes(1, 1)) // read and write for the deposit_creating() function under issue() call
    }

    /// <weight>
    /// * Read operation - 4 where 1 is for reading bridge txn details & 3 for general operations
    /// * Write operation - 2
    /// * Base value - 500_000_000
    /// </weight>
    pub(crate) fn handle_bridge_tx_later<T: Trait>() -> Weight {
        let db = T::DbWeight::get();
        db.reads_writes(4, 2).saturating_add(500_000_000) // base value
    }
}

decl_error! {
    pub enum Error for Module<T: Trait> {
        /// The bridge controller address is not set.
        ControllerNotSet,
        /// The origin is not the controller or the admin address.
        BadCaller,
        /// The origin is not the admin address.
        BadAdmin,
        /// The recipient DID has no valid CDD.
        NoValidCdd,
        /// The bridge transaction proposal has already been handled and the funds minted.
        ProposalAlreadyHandled,
        /// Unauthorized to perform an operation.
        Unauthorized,
        /// The bridge is already frozen.
        Frozen,
        /// The bridge is not frozen.
        NotFrozen,
        /// The transaction is frozen.
        FrozenTx,
        /// The identity's minted total has reached the bridge limit.
        BridgeLimitReached,
        /// The identity's minted total has overflowed.
        Overflow,
        /// The block interval duration is zero. Cannot divide.
        DivisionByZero,
        /// The transaction is timelocked.
        TimelockedTx,
    }
}

// A value placed in storage that represents the current version of the this storage. This value
// is used by the `on_runtime_upgrade` logic to determine whether we run storage migration logic.
storage_migration_ver!(1);

decl_storage! {
    trait Store for Module<T: Trait> as Bridge {
        /// The multisig account of the bridge controller. The genesis signers accept their
        /// authorizations and are able to get their proposals delivered. The bridge creator
        /// transfers some POLY to their identity.
<<<<<<< HEAD
        Controller get(fn controller) build(|config: &GenesisConfig<T>| {
            use polymesh_primitives::Permissions;
            use frame_support::debug;

            if config.signatures_required > u64::try_from(config.signers.len()).unwrap_or_default()
            {
                panic!("too many signatures required");
            }
            if config.signatures_required == 0 {
                // Default to the empty signer set.
                return Default::default();
            }
            let multisig_id = <multisig::Module<T>>::create_multisig_account(
                config.creator.clone(),
                config.signers.as_slice(),
                config.signatures_required
            ).expect("cannot create the bridge multisig");
            debug::info!("Created bridge multisig {}", multisig_id);
            for signer in &config.signers {
                debug::info!("Accepting bridge signer auth for {:?}", signer);
                let last_auth = <identity::Authorizations<T>>::iter_prefix_values(signer)
                    .next()
                    .expect("cannot find bridge signer auth")
                    .auth_id;
                <multisig::Module<T>>::unsafe_accept_multisig_signer(signer.clone(), last_auth)
                    .expect("cannot accept bridge signer auth");
            }
            let creator_did = Context::current_identity_or::<identity::Module<T>>(&config.creator)
                .expect("bridge creator account has no identity");
            <identity::Module<T>>::unsafe_join_identity(
                creator_did,
                Permissions::default(),
                &Signatory::Account(multisig_id.clone())
            );
            debug::info!("Joined identity {} as signer {}", creator_did, multisig_id);
            multisig_id
        }): T::AccountId;

        /// Details of bridge transactions identified with pairs of the recipient account and the
        /// bridge transaction nonce.
        pub BridgeTxDetails get(fn bridge_tx_details) build(|config: &GenesisConfig<T>| {
            use polymesh_common_utilities::constants::currency::POLY;

            // Record the transactions in genesis.
            config.complete_txs.iter().map(|tx| {
                let recipient = tx.recipient.clone();
                let detail = BridgeTxDetail {
                    amount: tx.amount,
                    status: BridgeTxStatus::Handled,
                    execution_block: Zero::zero(),
                    tx_hash: tx.tx_hash,
                };
                frame_support::debug::info!(
                    "Credited Genesis bridge transaction to {:?} with nonce {} for {:?} POLYX",
                    recipient,
                    tx.nonce,
                    tx.amount / T::Balance::from(POLY)
                );
                Module::<T>::issue(&recipient, &tx.amount).expect("Minting failed");
                (recipient, tx.nonce, detail)
            }).collect::<Vec<_>>()
        }): double_map
=======
        Controller get(fn controller) build(genesis::controller): T::AccountId;

        /// Details of bridge transactions identified with pairs of the recipient account and the
        /// bridge transaction nonce.
        pub BridgeTxDetails get(fn bridge_tx_details) build(genesis::bridge_tx_details): double_map
>>>>>>> cd2eee64
                hasher(blake2_128_concat) T::AccountId,
                hasher(blake2_128_concat) u32
            =>
                BridgeTxDetail<T::Balance, T::BlockNumber>;

        /// The admin key.
        Admin get(fn admin) config(): T::AccountId;

        /// Whether or not the bridge operation is frozen.
        Frozen get(fn frozen): bool;

        /// The bridge transaction timelock period, in blocks, since the acceptance of the
        /// transaction proposal during which the admin key can freeze the transaction.
        Timelock get(fn timelock) config(): T::BlockNumber;

        /// The maximum number of bridged POLYX per identity within a set interval of
        /// blocks. Fields: POLYX amount and the block interval duration.
        BridgeLimit get(fn bridge_limit) config(): (T::Balance, T::BlockNumber);

        /// Amount of POLYX bridged by the identity in last block interval. Fields: the bridged
        /// amount and the last interval number.
        PolyxBridged get(fn polyx_bridged): map hasher(twox_64_concat) IdentityId => (T::Balance, T::BlockNumber);

        /// Identities not constrained by the bridge limit.
        BridgeLimitExempted get(fn bridge_exempted): map hasher(twox_64_concat) IdentityId => bool;

        /// Storage version.
        StorageVersion get(fn storage_version) build(|_| Version::new(1).unwrap()): Version;
    }
    add_extra_genesis {
        /// AccountId of the multisig creator.
        config(creator): T::AccountId;
        /// The set of initial signers from which a multisig address is created at genesis time.
        config(signers): Vec<Signatory<T::AccountId>>;
        /// The number of required signatures in the genesis signer set.
        config(signatures_required): u64;
        /// Complete transactions at genesis.
        config(complete_txs): Vec<BridgeTx<T::AccountId, T::Balance>>;
    }
}

decl_event! {
    pub enum Event<T>
    where
        AccountId = <T as frame_system::Config>::AccountId,
        Balance = <T as CommonTrait>::Balance,
        BlockNumber = <T as frame_system::Config>::BlockNumber,
    {
        /// Confirmation of a signer set change.
        ControllerChanged(IdentityId, AccountId),
        /// Confirmation of Admin change.
        AdminChanged(IdentityId, AccountId),
        /// Confirmation of default timelock change.
        TimelockChanged(IdentityId, BlockNumber),
        /// Confirmation of POLYX upgrade on Polymesh from POLY tokens on Ethereum
        Bridged(IdentityId, BridgeTx<AccountId, Balance>),
        /// Notification of freezing the bridge.
        Frozen(IdentityId),
        /// Notification of unfreezing the bridge.
        Unfrozen(IdentityId),
        /// Notification of freezing a transaction.
        FrozenTx(IdentityId, BridgeTx<AccountId, Balance>),
        /// Notification of unfreezing a transaction.
        UnfrozenTx(IdentityId, BridgeTx<AccountId, Balance>),
        /// Exemption status of an identity has been updated.
        ExemptedUpdated(IdentityId, IdentityId, bool),
        /// Bridge limit has been updated
        BridgeLimitUpdated(IdentityId, Balance, BlockNumber),
        /// An event emitted after a vector of transactions is handled. The parameter is a vector of
        /// tuples of recipient account, its nonce, and the status of the processed transaction.
        TxsHandled(Vec<(AccountId, u32, HandledTxStatus)>),
        /// Bridge Tx Scheduled
        BridgeTxScheduled(IdentityId, BridgeTx<AccountId, Balance>, BlockNumber),
    }
}

decl_module! {
    pub struct Module<T: Trait> for enum Call where origin: <T as frame_system::Config>::Origin {
        type Error = Error<T>;

        fn deposit_event() = default;

        fn on_runtime_upgrade() -> Weight {
            migration::on_runtime_upgrade::<T>()
        }

        /// Changes the controller account as admin.
        ///
        /// ## Errors
        /// - `BadAdmin` if `origin` is not `Self::admin()` account.
        #[weight = (300_000_000, DispatchClass::Operational, Pays::Yes)]
        pub fn change_controller(origin, controller: T::AccountId) -> DispatchResult {
            Self::base_change_controller(origin, controller)
        }

        /// Changes the bridge admin key.
        ///
        /// ## Errors
        /// - `BadAdmin` if `origin` is not `Self::admin()` account.
        #[weight = (300_000_000, DispatchClass::Operational, Pays::Yes)]
        pub fn change_admin(origin, admin: T::AccountId) -> DispatchResult {
            Self::base_change_admin(origin, admin)
        }

        /// Changes the timelock period.
        ///
        /// ## Errors
        /// - `BadAdmin` if `origin` is not `Self::admin()` account.
        #[weight = (300_000_000, DispatchClass::Operational, Pays::Yes)]
        pub fn change_timelock(origin, timelock: T::BlockNumber) -> DispatchResult {
            Self::base_change_timelock(origin, timelock)
        }

        /// Freezes transaction handling in the bridge module if it is not already frozen. When the
        /// bridge is frozen, attempted transactions get postponed instead of getting handled.
        ///
        /// ## Errors
        /// - `BadAdmin` if `origin` is not `Self::admin()` account.
        #[weight = (300_000_000, DispatchClass::Operational, Pays::Yes)]
        pub fn freeze(origin) -> DispatchResult {
            Self::set_freeze(origin, true)
        }

        /// Unfreezes transaction handling in the bridge module if it is frozen.
        ///
        /// ## Errors
        /// - `BadAdmin` if `origin` is not `Self::admin()` account.
        #[weight = (300_000_000, DispatchClass::Operational, Pays::Yes)]
        pub fn unfreeze(origin) -> DispatchResult {
            Self::set_freeze(origin, false)
        }

        /// Changes the bridge limits.
        ///
        /// ## Errors
        /// - `BadAdmin` if `origin` is not `Self::admin()` account.
        #[weight = (500_000_000, DispatchClass::Operational, Pays::Yes)]
        pub fn change_bridge_limit(origin, amount: T::Balance, duration: T::BlockNumber) -> DispatchResult {
            Self::base_change_bridge_limit(origin, amount, duration)
        }

        /// Changes the bridge limit exempted list.
        ///
        /// ## Errors
        /// - `BadAdmin` if `origin` is not `Self::admin()` account.
        #[weight = (500_000_000, DispatchClass::Operational, Pays::Yes)]
        pub fn change_bridge_exempted(origin, exempted: Vec<(IdentityId, bool)>) -> DispatchResult {
            Self::base_change_bridge_exempted(origin, exempted)
        }

        /// Forces handling a transaction by bypassing the bridge limit and timelock.
        ///
        /// ## Errors
        /// - `BadAdmin` if `origin` is not `Self::admin()` account.
        /// - `NoValidCdd` if `bridge_tx.recipient` does not have a valid CDD claim.
        #[weight = (600_000_000, DispatchClass::Operational, Pays::Yes)]
        pub fn force_handle_bridge_tx(origin, bridge_tx: BridgeTx<T::AccountId, T::Balance>) -> DispatchResult {
            // NB: To avoid code duplication, this uses a hacky approach of temporarily exempting the did
            Self::ensure_admin(origin)?;
            Self::force_handle_signed_bridge_tx(bridge_tx)
        }

        /// Proposes a vector of bridge transactions. The vector is processed until the first
        /// proposal which causes an error, in which case the error is returned and the rest of
        /// proposals are not processed.
        ///
        /// ## Errors
        /// - `ControllerNotSet` if `Controlles` was not set.
        ///
        /// # Weight
        /// `500_000_000 + 7_000_000 * bridge_txs.len()`
        #[weight =(
            500_000_000 + 7_000_000 * u64::try_from(bridge_txs.len()).unwrap_or_default(),
            DispatchClass::Operational,
            Pays::Yes
        )]
        pub fn batch_propose_bridge_tx(origin, bridge_txs: Vec<BridgeTx<T::AccountId, T::Balance>>) ->
            DispatchResult
        {
            Self::base_batch_propose_bridge_tx(origin, bridge_txs)
        }

        /// Proposes a bridge transaction, which amounts to making a multisig proposal for the
        /// bridge transaction if the transaction is new or approving an existing proposal if the
        /// transaction has already been proposed.
        ///
        /// ## Errors
        /// - `ControllerNotSet` if `Controlles` was not set.
        #[weight = (500_000_000, DispatchClass::Operational, Pays::Yes)]
        pub fn propose_bridge_tx(origin, bridge_tx: BridgeTx<T::AccountId, T::Balance>) ->
            DispatchResult
        {
            Self::base_propose_bridge_tx(origin, bridge_tx)
        }

        /// Handles an approved bridge transaction proposal.
        ///
        /// ## Errors
        /// - `BadCaller` if `origin` is not `Self::controller` or  `Self::admin`.
        /// - `TimelockedTx` if the transaction status is `Timelocked`.
        /// - `ProposalAlreadyHandled` if the transaction status is `Handled`.
        #[weight = (900_000_000, DispatchClass::Operational, Pays::Yes)]
        pub fn handle_bridge_tx(origin, bridge_tx: BridgeTx<T::AccountId, T::Balance>) ->
            DispatchResult
        {
            let sender = ensure_signed(origin)?;
            Self::handle_signed_bridge_tx(&sender, bridge_tx)
        }

        /// Freezes given bridge transactions.
        /// If any bridge txn is already handled then this function will just ignore it and process next one.
        ///
        /// ## Errors
        /// - `BadAdmin` if `origin` is not `Self::admin()` account.
        ///
        /// # Weight
        /// `400_000_000 + 2_000_000 * bridge_txs.len()`
        #[weight = (
            400_000_000 + 2_000_000 * u64::try_from(bridge_txs.len()).unwrap_or_default(),
            DispatchClass::Operational,
            Pays::Yes
        )]
        pub fn freeze_txs(origin, bridge_txs: Vec<BridgeTx<T::AccountId, T::Balance>>) -> DispatchResult {
            Self::base_freeze_txs(origin, bridge_txs)
        }

        /// Unfreezes given bridge transactions.
        /// If any bridge txn is already handled then this function will just ignore it and process next one.
        ///
        /// ## Errors
        /// - `BadAdmin` if `origin` is not `Self::admin()` account.
        ///
        /// # Weight
        /// `400_000_000 + 7_000_000 * bridge_txs.len()`
        #[weight = (
            400_000_000 + 7_000_000 * u64::try_from(bridge_txs.len()).unwrap_or_default(),
            DispatchClass::Operational,
            Pays::Yes
        )]
        pub fn unfreeze_txs(origin, bridge_txs: Vec<BridgeTx<T::AccountId, T::Balance>>) -> DispatchResult {
            Self::base_unfreeze_txs(origin, bridge_txs)
        }

        /// Root callable extrinsic, used as an internal call to handle a scheduled timelocked bridge transaction.
        ///
        /// # Errors
        /// - `BadOrigin` if `origin` is not root.
        /// - `ProposalAlreadyHandled` if transaction status is `Handled`.
        /// - `FrozenTx` if transaction status is `Frozen`.
        #[weight = (
            500_000_000,
            DispatchClass::Operational,
            Pays::Yes
        )]
        fn handle_scheduled_bridge_tx(origin, bridge_tx: BridgeTx<T::AccountId, T::Balance>) {
            ensure_root(origin)?;
            let _ = Self::handle_bridge_tx_now(bridge_tx, false, None)?;
        }
    }
}

impl<T: Trait> Module<T>
where
    T::Balance: MaybeSerializeDeserialize + Debug,
{
    pub fn controller_key() -> T::AccountId {
        Self::controller()
    }

<<<<<<< HEAD
    fn ensure_admin_did(
        origin: <T as frame_system::Config>::Origin,
    ) -> Result<IdentityId, DispatchError> {
=======
    fn ensure_admin_did(origin: T::Origin) -> Result<IdentityId, DispatchError> {
>>>>>>> cd2eee64
        let sender = Self::ensure_admin(origin)?;
        Context::current_identity_or::<Identity<T>>(&sender)
    }

<<<<<<< HEAD
    fn ensure_admin(
        origin: <T as frame_system::Config>::Origin,
    ) -> Result<T::AccountId, DispatchError> {
=======
    fn ensure_admin(origin: T::Origin) -> Result<T::AccountId, DispatchError> {
>>>>>>> cd2eee64
        let sender = ensure_signed(origin)?;
        ensure!(sender == Self::admin(), Error::<T>::BadAdmin);
        Ok(sender)
    }

    fn ensure_controller_set() -> DispatchResult {
        ensure!(
            Self::controller() != Default::default(),
            Error::<T>::ControllerNotSet
        );
        Ok(())
    }

    fn update_status(tx: &BridgeTx<T::AccountId, T::Balance>, status: BridgeTxStatus) {
        <BridgeTxDetails<T>>::mutate(&tx.recipient, &tx.nonce, |detail| detail.status = status);
    }

<<<<<<< HEAD
    ///Issues the transacted amount to the recipient.
    fn issue(recipient: &T::AccountId, amount: &T::Balance) -> DispatchResult {
        let did = T::CddChecker::get_key_cdd_did(&recipient).ok_or(Error::<T>::NoValidCdd)?;
=======
    /// Issues the transacted amount to the recipient.
    fn issue(
        recipient: &T::AccountId,
        amount: &T::Balance,
        exempted_did: Option<IdentityId>,
    ) -> DispatchResult {
        let did = exempted_did
            .clone()
            .or_else(|| T::CddChecker::get_key_cdd_did(&recipient))
            .ok_or(Error::<T>::NoValidCdd)?;
        let is_exempted = exempted_did.is_some() || Self::bridge_exempted(did);
>>>>>>> cd2eee64

        if !is_exempted {
            let (limit, interval_duration) = Self::bridge_limit();
            ensure!(!interval_duration.is_zero(), Error::<T>::DivisionByZero);

            let current_interval = <system::Module<T>>::block_number() / interval_duration;
            let (bridged, last_interval) = Self::polyx_bridged(did);
            let total_mint = if last_interval == current_interval {
                amount.checked_add(&bridged).ok_or(Error::<T>::Overflow)?
            } else {
                *amount
            };
            ensure!(total_mint <= limit, Error::<T>::BridgeLimitReached);
            <PolyxBridged<T>>::insert(did, (total_mint, current_interval))
        }

        let _pos_imbalance = <balances::Module<T>>::deposit_creating(&recipient, *amount);

        Ok(())
    }

    /// Handles a bridge transaction proposal immediately.
    fn handle_bridge_tx_now(
        bridge_tx: BridgeTx<T::AccountId, T::Balance>,
        untrusted_manual_retry: bool,
        exempted_did: Option<IdentityId>,
    ) -> Result<Weight, DispatchError> {
        let mut tx_details = Self::bridge_tx_details(&bridge_tx.recipient, &bridge_tx.nonce);
        // NB: This function does not care if a transaction is timelocked. Therefore, this should only be called
        // after timelock has expired or timelock is to be bypassed by an admin.
        ensure!(
            tx_details.status != BridgeTxStatus::Handled,
            Error::<T>::ProposalAlreadyHandled
        );
        ensure!(
            tx_details.status != BridgeTxStatus::Frozen,
            Error::<T>::FrozenTx
        );

        if Self::frozen() {
            // Un-trusted manual retries not allowed during frozen state.
            ensure!(!untrusted_manual_retry, Error::<T>::Frozen);
            // Bridge module frozen. Retry this tx again later.
            return Self::handle_bridge_tx_later(bridge_tx, Self::timelock());
        }

        let amount = if untrusted_manual_retry {
            // NB: The amount should be fetched from storage since the amount in `bridge_tx`
            // may be altered in a manual retry
            tx_details.amount
        } else {
            bridge_tx.amount
        };

        if Self::issue(&bridge_tx.recipient, &amount, exempted_did).is_ok() {
            tx_details.status = BridgeTxStatus::Handled;
            tx_details.execution_block = <system::Module<T>>::block_number();
            <BridgeTxDetails<T>>::insert(&bridge_tx.recipient, &bridge_tx.nonce, tx_details);
            let current_did = Context::current_identity::<Identity<T>>().unwrap_or_else(|| GC_DID);
            Self::deposit_event(RawEvent::Bridged(current_did, bridge_tx));
        } else if !untrusted_manual_retry {
            // NB: If this was a manual retry, tx's automated retry schedule is not updated.
            // Recipient missing CDD or limit reached. Retry this tx again later.
            return Self::handle_bridge_tx_later(bridge_tx, Self::timelock());
        }
        Ok(weight_for::handle_bridge_tx::<T>())
    }

    /// Handles a bridge transaction proposal after `timelock` blocks.
    fn handle_bridge_tx_later(
        bridge_tx: BridgeTx<T::AccountId, T::Balance>,
        timelock: T::BlockNumber,
    ) -> Result<Weight, DispatchError> {
        let mut already_tried = 0;
        let mut tx_details = Self::bridge_tx_details(&bridge_tx.recipient, &bridge_tx.nonce);
        match tx_details.status {
            BridgeTxStatus::Absent => {
                tx_details.status = BridgeTxStatus::Timelocked;
                tx_details.amount = bridge_tx.amount;
            }
            BridgeTxStatus::Pending(x) => {
                tx_details.status = BridgeTxStatus::Pending(x + 1);
                already_tried = x + 1;
            }
            BridgeTxStatus::Timelocked => {
                tx_details.status = BridgeTxStatus::Pending(1);
                already_tried = 1;
            }
            BridgeTxStatus::Frozen => fail!(Error::<T>::FrozenTx),
            BridgeTxStatus::Handled => fail!(Error::<T>::ProposalAlreadyHandled),
        }
        tx_details.tx_hash = bridge_tx.tx_hash;

        if already_tried > 24 {
            // Limits the exponential backoff to *almost infinity* (~180 years)
            already_tried = 24;
        }

        let unlock_block_number = <system::Module<T>>::block_number()
            .saturating_add(timelock)
            .saturating_add(T::BlockNumber::from(2u32.pow(already_tried.into())));
        tx_details.execution_block = unlock_block_number;
        <BridgeTxDetails<T>>::insert(&bridge_tx.recipient, &bridge_tx.nonce, tx_details);

        Self::schedule_call(unlock_block_number, bridge_tx);

        Ok(weight_for::handle_bridge_tx_later::<T>())
    }

    /// Proposes a vector of bridge transaction. The bridge controller must be set.
    fn batch_propose_signed_bridge_tx(
        sender: T::AccountId,
        bridge_txs: Vec<BridgeTx<T::AccountId, T::Balance>>,
    ) -> DispatchResult {
        let sender_signer = Signatory::Account(sender);
        let propose = |tx| {
            let proposal = <T as Trait>::Proposal::from(Call::<T>::handle_bridge_tx(tx));
            let boxed_proposal = Box::new(proposal.into());
            <multisig::Module<T>>::create_or_approve_proposal(
                Self::controller(),
                sender_signer.clone(),
                boxed_proposal,
                None,
                true,
            )
        };
        let txs_result = Self::apply_handler(propose, bridge_txs);
        Self::deposit_event(RawEvent::TxsHandled(txs_result));
        Ok(())
    }

    /// Proposes a bridge transaction. The bridge controller must be set.
    fn propose_signed_bridge_tx(
        sender: T::AccountId,
        bridge_tx: BridgeTx<T::AccountId, T::Balance>,
    ) -> DispatchResult {
        let sender_signer = Signatory::Account(sender);
        let proposal = <T as Trait>::Proposal::from(Call::<T>::handle_bridge_tx(bridge_tx));
        let boxed_proposal = Box::new(proposal.into());
        <multisig::Module<T>>::create_or_approve_proposal(
            Self::controller(),
            sender_signer,
            boxed_proposal,
            None,
            true,
        )
    }

    /// Handles an approved bridge transaction proposal.
    fn handle_signed_bridge_tx(
        sender: &T::AccountId,
        bridge_tx: BridgeTx<T::AccountId, T::Balance>,
    ) -> DispatchResult {
        let ensure_caller = || -> DispatchResult {
            //TODO: Review admin permissions to handle bridge txs before itn
            ensure!(
                sender == &Self::controller() || sender == &Self::admin(),
                Error::<T>::BadCaller
            );
            Ok(())
        };

        let mut tx_details = Self::bridge_tx_details(&bridge_tx.recipient, &bridge_tx.nonce);
        match tx_details.status {
            // New bridge tx
            BridgeTxStatus::Absent => {
                ensure_caller()?;
                let timelock = Self::timelock();
                if timelock.is_zero() {
                    Self::handle_bridge_tx_now(bridge_tx, false, None)
                } else {
                    Self::handle_bridge_tx_later(bridge_tx, timelock)
                }
                .map(drop)
            }
            // Pending cdd bridge tx
            BridgeTxStatus::Pending(_) => {
                Self::handle_bridge_tx_now(bridge_tx, true, None).map(drop)
            }
            // Pre frozen tx. We just set the correct amount.
            BridgeTxStatus::Frozen => {
                ensure_caller()?;
                tx_details.amount = bridge_tx.amount;
                <BridgeTxDetails<T>>::insert(&bridge_tx.recipient, &bridge_tx.nonce, tx_details);
                Ok(())
            }
            BridgeTxStatus::Timelocked => fail!(Error::<T>::TimelockedTx),
            BridgeTxStatus::Handled => fail!(Error::<T>::ProposalAlreadyHandled),
        }
    }

    /// Forces handling a transaction by bypassing the bridge limit and timelock.
    fn force_handle_signed_bridge_tx(
        bridge_tx: BridgeTx<T::AccountId, T::Balance>,
    ) -> DispatchResult {
        let did =
            T::CddChecker::get_key_cdd_did(&bridge_tx.recipient).ok_or(Error::<T>::NoValidCdd)?;
        let _ = Self::handle_bridge_tx_now(bridge_tx, false, Some(did))?;
        Ok(())
    }

    /// Applies a handler `f` to a vector of transactions `bridge_txs` and outputs a vector of
    /// processing results.
    fn apply_handler(
        f: impl Fn(BridgeTx<T::AccountId, T::Balance>) -> DispatchResult,
        bridge_txs: Vec<BridgeTx<T::AccountId, T::Balance>>,
    ) -> Vec<(T::AccountId, u32, HandledTxStatus)> {
        bridge_txs
            .into_iter()
            .map(|tx: BridgeTx<_, _>| (tx.recipient.clone(), tx.nonce, f(tx).into()))
            .collect()
    }

    /// Schedules a timelocked transaction call with constant arguments and emits an event on success or
    /// prints an error message on failure.
    // TODO: handle errors.
    fn schedule_call(block_number: T::BlockNumber, bridge_tx: BridgeTx<T::AccountId, T::Balance>) {
        // Schedule the transaction as a dispatchable call.
        let call = Call::<T>::handle_scheduled_bridge_tx(bridge_tx.clone()).into();
        if let Err(e) = <T as Trait>::Scheduler::schedule(
            DispatchTime::At(block_number),
            None,
            LOWEST_PRIORITY,
            RawOrigin::Root.into(),
            call,
        ) {
            pallet_base::emit_unexpected_error::<T>(Some(e));
        } else {
            let current_did = Context::current_identity::<Identity<T>>().unwrap_or_else(|| GC_DID);
            Self::deposit_event(RawEvent::BridgeTxScheduled(
                current_did,
                bridge_tx,
                block_number,
            ));
        }
    }

    fn base_change_controller(origin: T::Origin, controller: T::AccountId) -> DispatchResult {
        let did = Self::ensure_admin_did(origin)?;
        <Controller<T>>::put(controller.clone());
        Self::deposit_event(RawEvent::ControllerChanged(did, controller));
        Ok(())
    }

    fn base_change_admin(origin: T::Origin, admin: T::AccountId) -> DispatchResult {
        let did = Self::ensure_admin_did(origin)?;
        <Admin<T>>::put(admin.clone());
        Self::deposit_event(RawEvent::AdminChanged(did, admin));
        Ok(())
    }

    fn base_change_timelock(origin: T::Origin, timelock: T::BlockNumber) -> DispatchResult {
        let did = Self::ensure_admin_did(origin)?;
        <Timelock<T>>::put(timelock);
        Self::deposit_event(RawEvent::TimelockChanged(did, timelock));
        Ok(())
    }

    fn set_freeze(origin: T::Origin, freeze: bool) -> DispatchResult {
        let did = Self::ensure_admin_did(origin)?;

        let (event, error) = match freeze {
            true => (RawEvent::Frozen(did), Error::<T>::Frozen),
            false => (RawEvent::Unfrozen(did), Error::<T>::NotFrozen),
        };
        ensure!(Self::frozen() != freeze, error);

        Frozen::put(freeze);
        Self::deposit_event(event);

        Ok(())
    }

    fn base_change_bridge_limit(
        origin: T::Origin,
        amount: T::Balance,
        duration: T::BlockNumber,
    ) -> DispatchResult {
        let did = Self::ensure_admin_did(origin)?;
        <BridgeLimit<T>>::put((amount, duration));
        Self::deposit_event(RawEvent::BridgeLimitUpdated(did, amount, duration));
        Ok(())
    }

    fn base_change_bridge_exempted(
        origin: T::Origin,
        exempted: Vec<(IdentityId, bool)>,
    ) -> DispatchResult {
        let did = Self::ensure_admin_did(origin)?;
        for (exempt_did, exempt) in exempted {
            BridgeLimitExempted::insert(exempt_did, exempt);
            Self::deposit_event(RawEvent::ExemptedUpdated(did, exempt_did, exempt));
        }
        Ok(())
    }

    fn base_freeze_txs(
        origin: T::Origin,
        bridge_txs: Vec<BridgeTx<T::AccountId, T::Balance>>,
    ) -> DispatchResult {
        let did = Self::ensure_admin_did(origin)?;
        bridge_txs
            .into_iter()
            .filter(|tx| {
                Self::bridge_tx_details(&tx.recipient, &tx.nonce).status != BridgeTxStatus::Handled
            })
            .for_each(|tx| {
                Self::update_status(&tx, BridgeTxStatus::Frozen);
                Self::deposit_event(RawEvent::FrozenTx(did, tx));
            });
        Ok(())
    }

    fn base_unfreeze_txs(
        origin: T::Origin,
        bridge_txs: Vec<BridgeTx<T::AccountId, T::Balance>>,
    ) -> DispatchResult {
        // NB: An admin can call Freeze + Unfreeze on a transaction to bypass the timelock
        let did = Self::ensure_admin_did(origin)?;
        let txs_result = bridge_txs
            .into_iter()
            .filter(|tx| {
                Self::bridge_tx_details(&tx.recipient, &tx.nonce).status == BridgeTxStatus::Frozen
            })
            .map(|tx| {
                Self::update_status(&tx, BridgeTxStatus::Absent);
                Self::deposit_event(RawEvent::UnfrozenTx(did, tx.clone()));
                let (recipient, nonce) = (tx.recipient.clone(), tx.nonce);
                let status = Self::handle_bridge_tx_now(tx, true, None).into();
                (recipient, nonce, status)
            })
            .collect::<Vec<_>>();

        Self::deposit_event(RawEvent::TxsHandled(txs_result));
        Ok(())
    }

    fn base_batch_propose_bridge_tx(
        origin: T::Origin,
        bridge_txs: Vec<BridgeTx<T::AccountId, T::Balance>>,
    ) -> DispatchResult {
        let sender = ensure_signed(origin)?;
        Self::ensure_controller_set()?;
        Self::batch_propose_signed_bridge_tx(sender, bridge_txs)
    }

    fn base_propose_bridge_tx(
        origin: T::Origin,
        bridge_tx: BridgeTx<T::AccountId, T::Balance>,
    ) -> DispatchResult {
        let sender = ensure_signed(origin)?;
        Self::ensure_controller_set()?;
        Self::propose_signed_bridge_tx(sender, bridge_tx)
    }
}<|MERGE_RESOLUTION|>--- conflicted
+++ resolved
@@ -120,39 +120,20 @@
 use pallet_identity as identity;
 use pallet_multisig as multisig;
 use polymesh_common_utilities::{
-<<<<<<< HEAD
     traits::{balances::CheckCdd, identity::Trait as IdentityTrait, CommonTrait},
-=======
-    traits::{
-        balances::{CheckCdd, Trait as BalancesTrait},
-        identity::Trait as IdentityTrait,
-        CommonTrait,
-    },
->>>>>>> cd2eee64
     Context, GC_DID,
 };
 use polymesh_primitives::{storage_migration_ver, IdentityId, Signatory};
 use sp_core::H256;
-<<<<<<< HEAD
-use sp_runtime::traits::{CheckedAdd, MaybeSerializeDeserialize, One, Zero};
-=======
 use sp_runtime::traits::{CheckedAdd, Saturating, Zero};
->>>>>>> cd2eee64
 #[cfg(feature = "std")]
 use sp_runtime::{Deserialize, Serialize};
 use sp_std::{convert::TryFrom, fmt::Debug, prelude::*};
 
 type Identity<T> = identity::Module<T>;
 
-<<<<<<< HEAD
-pub trait Trait:
-    multisig::Trait + scheduler::Config + pallet_balances::Config + pallet_base::Trait
-{
+pub trait Trait: multisig::Trait + pallet_balances::Config + pallet_base::Trait {
     type Event: From<Event<Self>> + Into<<Self as frame_system::Config>::Event>;
-=======
-pub trait Trait: multisig::Trait + BalancesTrait + pallet_base::Trait {
-    type Event: From<Event<Self>> + Into<<Self as frame_system::Trait>::Event>;
->>>>>>> cd2eee64
     type Proposal: From<Call<Self>> + Into<<Self as IdentityTrait>::Proposal>;
     /// Scheduler of timelocked bridge transactions.
     type Scheduler: ScheduleAnon<
@@ -302,76 +283,11 @@
         /// The multisig account of the bridge controller. The genesis signers accept their
         /// authorizations and are able to get their proposals delivered. The bridge creator
         /// transfers some POLY to their identity.
-<<<<<<< HEAD
-        Controller get(fn controller) build(|config: &GenesisConfig<T>| {
-            use polymesh_primitives::Permissions;
-            use frame_support::debug;
-
-            if config.signatures_required > u64::try_from(config.signers.len()).unwrap_or_default()
-            {
-                panic!("too many signatures required");
-            }
-            if config.signatures_required == 0 {
-                // Default to the empty signer set.
-                return Default::default();
-            }
-            let multisig_id = <multisig::Module<T>>::create_multisig_account(
-                config.creator.clone(),
-                config.signers.as_slice(),
-                config.signatures_required
-            ).expect("cannot create the bridge multisig");
-            debug::info!("Created bridge multisig {}", multisig_id);
-            for signer in &config.signers {
-                debug::info!("Accepting bridge signer auth for {:?}", signer);
-                let last_auth = <identity::Authorizations<T>>::iter_prefix_values(signer)
-                    .next()
-                    .expect("cannot find bridge signer auth")
-                    .auth_id;
-                <multisig::Module<T>>::unsafe_accept_multisig_signer(signer.clone(), last_auth)
-                    .expect("cannot accept bridge signer auth");
-            }
-            let creator_did = Context::current_identity_or::<identity::Module<T>>(&config.creator)
-                .expect("bridge creator account has no identity");
-            <identity::Module<T>>::unsafe_join_identity(
-                creator_did,
-                Permissions::default(),
-                &Signatory::Account(multisig_id.clone())
-            );
-            debug::info!("Joined identity {} as signer {}", creator_did, multisig_id);
-            multisig_id
-        }): T::AccountId;
-
-        /// Details of bridge transactions identified with pairs of the recipient account and the
-        /// bridge transaction nonce.
-        pub BridgeTxDetails get(fn bridge_tx_details) build(|config: &GenesisConfig<T>| {
-            use polymesh_common_utilities::constants::currency::POLY;
-
-            // Record the transactions in genesis.
-            config.complete_txs.iter().map(|tx| {
-                let recipient = tx.recipient.clone();
-                let detail = BridgeTxDetail {
-                    amount: tx.amount,
-                    status: BridgeTxStatus::Handled,
-                    execution_block: Zero::zero(),
-                    tx_hash: tx.tx_hash,
-                };
-                frame_support::debug::info!(
-                    "Credited Genesis bridge transaction to {:?} with nonce {} for {:?} POLYX",
-                    recipient,
-                    tx.nonce,
-                    tx.amount / T::Balance::from(POLY)
-                );
-                Module::<T>::issue(&recipient, &tx.amount).expect("Minting failed");
-                (recipient, tx.nonce, detail)
-            }).collect::<Vec<_>>()
-        }): double_map
-=======
         Controller get(fn controller) build(genesis::controller): T::AccountId;
 
         /// Details of bridge transactions identified with pairs of the recipient account and the
         /// bridge transaction nonce.
         pub BridgeTxDetails get(fn bridge_tx_details) build(genesis::bridge_tx_details): double_map
->>>>>>> cd2eee64
                 hasher(blake2_128_concat) T::AccountId,
                 hasher(blake2_128_concat) u32
             =>
@@ -633,32 +549,17 @@
     }
 }
 
-impl<T: Trait> Module<T>
-where
-    T::Balance: MaybeSerializeDeserialize + Debug,
-{
+impl<T: Trait> Module<T> {
     pub fn controller_key() -> T::AccountId {
         Self::controller()
     }
 
-<<<<<<< HEAD
-    fn ensure_admin_did(
-        origin: <T as frame_system::Config>::Origin,
-    ) -> Result<IdentityId, DispatchError> {
-=======
     fn ensure_admin_did(origin: T::Origin) -> Result<IdentityId, DispatchError> {
->>>>>>> cd2eee64
         let sender = Self::ensure_admin(origin)?;
         Context::current_identity_or::<Identity<T>>(&sender)
     }
 
-<<<<<<< HEAD
-    fn ensure_admin(
-        origin: <T as frame_system::Config>::Origin,
-    ) -> Result<T::AccountId, DispatchError> {
-=======
     fn ensure_admin(origin: T::Origin) -> Result<T::AccountId, DispatchError> {
->>>>>>> cd2eee64
         let sender = ensure_signed(origin)?;
         ensure!(sender == Self::admin(), Error::<T>::BadAdmin);
         Ok(sender)
@@ -676,12 +577,7 @@
         <BridgeTxDetails<T>>::mutate(&tx.recipient, &tx.nonce, |detail| detail.status = status);
     }
 
-<<<<<<< HEAD
     ///Issues the transacted amount to the recipient.
-    fn issue(recipient: &T::AccountId, amount: &T::Balance) -> DispatchResult {
-        let did = T::CddChecker::get_key_cdd_did(&recipient).ok_or(Error::<T>::NoValidCdd)?;
-=======
-    /// Issues the transacted amount to the recipient.
     fn issue(
         recipient: &T::AccountId,
         amount: &T::Balance,
@@ -692,7 +588,6 @@
             .or_else(|| T::CddChecker::get_key_cdd_did(&recipient))
             .ok_or(Error::<T>::NoValidCdd)?;
         let is_exempted = exempted_did.is_some() || Self::bridge_exempted(did);
->>>>>>> cd2eee64
 
         if !is_exempted {
             let (limit, interval_duration) = Self::bridge_limit();

--- conflicted
+++ resolved
@@ -25,20 +25,6 @@
 
 # Substrate
 codec = { package = "parity-scale-codec", version = "1.1.0", default-features = false, features = ["derive"] }
-<<<<<<< HEAD
-sp-arithmetic = { git = "https://github.com/paritytech/substrate", default-features = false, branch = "at-add-dispatch-call" }
-sp-core = { git = "https://github.com/paritytech/substrate", default-features = false, branch = "at-add-dispatch-call" }
-sp-std = { git = "https://github.com/paritytech/substrate", default-features = false, branch = "at-add-dispatch-call" }
-sp-io = { git = "https://github.com/paritytech/substrate", default-features = false, branch = "at-add-dispatch-call" }
-sp-runtime = { git = "https://github.com/paritytech/substrate", default-features = false, branch = "at-add-dispatch-call" }
-sp-version = { git = "https://github.com/paritytech/substrate", default-features = false, branch = "at-add-dispatch-call" }
-sp-api = { git = "https://github.com/paritytech/substrate", default-features = false, branch = "at-add-dispatch-call" }
-frame-system = { git = "https://github.com/paritytech/substrate", default-features = false, branch = "at-add-dispatch-call" }
-frame-support = { git = "https://github.com/paritytech/substrate", default-features = false, branch = "at-add-dispatch-call" }
-pallet-timestamp = { git = "https://github.com/paritytech/substrate", default-features = false, branch = "at-add-dispatch-call" }
-pallet-session = { git = "https://github.com/paritytech/substrate", default-features = false, branch = "at-add-dispatch-call" }
-libsecp256k1 = { version = "0.3.5", default-features = false, features = ["hmac"] }
-=======
 sp-arithmetic = { git = "https://github.com/PolymathNetwork/substrate", default-features = false, branch = "remove-subtype-trait" }
 sp-core = { git = "https://github.com/PolymathNetwork/substrate", default-features = false, branch = "remove-subtype-trait" }
 sp-std = { git = "https://github.com/PolymathNetwork/substrate", default-features = false, branch = "remove-subtype-trait" }
@@ -50,7 +36,6 @@
 frame-support = { git = "https://github.com/PolymathNetwork/substrate", default-features = false, branch = "remove-subtype-trait" }
 pallet-timestamp = { git = "https://github.com/PolymathNetwork/substrate", default-features = false, branch = "remove-subtype-trait" }
 pallet-session = { git = "https://github.com/PolymathNetwork/substrate", default-features = false, branch = "remove-subtype-trait" }
->>>>>>> dde318cd
 
 # Only in STD
 frame-benchmarking = { default-features = false, git = "https://github.com/PolymathNetwork/substrate", branch = "remove-subtype-trait", optional = true }

[package]
name = "pallet-asset"
version = "0.1.0"
authors = ["Polymath"]
edition = "2018"

[dependencies]
# Common
polymesh-primitives = { path = "../../primitives", default-features = false }
polymesh-primitives-derive = { path = "../../primitives_derive", default-features = false }
polymesh-common-utilities = { path = "../common", default-features = false }

# Our Pallets
pallet-balances = { path = "../balances", default-features = false  }
<<<<<<< HEAD
pallet-contracts = { version = "2.0.1", default-features = false }
=======
pallet-base = { path = "../base", default-features = false  }
pallet-contracts = { git = "https://github.com/PolymathNetwork/substrate", tag = "v2.0.1-2", default-features = false }
>>>>>>> 23c23841
pallet-identity = { path = "../identity", default-features = false }
pallet-permissions = { path = "../permissions", default-features = false }
pallet-portfolio = { path = "../portfolio", default-features = false }
pallet-statistics = { path = "../statistics", default-features = false }
polymesh-contracts = { path = "../contracts", default-features = false }

# Other
serde = { version = "1.0.104", default-features = false }
serde_derive = { version = "1.0.104", optional = true, default-features = false }
serde_json = "1.0.48"
rustc-hex = { version = "2.1.0", default-features = false }
hex-literal = "0.2.1"
arrayvec = { version = "0.5.1", default-features = false }

# Substrate
codec = { package = "parity-scale-codec", version = "1.1.0", default-features = false, features = ["derive"] }
sp-arithmetic = { version = "2.0.1", default-features = false }
sp-core = { version = "2.0.1", default-features = false }
sp-std = { version = "2.0.1", default-features = false }
sp-io = { version = "2.0.1", default-features = false }
sp-runtime = { version = "2.0.1", default-features = false }
sp-version = { version = "2.0.1", default-features = false }
sp-api = { version = "2.0.1", default-features = false }
frame-system = { version = "2.0.1", default-features = false }
frame-support = { version = "2.0.1", default-features = false }
pallet-timestamp = { version = "2.0.1", default-features = false }
pallet-session = { version = "2.0.1", default-features = false }
libsecp256k1 = { version = "0.3.5", default-features = false, features = ["hmac"] }

# Only in STD
frame-benchmarking = { default-features = false, version = "2.0.1", optional = true }

[features]
default = ["std"]
no_std = []
std = [
    "codec/std",
    "frame-support/std",
    "frame-system/std",
    "pallet-balances/std",
    "pallet-identity/std",
    "polymesh-contracts/std",
    "pallet-contracts/std",
    "pallet-portfolio/std",
    "pallet-session/std",
    "pallet-timestamp/std",
    "polymesh-common-utilities/std",
    "polymesh-primitives/std",
    "rustc-hex/std",
    "serde/std",
    "serde_derive",
    "sp-api/std",
    "sp-core/std",
    "sp-io/std",
    "sp-runtime/std",
    "sp-std/std",
    "sp-version/std",
    "sp-arithmetic/std"
]
runtime-benchmarks = [
    "frame-benchmarking",
    "polymesh-common-utilities/runtime-benchmarks",
    "pallet-identity/runtime-benchmarks",
]<|MERGE_RESOLUTION|>--- conflicted
+++ resolved
@@ -12,12 +12,8 @@
 
 # Our Pallets
 pallet-balances = { path = "../balances", default-features = false  }
-<<<<<<< HEAD
+pallet-base = { path = "../base", default-features = false  }
 pallet-contracts = { version = "2.0.1", default-features = false }
-=======
-pallet-base = { path = "../base", default-features = false  }
-pallet-contracts = { git = "https://github.com/PolymathNetwork/substrate", tag = "v2.0.1-2", default-features = false }
->>>>>>> 23c23841
 pallet-identity = { path = "../identity", default-features = false }
 pallet-permissions = { path = "../permissions", default-features = false }
 pallet-portfolio = { path = "../portfolio", default-features = false }

// This file is part of the Polymesh distribution (https://github.com/PolymathNetwork/Polymesh).
// Copyright (c) 2020 Polymath

// This program is free software: you can redistribute it and/or modify
// it under the terms of the GNU General Public License as published by
// the Free Software Foundation, version 3.

// This program is distributed in the hope that it will be useful, but
// WITHOUT ANY WARRANTY; without even the implied warranty of
// MERCHANTABILITY or FITNESS FOR A PARTICULAR PURPOSE. See the GNU
// General Public License for more details.

// You should have received a copy of the GNU General Public License
// along with this program. If not, see <http://www.gnu.org/licenses/>.

//! # Asset Module
//!
//! The Asset module is one place to create the security tokens on the Polymesh blockchain.
//! It consist every required functionality related to securityToken and every function
//! execution can be differentiate at the token level by providing the ticker of the token.
//! In Ethereum analogy every token has different smart contract address which act as the unique identity
//! of the token while here token lives at low-level where token ticker act as the differentiator.
//!
//! ## Overview
//!
//! The Asset module provides functions for:
//!
//! - Creating the tokens.
//! - Creation of checkpoints on the token level.
//! - Management of the token (Document mgt etc).
//! - Transfer/redeem functionality of the token.
//!
//! ## Interface
//!
//! ### Dispatchable Functions
//!
//! - `register_ticker` - Used to either register a new ticker or extend registration of an existing ticker.
//! - `accept_ticker_transfer` - Used to accept a ticker transfer authorization.
//! - `accept_asset_ownership_transfer` - Used to accept the token transfer authorization.
//! - `create_asset` - Initializes a new security token.
//! - `freeze` - Freezes transfers and minting of a given token.
//! - `unfreeze` - Unfreezes transfers and minting of a given token.
//! - `rename_asset` - Renames a given asset.
//! - `controller_transfer` - Forces a transfer between two DID.
//! - `create_checkpoint` - Function used to create the checkpoint.
//! - `create_checkpoint_schedule` - Creates a checkpoint schedule.
//! - `remove_checkpoint_schedule` - Removes a checkpoint schedule.
//! - `issue` - Function is used to issue(or mint) new tokens to the primary issuance agent.
//! - `controller_redeem` - Forces a redemption of an DID's tokens. Can only be called by token owner.
//! - `make_divisible` - Change the divisibility of the token to divisible. Only called by the token owner.
//! - `can_transfer` - Checks whether a transaction with given parameters can take place or not.
//! - `add_documents` - Add documents for a given token, Only be called by the token owner.
//! - `remove_documents` - Remove documents for a given token, Only be called by the token owner.
//! - `set_funding_round` - Sets the name of the current funding round.
//! - `update_identifiers` - Updates the asset identifiers. Only called by the token owner.
//! - `add_extension` - It is used to permission the Smart-Extension address for a given ticker.
//! - `archive_extension` - Extension gets archived it means extension is no more use to verify the compliance or any smart logic it posses.
//! - `unarchive_extension` - Extension gets un-archived it means extension is use to verify the compliance or any smart logic it posses.
//!
//! ### Public Functions
//!
//! - `ticker_registration` - Provide ticker registration details.
//! - `ticker_registration_config` - Provide the ticker registration configuration details.
//! - `token_details` - Returns details of the token.
//! - `balance_of` - Returns the balance of the DID corresponds to the ticker.
//! - `identifiers` - It provides the identifiers for a given ticker.
//! - `total_checkpoints_of` - Returns the checkpoint Id.
//! - `total_supply_at` - Returns the total supply at a given checkpoint.
//! - `extension_details` - It provides the list of Smart extension added for the given tokens.
//! - `extensions` - It provides the list of Smart extension added for the given tokens and for the given type.
//! - `frozen` - It tells whether the given ticker is frozen or not.
//! - `is_ticker_available` - It checks whether the given ticker is available or not.
//! - `is_ticker_registry_valid` - It checks whether the ticker is own by a given IdentityId or not.
//! - `is_ticker_available_or_registered_to` - It provides the status of a given ticker.
//! - `total_supply` - It provides the total supply of a ticker.
//! - `get_balance_at` - It provides the balance of a DID at a certain checkpoint.
//! - `verify_restriction` - It is use to verify the restriction implied by the smart extension and the Compliance Manager.
//! - `call_extension` - A helper function that is used to call the smart extension function.
#![cfg_attr(not(feature = "std"), no_std)]
#![recursion_limit = "256"]
#![feature(bool_to_option)]

#[cfg(feature = "runtime-benchmarks")]
pub mod benchmarking;
pub mod ethereum;

use arrayvec::ArrayVec;
use codec::{Decode, Encode};
use core::result::Result as StdResult;
use currency::*;
use frame_support::{
    decl_error, decl_event, decl_module, decl_storage,
    dispatch::{DispatchError, DispatchResult, DispatchResultWithPostInfo},
    ensure,
    traits::{Currency, Get, UnixTime},
    weights::Weight,
};
use hex_literal::hex;
use pallet_contracts::{ExecResult, Gas};
use pallet_identity::{self as identity, PermissionedCallOriginData};
use pallet_statistics::{self as statistics, Counter};
use polymesh_common_utilities::{
    asset::{AssetSubTrait, Trait as AssetTrait, GAS_LIMIT},
    balances::Trait as BalancesTrait,
    compliance_manager::Trait as ComplianceManagerTrait,
    constants::*,
    identity::Trait as IdentityTrait,
    protocol_fee::{ChargeProtocolFee, ProtocolOp},
    CommonTrait, Context, SystematicIssuers,
};
use polymesh_primitives::{
<<<<<<< HEAD
    calendar::CheckpointSchedule, AssetIdentifier, AuthorizationData, AuthorizationError, Document,
    DocumentName, IdentityId, PortfolioId, ScopeId, Signatory, SmartExtension, SmartExtensionName,
=======
    AssetIdentifier, AuthorizationData, AuthorizationError, Document, DocumentName, IdentityId,
    MetaVersion as ExtVersion, PortfolioId, ScopeId, Signatory, SmartExtension, SmartExtensionName,
>>>>>>> 999cc0f3
    SmartExtensionType, Ticker,
};
use polymesh_primitives_derive::VecU8StrongTyped;
use sp_runtime::traits::{CheckedAdd, SaturatedConversion, Saturating, Zero};
#[cfg(feature = "std")]
use sp_runtime::{Deserialize, Serialize};
use sp_std::{convert::TryFrom, prelude::*};

type Portfolio<T> = pallet_portfolio::Module<T>;

/// The module's configuration trait.
pub trait Trait:
    frame_system::Trait
    + BalancesTrait
    + IdentityTrait
    + pallet_session::Trait
    + statistics::Trait
    + polymesh_contracts::Trait
    + pallet_portfolio::Trait
{
    /// The overarching event type.
    type Event: From<Event<Self>> + Into<<Self as frame_system::Trait>::Event>;
    type Currency: Currency<Self::AccountId>;
    type ComplianceManager: ComplianceManagerTrait<Self::Balance>;
    /// Maximum number of smart extensions can attach to a asset.
    /// This hard limit is set to avoid the cases where a asset transfer
    /// gas usage go beyond the block gas limit.
    type MaxNumberOfTMExtensionForAsset: Get<u32>;
    /// Time used in computation of checkpoints.
    type UnixTime: UnixTime;
    /// The minimum duration of a checkpoint period, in seconds.
    type MinCheckpointDurationSecs: Get<u64>;
}

/// The type of an asset represented by a token.
#[derive(Encode, Decode, Clone, Debug, PartialEq, Eq)]
pub enum AssetType {
    EquityCommon,
    EquityPreferred,
    Commodity,
    FixedIncome,
    REIT,
    Fund,
    RevenueShareAgreement,
    StructuredProduct,
    Derivative,
    Custom(Vec<u8>),
}

impl Default for AssetType {
    fn default() -> Self {
        AssetType::Custom(b"undefined".to_vec())
    }
}

/// Ownership status of a ticker/token.
#[derive(Encode, Decode, Clone, Debug, PartialEq, Eq, PartialOrd, Ord)]
pub enum AssetOwnershipRelation {
    NotOwned,
    TickerOwned,
    AssetOwned,
}

impl Default for AssetOwnershipRelation {
    fn default() -> Self {
        Self::NotOwned
    }
}

/// A wrapper for a token name.
#[derive(
    Decode, Encode, Clone, Debug, Default, Hash, PartialEq, Eq, PartialOrd, Ord, VecU8StrongTyped,
)]
pub struct AssetName(pub Vec<u8>);

/// A wrapper for a funding round name.
#[derive(Decode, Encode, Clone, Debug, Hash, PartialEq, Eq, PartialOrd, Ord, VecU8StrongTyped)]
pub struct FundingRoundName(pub Vec<u8>);

impl Default for FundingRoundName {
    fn default() -> Self {
        FundingRoundName("".as_bytes().to_vec())
    }
}

/// struct to store the token details.
#[derive(Encode, Decode, Default, Clone, PartialEq, Debug)]
pub struct SecurityToken<U> {
    pub name: AssetName,
    pub total_supply: U,
    pub owner_did: IdentityId,
    pub divisible: bool,
    pub asset_type: AssetType,
    pub primary_issuance_agent: Option<IdentityId>,
}

/// struct to store the ticker registration details.
#[derive(Encode, Decode, Clone, Default, PartialEq, Debug)]
pub struct TickerRegistration<U> {
    pub owner: IdentityId,
    pub expiry: Option<U>,
}

/// struct to store the ticker registration config.
#[cfg_attr(feature = "std", derive(Serialize, Deserialize))]
#[derive(Encode, Decode, Clone, Default, PartialEq, Debug)]
pub struct TickerRegistrationConfig<U> {
    pub max_ticker_length: u8,
    pub registration_length: Option<U>,
}

/// Enum that represents the current status of a ticker.
#[derive(Encode, Decode, Clone, Eq, PartialEq, Debug)]
pub enum TickerRegistrationStatus {
    RegisteredByOther,
    Available,
    RegisteredByDid,
}

/// Enum that uses as the return type for the restriction verification.
#[derive(Encode, Decode, Clone, Debug, PartialEq, Eq, PartialOrd, Ord)]
pub enum RestrictionResult {
    Valid,
    Invalid,
    ForceValid,
}

impl Default for RestrictionResult {
    fn default() -> Self {
        RestrictionResult::Invalid
    }
}

pub mod weight_for {
    use super::*;

    /// Weight for `_is_valid_transfer()` transfer.
    pub fn weight_for_is_valid_transfer<T: Trait>(
        no_of_tms: u32,
        weight_from_cm: Weight,
    ) -> Weight {
        8 * 10_000_000 // Weight used for encoding a param in `verify_restriction()` call.
            .saturating_add(GAS_LIMIT.saturating_mul(no_of_tms.into())) // used gas limit for a single TM extension call.
            .saturating_add(weight_from_cm) // weight that comes from the compliance manager.
    }
}

/// An Ethereum address (i.e. 20 bytes, used to represent an Ethereum account).
///
/// This gets serialized to the 0x-prefixed hex representation.
#[cfg_attr(feature = "std", derive(Serialize, Deserialize))]
#[derive(Clone, Copy, PartialEq, Eq, Encode, Decode, Default, Debug)]
pub struct EthereumAddress([u8; 20]);

/// Data imported from Polymath Classic regarding ticker registration/creation.
/// Only used at genesis config and not stored on-chain.
#[cfg_attr(feature = "std", derive(Serialize, Deserialize))]
#[derive(Clone)]
pub struct ClassicTickerImport {
    /// Owner of the registration.
    pub eth_owner: ethereum::EthereumAddress,
    /// Name of the ticker registered.
    pub ticker: Ticker,
    /// Is `eth_owner` an Ethereum contract (e.g., in case of a multisig)?
    pub is_contract: bool,
    /// Has the ticker been elevated to a created asset on classic?
    pub is_created: bool,
}

/// Data about a ticker registration from Polymath Classic on-genesis importation.
#[cfg_attr(feature = "std", derive(Serialize, Deserialize))]
#[derive(Encode, Decode, Clone, Debug, PartialEq, Eq)]
pub struct ClassicTickerRegistration {
    /// Owner of the registration.
    pub eth_owner: ethereum::EthereumAddress,
    /// Has the ticker been elevated to a created asset on classic?
    pub is_created: bool,
}

/// A single record of a scheduled checkpoint.
///
/// A checkpoint of an asset is recorded as soon as there is a transaction involving that asset
/// following the time when the checkpoint was due. Thus checkpoints are recorded lazily and any
/// upcoming checkpoints are not going to be recorded or even scheduled for some time at all if
/// transactions are absent during that time.
#[cfg_attr(feature = "std", derive(Serialize, Deserialize))]
#[derive(Encode, Decode, Clone, Debug, Default, PartialEq, Eq)]
pub struct CheckpointRecord<Balance> {
    /// The time when the checkpoint is due to be recorded.
    schedule_timestamp: u64,
    /// The actual time when the checkpoint record is created.
    record_timestamp: u64,
    /// The balance at the checkpoint.
    balance: Balance,
    /// The total asset supply.
    total_supply: Balance,
}

decl_storage! {
    trait Store for Module<T: Trait> as Asset {
        /// Ticker registration details.
        /// (ticker) -> TickerRegistration
        pub Tickers get(fn ticker_registration): map hasher(blake2_128_concat) Ticker => TickerRegistration<T::Moment>;
        /// Ticker registration config.
        /// (ticker) -> TickerRegistrationConfig
        pub TickerConfig get(fn ticker_registration_config) config(): TickerRegistrationConfig<T::Moment>;
        /// Details of the token corresponding to the token ticker.
        /// (ticker) -> SecurityToken details [returns SecurityToken struct]
        pub Tokens get(fn token_details): map hasher(blake2_128_concat) Ticker => SecurityToken<T::Balance>;
        /// The total asset ticker balance per identity.
        /// (ticker, DID) -> Balance
        pub BalanceOf get(fn balance_of): double_map hasher(blake2_128_concat) Ticker, hasher(blake2_128_concat) IdentityId => T::Balance;
        /// A map of a ticker name and asset identifiers.
        pub Identifiers get(fn identifiers): map hasher(blake2_128_concat) Ticker => Vec<AssetIdentifier>;
        /// Checkpoints created per token.
        /// (ticker) -> no. of checkpoints
        pub TotalCheckpoints get(fn total_checkpoints_of): map hasher(blake2_128_concat) Ticker => u64;
        /// Total supply of the token at the checkpoint.
        /// (ticker, checkpointId) -> total supply at given checkpoint
        pub CheckpointTotalSupply get(fn total_supply_at): map hasher(blake2_128_concat) (Ticker, u64) => T::Balance;
        /// Balance of a DID at a checkpoint.
        /// (ticker, did, checkpoint ID) -> Balance of a DID at a checkpoint
        CheckpointBalance get(fn balance_at_checkpoint): map hasher(blake2_128_concat) (Ticker, IdentityId, u64) => T::Balance;
        /// Last checkpoint updated for a DID's balance.
        /// (ticker, did) -> List of checkpoints where user balance changed
        UserCheckpoints get(fn user_checkpoints): map hasher(blake2_128_concat) (Ticker, IdentityId) => Vec<u64>;
        /// The name of the current funding round.
        /// ticker -> funding round
        FundingRound get(fn funding_round): map hasher(blake2_128_concat) Ticker => FundingRoundName;
        /// The total balances of tokens issued in all recorded funding rounds.
        /// (ticker, funding round) -> balance
        IssuedInFundingRound get(fn issued_in_funding_round): map hasher(blake2_128_concat) (Ticker, FundingRoundName) => T::Balance;
        /// List of Smart extension added for the given tokens.
        /// ticker, AccountId (SE address) -> SmartExtension detail
        pub ExtensionDetails get(fn extension_details): map hasher(blake2_128_concat) (Ticker, T::AccountId) => SmartExtension<T::AccountId>;
        /// List of Smart extension added for the given tokens and for the given type.
        /// ticker, type of SE -> address/AccountId of SE
        pub Extensions get(fn extensions): map hasher(blake2_128_concat) (Ticker, SmartExtensionType) => Vec<T::AccountId>;
        /// The set of frozen assets implemented as a membership map.
        /// ticker -> bool
        pub Frozen get(fn frozen): map hasher(blake2_128_concat) Ticker => bool;
        /// Tickers and token owned by a user
        /// (user, ticker) -> AssetOwnership
        pub AssetOwnershipRelations get(fn asset_ownership_relation):
            double_map hasher(twox_64_concat) IdentityId, hasher(blake2_128_concat) Ticker => AssetOwnershipRelation;
        /// Documents attached to an Asset
        /// (ticker, document_name) -> document
        pub AssetDocuments get(fn asset_documents):
            double_map hasher(blake2_128_concat) Ticker, hasher(blake2_128_concat) DocumentName => Document;
        /// Ticker registration details on Polymath Classic / Ethereum.
        pub ClassicTickers get(fn classic_ticker_registration): map hasher(blake2_128_concat) Ticker => Option<ClassicTickerRegistration>;
<<<<<<< HEAD
        /// Checkpoint schedules for tickers.
        /// ticker -> schedule
        pub CheckpointSchedules get(fn checkpoint_schedules): map hasher(blake2_128_concat) Ticker =>
            CheckpointSchedule;
        /// The next checkpoint of a ticker.
        /// ticker -> Unix time in seconds
        pub NextCheckpoints get(fn next_checkpoints): map hasher(blake2_128_concat) Ticker => u64;
        /// Checkpoint timestamps. Every index of a recorded scheduled checkpoint is mapped to the
        /// time when the checkpoint was due. Every index of a manual checkpoint is mapped to the
        /// time when the recording took place.
        /// checkpoint number -> checkpoint timestamp
        pub CheckpointTimestamps get(fn checkpoint_timestamps): map hasher(identity) u64 => u64;
=======
        /// Supported extension version.
        pub CompatibleSmartExtVersion get(fn compatible_extension_version): map hasher(blake2_128_concat) SmartExtensionType => ExtVersion;
>>>>>>> 999cc0f3
        /// Balances get stored on the basis of the `ScopeId`.
        /// Right now it is only helpful for the UI purposes but in future it can be used to do miracles on-chain.
        /// (ScopeId, IdentityId) => Balance.
        pub BalanceOfAtScope get(fn balance_of_at_scope): double_map hasher(identity) ScopeId, hasher(identity) IdentityId => T::Balance;
        /// Store aggregate balance of those identities that has the same `ScopeId`.
        /// (Ticker, ScopeId) => Balance.
        pub AggregateBalance get(fn aggregate_balance_of): double_map hasher(blake2_128_concat) Ticker, hasher(identity) ScopeId => T::Balance;
        /// Tracks the ScopeId of the identity for a given ticker.
        /// (Ticker, IdentityId) => ScopeId.
        pub ScopeIdOf get(fn scope_id_of): double_map hasher(blake2_128_concat) Ticker, hasher(identity) IdentityId => ScopeId;
    }
    add_extra_genesis {
        config(classic_migration_tickers): Vec<ClassicTickerImport>;
        config(classic_migration_tconfig): TickerRegistrationConfig<T::Moment>;
        config(classic_migration_contract_did): IdentityId;
        config(reserved_country_currency_codes): Vec<Ticker>;
        /// Smart Extension supported version at genesis.
        config(versions): Vec<(SmartExtensionType, ExtVersion)>;
        build(|config: &GenesisConfig<T>| {
            let cm_did = SystematicIssuers::ClassicMigration.as_id();
            for import in &config.classic_migration_tickers {
                // Use DID of someone at Polymath if it's a contract-made ticker registration.
                let did = if import.is_contract { config.classic_migration_contract_did } else { cm_did };

                // Register the ticker...
                let tconfig = || config.classic_migration_tconfig.clone();
                let expiry = <Module<T>>::ticker_registration_checks(&import.ticker, did, true, tconfig);
                <Module<T>>::_register_ticker(&import.ticker, did, expiry.unwrap());

                // ..and associate it with additional info needed for claiming.
                let classic_ticker = ClassicTickerRegistration {
                    eth_owner: import.eth_owner,
                    is_created: import.is_created,
                };
                ClassicTickers::insert(&import.ticker, classic_ticker);
            }

            // Reserving country currency logic
            let fiat_tickers_reservation_did = SystematicIssuers::FiatTickersReservation.as_id();
            for currency_ticker in &config.reserved_country_currency_codes {
                <Module<T>>::_register_ticker(&currency_ticker, fiat_tickers_reservation_did, None);
            }
            config.versions
                .iter()
                .filter(|(t, _)| !<CompatibleSmartExtVersion>::contains_key(&t))
                .for_each(|(se_type, ver)| {
                    CompatibleSmartExtVersion::insert(se_type, ver);
            });

        });
    }
}

type Identity<T> = identity::Module<T>;

// Public interface for this runtime module.
decl_module! {
    pub struct Module<T: Trait> for enum Call where origin: T::Origin {

        type Error = Error<T>;

        /// initialize the default event for this module
        fn deposit_event() = default;

        fn on_runtime_upgrade() -> frame_support::weights::Weight {
            <Identifiers>::remove_all();
            1_000
        }

        /// This function is used to either register a new ticker or extend validity of an existing ticker.
        /// NB: Ticker validity does not get carry forward when renewing ticker.
        ///
        /// # Arguments
        /// * `origin` It contains the secondary key of the caller (i.e who signed the transaction to execute this function).
        /// * `ticker` ticker to register.
        #[weight = T::DbWeight::get().reads_writes(4, 3) + 500_000_000]
        pub fn register_ticker(origin, ticker: Ticker) -> DispatchResult {
            let to_did = Identity::<T>::ensure_origin_call_permissions(origin)?.primary_did;
            let expiry = Self::ticker_registration_checks(&ticker, to_did, false, || Self::ticker_registration_config())?;
            T::ProtocolFee::charge_fee(ProtocolOp::AssetRegisterTicker)?;
            Self::_register_ticker(&ticker, to_did, expiry);
            Ok(())
        }

        /// This function is used to accept a ticker transfer.
        /// NB: To reject the transfer, call remove auth function in identity module.
        ///
        /// # Arguments
        /// * `origin` It contains the secondary key of the caller (i.e who signed the transaction to execute this function).
        /// * `auth_id` Authorization ID of ticker transfer authorization.
        #[weight = T::DbWeight::get().reads_writes(4, 5) + 200_000_000]
        pub fn accept_ticker_transfer(origin, auth_id: u64) -> DispatchResult {
            let to_did = Identity::<T>::ensure_origin_call_permissions(origin)?.primary_did;
            Self::_accept_ticker_transfer(to_did, auth_id)
        }

        /// This function is used to accept a primary issuance agent transfer.
        /// NB: To reject the transfer, call remove auth function in identity module.
        ///
        /// # Arguments
        /// * `origin` It contains the signing key of the caller (i.e who signed the transaction to execute this function).
        /// * `auth_id` Authorization ID of primary issuance agent transfer authorization.
        #[weight = 300_000_000]
        pub fn accept_primary_issuance_agent_transfer(origin, auth_id: u64) -> DispatchResult {
            let to_did = Identity::<T>::ensure_origin_call_permissions(origin)?.primary_did;
            Self::_accept_primary_issuance_agent_transfer(to_did, auth_id)
        }

        /// This function is used to accept a token ownership transfer.
        /// NB: To reject the transfer, call remove auth function in identity module.
        ///
        /// # Arguments
        /// * `origin` It contains the secondary key of the caller (i.e who signed the transaction to execute this function).
        /// * `auth_id` Authorization ID of the token ownership transfer authorization.
        #[weight = T::DbWeight::get().reads_writes(4, 5) + 200_000_000]
        pub fn accept_asset_ownership_transfer(origin, auth_id: u64) -> DispatchResult {
            let to_did = Identity::<T>::ensure_origin_call_permissions(origin)?.primary_did;
            Self::_accept_token_ownership_transfer(to_did, auth_id)
        }

        /// Initializes a new security token
        /// makes the initiating account the owner of the security token
        /// & the balance of the owner is set to total supply.
        ///
        /// # Arguments
        /// * `origin` - contains the secondary key of the caller (i.e who signed the transaction to execute this function).
        /// * `name` - the name of the token.
        /// * `ticker` - the ticker symbol of the token.
        /// * `total_supply` - the total supply of the token.
        /// * `divisible` - a boolean to identify the divisibility status of the token.
        /// * `asset_type` - the asset type.
        /// * `identifiers` - a vector of asset identifiers.
        /// * `funding_round` - name of the funding round.
        ///
        /// # Weight
        /// `3_000_000_000 + 20_000 * identifiers.len()`
        #[weight = 3_000_000_000 + 20_000 * u64::try_from(identifiers.len()).unwrap_or_default()]
        pub fn create_asset(
            origin,
            name: AssetName,
            ticker: Ticker,
            total_supply: T::Balance,
            divisible: bool,
            asset_type: AssetType,
            identifiers: Vec<AssetIdentifier>,
            funding_round: Option<FundingRoundName>,
        ) -> DispatchResult {
            let did = Identity::<T>::ensure_origin_call_permissions(origin)?.primary_did;
            Self::ensure_create_asset_parameters(&ticker, &name, total_supply)?;

            // Ensure its registered by DID or at least expired, thus available.
            let available = match Self::is_ticker_available_or_registered_to(&ticker, did) {
                TickerRegistrationStatus::RegisteredByOther => return Err(Error::<T>::TickerAlreadyRegistered.into()),
                TickerRegistrationStatus::RegisteredByDid => false,
                TickerRegistrationStatus::Available => true,
            };

            if !divisible {
                ensure!(total_supply % ONE_UNIT.into() == 0.into(), Error::<T>::InvalidTotalSupply);
            }

            let token_did = Identity::<T>::get_token_did(&ticker)?;
            // Ensure there's no pre-existing entry for the DID.
            // This should never happen, but let's be defensive here.
            Identity::<T>::ensure_no_id_record(token_did)?;

            // Charge protocol fees.
            T::ProtocolFee::charge_fees(&{
                let mut fees = ArrayVec::<[_; 2]>::new();
                if available {
                    fees.push(ProtocolOp::AssetRegisterTicker);
                }
                // Waive the asset fee iff classic ticker hasn't expired,
                // and it was already created on classic.
                if available || ClassicTickers::get(&ticker).filter(|r| r.is_created).is_none() {
                    fees.push(ProtocolOp::AssetCreateAsset);
                }
                fees
            })?;

            //==========================================================================
            // At this point all checks have been made; **only** storage changes follow!
            //==========================================================================

            Identity::<T>::commit_token_did(token_did, ticker);

            // Register the ticker or finish its registration.
            if available {
                // Ticker not registered by anyone (or registry expired), so register.
                Self::_register_ticker(&ticker, did, None);
            } else {
                // Ticker already registered by the user.
                <Tickers<T>>::mutate(&ticker, |tr| tr.expiry = None);
            }

            let token = SecurityToken {
                name,
                total_supply,
                owner_did: did,
                divisible,
                asset_type: asset_type.clone(),
                primary_issuance_agent: Some(did),
            };
            <Tokens<T>>::insert(&ticker, token);
            <BalanceOf<T>>::insert(ticker, did, total_supply);
            Portfolio::<T>::set_default_portfolio_balance(did, &ticker, total_supply);
            <AssetOwnershipRelations>::insert(did, ticker, AssetOwnershipRelation::AssetOwned);
            Self::deposit_event(RawEvent::AssetCreated(
                did,
                ticker,
                total_supply,
                divisible,
                asset_type,
                did,
            ));

            let identifiers: Vec<AssetIdentifier> = identifiers
                .into_iter()
                .filter_map(|identifier| identifier.validate())
                .collect();

            <Identifiers>::insert(ticker, identifiers.clone());

            // Add funding round name.
            <FundingRound>::insert(ticker, funding_round.unwrap_or_default());

            // Update the investor count of an asset.
            <statistics::Module<T>>::update_transfer_stats(&ticker, None, Some(total_supply), total_supply);

            Self::deposit_event(RawEvent::IdentifiersUpdated(did, ticker, identifiers));
            <IssuedInFundingRound<T>>::insert((ticker, Self::funding_round(ticker)), total_supply);
            Self::deposit_event(RawEvent::Transfer(
                did,
                ticker,
                PortfolioId::default(),
                PortfolioId::default_portfolio(did),
                total_supply
            ));
            Self::deposit_event(RawEvent::Issued(
                did,
                ticker,
                did,
                total_supply,
                Self::funding_round(ticker),
                total_supply,
                Some(did),
            ));
            Ok(())
        }

        /// Freezes transfers and minting of a given token.
        ///
        /// # Arguments
        /// * `origin` - the secondary key of the sender.
        /// * `ticker` - the ticker of the token.
        #[weight = T::DbWeight::get().reads_writes(4, 1) + 300_000_000]
        pub fn freeze(origin, ticker: Ticker) -> DispatchResult {
            let sender_did = Identity::<T>::ensure_origin_call_permissions(origin)?.primary_did;

            // verify the ownership of the token
            ensure!(Self::is_owner(&ticker, sender_did), Error::<T>::Unauthorized);
            ensure!(<Tokens<T>>::contains_key(&ticker), Error::<T>::NoSuchAsset);

            ensure!(!Self::frozen(&ticker), Error::<T>::AlreadyFrozen);
            <Frozen>::insert(&ticker, true);
            Self::deposit_event(RawEvent::AssetFrozen(sender_did, ticker));
            Ok(())
        }

        /// Unfreezes transfers and minting of a given token.
        ///
        /// # Arguments
        /// * `origin` - the secondary key of the sender.
        /// * `ticker` - the ticker of the frozen token.
        #[weight = T::DbWeight::get().reads_writes(4, 1) + 300_000_000]
        pub fn unfreeze(origin, ticker: Ticker) -> DispatchResult {
            let sender_did = Identity::<T>::ensure_origin_call_permissions(origin)?.primary_did;

            // verify the ownership of the token
            ensure!(Self::is_owner(&ticker, sender_did), Error::<T>::Unauthorized);
            ensure!(<Tokens<T>>::contains_key(&ticker), Error::<T>::NoSuchAsset);

            ensure!(Self::frozen(&ticker), Error::<T>::NotFrozen);
            <Frozen>::insert(&ticker, false);
            Self::deposit_event(RawEvent::AssetUnfrozen(sender_did, ticker));
            Ok(())
        }

        /// Renames a given token.
        ///
        /// # Arguments
        /// * `origin` - the secondary key of the sender.
        /// * `ticker` - the ticker of the token.
        /// * `name` - the new name of the token.
        #[weight = T::DbWeight::get().reads_writes(2, 1) + 300_000_000]
        pub fn rename_asset(origin, ticker: Ticker, name: AssetName) -> DispatchResult {
            let sender_did = Identity::<T>::ensure_origin_call_permissions(origin)?.primary_did;

            // verify the ownership of the token
            ensure!(Self::is_owner(&ticker, sender_did), Error::<T>::Unauthorized);
            ensure!(<Tokens<T>>::contains_key(&ticker), Error::<T>::NoSuchAsset);

            <Tokens<T>>::mutate(&ticker, |token| token.name = name.clone());
            Self::deposit_event(RawEvent::AssetRenamed(sender_did, ticker, name));
            Ok(())
        }

        /// Creates a single checkpoint.
        /// NB: Only called by the owner of the security token i.e owner DID.
        ///
        /// # Arguments
        /// * `origin` Secondary key of the token owner. (Only token owner can call this function).
        /// * `ticker` Ticker of the token.
        #[weight = T::DbWeight::get().reads_writes(3, 2) + 400_000_000]
        pub fn create_checkpoint(origin, ticker: Ticker) -> DispatchResult {
            let did = Identity::<T>::ensure_origin_call_permissions(origin)?.primary_did;

            ensure!(Self::is_owner(&ticker, did), Error::<T>::Unauthorized);
            let now_as_secs = T::UnixTime::now().as_secs().saturated_into::<u64>();
            let _ = Self::_create_checkpoint(&ticker, now_as_secs)?;
            Self::deposit_event(RawEvent::CheckpointCreated(did, ticker, Self::total_checkpoints_of(&ticker)));
            Ok(())
        }

        /// Creates a checkpoint schedule. Can only be called by the token owner primary or
        /// secondary key. Only one schedule is allowed for an asset. To change an existing
        /// schedule, it must be removed first.
        ///
        /// # Arguments
        /// * `origin` - A primary or secondary key of the asset owner.
        /// * `ticker` - The asset ticker.
        /// * `schedule` - The checkpoint schedule to be assigned to the asset.
        ///
        /// # Errors
        /// * `Unauthorized` - The caller does not own the asset.
        /// * `CheckpointScheduleAlreadyExists` - A schedule already exists.
        #[weight = T::DbWeight::get().reads_writes(6, 2) + 1_000_000_000]
        pub fn create_checkpoint_schedule(
            origin,
            ticker: Ticker,
            schedule: CheckpointSchedule
        ) -> DispatchResult {
            let primary_did = Identity::<T>::ensure_origin_call_permissions(origin)?.primary_did;
            ensure!(Self::is_owner(&ticker, primary_did), Error::<T>::Unauthorized);
            ensure!(
                !CheckpointSchedules::contains_key(&ticker),
                Error::<T>::CheckpointScheduleAlreadyExists
            );
            let now_as_secs = T::UnixTime::now().as_secs().saturated_into::<u64>();
            let timestamp = schedule.next_checkpoint(now_as_secs)
                .ok_or(Error::<T>::FailedToComputeNextCheckpoint)?;
            // Check the lower limit of the checkpoint period duration by computing the next
            // checkpoint from the start of the schedule.
            ensure!(
                schedule.next_checkpoint(schedule.start) >= Some(T::MinCheckpointDurationSecs::get()),
                Error::<T>::CheckpointDurationTooShort
            );
            T::ProtocolFee::charge_fee(ProtocolOp::AssetCreateCheckpointSchedule)?;
            NextCheckpoints::insert(&ticker, timestamp);
            // Assign the schedule.
            CheckpointSchedules::insert(&ticker, schedule.clone());
            Self::deposit_event(RawEvent::CheckpointScheduleCreated(
                ticker,
                primary_did,
                schedule,
            ));
            Ok(())
        }

        /// Removes the checkpoint schedule of an asset. Can only be called by the token owner
        /// primary or secondary key.
        ///
        /// # Arguments
        /// * `origin` - A primary or secondary key of the asset owner.
        /// * `ticker` - The asset ticker.
        ///
        /// # Errors
        /// * `Unauthorized` - The caller does not own the asset.
        #[weight = T::DbWeight::get().reads_writes(5, 2) + 400_000_000]
        pub fn remove_checkpoint_schedule(
            origin,
            ticker: Ticker,
        ) -> DispatchResult {
            let primary_did = Identity::<T>::ensure_origin_call_permissions(origin)?.primary_did;
            ensure!(Self::is_owner(&ticker, primary_did), Error::<T>::Unauthorized);
            ensure!(
                CheckpointSchedules::contains_key(&ticker),
                Error::<T>::NoCheckpointSchedule
            );
            // Remove the next scheduled checkpoint for `ticker` and `primary_did`.
            NextCheckpoints::remove(&ticker);
            // Remove and return the schedule from storage.
            let schedule = CheckpointSchedules::take(&ticker);
            Self::deposit_event(RawEvent::CheckpointScheduleRemoved(
                ticker,
                primary_did,
                schedule,
            ));
            Ok(())
        }

        /// Function is used to issue(or mint) new tokens to the primary issuance agent.
        /// It can only be executed by the token owner.
        ///
        /// # Arguments
        /// * `origin` Secondary key of token owner.
        /// * `ticker` Ticker of the token.
        /// * `value` Amount of tokens that get issued.
        #[weight = T::DbWeight::get().reads_writes(6, 3) + 800_000_000]
        pub fn issue(origin, ticker: Ticker, value: T::Balance) -> DispatchResult {
            let PermissionedCallOriginData {
                sender,
                primary_did: did,
                ..
            } = Identity::<T>::ensure_origin_call_permissions(origin)?;

            ensure!(Self::is_owner(&ticker, did), Error::<T>::Unauthorized);
            let beneficiary = Self::token_details(&ticker).primary_issuance_agent.unwrap_or(did);
            Self::_mint(&ticker, sender, beneficiary, value, Some(ProtocolOp::AssetIssue))
        }

        /// Makes an indivisible token divisible. Only called by the token owner.
        ///
        /// # Arguments
        /// * `origin` Secondary key of the token owner.
        /// * `ticker` Ticker of the token.
        #[weight = T::DbWeight::get().reads_writes(2, 1) + 300_000_000]
        pub fn make_divisible(origin, ticker: Ticker) -> DispatchResult {
            let did = Identity::<T>::ensure_origin_call_permissions(origin)?.primary_did;

            ensure!(Self::is_owner(&ticker, did), Error::<T>::Unauthorized);
            // Read the token details
            let mut token = Self::token_details(&ticker);
            ensure!(!token.divisible, Error::<T>::AssetAlreadyDivisible);
            token.divisible = true;
            <Tokens<T>>::insert(&ticker, token);
            Self::deposit_event(RawEvent::DivisibilityChanged(did, ticker, true));
            Ok(())
        }

        /// Add documents for a given token. To be called only by the token owner.
        ///
        /// # Arguments
        /// * `origin` Secondary key of the token owner.
        /// * `ticker` Ticker of the token.
        /// * `documents` Documents to be attached to `ticker`.
        ///
        /// # Weight
        /// `500_000_000 + 600_000 * documents.len()`
        #[weight = T::DbWeight::get().reads_writes(2, 1) + 500_000_000 + 600_000 * u64::try_from(documents.len()).unwrap_or_default()]
        pub fn add_documents(origin, documents: Vec<(DocumentName, Document)>, ticker: Ticker) -> DispatchResult {
            let did = Identity::<T>::ensure_origin_call_permissions(origin)?.primary_did;

            ensure!(Self::is_owner(&ticker, did), Error::<T>::NotAnOwner);

            T::ProtocolFee::batch_charge_fee(ProtocolOp::AssetAddDocument, documents.len())?;

            for (document_name, document) in documents {
                <AssetDocuments>::insert(ticker, &document_name, document.clone());
                Self::deposit_event(RawEvent::DocumentAdded(ticker, document_name, document));
            }

            Ok(())
        }

        /// Remove documents for a given token. To be called only by the token owner.
        ///
        /// # Arguments
        /// * `origin` Secondary key of the token owner.
        /// * `ticker` Ticker of the token.
        /// * `doc_names` Documents to be removed from `ticker`.
        ///
        /// # Weight
        /// `500_000_000 + 600_000 * do_ids.len()`
        #[weight = T::DbWeight::get().reads_writes(2, 1) + 500_000_000 + 600_000 * u64::try_from(doc_names.len()).unwrap_or_default()]
        pub fn remove_documents(origin, doc_names: Vec<DocumentName>, ticker: Ticker) -> DispatchResult {
            let did = Identity::<T>::ensure_origin_call_permissions(origin)?.primary_did;
            ensure!(Self::is_owner(&ticker, did), Error::<T>::NotAnOwner);

            for document_name in doc_names {
                <AssetDocuments>::remove(ticker, &document_name);
                Self::deposit_event(RawEvent::DocumentRemoved(ticker, document_name));
            }

            Ok(())
        }

        /// Sets the name of the current funding round.
        ///
        /// # Arguments
        /// * `origin` - the secondary key of the token owner DID.
        /// * `ticker` - the ticker of the token.
        /// * `name` - the desired name of the current funding round.
        #[weight = T::DbWeight::get().reads_writes(2, 1) + 600_000_000]
        pub fn set_funding_round(origin, ticker: Ticker, name: FundingRoundName) ->
            DispatchResult
        {
            let did = Identity::<T>::ensure_origin_call_permissions(origin)?.primary_did;
            ensure!(Self::is_owner(&ticker, did), Error::<T>::NotAnOwner);
            <FundingRound>::insert(ticker, name.clone());
            Self::deposit_event(RawEvent::FundingRoundSet(did, ticker, name));
            Ok(())
        }

        /// Updates the asset identifiers. Can only be called by the token owner.
        ///
        /// # Arguments
        /// * `origin` - the secondary key of the token owner.
        /// * `ticker` - the ticker of the token.
        /// * `identifiers` - the asset identifiers to be updated in the form of a vector of pairs
        ///    of `IdentifierType` and `AssetIdentifier` value.
        ///
        /// # Weight
        /// `150_000 + 20_000 * identifiers.len()`
        #[weight = T::DbWeight::get().reads_writes(1, 1) + 700_000_000 + 20_000 * u64::try_from(identifiers.len()).unwrap_or_default()]
        pub fn update_identifiers(
            origin,
            ticker: Ticker,
            identifiers: Vec<AssetIdentifier>
        ) -> DispatchResult {
            let did = Identity::<T>::ensure_origin_call_permissions(origin)?.primary_did;
            ensure!(Self::is_owner(&ticker, did), Error::<T>::Unauthorized);
            let identifiers: Vec<AssetIdentifier> = identifiers
                .into_iter()
                .filter_map(|identifier| identifier.validate())
                .collect();
            <Identifiers>::insert(ticker, identifiers.clone());
            Self::deposit_event(RawEvent::IdentifiersUpdated(did, ticker, identifiers));
            Ok(())
        }

        /// Permissioning the Smart-Extension address for a given ticker.
        ///
        /// # Arguments
        /// * `origin` - Signatory who owns to ticker/asset.
        /// * `ticker` - ticker for whom extension get added.
        /// * `extension_details` - Details of the smart extension.
        #[weight = T::DbWeight::get().reads_writes(2, 2) + 600_000_000]
        pub fn add_extension(origin, ticker: Ticker, extension_details: SmartExtension<T::AccountId>) -> DispatchResult {
            let my_did = Identity::<T>::ensure_origin_call_permissions(origin)?.primary_did;
            ensure!(Self::is_owner(&ticker, my_did), Error::<T>::Unauthorized);

            // Verify the details of smart extension & store it
            ensure!(!<ExtensionDetails<T>>::contains_key((ticker, &extension_details.extension_id)), Error::<T>::ExtensionAlreadyPresent);
            // Ensure the version compatibility with the asset.
            ensure!(Self::is_ext_compatible(&extension_details.extension_type, &extension_details.extension_id), Error::<T>::IncompatibleExtensionVersion);
            // Ensure the hard limit on the count of maximum transfer manager an asset can have.
            Self::ensure_max_limit_for_tm_extension(&extension_details.extension_type, &ticker)?;

            // Update the storage
            <ExtensionDetails<T>>::insert((ticker, &extension_details.extension_id), extension_details.clone());
            <Extensions<T>>::mutate((ticker, &extension_details.extension_type), |ids| {
                ids.push(extension_details.extension_id.clone())
            });
            Self::deposit_event(RawEvent::ExtensionAdded(my_did, ticker, extension_details.extension_id, extension_details.extension_name, extension_details.extension_type));
            Ok(())
        }

        /// Archived the extension. Extension is use to verify the compliance or any smart logic it posses.
        ///
        /// # Arguments
        /// * `origin` - Signatory who owns the ticker/asset.
        /// * `ticker` - Ticker symbol of the asset.
        /// * `extension_id` - AccountId of the extension that need to be archived.
        #[weight = T::DbWeight::get().reads_writes(3, 1) + 800_000_000]
        pub fn archive_extension(origin, ticker: Ticker, extension_id: T::AccountId) -> DispatchResult {
            // Ensure the extrinsic is signed and have valid extension id.
            let did = Self::ensure_signed_and_validate_extension_id(origin, &ticker, &extension_id)?;

            // Mutate the extension details
            ensure!(!(<ExtensionDetails<T>>::get((ticker, &extension_id))).is_archive, Error::<T>::AlreadyArchived);
            <ExtensionDetails<T>>::mutate((ticker, &extension_id), |details| details.is_archive = true);
            Self::deposit_event(RawEvent::ExtensionArchived(did, ticker, extension_id));
            Ok(())
        }

        /// Un-archived the extension. Extension is use to verify the compliance or any smart logic it posses.
        ///
        /// # Arguments
        /// * `origin` - Signatory who owns the ticker/asset.
        /// * `ticker` - Ticker symbol of the asset.
        /// * `extension_id` - AccountId of the extension that need to be un-archived.
        #[weight = T::DbWeight::get().reads_writes(2, 2) + 800_000_000]
        pub fn unarchive_extension(origin, ticker: Ticker, extension_id: T::AccountId) -> DispatchResult {
            // Ensure the extrinsic is signed and have valid extension id.
            let did = Self::ensure_signed_and_validate_extension_id(origin, &ticker, &extension_id)?;

            // Mutate the extension details
            ensure!((<ExtensionDetails<T>>::get((ticker, &extension_id))).is_archive, Error::<T>::AlreadyUnArchived);
            <ExtensionDetails<T>>::mutate((ticker, &extension_id), |details| details.is_archive = false);
            Self::deposit_event(RawEvent::ExtensionUnArchived(did, ticker, extension_id));
            Ok(())
        }

        /// Sets the primary issuance agent to None. The caller must be the asset issuer. The asset
        /// issuer can always update the primary issuance agent using `transfer_primary_issuance_agent`. If the issuer
        /// removes their primary issuance agent then it will be immovable until either they transfer
        /// the primary issuance agent to an actual DID, or they add a claim to allow that DID to move the
        /// asset.
        ///
        /// # Arguments
        /// * `origin` - The asset issuer.
        /// * `ticker` - Ticker symbol of the asset.
        #[weight = 250_000_000]
        pub fn remove_primary_issuance_agent(
            origin,
            ticker: Ticker,
        ) -> DispatchResult {
            let did = Identity::<T>::ensure_origin_call_permissions(origin)?.primary_did;
            ensure!(Self::is_owner(&ticker, did), Error::<T>::Unauthorized);
            let mut old_primary_issuance_agent = None;
            <Tokens<T>>::mutate(&ticker, |token| {
                old_primary_issuance_agent = token.primary_issuance_agent;
                token.primary_issuance_agent = None
            });
            Self::deposit_event(RawEvent::PrimaryIssuanceAgentTransferred(did, ticker, old_primary_issuance_agent, None));
            Ok(())
        }

        /// Remove the given smart extension id from the list of extension under a given ticker.
        ///
        /// # Arguments
        /// * `origin` - The asset issuer.
        /// * `ticker` - Ticker symbol of the asset.
        #[weight = 250_000_000]
        pub fn remove_smart_extension(origin, ticker: Ticker, extension_id: T::AccountId) -> DispatchResult {
            // Ensure the extrinsic is signed and have valid extension id.
            let did = Self::ensure_signed_and_validate_extension_id(origin, &ticker, &extension_id)?;

            let extension_type = Self::extension_details((&ticker, &extension_id)).extension_type;

            // Remove the storage reference for the given extension_id.
            <Extensions<T>>::mutate(&(ticker, extension_type), |extension_list| {
                if let Some(pos) = extension_list.iter().position(|ext| ext == &extension_id) {
                    extension_list.remove(pos);
                }
            });
            <ExtensionDetails<T>>::remove((&ticker, &extension_id));
            Self::deposit_event(RawEvent::ExtensionRemoved(did, ticker, extension_id));
            Ok(())
        }

        /// Claim a systematically reserved Polymath Classic (PMC) `ticker`
        /// and transfer it to the `origin`'s identity.
        ///
        /// To verify that the `origin` is in control of the Ethereum account on the books,
        /// an `ethereum_signature` containing the `origin`'s DID as the message
        /// must be provided by that Ethereum account.
        ///
        /// # Errors
        /// - `NoSuchClassicTicker` if this is not a systematically reserved PMC ticker.
        /// - `TickerAlreadyRegistered` if the ticker was already registered, e.g., by `origin`.
        /// - `TickerRegistrationExpired` if the ticker's registration has expired.
        /// - `BadOrigin` if not signed.
        /// - `InvalidEthereumSignature` if the `ethereum_signature` is not valid.
        /// - `NotAnOwner` if the ethereum account is not the owner of the PMC ticker.
        #[weight = 250_000_000]
        pub fn claim_classic_ticker(origin, ticker: Ticker, ethereum_signature: ethereum::EcdsaSignature) -> DispatchResult {
            // Ensure the ticker is a classic one and fetch details.
            let ClassicTickerRegistration { eth_owner, .. } = ClassicTickers::get(ticker)
                .ok_or(Error::<T>::NoSuchClassicTicker)?;

            // Ensure ticker registration is still attached to the systematic DID.
            let sys_did = SystematicIssuers::ClassicMigration.as_id();
            match Self::is_ticker_available_or_registered_to(&ticker, sys_did) {
                TickerRegistrationStatus::RegisteredByOther => return Err(Error::<T>::TickerAlreadyRegistered.into()),
                TickerRegistrationStatus::Available => return Err(Error::<T>::TickerRegistrationExpired.into()),
                TickerRegistrationStatus::RegisteredByDid => {}
            }

            // Ensure we're signed & get did.
            let owner_did = Identity::<T>::ensure_origin_call_permissions(origin)?.primary_did;

            // Have the caller prove that they own *some* Ethereum account
            // by having the signed signature contain the `owner_did`.
            //
            // We specifically use `owner_did` rather than `sender` such that
            // if the signing key's owner DID is changed after the creating
            // `ethereum_signature`, then the call is rejected
            // (caller might not have Ethereum account's private key).
            let eth_signer = ethereum::eth_check(owner_did, b"classic_claim", &ethereum_signature)
                .ok_or(Error::<T>::InvalidEthereumSignature)?;

            // Now we have an Ethereum account; ensure it's the *right one*.
            ensure!(eth_signer == eth_owner, Error::<T>::NotAnOwner);

            // Success; transfer the ticker to `owner_did`.
            Self::transfer_ticker(ticker, owner_did, sys_did);

            // Emit event.
            Self::deposit_event(RawEvent::ClassicTickerClaimed(owner_did, ticker, eth_signer));

            Ok(())
        }
    }
}

decl_event! {
    pub enum Event<T>
        where
        Balance = <T as CommonTrait>::Balance,
        Moment = <T as pallet_timestamp::Trait>::Moment,
        AccountId = <T as frame_system::Trait>::AccountId,
    {
        /// Event for transfer of tokens.
        /// caller DID, ticker, from portfolio, to portfolio, value
        Transfer(IdentityId, Ticker, PortfolioId, PortfolioId, Balance),
        /// Event when an approval is made.
        /// caller DID, ticker, owner DID, spender DID, value
        Approval(IdentityId, Ticker, IdentityId, IdentityId, Balance),
        /// Emit when tokens get issued.
        /// caller DID, ticker, beneficiary DID, value, funding round, total issued in this funding round,
        /// primary issuance agent
        Issued(IdentityId, Ticker, IdentityId, Balance, FundingRoundName, Balance, Option<IdentityId>),
        /// Emit when tokens get redeemed.
        /// caller DID, ticker,  from DID, value
        Redeemed(IdentityId, Ticker, IdentityId, Balance),
        /// Event for forced transfer of tokens.
        /// caller DID/ controller DID, ticker, from DID, to DID, value, data, operator data
        ControllerTransfer(IdentityId, Ticker, IdentityId, IdentityId, Balance, Vec<u8>, Vec<u8>),
        /// Event for when a forced redemption takes place.
        /// caller DID/ controller DID, ticker, token holder DID, value, data, operator data
        ControllerRedemption(IdentityId, Ticker, IdentityId, Balance, Vec<u8>, Vec<u8>),
        /// Event for creation of the asset.
        /// caller DID/ owner DID, ticker, total supply, divisibility, asset type, beneficiary DID
        AssetCreated(IdentityId, Ticker, Balance, bool, AssetType, IdentityId),
        /// Event emitted when a token identifiers are updated.
        /// caller DID, ticker, a vector of (identifier type, identifier value)
        IdentifiersUpdated(IdentityId, Ticker, Vec<AssetIdentifier>),
        /// Event for change in divisibility.
        /// caller DID, ticker, divisibility
        DivisibilityChanged(IdentityId, Ticker, bool),
        /// An additional event to Transfer; emitted when transfer_with_data is called.
        /// caller DID , ticker, from DID, to DID, value, data
        TransferWithData(IdentityId, Ticker, IdentityId, IdentityId, Balance, Vec<u8>),
        /// is_issuable() output
        /// ticker, return value (true if issuable)
        IsIssuable(Ticker, bool),
        /// Emit when ticker is registered.
        /// caller DID / ticker owner did, ticker, ticker owner, expiry
        TickerRegistered(IdentityId, Ticker, Option<Moment>),
        /// Emit when ticker is transferred.
        /// caller DID / ticker transferred to DID, ticker, from
        TickerTransferred(IdentityId, Ticker, IdentityId),
        /// Emit when token ownership is transferred.
        /// caller DID / token ownership transferred to DID, ticker, from
        AssetOwnershipTransferred(IdentityId, Ticker, IdentityId),
        /// An event emitted when an asset is frozen.
        /// Parameter: caller DID, ticker.
        AssetFrozen(IdentityId, Ticker),
        /// An event emitted when an asset is unfrozen.
        /// Parameter: caller DID, ticker.
        AssetUnfrozen(IdentityId, Ticker),
        /// An event emitted when a token is renamed.
        /// Parameters: caller DID, ticker, new token name.
        AssetRenamed(IdentityId, Ticker, AssetName),
        /// An event carrying the name of the current funding round of a ticker.
        /// Parameters: caller DID, ticker, funding round name.
        FundingRoundSet(IdentityId, Ticker, FundingRoundName),
        /// Emitted when extension is added successfully.
        /// caller DID, ticker, extension AccountId, extension name, type of smart Extension
        ExtensionAdded(IdentityId, Ticker, AccountId, SmartExtensionName, SmartExtensionType),
        /// Emitted when extension get archived.
        /// caller DID, ticker, AccountId
        ExtensionArchived(IdentityId, Ticker, AccountId),
        /// Emitted when extension get archived.
        /// caller DID, ticker, AccountId
        ExtensionUnArchived(IdentityId, Ticker, AccountId),
        /// Emitted event for Checkpoint creation.
        /// caller DID. ticker, checkpoint count.
        CheckpointCreated(IdentityId, Ticker, u64),
        /// An event emitted when the primary issuance agent of an asset is transferred.
        /// First DID is the old primary issuance agent and the second DID is the new primary issuance agent.
        PrimaryIssuanceAgentTransferred(IdentityId, Ticker, Option<IdentityId>, Option<IdentityId>),
        /// A new document attached to an asset
        DocumentAdded(Ticker, DocumentName, Document),
        /// A document removed from an asset
        DocumentRemoved(Ticker, DocumentName),
        /// A extension got removed.
        /// caller DID, ticker, AccountId
        ExtensionRemoved(IdentityId, Ticker, AccountId),
        /// A Polymath Classic token was claimed and transferred to a non-systematic DID.
        ClassicTickerClaimed(IdentityId, Ticker, ethereum::EthereumAddress),
        /// A checkpoint schedule has been created.
        /// Parameters: ticker, primary DID, schedule.
        CheckpointScheduleCreated(Ticker, IdentityId, CheckpointSchedule),
        /// A checkpoint schedule has been removed.
        /// Parameters: ticker, primary DID, schedule.
        CheckpointScheduleRemoved(Ticker, IdentityId, CheckpointSchedule),
    }
}

decl_error! {
    pub enum Error for Module<T: Trait> {
        /// DID not found.
        DIDNotFound,
        /// Not a ticker transfer auth.
        NoTickerTransferAuth,
        /// Not a primary issuance agent transfer auth.
        NoPrimaryIssuanceAgentTransferAuth,
        /// Not a token ownership transfer auth.
        NotTickerOwnershipTransferAuth,
        /// The user is not authorized.
        Unauthorized,
        /// When extension already archived.
        AlreadyArchived,
        /// When extension already un-archived.
        AlreadyUnArchived,
        /// When extension is already added.
        ExtensionAlreadyPresent,
        /// When smart extension failed to execute result.
        IncorrectResult,
        /// The sender must be a secondary key for the DID.
        HolderMustBeSecondaryKeyForHolderDid,
        /// The token has already been created.
        AssetAlreadyCreated,
        /// The ticker length is over the limit.
        TickerTooLong,
        /// The ticker is already registered to someone else.
        TickerAlreadyRegistered,
        /// The token name cannot exceed 64 bytes.
        AssetNameTooLong,
        /// An invalid total supply.
        InvalidTotalSupply,
        /// The total supply is above the limit.
        TotalSupplyAboveLimit,
        /// No such token.
        NoSuchAsset,
        /// The token is already frozen.
        AlreadyFrozen,
        /// Not an owner of the token.
        NotAnOwner,
        /// An overflow while calculating the balance.
        BalanceOverflow,
        /// An underflow while calculating the balance.
        BalanceUnderflow,
        /// An underflow while calculating the default portfolio balance.
        DefaultPortfolioBalanceUnderflow,
        /// An overflow while calculating the allowance.
        AllowanceOverflow,
        /// An underflow in calculating the allowance.
        AllowanceUnderflow,
        /// An overflow in calculating the total allowance.
        TotalAllowanceOverflow,
        /// An underflow in calculating the total allowance.
        TotalAllowanceUnderflow,
        /// An overflow while calculating the checkpoint.
        CheckpointOverflow,
        /// An overflow while calculating the total supply.
        TotalSupplyOverflow,
        /// No such allowance.
        NoSuchAllowance,
        /// Insufficient allowance.
        InsufficientAllowance,
        /// The list of investors is empty.
        NoInvestors,
        /// An invalid granularity.
        InvalidGranularity,
        /// The account does not hold this token.
        NotAnAssetHolder,
        /// The asset must be frozen.
        NotFrozen,
        /// No such smart extension.
        NoSuchSmartExtension,
        /// Transfer validation check failed.
        InvalidTransfer,
        /// The sender balance is not sufficient.
        InsufficientBalance,
        /// The balance of the sender's default portfolio is not sufficient.
        InsufficientDefaultPortfolioBalance,
        /// An invalid signature.
        InvalidSignature,
        /// The signature is already in use.
        SignatureAlreadyUsed,
        /// The token is already divisible.
        AssetAlreadyDivisible,
        /// Number of Transfer Manager extensions attached to an asset is equal to MaxNumberOfTMExtensionForAsset.
        MaximumTMExtensionLimitReached,
        /// Given smart extension is not compatible with the asset.
        IncompatibleExtensionVersion,
        /// An invalid Ethereum `EcdsaSignature`.
        InvalidEthereumSignature,
        /// The given ticker is not a classic one.
        NoSuchClassicTicker,
        /// Registration of ticker has expired.
        TickerRegistrationExpired,
        /// Transfers to self are not allowed
        SenderSameAsReceiver,
        /// A checkpoint schedule already exists and cannot be updated.
        CheckpointScheduleAlreadyExists,
        /// A checkpoint schedule does not exist for the asset.
        NoCheckpointSchedule,
        /// Failed to compute the next checkpoint. The schedule does not have any upcoming
        /// checkpoints.
        FailedToComputeNextCheckpoint,
        /// The duration of a checkpoint period is too short.
        CheckpointDurationTooShort
    }
}

impl<T: Trait> AssetTrait<T::Balance, T::AccountId> for Module<T> {
    fn _mint_from_sto(
        ticker: &Ticker,
        caller: T::AccountId,
        sender: IdentityId,
        assets_purchased: T::Balance,
    ) -> DispatchResult {
        Self::_mint(ticker, caller, sender, assets_purchased, None)
    }

    fn is_owner(ticker: &Ticker, did: IdentityId) -> bool {
        Self::_is_owner(ticker, did)
    }

    /// Get the asset `id` balance of `who`.
    fn balance(ticker: &Ticker, who: IdentityId) -> T::Balance {
        Self::balance_of(ticker, &who)
    }

    // Get the total supply of an asset `id`
    fn total_supply(ticker: &Ticker) -> T::Balance {
        Self::token_details(ticker).total_supply
    }

    fn get_balance_at(ticker: &Ticker, did: IdentityId, at: u64) -> T::Balance {
        Self::get_balance_at(*ticker, did, at)
    }

    fn primary_issuance_agent(ticker: &Ticker) -> IdentityId {
        let token_details = Self::token_details(ticker);
        token_details
            .primary_issuance_agent
            .unwrap_or(token_details.owner_did)
    }

    fn max_number_of_tm_extension() -> u32 {
        T::MaxNumberOfTMExtensionForAsset::get()
    }

    fn base_transfer(
        from_portfolio: PortfolioId,
        to_portfolio: PortfolioId,
        ticker: &Ticker,
        value: T::Balance,
    ) -> DispatchResultWithPostInfo {
        Self::base_transfer(from_portfolio, to_portfolio, ticker, value)
    }
}

impl<T: Trait> AssetSubTrait for Module<T> {
    fn accept_ticker_transfer(to_did: IdentityId, auth_id: u64) -> DispatchResult {
        Self::_accept_ticker_transfer(to_did, auth_id)
    }

    fn accept_primary_issuance_agent_transfer(to_did: IdentityId, auth_id: u64) -> DispatchResult {
        Self::_accept_primary_issuance_agent_transfer(to_did, auth_id)
    }

    fn accept_asset_ownership_transfer(to_did: IdentityId, auth_id: u64) -> DispatchResult {
        Self::_accept_token_ownership_transfer(to_did, auth_id)
    }

    fn update_balance_of_scope_id(
        of: ScopeId,
        target_did: IdentityId,
        ticker: Ticker,
    ) -> DispatchResult {
        let balance_at_scope = Self::balance_of_at_scope(of, target_did);
        // Used `balance_at_scope` variable to skip re-updating the aggregate balance of the given identityId whom
        // has the scope claim already.
        if balance_at_scope == Zero::zero() {
            let current_balance = Self::balance_of(ticker, target_did);
            // Update the balance on the identityId under the given scopeId.
            <BalanceOfAtScope<T>>::insert(of, target_did, current_balance);
            // current aggregate balance + current identity balance is always less then the total_supply of given ticker.
            <AggregateBalance<T>>::mutate(ticker, of, |bal| *bal = *bal + current_balance);
        }
        // Caches the `ScopeId` for a given IdentityId and ticker.
        // this is needed to avoid the on-chain iteration of the claims to find the ScopeId.
        <ScopeIdOf>::insert(ticker, target_did, of);
        Ok(())
    }
}

/// All functions in the decl_module macro become part of the public interface of the module
/// If they are there, they are accessible via extrinsic calls whether they are public or not
/// However, in the impl module section (this, below) the functions can be public and private
/// Private functions are internal to this module e.g.: _transfer
/// Public functions can be called from other modules e.g.: lock and unlock (being called from the tcr module)
/// All functions in the impl module section are not part of public interface because they are not part of the Call enum.
impl<T: Trait> Module<T> {
    // Public immutables
    pub fn _is_owner(ticker: &Ticker, did: IdentityId) -> bool {
        let token = Self::token_details(ticker);
        token.owner_did == did
    }

    fn maybe_ticker(ticker: &Ticker) -> Option<TickerRegistration<T::Moment>> {
        <Tickers<T>>::contains_key(ticker).then(|| <Tickers<T>>::get(ticker))
    }

    pub fn is_ticker_available(ticker: &Ticker) -> bool {
        // Assumes uppercase ticker
        if let Some(ticker) = Self::maybe_ticker(ticker) {
            ticker
                .expiry
                .filter(|&e| <pallet_timestamp::Module<T>>::get() > e)
                .is_some()
        } else {
            true
        }
    }

    /// Returns `true` iff the ticker exists, is owned by `did`, and ticker hasn't expired.
    pub fn is_ticker_registry_valid(ticker: &Ticker, did: IdentityId) -> bool {
        // Assumes uppercase ticker
        if let Some(ticker) = Self::maybe_ticker(ticker) {
            let now = <pallet_timestamp::Module<T>>::get();
            ticker.owner == did && ticker.expiry.filter(|&e| now > e).is_none()
        } else {
            false
        }
    }

    /// Returns:
    /// - `RegisteredByOther` if ticker is registered to someone else.
    /// - `Available` if ticker is available for registry.
    /// - `RegisteredByDid` if ticker is already registered to provided did.
    pub fn is_ticker_available_or_registered_to(
        ticker: &Ticker,
        did: IdentityId,
    ) -> TickerRegistrationStatus {
        // Assumes uppercase ticker
        match Self::maybe_ticker(ticker) {
            Some(TickerRegistration { expiry, owner }) => match expiry {
                // Ticker registered to someone but expired and can be registered again.
                Some(expiry) if <pallet_timestamp::Module<T>>::get() > expiry => {
                    TickerRegistrationStatus::Available
                }
                // Ticker is already registered to provided did (may or may not expire in future).
                _ if owner == did => TickerRegistrationStatus::RegisteredByDid,
                // Ticker registered to someone else and hasn't expired.
                _ => TickerRegistrationStatus::RegisteredByOther,
            },
            // Ticker not registered yet.
            None => TickerRegistrationStatus::Available,
        }
    }

    /// Before registering a ticker, do some checks, and return the expiry moment.
    fn ticker_registration_checks(
        ticker: &Ticker,
        to_did: IdentityId,
        no_re_register: bool,
        config: impl FnOnce() -> TickerRegistrationConfig<T::Moment>,
    ) -> Result<Option<T::Moment>, DispatchError> {
        ensure!(
            !<Tokens<T>>::contains_key(&ticker),
            Error::<T>::AssetAlreadyCreated
        );

        let config = config();

        // Ensure the ticker is not too long.
        ensure!(
            ticker.len() <= usize::try_from(config.max_ticker_length).unwrap_or_default(),
            Error::<T>::TickerTooLong
        );

        // Ensure that the ticker is not registered by someone else (or `to_did`, possibly).
        if match Self::is_ticker_available_or_registered_to(&ticker, to_did) {
            TickerRegistrationStatus::RegisteredByOther => true,
            TickerRegistrationStatus::RegisteredByDid => no_re_register,
            _ => false,
        } {
            return Err(Error::<T>::TickerAlreadyRegistered.into());
        }

        Ok(config
            .registration_length
            .map(|exp| <pallet_timestamp::Module<T>>::get() + exp))
    }

    /// Without charging any fees,
    /// register the given `ticker` to the `owner` identity,
    /// with the registration being removed at `expiry`.
    fn _register_ticker(ticker: &Ticker, owner: IdentityId, expiry: Option<T::Moment>) {
        if let Some(ticker_details) = Self::maybe_ticker(ticker) {
            <AssetOwnershipRelations>::remove(ticker_details.owner, ticker);
        }

        let ticker_registration = TickerRegistration { owner, expiry };

        // Store ticker registration details
        <Tickers<T>>::insert(ticker, ticker_registration);
        <AssetOwnershipRelations>::insert(owner, ticker, AssetOwnershipRelation::TickerOwned);

        // Not a classic ticker anymore if it was.
        ClassicTickers::remove(&ticker);

        Self::deposit_event(RawEvent::TickerRegistered(owner, *ticker, expiry));
    }

    // Get the total supply of an asset `id`.
    pub fn total_supply(ticker: Ticker) -> T::Balance {
        Self::token_details(ticker).total_supply
    }

    pub fn get_balance_at(ticker: Ticker, did: IdentityId, at: u64) -> T::Balance {
        let ticker_did = (ticker, did);
        if !<TotalCheckpoints>::contains_key(ticker) ||
            at == 0 || //checkpoints start from 1
            at > Self::total_checkpoints_of(&ticker)
        {
            // No checkpoints data exist
            return Self::balance_of(&ticker, &did);
        }

        if <UserCheckpoints>::contains_key(&ticker_did) {
            let user_checkpoints = Self::user_checkpoints(&ticker_did);
            if at > *user_checkpoints.last().unwrap_or(&0) {
                // Using unwrap_or to be defensive.
                // or part should never be triggered due to the check on 2 lines above
                // User has not transacted after checkpoint creation.
                // This means their current balance = their balance at that cp.
                return Self::balance_of(&ticker, &did);
            }
            // Uses the first checkpoint that was created after target checkpoint
            // and the user has data for that checkpoint
            return Self::balance_at_checkpoint((
                ticker,
                did,
                Self::find_ceiling(&user_checkpoints, at),
            ));
        }
        // User has no checkpoint data.
        // This means that user's balance has not changed since first checkpoint was created.
        // Maybe the user never held any balance.
        Self::balance_of(&ticker, &did)
    }

    fn find_ceiling(arr: &[u64], key: u64) -> u64 {
        // This function assumes that key <= last element of the array,
        // the array consists of unique sorted elements,
        // array len > 0
        let mut end = arr.len();
        let mut start = 0;
        let mut mid = (start + end) / 2;

        while mid != 0 && end >= start {
            // Due to our assumptions, we can even remove end >= start condition from here
            if key > arr[mid - 1] && key <= arr[mid] {
                // This condition and the fact that key <= last element of the array mean that
                // start should never become greater than end.
                return arr[mid];
            } else if key > arr[mid] {
                start = mid + 1;
            } else {
                end = mid;
            }
            mid = (start + end) / 2;
        }

        // This should only be reached when mid becomes 0.
        arr[0]
    }

    pub fn _is_valid_transfer(
        ticker: &Ticker,
        extension_caller: T::AccountId,
        from_portfolio: PortfolioId,
        to_portfolio: PortfolioId,
        value: T::Balance,
    ) -> StdResult<(u8, Weight), DispatchError> {
        if Self::frozen(ticker) {
            return Ok((ERC1400_TRANSFERS_HALTED, T::DbWeight::get().reads(1)));
        }

        if Portfolio::<T>::ensure_portfolio_transfer_validity(
            &from_portfolio,
            &to_portfolio,
            ticker,
            &value,
        )
        .is_err()
        {
            return Ok((PORTFOLIO_FAILURE, T::DbWeight::get().reads(4)));
        }

        let primary_issuance_agent = <Tokens<T>>::get(ticker).primary_issuance_agent;
        let (status_code, weight_for_transfer) = T::ComplianceManager::verify_restriction(
            ticker,
            Some(from_portfolio.did),
            Some(to_portfolio.did),
            value,
            primary_issuance_agent,
        )?;
        Ok(if status_code != ERC1400_TRANSFER_SUCCESS {
            (COMPLIANCE_MANAGER_FAILURE, weight_for_transfer)
        } else {
            let mut result = true;
            let mut is_valid = false;
            let mut is_invalid = false;
            let mut force_valid = false;
            let current_holder_count = <statistics::Module<T>>::investor_count_per_asset(ticker);
            let tms = Self::extensions((ticker, SmartExtensionType::TransferManager))
                .into_iter()
                .filter(|tm| {
                    !Self::extension_details((ticker, tm)).is_archive
                        && Self::is_ext_compatible(&SmartExtensionType::TransferManager, &tm)
                })
                .collect::<Vec<T::AccountId>>();
            let tm_count = u32::try_from(tms.len()).unwrap_or_default();
            if !tms.is_empty() {
                for tm in tms.into_iter() {
                    let result = Self::verify_restriction(
                        ticker,
                        extension_caller.clone(),
                        Some(from_portfolio.did),
                        Some(to_portfolio.did),
                        value,
                        current_holder_count,
                        tm,
                    );
                    match result {
                        RestrictionResult::Valid => is_valid = true,
                        RestrictionResult::Invalid => is_invalid = true,
                        RestrictionResult::ForceValid => force_valid = true,
                    }
                }
                //is_valid = force_valid ? true : (is_invalid ? false : is_valid);
                result = force_valid || !is_invalid && is_valid;
            }
            // Compute the result for transfer
            Self::compute_transfer_result(result, tm_count, weight_for_transfer)
        })
    }

    // Transfers tokens from one identity to another
    pub fn unsafe_transfer(
        from_portfolio: PortfolioId,
        to_portfolio: PortfolioId,
        ticker: &Ticker,
        value: T::Balance,
    ) -> DispatchResult {
        // Granularity check
        ensure!(
            Self::check_granularity(ticker, value),
            Error::<T>::InvalidGranularity
        );
        ensure!(
            <BalanceOf<T>>::contains_key(ticker, &from_portfolio.did),
            Error::<T>::NotAnAssetHolder
        );
        ensure!(
            from_portfolio.did != to_portfolio.did,
            Error::<T>::SenderSameAsReceiver
        );

        let from_total_balance = Self::balance_of(ticker, from_portfolio.did);
        ensure!(from_total_balance >= value, Error::<T>::InsufficientBalance);
        let updated_from_total_balance = from_total_balance - value;

        let to_total_balance = Self::balance_of(ticker, to_portfolio.did);
        let updated_to_total_balance = to_total_balance
            .checked_add(&value)
            .ok_or(Error::<T>::BalanceOverflow)?;

        Self::_update_checkpoint(ticker, from_portfolio.did, from_total_balance);
        Self::_update_checkpoint(ticker, to_portfolio.did, to_total_balance);
        if let Some(timestamp) = Self::is_checkpoint_due(ticker) {
            // Record the scheduled checkpoint.
            Self::_create_checkpoint(ticker, timestamp)?;
        }

        // reduce sender's balance
        <BalanceOf<T>>::insert(ticker, &from_portfolio.did, updated_from_total_balance);
        // increase receiver's balance
        <BalanceOf<T>>::insert(ticker, &to_portfolio.did, updated_to_total_balance);
        // transfer portfolio balances
        Portfolio::<T>::unchecked_transfer_portfolio_balance(
            &from_portfolio,
            &to_portfolio,
            ticker,
            value,
        );

        // Update the storage on the basis of the `ScopeId`
        let update_balance = |scope_id, did, update_balance, is_sender| {
            // Calculate the new aggregate balance for given did.
            // It should not underflow/overflow but still to be defensive.
            let new_aggregate_balance = if is_sender {
                Self::aggregate_balance_of(ticker, &scope_id).saturating_sub(value)
            } else {
                Self::aggregate_balance_of(ticker, &scope_id).saturating_add(value)
            };

            <AggregateBalance<T>>::insert(ticker, &scope_id, new_aggregate_balance);
            <BalanceOfAtScope<T>>::insert(scope_id, did, update_balance);
        };

        let from_scope_id = Self::scope_id_of(ticker, &from_portfolio.did);
        let to_scope_id = Self::scope_id_of(ticker, &to_portfolio.did);

        update_balance(
            from_scope_id,
            from_portfolio.did,
            updated_from_total_balance,
            true,
        );
        update_balance(
            to_scope_id,
            to_portfolio.did,
            updated_to_total_balance,
            false,
        );

        // Update statistic info.
        // Using the aggregate balance to update the unique investor count.
        <statistics::Module<T>>::update_transfer_stats(
            ticker,
            Some(Self::aggregate_balance_of(ticker, &from_scope_id)),
            Some(Self::aggregate_balance_of(ticker, &to_scope_id)),
            value,
        );

        Self::deposit_event(RawEvent::Transfer(
            from_portfolio.did,
            *ticker,
            from_portfolio,
            to_portfolio,
            value,
        ));
        Ok(())
    }

    /// Creates a checkpoint.
    ///
    /// This amounts to recording the total supply, mapping the current checkpoint index to
    /// the due timestamp in case the checkpoint was scheduled, and incrementing the checkpoint
    /// index by 1.
    pub fn _create_checkpoint(ticker: &Ticker, timestamp: u64) -> DispatchResult {
        let checkpoint_count = if <TotalCheckpoints>::contains_key(ticker) {
            Self::total_checkpoints_of(ticker)
                .checked_add(1)
                .ok_or(Error::<T>::CheckpointOverflow)?
        } else {
            1
        };
        <TotalCheckpoints>::insert(ticker, checkpoint_count);
        <CheckpointTotalSupply<T>>::insert(
            &(*ticker, checkpoint_count),
            Self::token_details(ticker).total_supply,
        );
        CheckpointTimestamps::insert(checkpoint_count, timestamp);
        Ok(())
    }

    /// Checks whether a scheduled checkpoint is due for `ticker`. Returns the due timestamp read
    /// from storage that can be reused or `None` if there is no due checkpoint.
    fn is_checkpoint_due(ticker: &Ticker) -> Option<u64> {
        if NextCheckpoints::contains_key(ticker) {
            let record_timestamp = T::UnixTime::now().as_secs().saturated_into::<u64>();
            let schedule_timestamp = Self::next_checkpoints(ticker);
            if schedule_timestamp <= record_timestamp {
                return Some(schedule_timestamp);
            }
        }
        None
    }

    /// Updates manual and scheduled checkpoints if those are defined.
    ///
    /// # Assumption
    ///
    /// * When minting, the total supply of `ticker` is updated **after** this function is called.
    fn _update_checkpoint(ticker: &Ticker, user_did: IdentityId, balance: T::Balance) {
        if <TotalCheckpoints>::contains_key(ticker) {
            let checkpoint_count = Self::total_checkpoints_of(ticker);
            let ticker_user_did_count = (*ticker, user_did, checkpoint_count);
            if !<CheckpointBalance<T>>::contains_key(&ticker_user_did_count) {
                <CheckpointBalance<T>>::insert(&ticker_user_did_count, balance);
                UserCheckpoints::append(&(*ticker, user_did), checkpoint_count);
            }
        }
    }

    fn is_owner(ticker: &Ticker, did: IdentityId) -> bool {
        Self::_is_owner(ticker, did)
    }

    pub fn _mint(
        ticker: &Ticker,
        caller: T::AccountId,
        to_did: IdentityId,
        value: T::Balance,
        protocol_fee_data: Option<ProtocolOp>,
    ) -> DispatchResult {
        // Granularity check
        ensure!(
            Self::check_granularity(ticker, value),
            Error::<T>::InvalidGranularity
        );
        // Read the token details
        let mut token = Self::token_details(ticker);
        // Prepare the updated total supply.
        let updated_total_supply = token
            .total_supply
            .checked_add(&value)
            .ok_or(Error::<T>::TotalSupplyOverflow)?;
        ensure!(
            updated_total_supply <= MAX_SUPPLY.into(),
            Error::<T>::TotalSupplyAboveLimit
        );
        //Increase receiver balance
        let current_to_balance = Self::balance_of(ticker, to_did);
        // No check since the total balance is always <= the total supply. The
        // total supply is already checked above.
        let updated_to_balance = current_to_balance + value;
        // No check since the default portfolio balance is always <= the total
        // supply. The total supply is already checked above.
        let updated_to_def_balance = Portfolio::<T>::portfolio_asset_balances(
            PortfolioId::default_portfolio(to_did),
            ticker,
        ) + value;

        // Charge the fee.
        if let Some(op) = protocol_fee_data {
            T::ProtocolFee::charge_fee(op)?;
        }

        Self::_update_checkpoint(ticker, to_did, current_to_balance);
        if let Some(timestamp) = Self::is_checkpoint_due(ticker) {
            // Record the scheduled checkpoint.
            Self::_create_checkpoint(ticker, timestamp)?;
        }

        // Increase total supply
        token.total_supply = updated_total_supply;
        <BalanceOf<T>>::insert(ticker, &to_did, updated_to_balance);
        Portfolio::<T>::set_default_portfolio_balance(to_did, ticker, updated_to_def_balance);
        let primary_issuance_agent = token.primary_issuance_agent;
        <Tokens<T>>::insert(ticker, token);

        // Update the investor count of an asset.
        // Note - Not passing the scope_id based balance because at the time of mint PIA may not
        // have the scope claim even it exists that doesn't matter as we are not respecting the compliance
        // restriction for the mint.
        <statistics::Module<T>>::update_transfer_stats(
            &ticker,
            None,
            Some(updated_to_balance),
            value,
        );

        let round = Self::funding_round(ticker);
        let ticker_round = (*ticker, round.clone());
        // No check since the issued balance is always <= the total
        // supply. The total supply is already checked above.
        let issued_in_this_round = Self::issued_in_funding_round(&ticker_round) + value;
        <IssuedInFundingRound<T>>::insert(&ticker_round, issued_in_this_round);
        Self::deposit_event(RawEvent::Transfer(
            Context::current_identity_or::<Identity<T>>(&caller)?,
            *ticker,
            PortfolioId::default(),
            PortfolioId::default_portfolio(to_did),
            value,
        ));
        Self::deposit_event(RawEvent::Issued(
            Context::current_identity_or::<Identity<T>>(&caller)?,
            *ticker,
            to_did,
            value,
            round,
            issued_in_this_round,
            primary_issuance_agent,
        ));

        Ok(())
    }

    fn check_granularity(ticker: &Ticker, value: T::Balance) -> bool {
        // Read the token details
        let token = Self::token_details(ticker);
        token.divisible || value % ONE_UNIT.into() == 0.into()
    }

    /// Accept and process a ticker transfer.
    pub fn _accept_ticker_transfer(to_did: IdentityId, auth_id: u64) -> DispatchResult {
        ensure!(
            <identity::Authorizations<T>>::contains_key(Signatory::from(to_did), auth_id),
            AuthorizationError::Invalid
        );

        let auth = <identity::Authorizations<T>>::get(Signatory::from(to_did), auth_id);

        let ticker = match auth.authorization_data {
            AuthorizationData::TransferTicker(ticker) => ticker,
            _ => return Err(Error::<T>::NoTickerTransferAuth.into()),
        };

        ensure!(
            !<Tokens<T>>::contains_key(&ticker),
            Error::<T>::AssetAlreadyCreated
        );
        let ticker_details = Self::ticker_registration(&ticker);

        <identity::Module<T>>::consume_auth(
            ticker_details.owner,
            Signatory::from(to_did),
            auth_id,
        )?;

        Self::transfer_ticker(ticker, to_did, ticker_details.owner);
        ClassicTickers::remove(&ticker); // Not a classic ticker anymore if it was.
        Ok(())
    }

    /// Transfer the given `ticker`'s registration from `from` to `to`.
    fn transfer_ticker(ticker: Ticker, to: IdentityId, from: IdentityId) {
        <AssetOwnershipRelations>::remove(from, ticker);
        <AssetOwnershipRelations>::insert(to, ticker, AssetOwnershipRelation::TickerOwned);
        <Tickers<T>>::mutate(&ticker, |tr| tr.owner = to);
        Self::deposit_event(RawEvent::TickerTransferred(to, ticker, from));
    }

    /// Accept and process a primary issuance agent transfer.
    pub fn _accept_primary_issuance_agent_transfer(
        to_did: IdentityId,
        auth_id: u64,
    ) -> DispatchResult {
        ensure!(
            <identity::Authorizations<T>>::contains_key(Signatory::from(to_did), auth_id),
            AuthorizationError::Invalid
        );

        let auth = <identity::Authorizations<T>>::get(Signatory::from(to_did), auth_id);

        let ticker = match auth.authorization_data {
            AuthorizationData::TransferPrimaryIssuanceAgent(ticker) => ticker,
            _ => return Err(Error::<T>::NoPrimaryIssuanceAgentTransferAuth.into()),
        };

        let token = <Tokens<T>>::get(&ticker);
        <identity::Module<T>>::consume_auth(token.owner_did, Signatory::from(to_did), auth_id)?;

        let mut old_primary_issuance_agent = None;
        <Tokens<T>>::mutate(&ticker, |token| {
            old_primary_issuance_agent = token.primary_issuance_agent;
            token.primary_issuance_agent = Some(to_did);
        });

        Self::deposit_event(RawEvent::PrimaryIssuanceAgentTransferred(
            to_did,
            ticker,
            old_primary_issuance_agent,
            Some(to_did),
        ));

        Ok(())
    }

    /// Accept and process a token ownership transfer.
    pub fn _accept_token_ownership_transfer(to_did: IdentityId, auth_id: u64) -> DispatchResult {
        ensure!(
            <identity::Authorizations<T>>::contains_key(Signatory::from(to_did), auth_id),
            AuthorizationError::Invalid
        );

        let auth = <identity::Authorizations<T>>::get(Signatory::from(to_did), auth_id);

        let ticker = match auth.authorization_data {
            AuthorizationData::TransferAssetOwnership(ticker) => ticker,
            _ => return Err(Error::<T>::NotTickerOwnershipTransferAuth.into()),
        };

        ensure!(<Tokens<T>>::contains_key(&ticker), Error::<T>::NoSuchAsset);

        let token_details = Self::token_details(&ticker);
        let ticker_details = Self::ticker_registration(&ticker);

        <identity::Module<T>>::consume_auth(
            token_details.owner_did,
            Signatory::from(to_did),
            auth_id,
        )?;

        <AssetOwnershipRelations>::remove(ticker_details.owner, ticker);

        <AssetOwnershipRelations>::insert(to_did, ticker, AssetOwnershipRelation::AssetOwned);

        <Tickers<T>>::mutate(&ticker, |tr| {
            tr.owner = to_did;
        });
        <Tokens<T>>::mutate(&ticker, |tr| {
            tr.owner_did = to_did;
        });

        Self::deposit_event(RawEvent::AssetOwnershipTransferred(
            to_did,
            ticker,
            token_details.owner_did,
        ));

        Ok(())
    }

    pub fn verify_restriction(
        ticker: &Ticker,
        extension_caller: T::AccountId,
        from_did: Option<IdentityId>,
        to_did: Option<IdentityId>,
        value: T::Balance,
        holder_count: Counter,
        dest: T::AccountId,
    ) -> RestrictionResult {
        // 4 byte selector of verify_transfer - 0xD9386E41
        let selector = hex!("D9386E41");
        let balance_to = match to_did {
            Some(did) => {
                let scope_id = Self::scope_id_of(ticker, &did);
                // Using aggregate balance instead of individual identity balance.
                T::Balance::encode(&Self::aggregate_balance_of(ticker, &scope_id))
            }
            None => T::Balance::encode(&(0.into())),
        };
        let balance_from = match from_did {
            Some(did) => {
                let scope_id = Self::scope_id_of(ticker, &did);
                // Using aggregate balance instead of individual identity balance.
                T::Balance::encode(&Self::aggregate_balance_of(ticker, &scope_id))
            }
            None => T::Balance::encode(&(0.into())),
        };
        let encoded_to = Option::<IdentityId>::encode(&to_did);
        let encoded_from = Option::<IdentityId>::encode(&from_did);
        let encoded_value = T::Balance::encode(&value);
        let total_supply = T::Balance::encode(&<Tokens<T>>::get(&ticker).total_supply);
        let current_holder_count = Counter::encode(&holder_count);

        // Creation of the encoded data for the verifyTransfer function of the extension
        // i.e fn verify_transfer(
        //        from: Option<IdentityId>,
        //        to: Option<IdentityId>,
        //        value: Balance,
        //        balance_from: Balance,
        //        balance_to: Balance,
        //        total_supply: Balance,
        //        current_holder_count: Counter
        //    ) -> RestrictionResult { }

        let encoded_data = [
            &selector[..],
            &encoded_from[..],
            &encoded_to[..],
            &encoded_value[..],
            &balance_from[..],
            &balance_to[..],
            &total_supply[..],
            &current_holder_count[..],
        ]
        .concat();

        // Calling extension to verify the compliance requirement
        // native currency value should be `0` as no funds need to transfer to the smart extension
        // We are passing arbitrary high `gas_limit` value to make sure extension's function execute successfully
        // TODO: Once gas estimate function will be introduced, arbitrary gas value will be replaced by the estimated gas
        // TODO(centril): what to do with `_gas_spent`?
        let (res, _gas_spent) =
            Self::call_extension(extension_caller, dest, 0.into(), GAS_LIMIT, encoded_data);
        if let Ok(is_allowed) = res {
            if is_allowed.is_success() {
                if let Ok(allowed) = RestrictionResult::decode(&mut &is_allowed.data[..]) {
                    return allowed;
                }
            }
        }
        RestrictionResult::Invalid
    }

    /// A helper function that is used to call the smart extension function.
    ///
    /// # Arguments
    /// * `from` - Caller of the extension.
    /// * `dest` - Address/AccountId of the smart extension whom get called.
    /// * `value` - Amount of native currency that need to transfer to the extension.
    /// * `gas_limit` - Maximum amount of gas passed to successfully execute the function.
    /// * `data` - Encoded data that contains function selector and function arguments values.
    pub fn call_extension(
        from: T::AccountId,
        dest: T::AccountId,
        _value: T::Balance,
        gas_limit: Gas,
        data: Vec<u8>,
    ) -> (ExecResult, Gas) {
        // TODO: Fix the value conversion into Currency
        <pallet_contracts::Module<T>>::bare_call(from, dest, 0.into(), gas_limit, data)
    }

    /// RPC: Function allows external users to know wether the transfer extrinsic
    /// will be valid or not beforehand.
    pub fn unsafe_can_transfer(
        sender: T::AccountId,
        from_custodian: Option<IdentityId>,
        from_portfolio: PortfolioId,
        to_custodian: Option<IdentityId>,
        to_portfolio: PortfolioId,
        ticker: &Ticker,
        value: T::Balance,
    ) -> StdResult<u8, &'static str> {
        // Granularity check
        if !Self::check_granularity(&ticker, value) {
            return Ok(INVALID_GRANULARITY);
        }

        if from_portfolio.did == to_portfolio.did {
            return Ok(INVALID_RECEIVER_DID);
        }

        if !Identity::<T>::has_valid_cdd(from_portfolio.did) {
            return Ok(INVALID_SENDER_DID);
        }

        if Portfolio::<T>::ensure_portfolio_custody(
            from_portfolio,
            from_custodian.unwrap_or(from_portfolio.did),
        )
        .is_err()
        {
            return Ok(CUSTODIAN_ERROR);
        }

        if !Identity::<T>::has_valid_cdd(to_portfolio.did) {
            return Ok(INVALID_RECEIVER_DID);
        }

        if Portfolio::<T>::ensure_portfolio_custody(
            to_portfolio,
            to_custodian.unwrap_or(to_portfolio.did),
        )
        .is_err()
        {
            return Ok(CUSTODIAN_ERROR);
        }

        if Self::balance_of(&ticker, from_portfolio.did) < value {
            return Ok(ERC1400_INSUFFICIENT_BALANCE);
        }

        if Portfolio::<T>::ensure_portfolio_transfer_validity(
            &from_portfolio,
            &to_portfolio,
            ticker,
            &value,
        )
        .is_err()
        {
            return Ok(PORTFOLIO_FAILURE);
        }

        // Compliance manager & Smart Extension check
        Ok(
            Self::_is_valid_transfer(&ticker, sender, from_portfolio, to_portfolio, value)
                .map(|(status, _)| status)
                .unwrap_or(ERC1400_TRANSFER_FAILURE),
        )
    }

    /// Transfers an asset from one identity portfolio to another
    pub fn base_transfer(
        from_portfolio: PortfolioId,
        to_portfolio: PortfolioId,
        ticker: &Ticker,
        value: T::Balance,
    ) -> DispatchResultWithPostInfo {
        // NB: This function does not check if the sender/receiver have custodian permissions on the portfolios.
        // The custodian permissions must be checked before this function is called.
        // The only place this function is used right now is the settlement engine and the settlement engine
        // checks custodial permissions when the instruction is authorized.

        // Validate the transfer
        let (is_transfer_success, weight_for_transfer) = Self::_is_valid_transfer(
            &ticker,
            <identity::Module<T>>::did_records(from_portfolio.did).primary_key,
            from_portfolio,
            to_portfolio,
            value,
        )?;

        ensure!(
            is_transfer_success == ERC1400_TRANSFER_SUCCESS,
            Error::<T>::InvalidTransfer
        );

        Self::unsafe_transfer(from_portfolio, to_portfolio, ticker, value)?;

        Ok(Some(weight_for_transfer).into())
    }

    /// Performs necessary checks on parameters of `create_asset`.
    fn ensure_create_asset_parameters(
        ticker: &Ticker,
        name: &AssetName,
        total_supply: T::Balance,
    ) -> DispatchResult {
        // Ensure that the ticker is new.
        ensure!(
            !<Tokens<T>>::contains_key(&ticker),
            Error::<T>::AssetAlreadyCreated
        );
        let ticker_config = Self::ticker_registration_config();
        // Limit the ticker length.
        ensure!(
            ticker.len() <= usize::try_from(ticker_config.max_ticker_length).unwrap_or_default(),
            Error::<T>::TickerTooLong
        );
        // Check the name length.
        // TODO: Limit the maximum size of a name.
        ensure!(name.as_slice().len() <= 64, Error::<T>::AssetNameTooLong);
        // Limit the total supply.
        ensure!(
            total_supply <= MAX_SUPPLY.into(),
            Error::<T>::TotalSupplyAboveLimit
        );
        Ok(())
    }

    // Return bool to know whether the given extension is compatible with the supported version of asset.
    fn is_ext_compatible(ext_type: &SmartExtensionType, extension_id: &T::AccountId) -> bool {
        // Access version.
        let ext_version = <polymesh_contracts::Module<T>>::extension_info(extension_id).version;
        Self::compatible_extension_version(ext_type) == ext_version
    }

    /// Ensure the number of attached transfer manager extension should be < `MaxNumberOfTMExtensionForAsset`.
    fn ensure_max_limit_for_tm_extension(
        ext_type: &SmartExtensionType,
        ticker: &Ticker,
    ) -> DispatchResult {
        if *ext_type == SmartExtensionType::TransferManager {
            let no_of_ext = u32::try_from(
                <Extensions<T>>::get((ticker, SmartExtensionType::TransferManager)).len(),
            )
            .unwrap_or_default();
            ensure!(
                no_of_ext < T::MaxNumberOfTMExtensionForAsset::get(),
                Error::<T>::MaximumTMExtensionLimitReached
            );
        }
        Ok(())
    }

    /// Compute the result of the transfer
    pub fn compute_transfer_result(
        final_result: bool,
        tm_count: u32,
        cm_result: Weight,
    ) -> (u8, Weight) {
        let weight_for_valid_transfer =
            weight_for::weight_for_is_valid_transfer::<T>(tm_count, cm_result);
        let transfer_status = match final_result {
            true => ERC1400_TRANSFER_SUCCESS,
            false => SMART_EXTENSION_FAILURE,
        };
        (transfer_status, weight_for_valid_transfer)
    }

    /// Ensure the extrinsic is signed and have valid extension id.
    fn ensure_signed_and_validate_extension_id(
        origin: T::Origin,
        ticker: &Ticker,
        id: &T::AccountId,
    ) -> Result<IdentityId, DispatchError> {
        let did = Identity::<T>::ensure_origin_call_permissions(origin)?.primary_did;
        ensure!(Self::is_owner(ticker, did), Error::<T>::Unauthorized);
        ensure!(
            <ExtensionDetails<T>>::contains_key((ticker, id)),
            Error::<T>::NoSuchSmartExtension
        );
        Ok(did)
    }
}<|MERGE_RESOLUTION|>--- conflicted
+++ resolved
@@ -109,13 +109,8 @@
     CommonTrait, Context, SystematicIssuers,
 };
 use polymesh_primitives::{
-<<<<<<< HEAD
-    calendar::CheckpointSchedule, AssetIdentifier, AuthorizationData, AuthorizationError, Document,
-    DocumentName, IdentityId, PortfolioId, ScopeId, Signatory, SmartExtension, SmartExtensionName,
-=======
-    AssetIdentifier, AuthorizationData, AuthorizationError, Document, DocumentName, IdentityId,
+    calendar::CheckpointSchedule, AssetIdentifier, AuthorizationData, AuthorizationError, Document, DocumentName, IdentityId,
     MetaVersion as ExtVersion, PortfolioId, ScopeId, Signatory, SmartExtension, SmartExtensionName,
->>>>>>> 999cc0f3
     SmartExtensionType, Ticker,
 };
 use polymesh_primitives_derive::VecU8StrongTyped;
@@ -367,7 +362,6 @@
             double_map hasher(blake2_128_concat) Ticker, hasher(blake2_128_concat) DocumentName => Document;
         /// Ticker registration details on Polymath Classic / Ethereum.
         pub ClassicTickers get(fn classic_ticker_registration): map hasher(blake2_128_concat) Ticker => Option<ClassicTickerRegistration>;
-<<<<<<< HEAD
         /// Checkpoint schedules for tickers.
         /// ticker -> schedule
         pub CheckpointSchedules get(fn checkpoint_schedules): map hasher(blake2_128_concat) Ticker =>
@@ -380,10 +374,8 @@
         /// time when the recording took place.
         /// checkpoint number -> checkpoint timestamp
         pub CheckpointTimestamps get(fn checkpoint_timestamps): map hasher(identity) u64 => u64;
-=======
         /// Supported extension version.
         pub CompatibleSmartExtVersion get(fn compatible_extension_version): map hasher(blake2_128_concat) SmartExtensionType => ExtVersion;
->>>>>>> 999cc0f3
         /// Balances get stored on the basis of the `ScopeId`.
         /// Right now it is only helpful for the UI purposes but in future it can be used to do miracles on-chain.
         /// (ScopeId, IdentityId) => Balance.

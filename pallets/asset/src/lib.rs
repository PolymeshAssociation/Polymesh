--- conflicted
+++ resolved
@@ -1117,103 +1117,6 @@
             Ok(())
         }
 
-<<<<<<< HEAD
-=======
-        /// ERC-2258 Implementation
-
-        /// Used to increase the allowance for a given custodian
-        /// Any investor/token holder can add a custodian and transfer the token transfer ownership to the custodian
-        /// Through that investor balance will remain the same but the given token are only transfer by the custodian.
-        /// This implementation make sure to have an accurate investor count from omnibus wallets.
-        ///
-        /// # Arguments
-        /// * `origin` Secondary key of the token holder.
-        /// * `ticker` Ticker of the token.
-        /// * `custodian_did` DID of the custodian (i.e whom allowance provided).
-        /// * `value` Allowance amount.
-        #[weight = T::DbWeight::get().reads_writes(4, 2) + 500_000_000]
-        pub fn increase_custody_allowance(origin, ticker: Ticker, custodian_did: IdentityId, value: T::Balance) -> DispatchResult {
-            let sender = ensure_signed(origin)?;
-            let sender_did = Context::current_identity_or::<Identity<T>>(&sender)?;
-            Self::unsafe_increase_custody_allowance(sender_did, ticker, sender_did, custodian_did, value)?;
-            Ok(())
-        }
-
-        /// Used to increase the allowance for a given custodian by providing the off chain signature.
-        ///
-        /// # Arguments
-        /// * `origin` Secondary key of a DID who posses off chain signature.
-        /// * `ticker` Ticker of the token.
-        /// * `holder_did` DID of the token holder (i.e who wants to increase the custody allowance).
-        /// * `holder_account_id` Secondary key which signs the off chain data blob.
-        /// * `custodian_did` DID of the custodian (i.e whom allowance provided).
-        /// * `value` Allowance amount.
-        /// * `nonce` A u16 number which avoid the replay attack.
-        /// * `signature` Signature provided by the holder_did.
-        #[weight = T::DbWeight::get().reads_writes(6, 3) + 600_000_000]
-        pub fn increase_custody_allowance_of(
-            origin,
-            ticker: Ticker,
-            holder_did: IdentityId,
-            holder_account_id: T::AccountId,
-            custodian_did: IdentityId,
-            value: T::Balance,
-            nonce: u16,
-            signature: T::OffChainSignature
-        ) -> DispatchResult {
-            let sender = ensure_signed(origin)?;
-            let caller_did = Context::current_identity_or::<Identity<T>>(&sender)?;
-            ensure!(
-                !Self::authentication_nonce((ticker, holder_did, nonce)),
-                Error::<T>::SignatureAlreadyUsed
-            );
-
-            let msg = SignData {
-                custodian_did,
-                holder_did,
-                ticker,
-                value,
-                nonce
-            };
-            // holder_account_id should be a part of the holder_did
-            ensure!(
-                signature.verify(&msg.encode()[..], &holder_account_id),
-                Error::<T>::InvalidSignature
-            );
-            // Validate the holder secondary key
-            let holder_signer = Signatory::Account(holder_account_id);
-            ensure!(
-                <identity::Module<T>>::is_signer_authorized(holder_did, &holder_signer),
-                Error::<T>::HolderMustBeSecondaryKeyForHolderDid
-            );
-            Self::unsafe_increase_custody_allowance(caller_did, ticker, holder_did, custodian_did, value)?;
-            <AuthenticationNonce>::insert((ticker, holder_did, nonce), true);
-            Ok(())
-        }
-
-        /// Used to transfer the tokens by the approved custodian.
-        ///
-        /// # Arguments
-        /// * `origin` Secondary key of the custodian.
-        /// * `ticker` Ticker of the token.
-        /// * `holder_did` DID of the token holder (i.e whom balance get reduced).
-        /// * `receiver_did` DID of the receiver.
-        /// * `value` Amount of tokens need to transfer.
-        #[weight = T::DbWeight::get().reads_writes(6, 3) + 600_000_000]
-        pub fn transfer_by_custodian(
-            origin,
-            ticker: Ticker,
-            holder_did: IdentityId,
-            receiver_did: IdentityId,
-            value: T::Balance
-        ) -> DispatchResult {
-            let sender = ensure_signed(origin)?;
-            let custodian_did = Context::current_identity_or::<Identity<T>>(&sender)?;
-
-            Self::unsafe_transfer_by_custodian(custodian_did, ticker, holder_did, receiver_did, value)
-        }
-
->>>>>>> 42367bfd
         /// Sets the name of the current funding round.
         ///
         /// # Arguments

--- conflicted
+++ resolved
@@ -252,23 +252,6 @@
     }
 }
 
-<<<<<<< HEAD
-pub mod weight_for {
-    use super::*;
-
-    /// Weight for `_is_valid_transfer()` transfer.
-    pub fn weight_for_is_valid_transfer<T: Trait>(
-        no_of_tms: u32,
-        weight_from_cm: Weight,
-    ) -> Weight {
-        8 * 10_000_000 // Weight used for encoding a param in `verify_restriction()` call.
-            .saturating_add((T::AllowedGasLimit::get()).saturating_mul(no_of_tms.into())) // used gas limit for a single TM extension call.
-            .saturating_add(weight_from_cm) // weight that comes from the compliance manager.
-    }
-}
-
-=======
->>>>>>> 6f393cce
 /// Data imported from Polymath Classic regarding ticker registration/creation.
 /// Only used at genesis config and not stored on-chain.
 #[cfg_attr(feature = "std", derive(Serialize, Deserialize))]

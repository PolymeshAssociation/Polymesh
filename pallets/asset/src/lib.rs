--- conflicted
+++ resolved
@@ -103,13 +103,9 @@
 use pallet_identity::{self as identity, PermissionedCallOriginData};
 use pallet_statistics::{self as statistics, Counter};
 use polymesh_common_utilities::{
-<<<<<<< HEAD
-    asset::{AssetName, AssetSubTrait, Trait as AssetTrait, GAS_LIMIT},
-=======
     asset::{
         AssetName, AssetSubTrait, AssetType, FundingRoundName, Trait as AssetTrait, GAS_LIMIT,
     },
->>>>>>> af2f56bf
     balances::Trait as BalancesTrait,
     compliance_manager::Trait as ComplianceManagerTrait,
     constants::*,
@@ -172,19 +168,6 @@
     }
 }
 
-<<<<<<< HEAD
-/// A wrapper for a funding round name.
-#[derive(Decode, Encode, Clone, Debug, Hash, PartialEq, Eq, PartialOrd, Ord, VecU8StrongTyped)]
-pub struct FundingRoundName(pub Vec<u8>);
-
-impl Default for FundingRoundName {
-    fn default() -> Self {
-        FundingRoundName("".as_bytes().to_vec())
-    }
-}
-
-=======
->>>>>>> af2f56bf
 /// struct to store the token details.
 #[derive(Encode, Decode, Default, Clone, PartialEq, Debug)]
 pub struct SecurityToken<U> {
@@ -1198,9 +1181,8 @@
         Self::base_transfer(from_portfolio, to_portfolio, ticker, value)
     }
 
-<<<<<<< HEAD
     #[cfg(feature = "runtime-benchmarks")]
-    fn create_asset(
+    fn add_asset(
         owner_did: IdentityId,
         ticker: Ticker,
         name: AssetName,
@@ -1218,7 +1200,8 @@
         <BalanceOf<T>>::insert(ticker, owner_did, total_supply);
         Portfolio::<T>::set_default_portfolio_balance(owner_did, &ticker, total_supply);
         Ok(())
-=======
+    }
+
     fn ensure_perms_owner_asset(
         origin: T::Origin,
         ticker: &Ticker,
@@ -1247,7 +1230,6 @@
             identifiers,
             funding_round,
         )
->>>>>>> af2f56bf
     }
 }
 

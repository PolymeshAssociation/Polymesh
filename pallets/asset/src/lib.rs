--- conflicted
+++ resolved
@@ -92,11 +92,7 @@
 use currency::*;
 use frame_support::{
     decl_error, decl_event, decl_module, decl_storage,
-<<<<<<< HEAD
     dispatch::{DispatchError, DispatchResult, DispatchResultWithPostInfo},
-=======
-    dispatch::{DispatchError, DispatchResult},
->>>>>>> 31cdf265
     ensure,
     traits::{Currency, Get},
     weights::Weight,
@@ -286,7 +282,7 @@
     pub portfolio: Balance,
 }
 
-<<<<<<< HEAD
+
 pub mod weight_for {
     use super::*;
 
@@ -308,7 +304,8 @@
             .saturating_add(T::DbWeight::get().reads_writes(3, 2)) // Read and write of `unsafe_transfer_by_custodian()`
             .saturating_add(T::DbWeight::get().reads_writes(4, 5)) // read and write for `unsafe_transfer()`
     }
-=======
+}
+
 /// An Ethereum address (i.e. 20 bytes, used to represent an Ethereum account).
 ///
 /// This gets serialized to the 0x-prefixed hex representation.
@@ -338,7 +335,6 @@
     pub eth_owner: EthereumAddress,
     /// Has the ticker been elevated to a created asset on classic?
     pub is_created: bool,
->>>>>>> 31cdf265
 }
 
 decl_storage! {

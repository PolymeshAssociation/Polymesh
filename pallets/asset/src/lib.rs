--- conflicted
+++ resolved
@@ -97,11 +97,7 @@
 use frame_system::ensure_signed;
 use hex_literal::hex;
 use pallet_contracts::{ExecResult, Gas};
-<<<<<<< HEAD
-use pallet_identity as identity;
-=======
 use pallet_identity::{self as identity, PermissionedCallOriginData};
->>>>>>> 144126ff
 use pallet_statistics::{self as statistics, Counter};
 use polymesh_common_utilities::{
     asset::{AssetSubTrait, Trait as AssetTrait, GAS_LIMIT},
@@ -113,22 +109,13 @@
     CommonTrait, Context, SystematicIssuers,
 };
 use polymesh_primitives::{
-<<<<<<< HEAD
     AssetIdentifier, AssetName, AssetOwnershipRelation, AssetType, AuthorizationData,
-    AuthorizationError, Document, DocumentName, FundingRoundName, IdentifierType, IdentityId,
-    PortfolioId, RestrictionResult, SecurityToken, Signatory, SmartExtension, SmartExtensionName,
+    AuthorizationError, Document, DocumentName, FundingRoundName, IdentityId, PortfolioId,
+    RestrictionResult, ScopeId, SecurityToken, Signatory, SmartExtension, SmartExtensionName,
     SmartExtensionType, Ticker, TickerRegistration, TickerRegistrationConfig,
     TickerRegistrationStatus,
 };
-use sp_runtime::traits::{CheckedAdd, Saturating};
-=======
-    AssetIdentifier, AuthorizationData, AuthorizationError, Document, DocumentName, IdentityId,
-    PortfolioId, ScopeId, Signatory, SmartExtension, SmartExtensionName, SmartExtensionType,
-    Ticker,
-};
-use polymesh_primitives_derive::VecU8StrongTyped;
 use sp_runtime::traits::{CheckedAdd, Saturating, Zero};
->>>>>>> 144126ff
 #[cfg(feature = "std")]
 use sp_runtime::{Deserialize, Serialize};
 use sp_std::{convert::TryFrom, prelude::*};
@@ -156,108 +143,6 @@
     type MaxNumberOfTMExtensionForAsset: Get<u32>;
 }
 
-<<<<<<< HEAD
-=======
-/// The type of an asset represented by a token.
-#[derive(Encode, Decode, Clone, Debug, PartialEq, Eq)]
-pub enum AssetType {
-    EquityCommon,
-    EquityPreferred,
-    Commodity,
-    FixedIncome,
-    REIT,
-    Fund,
-    RevenueShareAgreement,
-    StructuredProduct,
-    Derivative,
-    Custom(Vec<u8>),
-}
-
-impl Default for AssetType {
-    fn default() -> Self {
-        AssetType::Custom(b"undefined".to_vec())
-    }
-}
-
-/// Ownership status of a ticker/token.
-#[derive(Encode, Decode, Clone, Debug, PartialEq, Eq, PartialOrd, Ord)]
-pub enum AssetOwnershipRelation {
-    NotOwned,
-    TickerOwned,
-    AssetOwned,
-}
-
-impl Default for AssetOwnershipRelation {
-    fn default() -> Self {
-        Self::NotOwned
-    }
-}
-
-/// A wrapper for a token name.
-#[derive(
-    Decode, Encode, Clone, Debug, Default, Hash, PartialEq, Eq, PartialOrd, Ord, VecU8StrongTyped,
-)]
-pub struct AssetName(pub Vec<u8>);
-
-/// A wrapper for a funding round name.
-#[derive(Decode, Encode, Clone, Debug, Hash, PartialEq, Eq, PartialOrd, Ord, VecU8StrongTyped)]
-pub struct FundingRoundName(pub Vec<u8>);
-
-impl Default for FundingRoundName {
-    fn default() -> Self {
-        FundingRoundName("".as_bytes().to_vec())
-    }
-}
-
-/// struct to store the token details.
-#[derive(Encode, Decode, Default, Clone, PartialEq, Debug)]
-pub struct SecurityToken<U> {
-    pub name: AssetName,
-    pub total_supply: U,
-    pub owner_did: IdentityId,
-    pub divisible: bool,
-    pub asset_type: AssetType,
-    pub primary_issuance_agent: Option<IdentityId>,
-}
-
-/// struct to store the ticker registration details.
-#[derive(Encode, Decode, Clone, Default, PartialEq, Debug)]
-pub struct TickerRegistration<U> {
-    pub owner: IdentityId,
-    pub expiry: Option<U>,
-}
-
-/// struct to store the ticker registration config.
-#[cfg_attr(feature = "std", derive(Serialize, Deserialize))]
-#[derive(Encode, Decode, Clone, Default, PartialEq, Debug)]
-pub struct TickerRegistrationConfig<U> {
-    pub max_ticker_length: u8,
-    pub registration_length: Option<U>,
-}
-
-/// Enum that represents the current status of a ticker.
-#[derive(Encode, Decode, Clone, Eq, PartialEq, Debug)]
-pub enum TickerRegistrationStatus {
-    RegisteredByOther,
-    Available,
-    RegisteredByDid,
-}
-
-/// Enum that uses as the return type for the restriction verification.
-#[derive(Encode, Decode, Clone, Debug, PartialEq, Eq, PartialOrd, Ord)]
-pub enum RestrictionResult {
-    Valid,
-    Invalid,
-    ForceValid,
-}
-
-impl Default for RestrictionResult {
-    fn default() -> Self {
-        RestrictionResult::Invalid
-    }
-}
-
->>>>>>> 144126ff
 pub mod weight_for {
     use super::*;
 
@@ -491,114 +376,9 @@
             identifiers: Vec<AssetIdentifier>,
             funding_round: Option<FundingRoundName>,
         ) -> DispatchResult {
-<<<<<<< HEAD
-            let sender = ensure_signed(origin)?;
-            let did = Context::current_identity_or::<Identity<T>>(&sender)?;
+            let did = Identity::<T>::ensure_origin_call_permissions(origin)?.primary_did;
 
             Self::base_create_asset(did, name, ticker, total_supply, divisible, asset_type, identifiers, funding_round, false)
-=======
-            let did = Identity::<T>::ensure_origin_call_permissions(origin)?.primary_did;
-            Self::ensure_create_asset_parameters(&ticker, &name, total_supply)?;
-
-            // Ensure its registered by DID or at least expired, thus available.
-            let available = match Self::is_ticker_available_or_registered_to(&ticker, did) {
-                TickerRegistrationStatus::RegisteredByOther => return Err(Error::<T>::TickerAlreadyRegistered.into()),
-                TickerRegistrationStatus::RegisteredByDid => false,
-                TickerRegistrationStatus::Available => true,
-            };
-
-            if !divisible {
-                ensure!(total_supply % ONE_UNIT.into() == 0.into(), Error::<T>::InvalidTotalSupply);
-            }
-
-            let token_did = Identity::<T>::get_token_did(&ticker)?;
-            // Ensure there's no pre-existing entry for the DID.
-            // This should never happen, but let's be defensive here.
-            Identity::<T>::ensure_no_id_record(token_did)?;
-
-            // Charge protocol fees.
-            T::ProtocolFee::charge_fees(&{
-                let mut fees = arrayvec::ArrayVec::<[_; 2]>::new();
-                if available {
-                    fees.push(ProtocolOp::AssetRegisterTicker);
-                }
-                // Waive the asset fee iff classic ticker hasn't expired,
-                // and it was already created on classic.
-                if available || ClassicTickers::get(&ticker).filter(|r| r.is_created).is_none() {
-                    fees.push(ProtocolOp::AssetCreateAsset);
-                }
-                fees
-            })?;
-
-            //==========================================================================
-            // At this point all checks have been made; **only** storage changes follow!
-            //==========================================================================
-
-            Identity::<T>::commit_token_did(token_did, ticker);
-
-            // Register the ticker or finish its registration.
-            if available {
-                // Ticker not registered by anyone (or registry expired), so register.
-                Self::_register_ticker(&ticker, did, None);
-            } else {
-                // Ticker already registered by the user.
-                <Tickers<T>>::mutate(&ticker, |tr| tr.expiry = None);
-            }
-
-            let token = SecurityToken {
-                name,
-                total_supply,
-                owner_did: did,
-                divisible,
-                asset_type: asset_type.clone(),
-                primary_issuance_agent: Some(did),
-            };
-            <Tokens<T>>::insert(&ticker, token);
-            <BalanceOf<T>>::insert(ticker, did, total_supply);
-            Portfolio::<T>::set_default_portfolio_balance(did, &ticker, total_supply);
-            <AssetOwnershipRelations>::insert(did, ticker, AssetOwnershipRelation::AssetOwned);
-            Self::deposit_event(RawEvent::AssetCreated(
-                did,
-                ticker,
-                total_supply,
-                divisible,
-                asset_type,
-                did,
-            ));
-
-            let identifiers: Vec<AssetIdentifier> = identifiers
-                .into_iter()
-                .filter_map(|identifier| identifier.validate())
-                .collect();
-
-            <Identifiers>::insert(ticker, identifiers.clone());
-
-            // Add funding round name.
-            <FundingRound>::insert(ticker, funding_round.unwrap_or_default());
-
-            // Update the investor count of an asset.
-            <statistics::Module<T>>::update_transfer_stats(&ticker, None, Some(total_supply), total_supply);
-
-            Self::deposit_event(RawEvent::IdentifiersUpdated(did, ticker, identifiers));
-            <IssuedInFundingRound<T>>::insert((ticker, Self::funding_round(ticker)), total_supply);
-            Self::deposit_event(RawEvent::Transfer(
-                did,
-                ticker,
-                IdentityId::default(),
-                did,
-                total_supply
-            ));
-            Self::deposit_event(RawEvent::Issued(
-                did,
-                ticker,
-                did,
-                total_supply,
-                Self::funding_round(ticker),
-                total_supply,
-                Some(did),
-            ));
-            Ok(())
->>>>>>> 144126ff
         }
 
         /// Freezes transfers and minting of a given token.
@@ -726,12 +506,7 @@
         /// `500_000_000 + 600_000 * documents.len()`
         #[weight = T::DbWeight::get().reads_writes(2, 1) + 500_000_000 + 600_000 * u64::try_from(documents.len()).unwrap_or_default()]
         pub fn add_documents(origin, documents: Vec<(DocumentName, Document)>, ticker: Ticker) -> DispatchResult {
-<<<<<<< HEAD
-            let sender = ensure_signed(origin)?;
-            let did = Context::current_identity_or::<Identity<T>>(&sender)?;
-=======
             let did = Identity::<T>::ensure_origin_call_permissions(origin)?.primary_did;
->>>>>>> 144126ff
 
             ensure!(Self::is_owner(&ticker, did), Error::<T>::NotAnOwner);
 
@@ -756,12 +531,7 @@
         /// `500_000_000 + 600_000 * do_ids.len()`
         #[weight = T::DbWeight::get().reads_writes(2, 1) + 500_000_000 + 600_000 * u64::try_from(doc_names.len()).unwrap_or_default()]
         pub fn remove_documents(origin, doc_names: Vec<DocumentName>, ticker: Ticker) -> DispatchResult {
-<<<<<<< HEAD
-            let sender = ensure_signed(origin)?;
-            let did = Context::current_identity_or::<Identity<T>>(&sender)?;
-=======
             let did = Identity::<T>::ensure_origin_call_permissions(origin)?.primary_did;
->>>>>>> 144126ff
             ensure!(Self::is_owner(&ticker, did), Error::<T>::NotAnOwner);
 
             for document_name in doc_names {
@@ -899,29 +669,6 @@
                 token.primary_issuance_agent = None
             });
             Self::deposit_event(RawEvent::PrimaryIssuanceAgentTransferred(did, ticker, old_primary_issuance_agent, None));
-            Ok(())
-        }
-
-        /// Remove the given smart extension id from the list of extension under a given ticker.
-        ///
-        /// # Arguments
-        /// * `origin` - The asset issuer.
-        /// * `ticker` - Ticker symbol of the asset.
-        #[weight = 250_000_000]
-        pub fn remove_smart_extension(origin, ticker: Ticker, extension_id: T::AccountId) -> DispatchResult {
-            // Ensure the extrinsic is signed and have valid extension id.
-            let did = Self::ensure_signed_and_validate_extension_id(origin, &ticker, &extension_id)?;
-
-            let extension_type = Self::extension_details((&ticker, &extension_id)).extension_type;
-
-            // Remove the storage reference for the given extension_id.
-            <Extensions<T>>::mutate(&(ticker, extension_type), |extension_list| {
-                if let Some(pos) = extension_list.iter().position(|ext| ext == &extension_id) {
-                    extension_list.remove(pos);
-                }
-            });
-            <ExtensionDetails<T>>::remove((&ticker, &extension_id));
-            Self::deposit_event(RawEvent::ExtensionRemoved(did, ticker, extension_id));
             Ok(())
         }
 
@@ -1185,11 +932,7 @@
         /// Registration of ticker has expired.
         TickerRegistrationExpired,
         /// Transfers to self are not allowed
-<<<<<<< HEAD
         SenderSameAsReceiver,
-=======
-        SenderSameAsReceiver
->>>>>>> 144126ff
     }
 }
 
@@ -1226,20 +969,10 @@
         token_details
             .primary_issuance_agent
             .unwrap_or(token_details.owner_did)
-<<<<<<< HEAD
     }
 
     fn max_number_of_tm_extension() -> u32 {
         T::MaxNumberOfTMExtensionForAsset::get()
-    }
-
-    fn base_transfer(
-        from_portfolio: PortfolioId,
-        to_portfolio: PortfolioId,
-        ticker: &Ticker,
-        value: T::Balance,
-    ) -> DispatchResultWithPostInfo {
-        Self::base_transfer(from_portfolio, to_portfolio, ticker, value)
     }
 
     fn unchecked_set_total_supply(
@@ -1253,10 +986,9 @@
     fn is_divisible(ticker: Ticker) -> bool {
         Self::token_details(ticker).divisible
     }
+
     fn token_details(ticker: &Ticker) -> SecurityToken<T::Balance> {
         Self::token_details(ticker)
-=======
->>>>>>> 144126ff
     }
 
     /// Create and add a new security token.
@@ -1267,7 +999,7 @@
         total_supply: T::Balance,
         divisible: bool,
         asset_type: AssetType,
-        identifiers: Vec<(IdentifierType, AssetIdentifier)>,
+        identifiers: Vec<AssetIdentifier>,
         funding_round: Option<FundingRoundName>,
         is_confidential: bool,
     ) -> DispatchResult {
@@ -1623,8 +1355,6 @@
             ticker,
             value,
         );
-<<<<<<< HEAD
-=======
 
         // Update the storage on the basis of the `ScopeId`
         let update_balance = |scope_id, did, update_balance, is_sender| {
@@ -1655,7 +1385,6 @@
             updated_to_total_balance,
             false,
         );
->>>>>>> 144126ff
 
         // Update statistic info.
         // Using the aggregate balance to update the unique investor count.
@@ -2052,7 +1781,6 @@
 
         if !Identity::<T>::has_valid_cdd(to_portfolio.did) {
             return Ok(INVALID_RECEIVER_DID);
-<<<<<<< HEAD
         }
 
         if Portfolio::<T>::ensure_portfolio_custody(
@@ -2068,23 +1796,6 @@
             return Ok(ERC1400_INSUFFICIENT_BALANCE);
         }
 
-=======
-        }
-
-        if Portfolio::<T>::ensure_portfolio_custody(
-            to_portfolio,
-            to_custodian.unwrap_or(to_portfolio.did),
-        )
-        .is_err()
-        {
-            return Ok(CUSTODIAN_ERROR);
-        }
-
-        if Self::balance_of(&ticker, from_portfolio.did) < value {
-            return Ok(ERC1400_INSUFFICIENT_BALANCE);
-        }
-
->>>>>>> 144126ff
         if Portfolio::<T>::ensure_portfolio_transfer_validity(
             &from_portfolio,
             &to_portfolio,
@@ -2202,13 +1913,7 @@
         ticker: &Ticker,
         id: &T::AccountId,
     ) -> Result<IdentityId, DispatchError> {
-<<<<<<< HEAD
-        let sender = ensure_signed(origin)?;
-        let did = Context::current_identity_or::<identity::Module<T>>(&sender)?;
-
-=======
         let did = Identity::<T>::ensure_origin_call_permissions(origin)?.primary_did;
->>>>>>> 144126ff
         ensure!(Self::is_owner(ticker, did), Error::<T>::Unauthorized);
         ensure!(
             <ExtensionDetails<T>>::contains_key((ticker, id)),
@@ -2216,7 +1921,6 @@
         );
         Ok(did)
     }
-<<<<<<< HEAD
 
     /// Sets the initial total supply of a confidential asset.
     /// Only called by the token owner of a confidential asset. Can be called only once.
@@ -2254,7 +1958,7 @@
         total_supply: T::Balance,
         divisible: bool,
         asset_type: AssetType,
-        identifiers: Vec<(IdentifierType, AssetIdentifier)>,
+        identifiers: Vec<AssetIdentifier>,
         funding_round: Option<FundingRoundName>,
         is_confidential: bool,
     ) -> DispatchResult {
@@ -2303,7 +2007,7 @@
         // At this point all checks have been made; **only** storage changes follow!
         //==========================================================================
 
-        identity::Module::<T>::commit_token_did(token_did, ticker);
+        Identity::<T>::commit_token_did(token_did, ticker);
 
         // Register the ticker or finish its registration.
         if available {
@@ -2340,9 +2044,13 @@
         }
         <AssetOwnershipRelations>::insert(did, ticker, AssetOwnershipRelation::AssetOwned);
 
-        for (typ, val) in &identifiers {
-            <Identifiers>::insert((ticker, typ.clone()), val.clone());
-        }
+        let identifiers: Vec<AssetIdentifier> = identifiers
+            .into_iter()
+            .filter_map(|identifier| identifier.validate())
+            .collect();
+
+        <Identifiers>::insert(ticker, identifiers.clone());
+
         // Add funding round name.
         <FundingRound>::insert(ticker, funding_round.unwrap_or_default());
 
@@ -2377,6 +2085,4 @@
         }
         Ok(())
     }
-=======
->>>>>>> 144126ff
 }
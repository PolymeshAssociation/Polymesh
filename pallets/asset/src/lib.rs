// This file is part of the Polymesh distribution (https://github.com/PolymathNetwork/Polymesh).
// Copyright (c) 2020 Polymath

// This program is free software: you can redistribute it and/or modify
// it under the terms of the GNU General Public License as published by
// the Free Software Foundation, version 3.

// This program is distributed in the hope that it will be useful, but
// WITHOUT ANY WARRANTY; without even the implied warranty of
// MERCHANTABILITY or FITNESS FOR A PARTICULAR PURPOSE. See the GNU
// General Public License for more details.

// You should have received a copy of the GNU General Public License
// along with this program. If not, see <http://www.gnu.org/licenses/>.

//! # Asset Module
//!
//! The Asset module is one place to create the security tokens on the Polymesh blockchain.
//! It consist every required functionality related to securityToken and every function
//! execution can be differentiate at the token level by providing the ticker of the token.
//! In Ethereum analogy every token has different smart contract address which act as the unique identity
//! of the token while here token lives at low-level where token ticker act as the differentiator.
//!
//! ## Overview
//!
//! The Asset module provides functions for:
//!
//! - Creating the tokens.
//! - Creation of checkpoints on the token level.
//! - Management of the token (Document mgt etc).
//! - Transfer/redeem functionality of the token.
//!
//! ## Interface
//!
//! ### Dispatchable Functions
//!
//! - `register_ticker` - Used to either register a new ticker or extend registration of an existing ticker.
//! - `accept_ticker_transfer` - Used to accept a ticker transfer authorization.
//! - `accept_asset_ownership_transfer` - Used to accept the token transfer authorization.
//! - `create_asset` - Initializes a new security token.
//! - `freeze` - Freezes transfers and minting of a given token.
//! - `unfreeze` - Unfreezes transfers and minting of a given token.
//! - `rename_asset` - Renames a given asset.
//! - `controller_transfer` - Forces a transfer between two DID.
//! - `create_checkpoint` - Function used to create the checkpoint.
//! - `issue` - Function is used to issue(or mint) new tokens to the primary issuance agent.
//! - `controller_redeem` - Forces a redemption of an DID's tokens. Can only be called by token owner.
//! - `make_divisible` - Change the divisibility of the token to divisible. Only called by the token owner.
//! - `can_transfer` - Checks whether a transaction with given parameters can take place or not.
//! - `add_documents` - Add documents for a given token, Only be called by the token owner.
//! - `remove_documents` - Remove documents for a given token, Only be called by the token owner.
//! - `set_funding_round` - Sets the name of the current funding round.
//! - `update_identifiers` - Updates the asset identifiers. Only called by the token owner.
//! - `add_extension` - It is used to permission the Smart-Extension address for a given ticker.
//! - `archive_extension` - Extension gets archived it means extension is no more use to verify the compliance or any smart logic it posses.
//! - `unarchive_extension` - Extension gets un-archived it means extension is use to verify the compliance or any smart logic it posses.
//!
//! ### Public Functions
//!
//! - `ticker_registration` - Provide ticker registration details.
//! - `ticker_registration_config` - Provide the ticker registration configuration details.
//! - `token_details` - Returns details of the token.
//! - `balance_of` - Returns the balance of the DID corresponds to the ticker.
//! - `identifiers` - It provides the identifiers for a given ticker.
//! - `total_checkpoints_of` - Returns the checkpoint Id.
//! - `total_supply_at` - Returns the total supply at a given checkpoint.
//! - `extension_details` - It provides the list of Smart extension added for the given tokens.
//! - `extensions` - It provides the list of Smart extension added for the given tokens and for the given type.
//! - `frozen` - It tells whether the given ticker is frozen or not.
//! - `is_ticker_available` - It checks whether the given ticker is available or not.
//! - `is_ticker_registry_valid` - It checks whether the ticker is own by a given IdentityId or not.
//! - `is_ticker_available_or_registered_to` - It provides the status of a given ticker.
//! - `total_supply` - It provides the total supply of a ticker.
//! - `get_balance_at` - It provides the balance of a DID at a certain checkpoint.
//! - `verify_restriction` - It is use to verify the restriction implied by the smart extension and the Compliance Manager.
//! - `call_extension` - A helper function that is used to call the smart extension function.
#![cfg_attr(not(feature = "std"), no_std)]
#![recursion_limit = "256"]
#![feature(bool_to_option)]

#[cfg(feature = "runtime-benchmarks")]
pub mod benchmarking;

pub mod ethereum;
use codec::{Decode, Encode};
use core::result::Result as StdResult;
use currency::*;
use frame_support::{
    decl_error, decl_event, decl_module, decl_storage,
    dispatch::{DispatchError, DispatchResult, DispatchResultWithPostInfo},
    ensure,
    traits::{Currency, Get},
    weights::Weight,
};
use frame_system::ensure_signed;
use hex_literal::hex;
use pallet_contracts::{ExecResult, Gas};
use pallet_identity as identity;
use pallet_statistics::{self as statistics, Counter};
use polymesh_common_utilities::{
    asset::{AssetSubTrait, Trait as AssetTrait, GAS_LIMIT},
    balances::Trait as BalancesTrait,
    compliance_manager::Trait as ComplianceManagerTrait,
    constants::*,
    identity::Trait as IdentityTrait,
    protocol_fee::{ChargeProtocolFee, ProtocolOp},
    CommonTrait, Context, SystematicIssuers,
};
use polymesh_primitives::{
<<<<<<< HEAD
    AuthorizationData, AuthorizationError, Document, DocumentName, IdentityId, PortfolioId,
    ScopeId, Signatory, SmartExtension, SmartExtensionName, SmartExtensionType, Ticker,
=======
    AssetIdentifier, AuthorizationData, AuthorizationError, Document, DocumentName, IdentityId,
    PortfolioId, Signatory, SmartExtension, SmartExtensionName, SmartExtensionType, Ticker,
>>>>>>> af69f2dd
};
use polymesh_primitives_derive::VecU8StrongTyped;
use sp_runtime::traits::{CheckedAdd, Saturating, Zero};
#[cfg(feature = "std")]
use sp_runtime::{Deserialize, Serialize};
use sp_std::{convert::TryFrom, prelude::*};

type Portfolio<T> = pallet_portfolio::Module<T>;

/// The module's configuration trait.
pub trait Trait:
    frame_system::Trait
    + BalancesTrait
    + IdentityTrait
    + pallet_session::Trait
    + statistics::Trait
    + pallet_contracts::Trait
    + pallet_portfolio::Trait
{
    /// The overarching event type.
    type Event: From<Event<Self>> + Into<<Self as frame_system::Trait>::Event>;
    type Currency: Currency<Self::AccountId>;
    type ComplianceManager: ComplianceManagerTrait<Self::Balance>;
    /// Maximum number of smart extensions can attach to a asset.
    /// This hard limit is set to avoid the cases where a asset transfer
    /// gas usage go beyond the block gas limit.
    type MaxNumberOfTMExtensionForAsset: Get<u32>;
}

/// The type of an asset represented by a token.
#[derive(Encode, Decode, Clone, Debug, PartialEq, Eq)]
pub enum AssetType {
    EquityCommon,
    EquityPreferred,
    Commodity,
    FixedIncome,
    REIT,
    Fund,
    RevenueShareAgreement,
    StructuredProduct,
    Derivative,
    Custom(Vec<u8>),
}

impl Default for AssetType {
    fn default() -> Self {
        AssetType::Custom(b"undefined".to_vec())
    }
}

/// Ownership status of a ticker/token.
#[derive(Encode, Decode, Clone, Debug, PartialEq, Eq, PartialOrd, Ord)]
pub enum AssetOwnershipRelation {
    NotOwned,
    TickerOwned,
    AssetOwned,
}

impl Default for AssetOwnershipRelation {
    fn default() -> Self {
        Self::NotOwned
    }
}

/// A wrapper for a token name.
#[derive(
    Decode, Encode, Clone, Debug, Default, Hash, PartialEq, Eq, PartialOrd, Ord, VecU8StrongTyped,
)]
pub struct AssetName(pub Vec<u8>);

/// A wrapper for a funding round name.
#[derive(Decode, Encode, Clone, Debug, Hash, PartialEq, Eq, PartialOrd, Ord, VecU8StrongTyped)]
pub struct FundingRoundName(pub Vec<u8>);

impl Default for FundingRoundName {
    fn default() -> Self {
        FundingRoundName("".as_bytes().to_vec())
    }
}

/// struct to store the token details.
#[derive(Encode, Decode, Default, Clone, PartialEq, Debug)]
pub struct SecurityToken<U> {
    pub name: AssetName,
    pub total_supply: U,
    pub owner_did: IdentityId,
    pub divisible: bool,
    pub asset_type: AssetType,
    pub primary_issuance_agent: Option<IdentityId>,
}

/// struct to store the ticker registration details.
#[derive(Encode, Decode, Clone, Default, PartialEq, Debug)]
pub struct TickerRegistration<U> {
    pub owner: IdentityId,
    pub expiry: Option<U>,
}

/// struct to store the ticker registration config.
#[cfg_attr(feature = "std", derive(Serialize, Deserialize))]
#[derive(Encode, Decode, Clone, Default, PartialEq, Debug)]
pub struct TickerRegistrationConfig<U> {
    pub max_ticker_length: u8,
    pub registration_length: Option<U>,
}

/// Enum that represents the current status of a ticker.
#[derive(Encode, Decode, Clone, Eq, PartialEq, Debug)]
pub enum TickerRegistrationStatus {
    RegisteredByOther,
    Available,
    RegisteredByDid,
}

/// Enum that uses as the return type for the restriction verification.
#[derive(Encode, Decode, Clone, Debug, PartialEq, Eq, PartialOrd, Ord)]
pub enum RestrictionResult {
    Valid,
    Invalid,
    ForceValid,
}

impl Default for RestrictionResult {
    fn default() -> Self {
        RestrictionResult::Invalid
    }
}

pub mod weight_for {
    use super::*;

    /// Weight for `_is_valid_transfer()` transfer.
    pub fn weight_for_is_valid_transfer<T: Trait>(
        no_of_tms: u32,
        weight_from_cm: Weight,
    ) -> Weight {
        8 * 10_000_000 // Weight used for encoding a param in `verify_restriction()` call.
            .saturating_add(GAS_LIMIT.saturating_mul(no_of_tms.into())) // used gas limit for a single TM extension call.
            .saturating_add(weight_from_cm) // weight that comes from the compliance manager.
    }
}

/// An Ethereum address (i.e. 20 bytes, used to represent an Ethereum account).
///
/// This gets serialized to the 0x-prefixed hex representation.
#[cfg_attr(feature = "std", derive(Serialize, Deserialize))]
#[derive(Clone, Copy, PartialEq, Eq, Encode, Decode, Default, Debug)]
pub struct EthereumAddress([u8; 20]);

/// Data imported from Polymath Classic regarding ticker registration/creation.
/// Only used at genesis config and not stored on-chain.
#[cfg_attr(feature = "std", derive(Serialize, Deserialize))]
#[derive(Clone)]
pub struct ClassicTickerImport {
    /// Owner of the registration.
    pub eth_owner: ethereum::EthereumAddress,
    /// Name of the ticker registered.
    pub ticker: Ticker,
    /// Is `eth_owner` an Ethereum contract (e.g., in case of a multisig)?
    pub is_contract: bool,
    /// Has the ticker been elevated to a created asset on classic?
    pub is_created: bool,
}

/// Data about a ticker registration from Polymath Classic on-genesis importation.
#[cfg_attr(feature = "std", derive(Serialize, Deserialize))]
#[derive(Encode, Decode, Clone, Debug, PartialEq, Eq)]
pub struct ClassicTickerRegistration {
    /// Owner of the registration.
    pub eth_owner: ethereum::EthereumAddress,
    /// Has the ticker been elevated to a created asset on classic?
    pub is_created: bool,
}

decl_storage! {
    trait Store for Module<T: Trait> as Asset {
        /// Ticker registration details.
        /// (ticker) -> TickerRegistration
        pub Tickers get(fn ticker_registration): map hasher(blake2_128_concat) Ticker => TickerRegistration<T::Moment>;
        /// Ticker registration config.
        /// (ticker) -> TickerRegistrationConfig
        pub TickerConfig get(fn ticker_registration_config) config(): TickerRegistrationConfig<T::Moment>;
        /// Details of the token corresponding to the token ticker.
        /// (ticker) -> SecurityToken details [returns SecurityToken struct]
        pub Tokens get(fn token_details): map hasher(blake2_128_concat) Ticker => SecurityToken<T::Balance>;
        /// The total asset ticker balance per identity.
        /// (ticker, DID) -> Balance
        pub BalanceOf get(fn balance_of): double_map hasher(blake2_128_concat) Ticker, hasher(blake2_128_concat) IdentityId => T::Balance;
        /// A map of a ticker name and asset identifiers.
        pub Identifiers get(fn identifiers): map hasher(blake2_128_concat) Ticker => Vec<AssetIdentifier>;
        /// Checkpoints created per token.
        /// (ticker) -> no. of checkpoints
        pub TotalCheckpoints get(fn total_checkpoints_of): map hasher(blake2_128_concat) Ticker => u64;
        /// Total supply of the token at the checkpoint.
        /// (ticker, checkpointId) -> total supply at given checkpoint
        pub CheckpointTotalSupply get(fn total_supply_at): map hasher(blake2_128_concat) (Ticker, u64) => T::Balance;
        /// Balance of a DID at a checkpoint.
        /// (ticker, did, checkpoint ID) -> Balance of a DID at a checkpoint
        CheckpointBalance get(fn balance_at_checkpoint): map hasher(blake2_128_concat) (Ticker, IdentityId, u64) => T::Balance;
        /// Last checkpoint updated for a DID's balance.
        /// (ticker, did) -> List of checkpoints where user balance changed
        UserCheckpoints get(fn user_checkpoints): map hasher(blake2_128_concat) (Ticker, IdentityId) => Vec<u64>;
        /// The name of the current funding round.
        /// ticker -> funding round
        FundingRound get(fn funding_round): map hasher(blake2_128_concat) Ticker => FundingRoundName;
        /// The total balances of tokens issued in all recorded funding rounds.
        /// (ticker, funding round) -> balance
        IssuedInFundingRound get(fn issued_in_funding_round): map hasher(blake2_128_concat) (Ticker, FundingRoundName) => T::Balance;
        /// List of Smart extension added for the given tokens.
        /// ticker, AccountId (SE address) -> SmartExtension detail
        pub ExtensionDetails get(fn extension_details): map hasher(blake2_128_concat) (Ticker, T::AccountId) => SmartExtension<T::AccountId>;
        /// List of Smart extension added for the given tokens and for the given type.
        /// ticker, type of SE -> address/AccountId of SE
        pub Extensions get(fn extensions): map hasher(blake2_128_concat) (Ticker, SmartExtensionType) => Vec<T::AccountId>;
        /// The set of frozen assets implemented as a membership map.
        /// ticker -> bool
        pub Frozen get(fn frozen): map hasher(blake2_128_concat) Ticker => bool;
        /// Tickers and token owned by a user
        /// (user, ticker) -> AssetOwnership
        pub AssetOwnershipRelations get(fn asset_ownership_relation):
            double_map hasher(twox_64_concat) IdentityId, hasher(blake2_128_concat) Ticker => AssetOwnershipRelation;
        /// Documents attached to an Asset
        /// (ticker, document_name) -> document
        pub AssetDocuments get(fn asset_documents):
            double_map hasher(blake2_128_concat) Ticker, hasher(blake2_128_concat) DocumentName => Document;

        /// Ticker registration details on Polymath Classic / Ethereum.
        pub ClassicTickers get(fn classic_ticker_registration): map hasher(blake2_128_concat) Ticker => Option<ClassicTickerRegistration>;
        /// Balances get stored on the basis of the `ScopeId`.
        /// Right now it is only helpful for the UI purposes but in future it can be used to do miracles on-chain.
        /// (ScopeId, IdentityId) => Balance.
        pub BalanceOfAtScope get(fn balance_of_at_scope): double_map hasher(identity) ScopeId, hasher(identity) IdentityId => T::Balance;
        /// Store aggregate balance of those identities that has the same `ScopeId`.
        /// (Ticker, ScopeId) => Balance.
        pub AggregateBalance get(fn aggregate_balance_of): double_map hasher(blake2_128_concat) Ticker, hasher(identity) ScopeId => T::Balance;
        /// Tracks the ScopeId of the identity for a given ticker.
        /// (Ticker, IdentityId) => ScopeId.
        pub ScopeIdOf get(fn scope_id_of): double_map hasher(blake2_128_concat) Ticker, hasher(identity) IdentityId => ScopeId;

    }
    add_extra_genesis {
        config(classic_migration_tickers): Vec<ClassicTickerImport>;
        config(classic_migration_tconfig): TickerRegistrationConfig<T::Moment>;
        config(classic_migration_contract_did): IdentityId;
        config(reserved_country_currency_codes): Vec<Ticker>;
        build(|config: &GenesisConfig<T>| {
            let cm_did = SystematicIssuers::ClassicMigration.as_id();
            for import in &config.classic_migration_tickers {
                // Use DID of someone at Polymath if it's a contract-made ticker registration.
                let did = if import.is_contract { config.classic_migration_contract_did } else { cm_did };

                // Register the ticker...
                let tconfig = || config.classic_migration_tconfig.clone();
                let expiry = <Module<T>>::ticker_registration_checks(&import.ticker, did, true, tconfig);
                <Module<T>>::_register_ticker(&import.ticker, did, expiry.unwrap());

                // ..and associate it with additional info needed for claiming.
                let classic_ticker = ClassicTickerRegistration {
                    eth_owner: import.eth_owner,
                    is_created: import.is_created,
                };
                ClassicTickers::insert(&import.ticker, classic_ticker);
            }

            // Reserving country currency logic
            let fiat_tickers_reservation_did = SystematicIssuers::FiatTickersReservation.as_id();
            for currency_ticker in &config.reserved_country_currency_codes {
                <Module<T>>::_register_ticker(&currency_ticker, fiat_tickers_reservation_did, None);
            }

        });
    }
}

type Identity<T> = identity::Module<T>;

// Public interface for this runtime module.
decl_module! {
    pub struct Module<T: Trait> for enum Call where origin: T::Origin {

        type Error = Error<T>;

        /// initialize the default event for this module
        fn deposit_event() = default;

        fn on_runtime_upgrade() -> frame_support::weights::Weight {
            <Identifiers>::remove_all();
            1_000
        }

        /// This function is used to either register a new ticker or extend validity of an existing ticker.
        /// NB: Ticker validity does not get carry forward when renewing ticker.
        ///
        /// # Arguments
        /// * `origin` It contains the secondary key of the caller (i.e who signed the transaction to execute this function).
        /// * `ticker` ticker to register.
        #[weight = T::DbWeight::get().reads_writes(4, 3) + 500_000_000]
        pub fn register_ticker(origin, ticker: Ticker) -> DispatchResult {
            let sender = ensure_signed(origin)?;
            let to_did = Context::current_identity_or::<Identity<T>>(&sender)?;
            let expiry = Self::ticker_registration_checks(&ticker, to_did, false, || Self::ticker_registration_config())?;
            T::ProtocolFee::charge_fee(ProtocolOp::AssetRegisterTicker)?;
            Self::_register_ticker(&ticker, to_did, expiry);
            Ok(())
        }

        /// This function is used to accept a ticker transfer.
        /// NB: To reject the transfer, call remove auth function in identity module.
        ///
        /// # Arguments
        /// * `origin` It contains the secondary key of the caller (i.e who signed the transaction to execute this function).
        /// * `auth_id` Authorization ID of ticker transfer authorization.
        #[weight = T::DbWeight::get().reads_writes(4, 5) + 200_000_000]
        pub fn accept_ticker_transfer(origin, auth_id: u64) -> DispatchResult {
            let sender = ensure_signed(origin)?;
            let to_did = Context::current_identity_or::<Identity<T>>(&sender)?;

            Self::_accept_ticker_transfer(to_did, auth_id)
        }

        /// This function is used to accept a primary issuance agent transfer.
        /// NB: To reject the transfer, call remove auth function in identity module.
        ///
        /// # Arguments
        /// * `origin` It contains the signing key of the caller (i.e who signed the transaction to execute this function).
        /// * `auth_id` Authorization ID of primary issuance agent transfer authorization.
        #[weight = 300_000_000]
        pub fn accept_primary_issuance_agent_transfer(origin, auth_id: u64) -> DispatchResult {
            let sender = ensure_signed(origin)?;
            let to_did = Context::current_identity_or::<Identity<T>>(&sender)?;

            Self::_accept_primary_issuance_agent_transfer(to_did, auth_id)
        }

        /// This function is used to accept a token ownership transfer.
        /// NB: To reject the transfer, call remove auth function in identity module.
        ///
        /// # Arguments
        /// * `origin` It contains the secondary key of the caller (i.e who signed the transaction to execute this function).
        /// * `auth_id` Authorization ID of the token ownership transfer authorization.
        #[weight = T::DbWeight::get().reads_writes(4, 5) + 200_000_000]
        pub fn accept_asset_ownership_transfer(origin, auth_id: u64) -> DispatchResult {
            let sender = ensure_signed(origin)?;
            let to_did = Context::current_identity_or::<Identity<T>>(&sender)?;

            Self::_accept_token_ownership_transfer(to_did, auth_id)
        }

        /// Initializes a new security token
        /// makes the initiating account the owner of the security token
        /// & the balance of the owner is set to total supply.
        ///
        /// # Arguments
        /// * `origin` - contains the secondary key of the caller (i.e who signed the transaction to execute this function).
        /// * `name` - the name of the token.
        /// * `ticker` - the ticker symbol of the token.
        /// * `total_supply` - the total supply of the token.
        /// * `divisible` - a boolean to identify the divisibility status of the token.
        /// * `asset_type` - the asset type.
        /// * `identifiers` - a vector of asset identifiers.
        /// * `funding_round` - name of the funding round.
        ///
        /// # Weight
        /// `3_000_000_000 + 20_000 * identifiers.len()`
        #[weight = 3_000_000_000 + 20_000 * u64::try_from(identifiers.len()).unwrap_or_default()]
        pub fn create_asset(
            origin,
            name: AssetName,
            ticker: Ticker,
            total_supply: T::Balance,
            divisible: bool,
            asset_type: AssetType,
            identifiers: Vec<AssetIdentifier>,
            funding_round: Option<FundingRoundName>,
        ) -> DispatchResult {
            let sender = ensure_signed(origin)?;
            let did = Context::current_identity_or::<Identity<T>>(&sender)?;
            Self::ensure_create_asset_parameters(&ticker, &name, total_supply)?;

            // Ensure its registered by DID or at least expired, thus available.
            let available = match Self::is_ticker_available_or_registered_to(&ticker, did) {
                TickerRegistrationStatus::RegisteredByOther => return Err(Error::<T>::TickerAlreadyRegistered.into()),
                TickerRegistrationStatus::RegisteredByDid => false,
                TickerRegistrationStatus::Available => true,
            };

            if !divisible {
                ensure!(total_supply % ONE_UNIT.into() == 0.into(), Error::<T>::InvalidTotalSupply);
            }

            let token_did = <identity::Module<T>>::get_token_did(&ticker)?;
            // Ensure there's no pre-existing entry for the DID.
            // This should never happen, but let's be defensive here.
            identity::Module::<T>::ensure_no_id_record(token_did)?;

            // Charge protocol fees.
            T::ProtocolFee::charge_fees(&{
                let mut fees = arrayvec::ArrayVec::<[_; 2]>::new();
                if available {
                    fees.push(ProtocolOp::AssetRegisterTicker);
                }
                // Waive the asset fee iff classic ticker hasn't expired,
                // and it was already created on classic.
                if available || ClassicTickers::get(&ticker).filter(|r| r.is_created).is_none() {
                    fees.push(ProtocolOp::AssetCreateAsset);
                }
                fees
            })?;

            //==========================================================================
            // At this point all checks have been made; **only** storage changes follow!
            //==========================================================================

            identity::Module::<T>::commit_token_did(token_did, ticker);

            // Register the ticker or finish its registration.
            if available {
                // Ticker not registered by anyone (or registry expired), so register.
                Self::_register_ticker(&ticker, did, None);
            } else {
                // Ticker already registered by the user.
                <Tickers<T>>::mutate(&ticker, |tr| tr.expiry = None);
            }

            let token = SecurityToken {
                name,
                total_supply,
                owner_did: did,
                divisible,
                asset_type: asset_type.clone(),
                primary_issuance_agent: Some(did),
            };
            <Tokens<T>>::insert(&ticker, token);
            <BalanceOf<T>>::insert(ticker, did, total_supply);
            Portfolio::<T>::set_default_portfolio_balance(did, &ticker, total_supply);
            <AssetOwnershipRelations>::insert(did, ticker, AssetOwnershipRelation::AssetOwned);
            Self::deposit_event(RawEvent::AssetCreated(
                did,
                ticker,
                total_supply,
                divisible,
                asset_type,
                did,
            ));

            let identifiers: Vec<AssetIdentifier> = identifiers
                .into_iter()
                .filter_map(|identifier| identifier.validate())
                .collect();

            <Identifiers>::insert(ticker, identifiers.clone());

            // Add funding round name.
            <FundingRound>::insert(ticker, funding_round.unwrap_or_default());

            // Update the investor count of an asset.
            <statistics::Module<T>>::update_transfer_stats(&ticker, None, Some(total_supply), total_supply);

            Self::deposit_event(RawEvent::IdentifiersUpdated(did, ticker, identifiers));
            <IssuedInFundingRound<T>>::insert((ticker, Self::funding_round(ticker)), total_supply);
            Self::deposit_event(RawEvent::Transfer(
                did,
                ticker,
                IdentityId::default(),
                did,
                total_supply
            ));
            Self::deposit_event(RawEvent::Issued(
                did,
                ticker,
                did,
                total_supply,
                Self::funding_round(ticker),
                total_supply,
                Some(did),
            ));
            Ok(())
        }

        /// Freezes transfers and minting of a given token.
        ///
        /// # Arguments
        /// * `origin` - the secondary key of the sender.
        /// * `ticker` - the ticker of the token.
        #[weight = T::DbWeight::get().reads_writes(4, 1) + 300_000_000]
        pub fn freeze(origin, ticker: Ticker) -> DispatchResult {
            let sender = ensure_signed(origin)?;
            let sender_did = Context::current_identity_or::<Identity<T>>(&sender)?;

            // verify the ownership of the token
            ensure!(Self::is_owner(&ticker, sender_did), Error::<T>::Unauthorized);
            ensure!(<Tokens<T>>::contains_key(&ticker), Error::<T>::NoSuchAsset);

            ensure!(!Self::frozen(&ticker), Error::<T>::AlreadyFrozen);
            <Frozen>::insert(&ticker, true);
            Self::deposit_event(RawEvent::AssetFrozen(sender_did, ticker));
            Ok(())
        }

        /// Unfreezes transfers and minting of a given token.
        ///
        /// # Arguments
        /// * `origin` - the secondary key of the sender.
        /// * `ticker` - the ticker of the frozen token.
        #[weight = T::DbWeight::get().reads_writes(4, 1) + 300_000_000]
        pub fn unfreeze(origin, ticker: Ticker) -> DispatchResult {
            let sender = ensure_signed(origin)?;
            let sender_did = Context::current_identity_or::<Identity<T>>(&sender)?;

            // verify the ownership of the token
            ensure!(Self::is_owner(&ticker, sender_did), Error::<T>::Unauthorized);
            ensure!(<Tokens<T>>::contains_key(&ticker), Error::<T>::NoSuchAsset);

            ensure!(Self::frozen(&ticker), Error::<T>::NotFrozen);
            <Frozen>::insert(&ticker, false);
            Self::deposit_event(RawEvent::AssetUnfrozen(sender_did, ticker));
            Ok(())
        }

        /// Renames a given token.
        ///
        /// # Arguments
        /// * `origin` - the secondary key of the sender.
        /// * `ticker` - the ticker of the token.
        /// * `name` - the new name of the token.
        #[weight = T::DbWeight::get().reads_writes(2, 1) + 300_000_000]
        pub fn rename_asset(origin, ticker: Ticker, name: AssetName) -> DispatchResult {
            let sender = ensure_signed(origin)?;
            let sender_did = Context::current_identity_or::<Identity<T>>(&sender)?;

            // verify the ownership of the token
            ensure!(Self::is_owner(&ticker, sender_did), Error::<T>::Unauthorized);
            ensure!(<Tokens<T>>::contains_key(&ticker), Error::<T>::NoSuchAsset);

            <Tokens<T>>::mutate(&ticker, |token| token.name = name.clone());
            Self::deposit_event(RawEvent::AssetRenamed(sender_did, ticker, name));
            Ok(())
        }

        /// Function used to create the checkpoint.
        /// NB: Only called by the owner of the security token i.e owner DID.
        ///
        /// # Arguments
        /// * `origin` Secondary key of the token owner. (Only token owner can call this function).
        /// * `ticker` Ticker of the token.
        #[weight = T::DbWeight::get().reads_writes(3, 2) + 400_000_000]
        pub fn create_checkpoint(origin, ticker: Ticker) -> DispatchResult {
            let sender = ensure_signed(origin)?;
            let did = Context::current_identity_or::<Identity<T>>(&sender)?;

            ensure!(Self::is_owner(&ticker, did), Error::<T>::Unauthorized);
            let _ = Self::_create_checkpoint(&ticker)?;
            Self::deposit_event(RawEvent::CheckpointCreated(did, ticker, Self::total_checkpoints_of(&ticker)));
            Ok(())
        }

        /// Function is used to issue(or mint) new tokens to the primary issuance agent.
        /// It can only be executed by the token owner.
        ///
        /// # Arguments
        /// * `origin` Secondary key of token owner.
        /// * `ticker` Ticker of the token.
        /// * `value` Amount of tokens that get issued.
        #[weight = T::DbWeight::get().reads_writes(6, 3) + 800_000_000]
        pub fn issue(origin, ticker: Ticker, value: T::Balance) -> DispatchResult {
            let sender = ensure_signed(origin)?;
            let did = Context::current_identity_or::<Identity<T>>(&sender)?;

            ensure!(Self::is_owner(&ticker, did), Error::<T>::Unauthorized);
            let beneficiary = Self::token_details(&ticker).primary_issuance_agent.unwrap_or(did);
            Self::_mint(&ticker, sender, beneficiary, value, Some(ProtocolOp::AssetIssue))
        }

        /// Makes an indivisible token divisible. Only called by the token owner.
        ///
        /// # Arguments
        /// * `origin` Secondary key of the token owner.
        /// * `ticker` Ticker of the token.
        #[weight = T::DbWeight::get().reads_writes(2, 1) + 300_000_000]
        pub fn make_divisible(origin, ticker: Ticker) -> DispatchResult {
            let sender = ensure_signed(origin)?;
            let did = Context::current_identity_or::<Identity<T>>(&sender)?;

            ensure!(Self::is_owner(&ticker, did), Error::<T>::Unauthorized);
            // Read the token details
            let mut token = Self::token_details(&ticker);
            ensure!(!token.divisible, Error::<T>::AssetAlreadyDivisible);
            token.divisible = true;
            <Tokens<T>>::insert(&ticker, token);
            Self::deposit_event(RawEvent::DivisibilityChanged(did, ticker, true));
            Ok(())
        }

        /// Add documents for a given token. To be called only by the token owner.
        ///
        /// # Arguments
        /// * `origin` Secondary key of the token owner.
        /// * `ticker` Ticker of the token.
        /// * `documents` Documents to be attached to `ticker`.
        ///
        /// # Weight
        /// `500_000_000 + 600_000 * documents.len()`
        #[weight = T::DbWeight::get().reads_writes(2, 1) + 500_000_000 + 600_000 * u64::try_from(documents.len()).unwrap_or_default()]
        pub fn add_documents(origin, documents: Vec<(DocumentName, Document)>, ticker: Ticker) -> DispatchResult {
            let sender = ensure_signed(origin)?;
            let did = Context::current_identity_or::<Identity<T>>(&sender)?;

            ensure!(Self::is_owner(&ticker, did), Error::<T>::NotAnOwner);

            T::ProtocolFee::batch_charge_fee(ProtocolOp::AssetAddDocument, documents.len())?;

            for (document_name, document) in documents {
                <AssetDocuments>::insert(ticker, &document_name, document.clone());
                Self::deposit_event(RawEvent::DocumentAdded(ticker, document_name, document));
            }

            Ok(())
        }

        /// Remove documents for a given token. To be called only by the token owner.
        ///
        /// # Arguments
        /// * `origin` Secondary key of the token owner.
        /// * `ticker` Ticker of the token.
        /// * `doc_names` Documents to be removed from `ticker`.
        ///
        /// # Weight
        /// `500_000_000 + 600_000 * do_ids.len()`
        #[weight = T::DbWeight::get().reads_writes(2, 1) + 500_000_000 + 600_000 * u64::try_from(doc_names.len()).unwrap_or_default()]
        pub fn remove_documents(origin, doc_names: Vec<DocumentName>, ticker: Ticker) -> DispatchResult {
            let sender = ensure_signed(origin)?;
            let did = Context::current_identity_or::<Identity<T>>(&sender)?;
            ensure!(Self::is_owner(&ticker, did), Error::<T>::NotAnOwner);

            for document_name in doc_names {
                <AssetDocuments>::remove(ticker, &document_name);
                Self::deposit_event(RawEvent::DocumentRemoved(ticker, document_name));
            }

            Ok(())
        }

        /// Sets the name of the current funding round.
        ///
        /// # Arguments
        /// * `origin` - the secondary key of the token owner DID.
        /// * `ticker` - the ticker of the token.
        /// * `name` - the desired name of the current funding round.
        #[weight = T::DbWeight::get().reads_writes(2, 1) + 600_000_000]
        pub fn set_funding_round(origin, ticker: Ticker, name: FundingRoundName) ->
            DispatchResult
        {
            let sender = ensure_signed(origin)?;
            let did = Context::current_identity_or::<Identity<T>>(&sender)?;
            ensure!(Self::is_owner(&ticker, did), Error::<T>::NotAnOwner);
            <FundingRound>::insert(ticker, name.clone());
            Self::deposit_event(RawEvent::FundingRoundSet(did, ticker, name));
            Ok(())
        }

        /// Updates the asset identifiers. Can only be called by the token owner.
        ///
        /// # Arguments
        /// * `origin` - the secondary key of the token owner.
        /// * `ticker` - the ticker of the token.
        /// * `identifiers` - the asset identifiers to be updated in the form of a vector of pairs
        ///    of `IdentifierType` and `AssetIdentifier` value.
        ///
        /// # Weight
        /// `150_000 + 20_000 * identifiers.len()`
        #[weight = T::DbWeight::get().reads_writes(1, 1) + 700_000_000 + 20_000 * u64::try_from(identifiers.len()).unwrap_or_default()]
        pub fn update_identifiers(
            origin,
            ticker: Ticker,
            identifiers: Vec<AssetIdentifier>
        ) -> DispatchResult {
            let sender = ensure_signed(origin)?;
            let did = Context::current_identity_or::<Identity<T>>(&sender)?;
            ensure!(Self::is_owner(&ticker, did), Error::<T>::Unauthorized);
            let identifiers: Vec<AssetIdentifier> = identifiers
                .into_iter()
                .filter_map(|identifier| identifier.validate())
                .collect();
            <Identifiers>::insert(ticker, identifiers.clone());
            Self::deposit_event(RawEvent::IdentifiersUpdated(did, ticker, identifiers));
            Ok(())
        }

        /// Permissioning the Smart-Extension address for a given ticker.
        ///
        /// # Arguments
        /// * `origin` - Signatory who owns to ticker/asset.
        /// * `ticker` - ticker for whom extension get added.
        /// * `extension_details` - Details of the smart extension.
        #[weight = T::DbWeight::get().reads_writes(2, 2) + 600_000_000]
        pub fn add_extension(origin, ticker: Ticker, extension_details: SmartExtension<T::AccountId>) -> DispatchResult {
            let sender = ensure_signed(origin)?;
            let my_did = Context::current_identity_or::<identity::Module<T>>(&sender)?;

            ensure!(Self::is_owner(&ticker, my_did), Error::<T>::Unauthorized);

            // Verify the details of smart extension & store it
            ensure!(!<ExtensionDetails<T>>::contains_key((ticker, &extension_details.extension_id)), Error::<T>::ExtensionAlreadyPresent);

            // Ensure the hard limit on the count of maximum transfer manager an asset can have.
            Self::ensure_max_limit_for_tm_extension(&extension_details.extension_type, &ticker)?;

            <ExtensionDetails<T>>::insert((ticker, &extension_details.extension_id), extension_details.clone());
            <Extensions<T>>::mutate((ticker, &extension_details.extension_type), |ids| {
                ids.push(extension_details.extension_id.clone())
            });
            Self::deposit_event(RawEvent::ExtensionAdded(my_did, ticker, extension_details.extension_id, extension_details.extension_name, extension_details.extension_type));
            Ok(())
        }

        /// Archived the extension. Extension is use to verify the compliance or any smart logic it posses.
        ///
        /// # Arguments
        /// * `origin` - Signatory who owns the ticker/asset.
        /// * `ticker` - Ticker symbol of the asset.
        /// * `extension_id` - AccountId of the extension that need to be archived.
        #[weight = T::DbWeight::get().reads_writes(3, 1) + 800_000_000]
        pub fn archive_extension(origin, ticker: Ticker, extension_id: T::AccountId) -> DispatchResult {
            // Ensure the extrinsic is signed and have valid extension id.
            let did = Self::ensure_signed_and_validate_extension_id(origin, &ticker, &extension_id)?;

            // Mutate the extension details
            ensure!(!(<ExtensionDetails<T>>::get((ticker, &extension_id))).is_archive, Error::<T>::AlreadyArchived);
            <ExtensionDetails<T>>::mutate((ticker, &extension_id), |details| details.is_archive = true);
            Self::deposit_event(RawEvent::ExtensionArchived(did, ticker, extension_id));
            Ok(())
        }

        /// Un-archived the extension. Extension is use to verify the compliance or any smart logic it posses.
        ///
        /// # Arguments
        /// * `origin` - Signatory who owns the ticker/asset.
        /// * `ticker` - Ticker symbol of the asset.
        /// * `extension_id` - AccountId of the extension that need to be un-archived.
        #[weight = T::DbWeight::get().reads_writes(2, 2) + 800_000_000]
        pub fn unarchive_extension(origin, ticker: Ticker, extension_id: T::AccountId) -> DispatchResult {
            // Ensure the extrinsic is signed and have valid extension id.
            let did = Self::ensure_signed_and_validate_extension_id(origin, &ticker, &extension_id)?;

            // Mutate the extension details
            ensure!((<ExtensionDetails<T>>::get((ticker, &extension_id))).is_archive, Error::<T>::AlreadyUnArchived);
            <ExtensionDetails<T>>::mutate((ticker, &extension_id), |details| details.is_archive = false);
            Self::deposit_event(RawEvent::ExtensionUnArchived(did, ticker, extension_id));
            Ok(())
        }

        /// Sets the primary issuance agent to None. The caller must be the asset issuer. The asset
        /// issuer can always update the primary issuance agent using `transfer_primary_issuance_agent`. If the issuer
        /// removes their primary issuance agent then it will be immovable until either they transfer
        /// the primary issuance agent to an actual DID, or they add a claim to allow that DID to move the
        /// asset.
        ///
        /// # Arguments
        /// * `origin` - The asset issuer.
        /// * `ticker` - Ticker symbol of the asset.
        #[weight = 250_000_000]
        pub fn remove_primary_issuance_agent(
            origin,
            ticker: Ticker,
        ) -> DispatchResult {
            let sender = ensure_signed(origin)?;
            let did = Context::current_identity_or::<Identity<T>>(&sender)?;
            ensure!(Self::is_owner(&ticker, did), Error::<T>::Unauthorized);
            let mut old_primary_issuance_agent = None;
            <Tokens<T>>::mutate(&ticker, |token| {
                old_primary_issuance_agent = token.primary_issuance_agent;
                token.primary_issuance_agent = None
            });
            Self::deposit_event(RawEvent::PrimaryIssuanceAgentTransferred(did, ticker, old_primary_issuance_agent, None));
            Ok(())
        }

        /// Remove the given smart extension id from the list of extension under a given ticker.
        ///
        /// # Arguments
        /// * `origin` - The asset issuer.
        /// * `ticker` - Ticker symbol of the asset.
        #[weight = 250_000_000]
        pub fn remove_smart_extension(origin, ticker: Ticker, extension_id: T::AccountId) -> DispatchResult {
            // Ensure the extrinsic is signed and have valid extension id.
            let did = Self::ensure_signed_and_validate_extension_id(origin, &ticker, &extension_id)?;

            let extension_type = Self::extension_details((&ticker, &extension_id)).extension_type;

            // Remove the storage reference for the given extension_id.
            <Extensions<T>>::mutate(&(ticker, extension_type), |extension_list| {
                if let Some(pos) = extension_list.iter().position(|ext| ext == &extension_id) {
                    extension_list.remove(pos);
                }
            });
            <ExtensionDetails<T>>::remove((&ticker, &extension_id));
            Self::deposit_event(RawEvent::ExtensionRemoved(did, ticker, extension_id));
            Ok(())
        }

        /// Claim a systematically reserved Polymath Classic (PMC) `ticker`
        /// and transfer it to the `origin`'s identity.
        ///
        /// To verify that the `origin` is in control of the Ethereum account on the books,
        /// an `ethereum_signature` containing the `origin`'s DID as the message
        /// must be provided by that Ethereum account.
        ///
        /// # Errors
        /// - `NoSuchClassicTicker` if this is not a systematically reserved PMC ticker.
        /// - `TickerAlreadyRegistered` if the ticker was already registered, e.g., by `origin`.
        /// - `TickerRegistrationExpired` if the ticker's registration has expired.
        /// - `BadOrigin` if not signed.
        /// - `InvalidEthereumSignature` if the `ethereum_signature` is not valid.
        /// - `NotAnOwner` if the ethereum account is not the owner of the PMC ticker.
        #[weight = 250_000_000]
        pub fn claim_classic_ticker(origin, ticker: Ticker, ethereum_signature: ethereum::EcdsaSignature) -> DispatchResult {
            // Ensure the ticker is a classic one and fetch details.
            let ClassicTickerRegistration { eth_owner, .. } = ClassicTickers::get(ticker)
                .ok_or(Error::<T>::NoSuchClassicTicker)?;

            // Ensure ticker registration is still attached to the systematic DID.
            let sys_did = SystematicIssuers::ClassicMigration.as_id();
            match Self::is_ticker_available_or_registered_to(&ticker, sys_did) {
                TickerRegistrationStatus::RegisteredByOther => return Err(Error::<T>::TickerAlreadyRegistered.into()),
                TickerRegistrationStatus::Available => return Err(Error::<T>::TickerRegistrationExpired.into()),
                TickerRegistrationStatus::RegisteredByDid => {}
            }

            // Ensure we're signed & get did.
            let sender = ensure_signed(origin)?;
            let owner_did = Context::current_identity_or::<Identity<T>>(&sender)?;

            // Have the caller prove that they own *some* Ethereum account
            // by having the signed signature contain the `owner_did`.
            //
            // We specifically use `owner_did` rather than `sender` such that
            // if the signing key's owner DID is changed after the creating
            // `ethereum_signature`, then the call is rejected
            // (caller might not have Ethereum account's private key).
            let eth_signer = ethereum::eth_check(owner_did, b"classic_claim", &ethereum_signature)
                .ok_or(Error::<T>::InvalidEthereumSignature)?;

            // Now we have an Ethereum account; ensure it's the *right one*.
            ensure!(eth_signer == eth_owner, Error::<T>::NotAnOwner);

            // Success; transfer the ticker to `owner_did`.
            Self::transfer_ticker(ticker, owner_did, sys_did);

            // Emit event.
            Self::deposit_event(RawEvent::ClassicTickerClaimed(owner_did, ticker, eth_signer));

            Ok(())
        }
    }
}

decl_event! {
    pub enum Event<T>
        where
        Balance = <T as CommonTrait>::Balance,
        Moment = <T as pallet_timestamp::Trait>::Moment,
        AccountId = <T as frame_system::Trait>::AccountId,
    {
        /// Event for transfer of tokens.
        /// caller DID, ticker, from DID, to DID, value
        Transfer(IdentityId, Ticker, IdentityId, IdentityId, Balance),
        /// Event when an approval is made.
        /// caller DID, ticker, owner DID, spender DID, value
        Approval(IdentityId, Ticker, IdentityId, IdentityId, Balance),
        /// Emit when tokens get issued.
        /// caller DID, ticker, beneficiary DID, value, funding round, total issued in this funding round,
        /// primary issuance agent
        Issued(IdentityId, Ticker, IdentityId, Balance, FundingRoundName, Balance, Option<IdentityId>),
        /// Emit when tokens get redeemed.
        /// caller DID, ticker,  from DID, value
        Redeemed(IdentityId, Ticker, IdentityId, Balance),
        /// Event for forced transfer of tokens.
        /// caller DID/ controller DID, ticker, from DID, to DID, value, data, operator data
        ControllerTransfer(IdentityId, Ticker, IdentityId, IdentityId, Balance, Vec<u8>, Vec<u8>),
        /// Event for when a forced redemption takes place.
        /// caller DID/ controller DID, ticker, token holder DID, value, data, operator data
        ControllerRedemption(IdentityId, Ticker, IdentityId, Balance, Vec<u8>, Vec<u8>),
        /// Event for creation of the asset.
        /// caller DID/ owner DID, ticker, total supply, divisibility, asset type, beneficiary DID
        AssetCreated(IdentityId, Ticker, Balance, bool, AssetType, IdentityId),
        /// Event emitted when a token identifiers are updated.
        /// caller DID, ticker, a vector of (identifier type, identifier value)
        IdentifiersUpdated(IdentityId, Ticker, Vec<AssetIdentifier>),
        /// Event for change in divisibility.
        /// caller DID, ticker, divisibility
        DivisibilityChanged(IdentityId, Ticker, bool),
        /// An additional event to Transfer; emitted when transfer_with_data is called.
        /// caller DID , ticker, from DID, to DID, value, data
        TransferWithData(IdentityId, Ticker, IdentityId, IdentityId, Balance, Vec<u8>),
        /// is_issuable() output
        /// ticker, return value (true if issuable)
        IsIssuable(Ticker, bool),
        /// Emit when ticker is registered.
        /// caller DID / ticker owner did, ticker, ticker owner, expiry
        TickerRegistered(IdentityId, Ticker, Option<Moment>),
        /// Emit when ticker is transferred.
        /// caller DID / ticker transferred to DID, ticker, from
        TickerTransferred(IdentityId, Ticker, IdentityId),
        /// Emit when token ownership is transferred.
        /// caller DID / token ownership transferred to DID, ticker, from
        AssetOwnershipTransferred(IdentityId, Ticker, IdentityId),
        /// An event emitted when an asset is frozen.
        /// Parameter: caller DID, ticker.
        AssetFrozen(IdentityId, Ticker),
        /// An event emitted when an asset is unfrozen.
        /// Parameter: caller DID, ticker.
        AssetUnfrozen(IdentityId, Ticker),
        /// An event emitted when a token is renamed.
        /// Parameters: caller DID, ticker, new token name.
        AssetRenamed(IdentityId, Ticker, AssetName),
        /// An event carrying the name of the current funding round of a ticker.
        /// Parameters: caller DID, ticker, funding round name.
        FundingRoundSet(IdentityId, Ticker, FundingRoundName),
        /// Emitted when extension is added successfully.
        /// caller DID, ticker, extension AccountId, extension name, type of smart Extension
        ExtensionAdded(IdentityId, Ticker, AccountId, SmartExtensionName, SmartExtensionType),
        /// Emitted when extension get archived.
        /// caller DID, ticker, AccountId
        ExtensionArchived(IdentityId, Ticker, AccountId),
        /// Emitted when extension get archived.
        /// caller DID, ticker, AccountId
        ExtensionUnArchived(IdentityId, Ticker, AccountId),
        /// Emitted event for Checkpoint creation.
        /// caller DID. ticker, checkpoint count.
        CheckpointCreated(IdentityId, Ticker, u64),
        /// An event emitted when the primary issuance agent of an asset is transferred.
        /// First DID is the old primary issuance agent and the second DID is the new primary issuance agent.
        PrimaryIssuanceAgentTransferred(IdentityId, Ticker, Option<IdentityId>, Option<IdentityId>),
        /// A new document attached to an asset
        DocumentAdded(Ticker, DocumentName, Document),
        /// A document removed from an asset
        DocumentRemoved(Ticker, DocumentName),
        /// A extension got removed.
        /// caller DID, ticker, AccountId
        ExtensionRemoved(IdentityId, Ticker, AccountId),
        /// A Polymath Classic token was claimed and transferred to a non-systematic DID.
        ClassicTickerClaimed(IdentityId, Ticker, ethereum::EthereumAddress),
    }
}

decl_error! {
    pub enum Error for Module<T: Trait> {
        /// DID not found.
        DIDNotFound,
        /// Not a ticker transfer auth.
        NoTickerTransferAuth,
        /// Not a primary issuance agent transfer auth.
        NoPrimaryIssuanceAgentTransferAuth,
        /// Not a token ownership transfer auth.
        NotTickerOwnershipTransferAuth,
        /// The user is not authorized.
        Unauthorized,
        /// When extension already archived.
        AlreadyArchived,
        /// When extension already un-archived.
        AlreadyUnArchived,
        /// When extension is already added.
        ExtensionAlreadyPresent,
        /// When smart extension failed to execute result.
        IncorrectResult,
        /// The sender must be a secondary key for the DID.
        HolderMustBeSecondaryKeyForHolderDid,
        /// The token has already been created.
        AssetAlreadyCreated,
        /// The ticker length is over the limit.
        TickerTooLong,
        /// The ticker is already registered to someone else.
        TickerAlreadyRegistered,
        /// The token name cannot exceed 64 bytes.
        AssetNameTooLong,
        /// An invalid total supply.
        InvalidTotalSupply,
        /// The total supply is above the limit.
        TotalSupplyAboveLimit,
        /// No such token.
        NoSuchAsset,
        /// The token is already frozen.
        AlreadyFrozen,
        /// Not an owner of the token.
        NotAnOwner,
        /// An overflow while calculating the balance.
        BalanceOverflow,
        /// An underflow while calculating the balance.
        BalanceUnderflow,
        /// An underflow while calculating the default portfolio balance.
        DefaultPortfolioBalanceUnderflow,
        /// An overflow while calculating the allowance.
        AllowanceOverflow,
        /// An underflow in calculating the allowance.
        AllowanceUnderflow,
        /// An overflow in calculating the total allowance.
        TotalAllowanceOverflow,
        /// An underflow in calculating the total allowance.
        TotalAllowanceUnderflow,
        /// An overflow while calculating the checkpoint.
        CheckpointOverflow,
        /// An overflow while calculating the total supply.
        TotalSupplyOverflow,
        /// No such allowance.
        NoSuchAllowance,
        /// Insufficient allowance.
        InsufficientAllowance,
        /// The list of investors is empty.
        NoInvestors,
        /// An invalid granularity.
        InvalidGranularity,
        /// The account does not hold this token.
        NotAnAssetHolder,
        /// The asset must be frozen.
        NotFrozen,
        /// No such smart extension.
        NoSuchSmartExtension,
        /// Transfer validation check failed.
        InvalidTransfer,
        /// The sender balance is not sufficient.
        InsufficientBalance,
        /// The balance of the sender's default portfolio is not sufficient.
        InsufficientDefaultPortfolioBalance,
        /// An invalid signature.
        InvalidSignature,
        /// The signature is already in use.
        SignatureAlreadyUsed,
        /// The token is already divisible.
        AssetAlreadyDivisible,
        /// Number of Transfer Manager extensions attached to an asset is equal to MaxNumberOfTMExtensionForAsset.
        MaximumTMExtensionLimitReached,
        /// An invalid Ethereum `EcdsaSignature`.
        InvalidEthereumSignature,
        /// The given ticker is not a classic one.
        NoSuchClassicTicker,
        /// Registration of ticker has expired.
        TickerRegistrationExpired,
        /// Transfers to self are not allowed
        SenderSameAsReceiver
    }
}

impl<T: Trait> AssetTrait<T::Balance, T::AccountId> for Module<T> {
    fn _mint_from_sto(
        ticker: &Ticker,
        caller: T::AccountId,
        sender: IdentityId,
        assets_purchased: T::Balance,
    ) -> DispatchResult {
        Self::_mint(ticker, caller, sender, assets_purchased, None)
    }

    fn is_owner(ticker: &Ticker, did: IdentityId) -> bool {
        Self::_is_owner(ticker, did)
    }

    /// Get the asset `id` balance of `who`.
    fn balance(ticker: &Ticker, who: IdentityId) -> T::Balance {
        Self::balance_of(ticker, &who)
    }

    // Get the total supply of an asset `id`
    fn total_supply(ticker: &Ticker) -> T::Balance {
        Self::token_details(ticker).total_supply
    }

    fn get_balance_at(ticker: &Ticker, did: IdentityId, at: u64) -> T::Balance {
        Self::get_balance_at(*ticker, did, at)
    }

    fn primary_issuance_agent(ticker: &Ticker) -> IdentityId {
        let token_details = Self::token_details(ticker);
        token_details
            .primary_issuance_agent
            .unwrap_or(token_details.owner_did)
    }

    fn max_number_of_tm_extension() -> u32 {
        T::MaxNumberOfTMExtensionForAsset::get()
    }

    fn base_transfer(
        from_portfolio: PortfolioId,
        to_portfolio: PortfolioId,
        ticker: &Ticker,
        value: T::Balance,
    ) -> DispatchResultWithPostInfo {
        Self::base_transfer(from_portfolio, to_portfolio, ticker, value)
    }
}

impl<T: Trait> AssetSubTrait for Module<T> {
    fn accept_ticker_transfer(to_did: IdentityId, auth_id: u64) -> DispatchResult {
        Self::_accept_ticker_transfer(to_did, auth_id)
    }

    fn accept_primary_issuance_agent_transfer(to_did: IdentityId, auth_id: u64) -> DispatchResult {
        Self::_accept_primary_issuance_agent_transfer(to_did, auth_id)
    }

    fn accept_asset_ownership_transfer(to_did: IdentityId, auth_id: u64) -> DispatchResult {
        Self::_accept_token_ownership_transfer(to_did, auth_id)
    }

    fn update_balance_of_scope_id(of: ScopeId, whom: IdentityId, ticker: Ticker) -> DispatchResult {
        let current_balance = Self::balance_of(ticker, whom);
        if current_balance > Zero::zero() {
            // Update the balance on the identityId under the given scopeId.
            <BalanceOfAtScope<T>>::insert(of, whom, current_balance);
            // current aggregate balance + current identity balance is always less then the total_supply of given ticker.
            <AggregateBalance<T>>::mutate(ticker, of, |bal| *bal = *bal + current_balance);
        }
        // Caches the `ScopeId` for a given IdentityId and ticker.
        // this is needed to avoid the on-chain iteration of the claims to find the ScopeId.
        <ScopeIdOf>::insert(ticker, whom, of);
        Ok(())
    }
}

/// All functions in the decl_module macro become part of the public interface of the module
/// If they are there, they are accessible via extrinsic calls whether they are public or not
/// However, in the impl module section (this, below) the functions can be public and private
/// Private functions are internal to this module e.g.: _transfer
/// Public functions can be called from other modules e.g.: lock and unlock (being called from the tcr module)
/// All functions in the impl module section are not part of public interface because they are not part of the Call enum.
impl<T: Trait> Module<T> {
    // Public immutables
    pub fn _is_owner(ticker: &Ticker, did: IdentityId) -> bool {
        let token = Self::token_details(ticker);
        token.owner_did == did
    }

    fn maybe_ticker(ticker: &Ticker) -> Option<TickerRegistration<T::Moment>> {
        <Tickers<T>>::contains_key(ticker).then(|| <Tickers<T>>::get(ticker))
    }

    pub fn is_ticker_available(ticker: &Ticker) -> bool {
        // Assumes uppercase ticker
        if let Some(ticker) = Self::maybe_ticker(ticker) {
            ticker
                .expiry
                .filter(|&e| <pallet_timestamp::Module<T>>::get() > e)
                .is_some()
        } else {
            true
        }
    }

    /// Returns `true` iff the ticker exists, is owned by `did`, and ticker hasn't expired.
    pub fn is_ticker_registry_valid(ticker: &Ticker, did: IdentityId) -> bool {
        // Assumes uppercase ticker
        if let Some(ticker) = Self::maybe_ticker(ticker) {
            let now = <pallet_timestamp::Module<T>>::get();
            ticker.owner == did && ticker.expiry.filter(|&e| now > e).is_none()
        } else {
            false
        }
    }

    /// Returns:
    /// - `RegisteredByOther` if ticker is registered to someone else.
    /// - `Available` if ticker is available for registry.
    /// - `RegisteredByDid` if ticker is already registered to provided did.
    pub fn is_ticker_available_or_registered_to(
        ticker: &Ticker,
        did: IdentityId,
    ) -> TickerRegistrationStatus {
        // Assumes uppercase ticker
        match Self::maybe_ticker(ticker) {
            Some(TickerRegistration { expiry, owner }) => match expiry {
                // Ticker registered to someone but expired and can be registered again.
                Some(expiry) if <pallet_timestamp::Module<T>>::get() > expiry => {
                    TickerRegistrationStatus::Available
                }
                // Ticker is already registered to provided did (may or may not expire in future).
                _ if owner == did => TickerRegistrationStatus::RegisteredByDid,
                // Ticker registered to someone else and hasn't expired.
                _ => TickerRegistrationStatus::RegisteredByOther,
            },
            // Ticker not registered yet.
            None => TickerRegistrationStatus::Available,
        }
    }

    /// Before registering a ticker, do some checks, and return the expiry moment.
    fn ticker_registration_checks(
        ticker: &Ticker,
        to_did: IdentityId,
        no_re_register: bool,
        config: impl FnOnce() -> TickerRegistrationConfig<T::Moment>,
    ) -> Result<Option<T::Moment>, DispatchError> {
        ensure!(
            !<Tokens<T>>::contains_key(&ticker),
            Error::<T>::AssetAlreadyCreated
        );

        let config = config();

        // Ensure the ticker is not too long.
        ensure!(
            ticker.len() <= usize::try_from(config.max_ticker_length).unwrap_or_default(),
            Error::<T>::TickerTooLong
        );

        // Ensure that the ticker is not registered by someone else (or `to_did`, possibly).
        if match Self::is_ticker_available_or_registered_to(&ticker, to_did) {
            TickerRegistrationStatus::RegisteredByOther => true,
            TickerRegistrationStatus::RegisteredByDid => no_re_register,
            _ => false,
        } {
            return Err(Error::<T>::TickerAlreadyRegistered.into());
        }

        Ok(config
            .registration_length
            .map(|exp| <pallet_timestamp::Module<T>>::get() + exp))
    }

    /// Without charging any fees,
    /// register the given `ticker` to the `owner` identity,
    /// with the registration being removed at `expiry`.
    fn _register_ticker(ticker: &Ticker, owner: IdentityId, expiry: Option<T::Moment>) {
        if let Some(ticker_details) = Self::maybe_ticker(ticker) {
            <AssetOwnershipRelations>::remove(ticker_details.owner, ticker);
        }

        let ticker_registration = TickerRegistration { owner, expiry };

        // Store ticker registration details
        <Tickers<T>>::insert(ticker, ticker_registration);
        <AssetOwnershipRelations>::insert(owner, ticker, AssetOwnershipRelation::TickerOwned);

        // Not a classic ticker anymore if it was.
        ClassicTickers::remove(&ticker);

        Self::deposit_event(RawEvent::TickerRegistered(owner, *ticker, expiry));
    }

    // Get the total supply of an asset `id`.
    pub fn total_supply(ticker: Ticker) -> T::Balance {
        Self::token_details(ticker).total_supply
    }

    pub fn get_balance_at(ticker: Ticker, did: IdentityId, at: u64) -> T::Balance {
        let ticker_did = (ticker, did);
        if !<TotalCheckpoints>::contains_key(ticker) ||
            at == 0 || //checkpoints start from 1
            at > Self::total_checkpoints_of(&ticker)
        {
            // No checkpoints data exist
            return Self::balance_of(&ticker, &did);
        }

        if <UserCheckpoints>::contains_key(&ticker_did) {
            let user_checkpoints = Self::user_checkpoints(&ticker_did);
            if at > *user_checkpoints.last().unwrap_or(&0) {
                // Using unwrap_or to be defensive.
                // or part should never be triggered due to the check on 2 lines above
                // User has not transacted after checkpoint creation.
                // This means their current balance = their balance at that cp.
                return Self::balance_of(&ticker, &did);
            }
            // Uses the first checkpoint that was created after target checkpoint
            // and the user has data for that checkpoint
            return Self::balance_at_checkpoint((
                ticker,
                did,
                Self::find_ceiling(&user_checkpoints, at),
            ));
        }
        // User has no checkpoint data.
        // This means that user's balance has not changed since first checkpoint was created.
        // Maybe the user never held any balance.
        Self::balance_of(&ticker, &did)
    }

    fn find_ceiling(arr: &[u64], key: u64) -> u64 {
        // This function assumes that key <= last element of the array,
        // the array consists of unique sorted elements,
        // array len > 0
        let mut end = arr.len();
        let mut start = 0;
        let mut mid = (start + end) / 2;

        while mid != 0 && end >= start {
            // Due to our assumptions, we can even remove end >= start condition from here
            if key > arr[mid - 1] && key <= arr[mid] {
                // This condition and the fact that key <= last element of the array mean that
                // start should never become greater than end.
                return arr[mid];
            } else if key > arr[mid] {
                start = mid + 1;
            } else {
                end = mid;
            }
            mid = (start + end) / 2;
        }

        // This should only be reached when mid becomes 0.
        arr[0]
    }

    pub fn _is_valid_transfer(
        ticker: &Ticker,
        extension_caller: T::AccountId,
        from_portfolio: PortfolioId,
        to_portfolio: PortfolioId,
        value: T::Balance,
    ) -> StdResult<(u8, Weight), DispatchError> {
        if Self::frozen(ticker) {
            return Ok((ERC1400_TRANSFERS_HALTED, T::DbWeight::get().reads(1)));
        }

        if Portfolio::<T>::ensure_portfolio_transfer_validity(
            &from_portfolio,
            &to_portfolio,
            ticker,
            &value,
        )
        .is_err()
        {
            return Ok((PORTFOLIO_FAILURE, T::DbWeight::get().reads(4)));
        }

        let primary_issuance_agent = <Tokens<T>>::get(ticker).primary_issuance_agent;
        let (status_code, weight_for_transfer) = T::ComplianceManager::verify_restriction(
            ticker,
            Some(from_portfolio.did),
            Some(to_portfolio.did),
            value,
            primary_issuance_agent,
        )?;
        Ok(if status_code != ERC1400_TRANSFER_SUCCESS {
            (COMPLIANCE_MANAGER_FAILURE, weight_for_transfer)
        } else {
            let mut result = true;
            let mut is_valid = false;
            let mut is_invalid = false;
            let mut force_valid = false;
            let current_holder_count = <statistics::Module<T>>::investor_count_per_asset(ticker);
            let tms = Self::extensions((ticker, SmartExtensionType::TransferManager))
                .into_iter()
                .filter(|tm| !Self::extension_details((ticker, tm)).is_archive)
                .collect::<Vec<T::AccountId>>();
            let tm_count = u32::try_from(tms.len()).unwrap_or_default();
            if !tms.is_empty() {
                for tm in tms.into_iter() {
                    let result = Self::verify_restriction(
                        ticker,
                        extension_caller.clone(),
                        Some(from_portfolio.did),
                        Some(to_portfolio.did),
                        value,
                        current_holder_count,
                        tm,
                    );
                    match result {
                        RestrictionResult::Valid => is_valid = true,
                        RestrictionResult::Invalid => is_invalid = true,
                        RestrictionResult::ForceValid => force_valid = true,
                    }
                }
                //is_valid = force_valid ? true : (is_invalid ? false : is_valid);
                result = force_valid || !is_invalid && is_valid;
            }
            // Compute the result for transfer
            Self::compute_transfer_result(result, tm_count, weight_for_transfer)
        })
    }

    // Transfers tokens from one identity to another
    pub fn unsafe_transfer(
        from_portfolio: PortfolioId,
        to_portfolio: PortfolioId,
        ticker: &Ticker,
        value: T::Balance,
    ) -> DispatchResult {
        // Granularity check
        ensure!(
            Self::check_granularity(ticker, value),
            Error::<T>::InvalidGranularity
        );
        ensure!(
            <BalanceOf<T>>::contains_key(ticker, &from_portfolio.did),
            Error::<T>::NotAnAssetHolder
        );
        ensure!(
            from_portfolio.did != to_portfolio.did,
            Error::<T>::SenderSameAsReceiver
        );

        let from_total_balance = Self::balance_of(ticker, from_portfolio.did);
        ensure!(from_total_balance >= value, Error::<T>::InsufficientBalance);
        let updated_from_total_balance = from_total_balance - value;

        let to_total_balance = Self::balance_of(ticker, to_portfolio.did);
        let updated_to_total_balance = to_total_balance
            .checked_add(&value)
            .ok_or(Error::<T>::BalanceOverflow)?;

        Self::_update_checkpoint(ticker, from_portfolio.did, from_total_balance);
        Self::_update_checkpoint(ticker, to_portfolio.did, to_total_balance);
        // reduce sender's balance
        <BalanceOf<T>>::insert(ticker, &from_portfolio.did, updated_from_total_balance);
        // increase receiver's balance
        <BalanceOf<T>>::insert(ticker, &to_portfolio.did, updated_to_total_balance);
        // transfer portfolio balances
        Portfolio::<T>::unchecked_transfer_portfolio_balance(
            &from_portfolio,
            &to_portfolio,
            ticker,
            value,
        );

        // Update the storage on the basis of the `ScopeId`.

        // a). For the receiver.
        let to_scope_id = Self::scope_id_of(ticker, &to_portfolio.did);
        // Aggregate balance always <= total_supply but still to be defensive.
        let current_to_aggregate_balance =
            Self::aggregate_balance_of(ticker, &to_scope_id).saturating_add(value);

        // b). For the sender.
        let from_scope_id = Self::scope_id_of(ticker, &from_portfolio.did);
        // Calculate the new aggregate balance for sender. It should not underflow but still to be defensive.
        let current_from_aggregate_balance =
            Self::aggregate_balance_of(ticker, &from_scope_id).saturating_sub(value);

        let update_balance = |scope_id, did, update_balance, agg_balance| {
            <AggregateBalance<T>>::insert(ticker, &scope_id, agg_balance);
            <BalanceOfAtScope<T>>::insert(scope_id, did, update_balance);
        };

        update_balance(
            to_scope_id,
            to_portfolio.did,
            updated_to_total_balance,
            current_to_aggregate_balance,
        );
        update_balance(
            from_scope_id,
            from_portfolio.did,
            updated_from_total_balance,
            current_from_aggregate_balance,
        );

        // Update statistic info.
        // Using the aggregate balance to update the unique investor count.
        <statistics::Module<T>>::update_transfer_stats(
            ticker,
            Some(current_from_aggregate_balance),
            Some(current_to_aggregate_balance),
            value,
        );

        Self::deposit_event(RawEvent::Transfer(
            from_portfolio.did,
            *ticker,
            from_portfolio.did,
            to_portfolio.did,
            value,
        ));
        Ok(())
    }

    pub fn _create_checkpoint(ticker: &Ticker) -> DispatchResult {
        if <TotalCheckpoints>::contains_key(ticker) {
            let mut checkpoint_count = Self::total_checkpoints_of(ticker);
            checkpoint_count = checkpoint_count
                .checked_add(1)
                .ok_or(Error::<T>::CheckpointOverflow)?;
            <TotalCheckpoints>::insert(ticker, checkpoint_count);
            <CheckpointTotalSupply<T>>::insert(
                &(*ticker, checkpoint_count),
                Self::token_details(ticker).total_supply,
            );
        } else {
            <TotalCheckpoints>::insert(ticker, 1);
            <CheckpointTotalSupply<T>>::insert(
                &(*ticker, 1),
                Self::token_details(ticker).total_supply,
            );
        }
        Ok(())
    }

    fn _update_checkpoint(ticker: &Ticker, user_did: IdentityId, user_balance: T::Balance) {
        if <TotalCheckpoints>::contains_key(ticker) {
            let checkpoint_count = Self::total_checkpoints_of(ticker);
            let ticker_user_did_checkpont = (*ticker, user_did, checkpoint_count);
            if !<CheckpointBalance<T>>::contains_key(&ticker_user_did_checkpont) {
                <CheckpointBalance<T>>::insert(&ticker_user_did_checkpont, user_balance);
                <UserCheckpoints>::mutate(&(*ticker, user_did), |user_checkpoints| {
                    user_checkpoints.push(checkpoint_count);
                });
            }
        }
    }

    fn is_owner(ticker: &Ticker, did: IdentityId) -> bool {
        Self::_is_owner(ticker, did)
    }

    pub fn _mint(
        ticker: &Ticker,
        caller: T::AccountId,
        to_did: IdentityId,
        value: T::Balance,
        protocol_fee_data: Option<ProtocolOp>,
    ) -> DispatchResult {
        // Granularity check
        ensure!(
            Self::check_granularity(ticker, value),
            Error::<T>::InvalidGranularity
        );
        // Read the token details
        let mut token = Self::token_details(ticker);
        // Prepare the updated total supply.
        let updated_total_supply = token
            .total_supply
            .checked_add(&value)
            .ok_or(Error::<T>::TotalSupplyOverflow)?;
        ensure!(
            updated_total_supply <= MAX_SUPPLY.into(),
            Error::<T>::TotalSupplyAboveLimit
        );
        //Increase receiver balance
        let current_to_balance = Self::balance_of(ticker, to_did);
        // No check since the total balance is always <= the total supply. The
        // total supply is already checked above.
        let updated_to_balance = current_to_balance + value;
        // No check since the default portfolio balance is always <= the total
        // supply. The total supply is already checked above.
        let updated_to_def_balance = Portfolio::<T>::portfolio_asset_balances(
            PortfolioId::default_portfolio(to_did),
            ticker,
        ) + value;

        // Charge the given fee.
        if let Some(op) = protocol_fee_data {
            T::ProtocolFee::charge_fee(op)?;
        }
        Self::_update_checkpoint(ticker, to_did, current_to_balance);

        // Increase total supply
        token.total_supply = updated_total_supply;
        <BalanceOf<T>>::insert(ticker, &to_did, updated_to_balance);
        Portfolio::<T>::set_default_portfolio_balance(to_did, ticker, updated_to_def_balance);
        let primary_issuance_agent = token.primary_issuance_agent;
        <Tokens<T>>::insert(ticker, token);

        // Update the investor count of an asset.
        // Note - Not passing the scope_id based balance because at the time of mint PIA may not
        // have the scope claim even it exists that doesn't matter as we are not respecting the compliance
        // restriction for the mint.
        <statistics::Module<T>>::update_transfer_stats(
            &ticker,
            None,
            Some(updated_to_balance),
            value,
        );

        let round = Self::funding_round(ticker);
        let ticker_round = (*ticker, round.clone());
        // No check since the issued balance is always <= the total
        // supply. The total supply is already checked above.
        let issued_in_this_round = Self::issued_in_funding_round(&ticker_round) + value;
        <IssuedInFundingRound<T>>::insert(&ticker_round, issued_in_this_round);
        Self::deposit_event(RawEvent::Transfer(
            Context::current_identity_or::<Identity<T>>(&caller)?,
            *ticker,
            IdentityId::default(),
            to_did,
            value,
        ));
        Self::deposit_event(RawEvent::Issued(
            Context::current_identity_or::<Identity<T>>(&caller)?,
            *ticker,
            to_did,
            value,
            round,
            issued_in_this_round,
            primary_issuance_agent,
        ));

        Ok(())
    }

    fn check_granularity(ticker: &Ticker, value: T::Balance) -> bool {
        // Read the token details
        let token = Self::token_details(ticker);
        token.divisible || value % ONE_UNIT.into() == 0.into()
    }

    /// Accept and process a ticker transfer.
    pub fn _accept_ticker_transfer(to_did: IdentityId, auth_id: u64) -> DispatchResult {
        ensure!(
            <identity::Authorizations<T>>::contains_key(Signatory::from(to_did), auth_id),
            AuthorizationError::Invalid
        );

        let auth = <identity::Authorizations<T>>::get(Signatory::from(to_did), auth_id);

        let ticker = match auth.authorization_data {
            AuthorizationData::TransferTicker(ticker) => ticker,
            _ => return Err(Error::<T>::NoTickerTransferAuth.into()),
        };

        ensure!(
            !<Tokens<T>>::contains_key(&ticker),
            Error::<T>::AssetAlreadyCreated
        );
        let ticker_details = Self::ticker_registration(&ticker);

        <identity::Module<T>>::consume_auth(
            ticker_details.owner,
            Signatory::from(to_did),
            auth_id,
        )?;

        Self::transfer_ticker(ticker, to_did, ticker_details.owner);
        ClassicTickers::remove(&ticker); // Not a classic ticker anymore if it was.
        Ok(())
    }

    /// Transfer the given `ticker`'s registration from `from` to `to`.
    fn transfer_ticker(ticker: Ticker, to: IdentityId, from: IdentityId) {
        <AssetOwnershipRelations>::remove(from, ticker);
        <AssetOwnershipRelations>::insert(to, ticker, AssetOwnershipRelation::TickerOwned);
        <Tickers<T>>::mutate(&ticker, |tr| tr.owner = to);
        Self::deposit_event(RawEvent::TickerTransferred(to, ticker, from));
    }

    /// Accept and process a primary issuance agent transfer.
    pub fn _accept_primary_issuance_agent_transfer(
        to_did: IdentityId,
        auth_id: u64,
    ) -> DispatchResult {
        ensure!(
            <identity::Authorizations<T>>::contains_key(Signatory::from(to_did), auth_id),
            AuthorizationError::Invalid
        );

        let auth = <identity::Authorizations<T>>::get(Signatory::from(to_did), auth_id);

        let ticker = match auth.authorization_data {
            AuthorizationData::TransferPrimaryIssuanceAgent(ticker) => ticker,
            _ => return Err(Error::<T>::NoPrimaryIssuanceAgentTransferAuth.into()),
        };

        let token = <Tokens<T>>::get(&ticker);
        <identity::Module<T>>::consume_auth(token.owner_did, Signatory::from(to_did), auth_id)?;

        let mut old_primary_issuance_agent = None;
        <Tokens<T>>::mutate(&ticker, |token| {
            old_primary_issuance_agent = token.primary_issuance_agent;
            token.primary_issuance_agent = Some(to_did);
        });

        Self::deposit_event(RawEvent::PrimaryIssuanceAgentTransferred(
            to_did,
            ticker,
            old_primary_issuance_agent,
            Some(to_did),
        ));

        Ok(())
    }

    /// Accept and process a token ownership transfer.
    pub fn _accept_token_ownership_transfer(to_did: IdentityId, auth_id: u64) -> DispatchResult {
        ensure!(
            <identity::Authorizations<T>>::contains_key(Signatory::from(to_did), auth_id),
            AuthorizationError::Invalid
        );

        let auth = <identity::Authorizations<T>>::get(Signatory::from(to_did), auth_id);

        let ticker = match auth.authorization_data {
            AuthorizationData::TransferAssetOwnership(ticker) => ticker,
            _ => return Err(Error::<T>::NotTickerOwnershipTransferAuth.into()),
        };

        ensure!(<Tokens<T>>::contains_key(&ticker), Error::<T>::NoSuchAsset);

        let token_details = Self::token_details(&ticker);
        let ticker_details = Self::ticker_registration(&ticker);

        <identity::Module<T>>::consume_auth(
            token_details.owner_did,
            Signatory::from(to_did),
            auth_id,
        )?;

        <AssetOwnershipRelations>::remove(ticker_details.owner, ticker);

        <AssetOwnershipRelations>::insert(to_did, ticker, AssetOwnershipRelation::AssetOwned);

        <Tickers<T>>::mutate(&ticker, |tr| {
            tr.owner = to_did;
        });
        <Tokens<T>>::mutate(&ticker, |tr| {
            tr.owner_did = to_did;
        });

        Self::deposit_event(RawEvent::AssetOwnershipTransferred(
            to_did,
            ticker,
            token_details.owner_did,
        ));

        Ok(())
    }

    pub fn verify_restriction(
        ticker: &Ticker,
        extension_caller: T::AccountId,
        from_did: Option<IdentityId>,
        to_did: Option<IdentityId>,
        value: T::Balance,
        holder_count: Counter,
        dest: T::AccountId,
    ) -> RestrictionResult {
        // 4 byte selector of verify_transfer - 0xD9386E41
        let selector = hex!("D9386E41");
        let balance_to = match to_did {
            Some(did) => {
                let scope_id = Self::scope_id_of(ticker, &did);
                // Using aggregate balance instead of individual identity balance.
                T::Balance::encode(&Self::aggregate_balance_of(ticker, &scope_id))
            }
            None => T::Balance::encode(&(0.into())),
        };
        let balance_from = match from_did {
            Some(did) => {
                let scope_id = Self::scope_id_of(ticker, &did);
                // Using aggregate balance instead of individual identity balance.
                T::Balance::encode(&Self::aggregate_balance_of(ticker, &scope_id))
            }
            None => T::Balance::encode(&(0.into())),
        };
        let encoded_to = Option::<IdentityId>::encode(&to_did);
        let encoded_from = Option::<IdentityId>::encode(&from_did);
        let encoded_value = T::Balance::encode(&value);
        let total_supply = T::Balance::encode(&<Tokens<T>>::get(&ticker).total_supply);
        let current_holder_count = Counter::encode(&holder_count);

        // Creation of the encoded data for the verifyTransfer function of the extension
        // i.e fn verify_transfer(
        //        from: Option<IdentityId>,
        //        to: Option<IdentityId>,
        //        value: Balance,
        //        balance_from: Balance,
        //        balance_to: Balance,
        //        total_supply: Balance,
        //        current_holder_count: Counter
        //    ) -> RestrictionResult { }

        let encoded_data = [
            &selector[..],
            &encoded_from[..],
            &encoded_to[..],
            &encoded_value[..],
            &balance_from[..],
            &balance_to[..],
            &total_supply[..],
            &current_holder_count[..],
        ]
        .concat();

        // Calling extension to verify the compliance requirement
        // native currency value should be `0` as no funds need to transfer to the smart extension
        // We are passing arbitrary high `gas_limit` value to make sure extension's function execute successfully
        // TODO: Once gas estimate function will be introduced, arbitrary gas value will be replaced by the estimated gas
        // TODO(centril): what to do with `_gas_spent`?
        let (res, _gas_spent) =
            Self::call_extension(extension_caller, dest, 0.into(), GAS_LIMIT, encoded_data);
        if let Ok(is_allowed) = res {
            if is_allowed.is_success() {
                if let Ok(allowed) = RestrictionResult::decode(&mut &is_allowed.data[..]) {
                    return allowed;
                }
            }
        }
        RestrictionResult::Invalid
    }

    /// A helper function that is used to call the smart extension function.
    ///
    /// # Arguments
    /// * `from` - Caller of the extension.
    /// * `dest` - Address/AccountId of the smart extension whom get called.
    /// * `value` - Amount of native currency that need to transfer to the extension.
    /// * `gas_limit` - Maximum amount of gas passed to successfully execute the function.
    /// * `data` - Encoded data that contains function selector and function arguments values.
    pub fn call_extension(
        from: T::AccountId,
        dest: T::AccountId,
        _value: T::Balance,
        gas_limit: Gas,
        data: Vec<u8>,
    ) -> (ExecResult, Gas) {
        // TODO: Fix the value conversion into Currency
        <pallet_contracts::Module<T>>::bare_call(from, dest, 0.into(), gas_limit, data)
    }

    /// RPC: Function allows external users to know wether the transfer extrinsic
    /// will be valid or not beforehand.
    pub fn unsafe_can_transfer(
        sender: T::AccountId,
        from_custodian: Option<IdentityId>,
        from_portfolio: PortfolioId,
        to_custodian: Option<IdentityId>,
        to_portfolio: PortfolioId,
        ticker: &Ticker,
        value: T::Balance,
    ) -> StdResult<u8, &'static str> {
        // Granularity check
        if !Self::check_granularity(&ticker, value) {
            return Ok(INVALID_GRANULARITY);
        }

        if from_portfolio.did == to_portfolio.did {
            return Ok(INVALID_RECEIVER_DID);
        }

        if !Identity::<T>::has_valid_cdd(from_portfolio.did) {
            return Ok(INVALID_SENDER_DID);
        }

        if Portfolio::<T>::ensure_portfolio_custody(
            from_portfolio,
            from_custodian.unwrap_or(from_portfolio.did),
        )
        .is_err()
        {
            return Ok(CUSTODIAN_ERROR);
        }

        if !Identity::<T>::has_valid_cdd(to_portfolio.did) {
            return Ok(INVALID_RECEIVER_DID);
        }

        if Portfolio::<T>::ensure_portfolio_custody(
            to_portfolio,
            to_custodian.unwrap_or(to_portfolio.did),
        )
        .is_err()
        {
            return Ok(CUSTODIAN_ERROR);
        }

        if Self::balance_of(&ticker, from_portfolio.did) < value {
            return Ok(ERC1400_INSUFFICIENT_BALANCE);
        }

        if Portfolio::<T>::ensure_portfolio_transfer_validity(
            &from_portfolio,
            &to_portfolio,
            ticker,
            &value,
        )
        .is_err()
        {
            return Ok(PORTFOLIO_FAILURE);
        }

        // Compliance manager & Smart Extension check
        Ok(
            Self::_is_valid_transfer(&ticker, sender, from_portfolio, to_portfolio, value)
                .map(|(status, _)| status)
                .unwrap_or(ERC1400_TRANSFER_FAILURE),
        )
    }

    /// Transfers an asset from one identity portfolio to another
    pub fn base_transfer(
        from_portfolio: PortfolioId,
        to_portfolio: PortfolioId,
        ticker: &Ticker,
        value: T::Balance,
    ) -> DispatchResultWithPostInfo {
        // NB: This function does not check if the sender/receiver have custodian permissions on the portfolios.
        // The custodian permissions must be checked before this function is called.
        // The only place this function is used right now is the settlement engine and the settlement engine
        // checks custodial permissions when the instruction is authorized.

        // Validate the transfer
        let (is_transfer_success, weight_for_transfer) = Self::_is_valid_transfer(
            &ticker,
            <identity::Module<T>>::did_records(from_portfolio.did).primary_key,
            from_portfolio,
            to_portfolio,
            value,
        )?;

        ensure!(
            is_transfer_success == ERC1400_TRANSFER_SUCCESS,
            Error::<T>::InvalidTransfer
        );

        Self::unsafe_transfer(from_portfolio, to_portfolio, ticker, value)?;

        Ok(Some(weight_for_transfer).into())
    }

    /// Performs necessary checks on parameters of `create_asset`.
    fn ensure_create_asset_parameters(
        ticker: &Ticker,
        name: &AssetName,
        total_supply: T::Balance,
    ) -> DispatchResult {
        // Ensure that the ticker is new.
        ensure!(
            !<Tokens<T>>::contains_key(&ticker),
            Error::<T>::AssetAlreadyCreated
        );
        let ticker_config = Self::ticker_registration_config();
        // Limit the ticker length.
        ensure!(
            ticker.len() <= usize::try_from(ticker_config.max_ticker_length).unwrap_or_default(),
            Error::<T>::TickerTooLong
        );
        // Check the name length.
        // TODO: Limit the maximum size of a name.
        ensure!(name.as_slice().len() <= 64, Error::<T>::AssetNameTooLong);
        // Limit the total supply.
        ensure!(
            total_supply <= MAX_SUPPLY.into(),
            Error::<T>::TotalSupplyAboveLimit
        );
        Ok(())
    }

    /// Ensure the number of attached transfer manager extension should be < `MaxNumberOfTMExtensionForAsset`.
    fn ensure_max_limit_for_tm_extension(
        ext_type: &SmartExtensionType,
        ticker: &Ticker,
    ) -> DispatchResult {
        if *ext_type == SmartExtensionType::TransferManager {
            let no_of_ext = u32::try_from(
                <Extensions<T>>::get((ticker, SmartExtensionType::TransferManager)).len(),
            )
            .unwrap_or_default();
            ensure!(
                no_of_ext < T::MaxNumberOfTMExtensionForAsset::get(),
                Error::<T>::MaximumTMExtensionLimitReached
            );
        }
        Ok(())
    }

    /// Compute the result of the transfer
    pub fn compute_transfer_result(
        final_result: bool,
        tm_count: u32,
        cm_result: Weight,
    ) -> (u8, Weight) {
        let weight_for_valid_transfer =
            weight_for::weight_for_is_valid_transfer::<T>(tm_count, cm_result);
        let transfer_status = match final_result {
            true => ERC1400_TRANSFER_SUCCESS,
            false => SMART_EXTENSION_FAILURE,
        };
        (transfer_status, weight_for_valid_transfer)
    }

    /// Ensure the extrinsic is signed and have valid extension id.
    fn ensure_signed_and_validate_extension_id(
        origin: T::Origin,
        ticker: &Ticker,
        id: &T::AccountId,
    ) -> Result<IdentityId, DispatchError> {
        let sender = ensure_signed(origin)?;
        let did = Context::current_identity_or::<identity::Module<T>>(&sender)?;

        ensure!(Self::is_owner(ticker, did), Error::<T>::Unauthorized);
        ensure!(
            <ExtensionDetails<T>>::contains_key((ticker, id)),
            Error::<T>::NoSuchSmartExtension
        );
        Ok(did)
    }
}<|MERGE_RESOLUTION|>--- conflicted
+++ resolved
@@ -107,13 +107,9 @@
     CommonTrait, Context, SystematicIssuers,
 };
 use polymesh_primitives::{
-<<<<<<< HEAD
-    AuthorizationData, AuthorizationError, Document, DocumentName, IdentityId, PortfolioId,
-    ScopeId, Signatory, SmartExtension, SmartExtensionName, SmartExtensionType, Ticker,
-=======
     AssetIdentifier, AuthorizationData, AuthorizationError, Document, DocumentName, IdentityId,
-    PortfolioId, Signatory, SmartExtension, SmartExtensionName, SmartExtensionType, Ticker,
->>>>>>> af69f2dd
+    PortfolioId, ScopeId, Signatory, SmartExtension, SmartExtensionName, SmartExtensionType,
+    Ticker,
 };
 use polymesh_primitives_derive::VecU8StrongTyped;
 use sp_runtime::traits::{CheckedAdd, Saturating, Zero};

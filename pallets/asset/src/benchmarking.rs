--- conflicted
+++ resolved
@@ -34,13 +34,8 @@
 };
 use polymesh_primitives::ticker::TICKER_LEN;
 use polymesh_primitives::{
-<<<<<<< HEAD
-    AuthorizationData, NFTCollectionKeys, PortfolioKind, PortfolioName, PortfolioNumber, Signatory,
-    Ticker, Url, WeightMeter,
-=======
-    AuthorizationData, Fund, FundDescription, IdentityId, NFTCollectionKeys, PortfolioName,
-    PortfolioNumber, Signatory, Ticker, Url, WeightMeter,
->>>>>>> a9159925
+    AuthorizationData, Fund, FundDescription, IdentityId, NFTCollectionKeys, PortfolioKind,
+    PortfolioName, PortfolioNumber, Signatory, Ticker, Url, WeightMeter,
 };
 
 use crate::*;

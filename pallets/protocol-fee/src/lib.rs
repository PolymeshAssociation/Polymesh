// This file is part of the Polymesh distribution (https://github.com/PolymathNetwork/Polymesh).
// Copyright (c) 2020 Polymath

// This program is free software: you can redistribute it and/or modify
// it under the terms of the GNU General Public License as published by
// the Free Software Foundation, version 3.

// This program is distributed in the hope that it will be useful, but
// WITHOUT ANY WARRANTY; without even the implied warranty of
// MERCHANTABILITY or FITNESS FOR A PARTICULAR PURPOSE. See the GNU
// General Public License for more details.

// You should have received a copy of the GNU General Public License
// along with this program. If not, see <http://www.gnu.org/licenses/>.

//! # Protocol Fee Module
//!
//! This module stores the fee of each protocol operation, and a common coefficient which is applied on
//! fee computation.
//!
//! It also provides helper functions to calculate and charge fees on each protocol operation.
//!
//! ## Interface
//!
//! ### Dispatchable Functions
//!
//! - [change_coefficient](Module::change_coefficient) - It changes the fee coefficient.
//! - [change_base_fee](Module::change_base_fee) - It changes the base fee.
//!
//! ### Public Functions
//!
//! - [compute_fee](Module::compute_fee) - It computes the fee of the operation.
//! - [charge_fee](Module::charge_fee) - It calculates the fee and charges it.
//! - [batch_charge_fee](Module::batch_charge_fee) - It calculates the fee and charges it on a batch operation.
//!
#![cfg_attr(not(feature = "std"), no_std)]

#[cfg(feature = "runtime-benchmarks")]
pub mod benchmarking;

use frame_support::{
    decl_error, decl_event, decl_module, decl_storage,
    dispatch::{DispatchError, DispatchResult},
    traits::{Currency, ExistenceRequirement, Imbalance, OnUnbalanced, WithdrawReasons},
    weights::Weight,
};
use frame_system::ensure_root;
use polymesh_common_utilities::{
    identity::Config as IdentityConfig,
    protocol_fee::{ChargeProtocolFee, ProtocolOp},
    traits::relayer::SubsidiserTrait,
    transaction_payment::CddAndFeeDetails,
    GC_DID,
};
use polymesh_primitives::{Balance, IdentityId, PosRatio};
use sp_runtime::{traits::Zero, Perbill};

type NegativeImbalanceOf<T> = <<T as Config>::Currency as Currency<
    <T as frame_system::Config>::AccountId,
>>::NegativeImbalance;
/// Either an imbalance or an error.
type WithdrawFeeResult<T> = sp_std::result::Result<NegativeImbalanceOf<T>, DispatchError>;

pub trait WeightInfo {
    fn change_coefficient() -> Weight;
    fn change_base_fee() -> Weight;
}

pub trait Config: frame_system::Config + IdentityConfig {
    type Event: From<Event<Self>> + Into<<Self as frame_system::Config>::Event>;
    /// The currency type in which fees will be paid.
    type Currency: Currency<Self::AccountId, Balance = Balance> + Send + Sync;
    /// Handler for the unbalanced reduction when taking protocol fees.
    type OnProtocolFeePayment: OnUnbalanced<NegativeImbalanceOf<Self>>;
    /// Weight calaculation.
    type WeightInfo: WeightInfo;
    /// Connection to the `Relayer` pallet.
    /// Used to charge protocol fees to a subsidiser, if any, instead of the payer.
    type Subsidiser: SubsidiserTrait<Self::AccountId, BalanceOf<Self>>;
}

decl_error! {
    pub enum Error for Module<T: Config> {
        /// Insufficient account balance to pay the fee.
        InsufficientAccountBalance,
        /// Not able to handled the imbalances
        UnHandledImbalances,
        /// Insufficient subsidy balance to pay the fee.
        InsufficientSubsidyBalance,
    }
}

decl_storage! {
    trait Store for Module<T: Config> as ProtocolFee {
        /// The mapping of operation names to the base fees of those operations.
        pub BaseFees get(fn base_fees) config(): map hasher(twox_64_concat) ProtocolOp => Balance;
        /// The fee coefficient as a positive rational (numerator, denominator).
        pub Coefficient get(fn coefficient) config() build(|config: &GenesisConfig| {
            if config.coefficient.1 == 0 {
                PosRatio(1, 1)
            } else {
                config.coefficient
            }
        }): PosRatio;
    }
}

decl_event! {
    pub enum Event<T> where
        AccountId = <T as frame_system::Config>::AccountId,
    {
        /// The protocol fee of an operation.
        FeeSet(IdentityId, Balance),
        /// The fee coefficient.
        CoefficientSet(IdentityId, PosRatio),
        /// Fee charged.
        FeeCharged(AccountId, Balance),
    }
}

decl_module! {
    pub struct Module<T: Config> for enum Call where origin: T::Origin {
        type Error = Error<T>;

        fn deposit_event() = default;

        /// Changes the fee coefficient for the root origin.
        ///
        /// # Errors
        /// * `BadOrigin` - Only root allowed.
        #[weight = <T as Config>::WeightInfo::change_coefficient()]
        pub fn change_coefficient(origin, coefficient: PosRatio) {
            ensure_root(origin)?;
            Coefficient::put(&coefficient);
            Self::deposit_event(Event::<T>::CoefficientSet(GC_DID, coefficient));
        }

        /// Changes the a base fee for the root origin.
        ///
        /// # Errors
        /// * `BadOrigin` - Only root allowed.
        #[weight = <T as Config>::WeightInfo::change_base_fee()]
        pub fn change_base_fee(origin, op: ProtocolOp, base_fee: Balance) {
            ensure_root(origin)?;
            BaseFees::insert(op, &base_fee);
            Self::deposit_event(Event::<T>::FeeSet(GC_DID, base_fee));
        }
    }
}

impl<T: Config> Module<T> {
    /// Computes the fee of the operation as `(base_fee * coefficient.0) / coefficient.1`.
    pub fn compute_fee(ops: &[ProtocolOp]) -> Balance {
        let coefficient = Self::coefficient();
        let ratio = Perbill::from_rational_approximation(coefficient.0, coefficient.1);
        let base = ops.iter().fold(Zero::zero(), |a, e| a + Self::base_fees(e));
        ratio * base
    }

    /// Computes the fee of the operations and charges it to the current payer. The fee is then
    /// credited to the intended recipients according to the implementation of
    /// `OnProtocolFeePayment`.
    pub fn charge_fees(ops: &[ProtocolOp]) -> DispatchResult {
        if ops.is_empty() {
            return Ok(());
        }
        let fee = Self::compute_fee(ops);
        if fee.is_zero() {
            return Ok(());
        }
        Self::withdraw_from_payer(fee)
    }

    /// Used to charge the instantiation fee of the smart extension.
    /// fee get divided between the owner of the template and the network (Treasury + Block Author).
    pub fn charge_extension_instantiation_fee(
        fee: Balance,
        owner: T::AccountId,
        network_share: Perbill,
    ) -> DispatchResult {
        if let Some(payer) = T::CddHandler::get_payer_from_context() {
            // 1. Withdraw fee from the payer balance.
            let negative_imbalance = Self::withdraw_fee(payer, fee)?;

            // 2. Calculate the amount that need to transfer to the owner of the SE template.
            let owner_amount = fee.saturating_sub(network_share * fee);
            // 3. Deposit the `owner_amount` into the owner address.
            let positive_imbalance = T::Currency::deposit_into_existing(&owner, owner_amount)?;

            // It always return the negative imbalance as negative_imbalance always >= positive_imbalance.
            let imbalance = negative_imbalance
                .offset(positive_imbalance)
                .map_err(|_| Error::<T>::UnHandledImbalances)?;
            T::OnProtocolFeePayment::on_unbalanced(imbalance);
        }
        Ok(())
    }

    /// Computes the fee for `count` similar operations, and charges that fee to the current payer.
    pub fn batch_charge_fee(op: ProtocolOp, count: usize) -> DispatchResult {
        let fee = Self::compute_fee(&[op]).saturating_mul(Balance::from(count as u32));
        if fee.is_zero() {
            return Ok(());
        }
        Self::withdraw_from_payer(fee)
    }

    /// Withdraws a precomputed fee from the current payer if it is defined or from the current
    /// identity otherwise.
<<<<<<< HEAD
    fn withdraw_fee(account: T::AccountId, fee: BalanceOf<T>) -> WithdrawFeeResult<T> {
        // Check if the `account` is being subsidised.
        let subsidiser = T::Subsidiser::check_subsidy(&account, fee, None)
            .map_err(|_| Error::<T>::InsufficientSubsidyBalance)?;

        // Withdraw protocol `fee` from the `account` or their `subsidiser`.
        let fee_key = subsidiser.as_ref().unwrap_or(&account);
=======
    fn withdraw_fee(account: T::AccountId, fee: Balance) -> WithdrawFeeResult<T> {
>>>>>>> 720bf3a5
        let ret = T::Currency::withdraw(
            fee_key,
            fee,
            WithdrawReasons::FEE,
            ExistenceRequirement::KeepAlive,
        )
        .map_err(|_| Error::<T>::InsufficientAccountBalance)?;

        // Debit the protocol `fee` from the subsidy if there was a subsidiser.
        if subsidiser.is_some() {
            // This shouldn't fail, since the subsidy was already checked.
            T::Subsidiser::debit_subsidy(&account, fee)
                .map_err(|_| Error::<T>::InsufficientSubsidyBalance)?;
        }

        Self::deposit_event(RawEvent::FeeCharged(account, fee));
        Ok(ret)
    }

    fn withdraw_from_payer(fee: Balance) -> DispatchResult {
        if let Some(payer) = T::CddHandler::get_payer_from_context() {
            let imbalance = Self::withdraw_fee(payer, fee)?;
            T::OnProtocolFeePayment::on_unbalanced(imbalance);
        }
        Ok(())
    }
}

impl<T: Config> ChargeProtocolFee<T::AccountId> for Module<T> {
    fn charge_fee(op: ProtocolOp) -> DispatchResult {
        Self::charge_fees(&[op])
    }

    fn charge_fees(ops: &[ProtocolOp]) -> DispatchResult {
        Self::charge_fees(ops)
    }

    fn batch_charge_fee(op: ProtocolOp, count: usize) -> DispatchResult {
        Self::batch_charge_fee(op, count)
    }

    fn charge_extension_instantiation_fee(
        fee: Balance,
        owner: T::AccountId,
        network_share: Perbill,
    ) -> DispatchResult {
        Self::charge_extension_instantiation_fee(fee, owner, network_share)
    }
}<|MERGE_RESOLUTION|>--- conflicted
+++ resolved
@@ -76,7 +76,7 @@
     type WeightInfo: WeightInfo;
     /// Connection to the `Relayer` pallet.
     /// Used to charge protocol fees to a subsidiser, if any, instead of the payer.
-    type Subsidiser: SubsidiserTrait<Self::AccountId, BalanceOf<Self>>;
+    type Subsidiser: SubsidiserTrait<Self::AccountId>;
 }
 
 decl_error! {
@@ -207,17 +207,13 @@
 
     /// Withdraws a precomputed fee from the current payer if it is defined or from the current
     /// identity otherwise.
-<<<<<<< HEAD
-    fn withdraw_fee(account: T::AccountId, fee: BalanceOf<T>) -> WithdrawFeeResult<T> {
+    fn withdraw_fee(account: T::AccountId, fee: Balance) -> WithdrawFeeResult<T> {
         // Check if the `account` is being subsidised.
         let subsidiser = T::Subsidiser::check_subsidy(&account, fee, None)
             .map_err(|_| Error::<T>::InsufficientSubsidyBalance)?;
 
         // Withdraw protocol `fee` from the `account` or their `subsidiser`.
         let fee_key = subsidiser.as_ref().unwrap_or(&account);
-=======
-    fn withdraw_fee(account: T::AccountId, fee: Balance) -> WithdrawFeeResult<T> {
->>>>>>> 720bf3a5
         let ret = T::Currency::withdraw(
             fee_key,
             fee,

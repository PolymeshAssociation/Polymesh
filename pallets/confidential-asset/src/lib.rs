// This file is part of the Polymesh distribution (https://github.com/PolymathNetwork/Polymesh).
// Copyright (c) 2020 Polymath

// This program is free software: you can redistribute it and/or modify
// it under the terms of the GNU General Public License as published by
// the Free Software Foundation, version 3.

// This program is distributed in the hope that it will be useful, but
// WITHOUT ANY WARRANTY; without even the implied warranty of
// MERCHANTABILITY or FITNESS FOR A PARTICULAR PURPOSE. See the GNU
// General Public License for more details.

// You should have received a copy of the GNU General Public License
// along with this program. If not, see <http://www.gnu.org/licenses/>.

//! # Confidential Asset Module
//!
//! The Confidential Asset module is one place to create the MERCAT security tokens on the
//! Polymesh blockchain.
#![cfg_attr(not(feature = "std"), no_std)]

use codec::{Decode, Encode};
use cryptography::{
    mercat::{
        account::{convert_asset_ids, AccountValidator},
        asset::AssetValidator,
        AccountCreatorVerifier, AssetTransactionVerifier, EncryptedAmount, EncryptedAssetId,
        EncryptionPubKey, InitializedAssetTx, PubAccount, PubAccountTx,
    },
    AssetId,
};
use frame_support::{
    decl_error, decl_event, decl_module, decl_storage, dispatch::DispatchResult, ensure,
};
use frame_system::ensure_signed;
use pallet_identity as identity;
use pallet_statistics::{self as statistics};
use polymesh_common_utilities::{
    asset::Trait as AssetTrait, constants::currency::ONE_UNIT, identity::Trait as IdentityTrait,
    CommonTrait, Context,
};
use polymesh_primitives::{
    AssetIdentifier, AssetName, AssetType, FundingRoundName, IdentityId, Ticker,
};
use polymesh_primitives_derive::VecU8StrongTyped;
use sp_runtime::{traits::Zero, SaturatedConversion};
use sp_std::{
    convert::{From, TryFrom},
    prelude::*,
};

/// The module's configuration trait.
pub trait Trait: frame_system::Trait + IdentityTrait + statistics::Trait {
    type Event: From<Event<Self>> + Into<<Self as frame_system::Trait>::Event>;
    type NonConfidentialAsset: AssetTrait<Self::Balance, Self::AccountId>;
}

/// Wrapper for Ciphertexts that correspond to `EncryptedAssetId`.
/// This is needed since `mercat::asset_proofs::elgamal_encryption::CipherText` implements
/// Encode and Decode, instead of deriving them. As a result, the `EncodeLike` operator is
/// not automatically implemented.
#[derive(Encode, Decode, Clone, Debug, PartialEq, Eq, VecU8StrongTyped, Default)]
pub struct EncryptedAssetIdWrapper(pub Vec<u8>);

impl EncryptedAssetIdWrapper {
    /// Unwraps the value so that it can be passed to meract library.
    pub fn to_mercat<T: Trait>(&self) -> Result<EncryptedAssetId, Error<T>> {
        let mut data: &[u8] = &self.0;
        EncryptedAssetId::decode(&mut data).map_err(|_| Error::<T>::UnwrapMercatDataError)
    }
}

/// Created for better code readability. Its content are the same as the `pallet_confidential_asset::EncryptedAssetIdWrapper`.
#[derive(
    Encode, Decode, Clone, Debug, PartialEq, Eq, VecU8StrongTyped, Default, PartialOrd, Ord,
)]
pub struct MercatAccountId(pub Vec<u8>);

/// Wrapper for Ciphertexts that correspond to EncryptedBalance.
/// This is needed since `mercat::asset_proofs::elgamal_encryption::CipherText` implements
/// Encode and Decode, instead of deriving them. As a result, the EncodeLike operator is
/// not automatically implemented.
#[derive(Encode, Decode, Clone, Debug, PartialEq, Eq, VecU8StrongTyped, Default)]
pub struct EncryptedBalanceWrapper(pub Vec<u8>);

impl EncryptedBalanceWrapper {
    /// Unwraps the value so that it can be passed to mercat library.
    pub fn to_mercat<T: Trait>(&self) -> Result<EncryptedAmount, Error<T>> {
        let mut data: &[u8] = &self.0;
        EncryptedAmount::decode(&mut data).map_err(|_| Error::<T>::UnwrapMercatDataError)
    }
}

/// A mercat account consists of the public key that is used for encryption purposes and the
/// encrypted asset id. The encrypted asset id also acts as the unique identifier of this
/// struct.
#[derive(Encode, Decode, Clone, Debug, PartialEq, Eq, Default)]
pub struct MercatAccount {
    pub encrypted_asset_id: EncryptedAssetIdWrapper,
    pub encryption_pub_key: EncryptionPubKey,
}

impl MercatAccount {
    /// Unwraps the value so that it can be passed to mercat library.
    pub fn to_mercat<T: Trait>(&self) -> Result<PubAccount, Error<T>> {
        Ok(PubAccount {
            enc_asset_id: self.encrypted_asset_id.to_mercat()?,
            owner_enc_pub_key: self.encryption_pub_key,
        })
    }
}

type Identity<T> = identity::Module<T>;

decl_storage! {
    trait Store for Module<T: Trait> as ConfidentialAsset {

        /// Contains the mercat accounts for an identity.
        pub MercatAccounts get(fn mercat_accounts):
            double_map hasher(twox_64_concat) IdentityId,
            hasher(blake2_128_concat) MercatAccountId
            => MercatAccount;

        /// Contains the encrypted balance of a mercat account.
        pub MercatAccountBalance get(fn mercat_account_balance):
            double_map hasher(twox_64_concat) IdentityId,
            hasher(blake2_128_concat) MercatAccountId
            => EncryptedBalanceWrapper;

        /// List of Tickers of the type ConfidentialAsset.
        /// Returns a list of confidential tickers.
        pub ConfidentialTickers get(fn confidential_tickers): Vec<AssetId>;
    }
}

// Public interface for this runtime module.
decl_module! {
    pub struct Module<T: Trait> for enum Call where origin: T::Origin {
        /// Initialize the default event for this module
        fn deposit_event() = default;

        /// Verifies the proofs given the `tx` (transaction) for creating a mercat account.
        /// If all proofs pass, it stores the mercat account for the origin identity, sets the
        /// initial encrypted balance, and emits account creation event. The proofs for the
        /// transaction require that the encrypted asset id inside the `tx`
        /// (`tx.pub_account.enc_asset_id`) is a member of the list of all the confidential asset ids.
        ///
        /// # Arguments
        /// * `tx` The account creation transaction created by the mercat lib.
        ///
        /// # Errors
        /// * `InvalidAccountCreationProof` if the provided proofs fail to verify.
        /// * `BadOrigin` if `origin` isn't signed.
        #[weight = 1_000_000_000]
        pub fn validate_mercat_account(origin,
            tx: PubAccountTx,
        ) -> DispatchResult {
            let owner_acc = ensure_signed(origin)?;
            let owner_id = Context::current_identity_or::<Identity<T>>(&owner_acc)?;

            let valid_asset_ids = convert_asset_ids(Self::confidential_tickers());
            AccountValidator{}.verify(&tx, &valid_asset_ids).map_err(|_| Error::<T>::InvalidAccountCreationProof)?;
            let wrapped_enc_asset_id = EncryptedAssetIdWrapper::from(tx.pub_account.enc_asset_id.encode());
            let account_id = MercatAccountId(wrapped_enc_asset_id.0.clone());
            <MercatAccounts>::insert(&owner_id, &account_id, MercatAccount {
                encrypted_asset_id: wrapped_enc_asset_id,
                encryption_pub_key: tx.pub_account.owner_enc_pub_key,
            });
            let wrapped_enc_balance = EncryptedBalanceWrapper::from(tx.initial_balance.encode());
            <MercatAccountBalance>::insert(&owner_id, &account_id, wrapped_enc_balance.clone());

            Self::deposit_event(RawEvent::AccountCreated(owner_id, account_id, wrapped_enc_balance));
            Ok(())
        }

        /// Initializes a new confidential security token.
        /// Makes the initiating account the owner of the security token
        /// & the balance of the owner is set to total zero. To set to total supply, `mint_confidential_asset` should
        /// be called after a successful call of this function.
        ///
        /// # Arguments
        /// * `origin` - contains the secondary key of the caller (i.e who signed the transaction to execute this function).
        /// * `name` - the name of the token.
        /// * `ticker` - the ticker symbol of the token.
        /// * `divisible` - a boolean to identify the divisibility status of the token.
        /// * `asset_type` - the asset type.
        /// * `identifiers` - a vector of asset identifiers.
        /// * `funding_round` - name of the funding round.
        ///
        /// # Errors
        /// - `TickerAlreadyRegistered` if the ticker was already registered, e.g., by `origin`.
        /// - `TickerRegistrationExpired` if the ticker's registration has expired.
        /// - `InvalidTotalSupply` if not `divisible` but `total_supply` is not a multiply of unit.
        /// - `TotalSupplyAboveLimit` if `total_supply` exceeds the limit.
        /// - `BadOrigin` if not signed.
        ///
        /// # Weight
        /// `3_000_000_000 + 20_000 * identifiers.len()`
        #[weight = 3_000_000_000 + 20_000 * u64::try_from(identifiers.len()).unwrap_or_default()]
        pub fn create_confidential_asset(
            origin,
            name: AssetName,
            ticker: Ticker,
            divisible: bool,
            asset_type: AssetType,
            identifiers: Vec<AssetIdentifier>,
            funding_round: Option<FundingRoundName>,
        ) -> DispatchResult {
            let primary_owner = ensure_signed(origin)?;
            let primary_owner_did = Context::current_identity_or::<Identity<T>>(&primary_owner)?;

            T::NonConfidentialAsset::base_create_asset(primary_owner_did, name, ticker, Zero::zero(), divisible, asset_type.clone(), identifiers, funding_round, true)?;

            // Append the ticker to the list of confidential tickers.
            <ConfidentialTickers>::append(AssetId { id: ticker.as_bytes().clone() });

            Self::deposit_event(RawEvent::ConfidentialAssetCreated(
                primary_owner_did,
                ticker,
                Zero::zero(),
                divisible,
                asset_type,
                primary_owner_did,
            ));
            Ok(())
        }

        /// Verifies the proof of the asset minting, `asset_mint_proof`. If successful, it sets the total
        /// balance of the owner to `total_supply`. This function should only be called once with a non-zero total supply,
        /// after `create_confidential_asset` is called.
        ///
        /// # Arguments
        /// * `origin` - contains the secondary key of the caller (i.e who signed the transaction to execute this function).
        /// * `ticker` - the ticker symbol of the token.
        /// * `total_supply` - the total supply of the token.
        /// * `asset_mint_proof` - The proofs that the encrypted asset id is a valid ticker name and that the `total_supply` matches encrypted value.
        ///
        /// # Errors
        /// - `BadOrigin` if not signed.
        /// - `Unauthorized` if origin is not the owner of the asset.
        /// - `CanSetTotalSupplyOnlyOnce` if this function is called more than once.
        /// - `TotalSupplyMustBePositive` if total supply is zero.
        /// - `InvalidTotalSupply` if `total_supply` is not a multiply of unit.
        /// - `TotalSupplyAboveU32Limit` if `total_supply` exceeds the u32 limit. This is imposed by the MERCAT lib.
        /// - `NonConfidentialAssetTotalSupplyCannotBeSet` if this function is called for a non-confidential asset.
        /// - `InvalidAccountMintProof` if the proofs of ticker name and total supply are incorrect.
        ///
        /// # Weight
        /// `3_000_000_000`
        #[weight = 3_000_000_000]
        pub fn mint_confidential_asset(
            origin,
            ticker: Ticker,
            total_supply: T::Balance,
            asset_mint_proof: InitializedAssetTx,
        ) -> DispatchResult {
            let owner = ensure_signed(origin)?;
            let owner_did = Context::current_identity_or::<Identity<T>>(&owner)?;

            // Only the owner of the asset can change its total supply.
            ensure!(
                T::NonConfidentialAsset::is_owner(&ticker, owner_did),
                Error::<T>::Unauthorized
            );

            // Current total supply must be zero.
            ensure!(
                T::NonConfidentialAsset::token_details(&ticker).total_supply == Zero::zero(),
                Error::<T>::CanSetTotalSupplyOnlyOnce
            );

            // New total supply must be positive.
            ensure!(
                total_supply != Zero::zero(),
                Error::<T>::TotalSupplyMustBePositive
            );

            ensure!(
                Self::confidential_tickers().contains(&AssetId {
                    id: *ticker.as_bytes(),
                }),
                Error::<T>::NonConfidentialAssetTotalSupplyCannotBeSet
            );

            if T::NonConfidentialAsset::is_divisible(ticker) {
                ensure!(
                    total_supply % ONE_UNIT.into() == 0.into(),
                    Error::<T>::InvalidTotalSupply
                );
            }

            // At the moment, mercat lib imposes that balances can be at most u32 integers.
            let max_balance_mercat = u32::MAX.saturated_into::<T::Balance>();
            ensure!(
                total_supply <= max_balance_mercat,
                Error::<T>::TotalSupplyAboveU32Limit
            );

            let account_id = MercatAccountId::from(asset_mint_proof.account_id.encode());
            let new_encrypted_balance = AssetValidator{}
                                        .verify_asset_transaction(
                                            total_supply.saturated_into::<u32>(),
                                            &asset_mint_proof,
<<<<<<< HEAD
                                            &Self::mercat_accounts(owner_did, account_id.clone()).to_mercat::<T>()?,
                                            &Self::mercat_account_balance(owner_did, account_id.clone()).to_mercat::<T>()?,
=======
                                            &Self::mercat_accounts(owner_did, wrapped_encrypted_asset_id.clone()).to_mercat::<T>()?,
                                            &Self::mercat_account_balance(owner_did, wrapped_encrypted_asset_id.clone()).to_mercat::<T>()?,
>>>>>>> 34d18579
                                            &[]
                                        ).map_err(|_| Error::<T>::InvalidAccountMintProof)?;

            // Set the total supply (both encrypted and plain)
            <MercatAccountBalance>::insert(
                &owner_did,
                &account_id,
                EncryptedBalanceWrapper::from(new_encrypted_balance.encode()),
            );

            // This will emit the total supply changed event.
            T::NonConfidentialAsset::unchecked_set_total_supply(owner_did, ticker, total_supply)?;

            // Update statistic info.
            <statistics::Module<T>>::update_transfer_stats(
                &ticker,
                None,
                Some(total_supply),
                total_supply,
            );

            Ok(())
        }
    }
}

impl<T: Trait> Module<T> {
    /// TODO: wrapper around MercatAccountBalance. Can be removed if I can call the storage function directly from settlement pallet.
    pub fn update_mercat_account_balance(
        owner_did: &IdentityId,
        account_id: &MercatAccountId,
        new_encrypted_balance: EncryptedAmount,
    ) {
        <MercatAccountBalance>::insert(
            owner_did,
            account_id,
            EncryptedBalanceWrapper::from(new_encrypted_balance.encode()),
        );
    }
}

decl_event! {
    pub enum Event<T> where Balance = <T as CommonTrait>::Balance,
    {
        /// Event for creation of a Mercat account.
        /// caller DID/ owner DID, mercat account id (which is equal to encrypted asset ID), encrypted balance
        AccountCreated(IdentityId, MercatAccountId, EncryptedBalanceWrapper),

        /// Event for creation of a confidential asset.
        /// caller DID/ owner DID, ticker, total supply, divisibility, asset type, beneficiary DID
        ConfidentialAssetCreated(IdentityId, Ticker, Balance, bool, AssetType, IdentityId),
    }
}

decl_error! {
    pub enum Error for Module<T: Trait> {
        /// Mercat library has rejected the account creation proofs.
        InvalidAccountCreationProof,

        /// Error during the converting of wrapped data types into mercat data types.
        UnwrapMercatDataError,

        /// Mercat library has rejected the asset issuance proofs.
        InvalidAccountMintProof,

        /// Thrown when the total supply of a confidential asset is not divisible.
        InvalidTotalSupply,

        /// The balance values does not fit `u32`.
        TotalSupplyAboveU32Limit,

        /// The user is not authorized.
        Unauthorized,

        /// Only confidential assets' total supply can change after registering the asset.
        NonConfidentialAssetTotalSupplyCannotBeSet,

        /// After registering the confidential asset, its total supply can change once from zero to a positive value.
        CanSetTotalSupplyOnlyOnce,

        /// After registering the confidential asset, its total supply can change once from zero to a positive value.
        TotalSupplyMustBePositive,
    }
}<|MERGE_RESOLUTION|>--- conflicted
+++ resolved
@@ -301,13 +301,8 @@
                                         .verify_asset_transaction(
                                             total_supply.saturated_into::<u32>(),
                                             &asset_mint_proof,
-<<<<<<< HEAD
                                             &Self::mercat_accounts(owner_did, account_id.clone()).to_mercat::<T>()?,
                                             &Self::mercat_account_balance(owner_did, account_id.clone()).to_mercat::<T>()?,
-=======
-                                            &Self::mercat_accounts(owner_did, wrapped_encrypted_asset_id.clone()).to_mercat::<T>()?,
-                                            &Self::mercat_account_balance(owner_did, wrapped_encrypted_asset_id.clone()).to_mercat::<T>()?,
->>>>>>> 34d18579
                                             &[]
                                         ).map_err(|_| Error::<T>::InvalidAccountMintProof)?;
 

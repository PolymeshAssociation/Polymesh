// This file is part of the Polymesh distribution (https://github.com/PolymathNetwork/Polymesh).
// Copyright (c) 2020 Polymath

// This program is free software: you can redistribute it and/or modify
// it under the terms of the GNU General Public License as published by
// the Free Software Foundation, version 3.

// This program is distributed in the hope that it will be useful, but
// WITHOUT ANY WARRANTY; without even the implied warranty of
// MERCHANTABILITY or FITNESS FOR A PARTICULAR PURPOSE. See the GNU
// General Public License for more details.

// You should have received a copy of the GNU General Public License
// along with this program. If not, see <http://www.gnu.org/licenses/>.

//! # Treasury Module
//!
//! Treasury module contains a couple of functions to manage the treasury through the governance
//! module.
//!
//! ## Overview
//!
//! Treasury balance is filled by fees of each operation, but it also accepts donations
//! through [reimbursement](Module::reimbursement) method.
//!
//! The disbursement mechanism is designed to incentivize Polymesh Improvement Proposals.
//!
//! ## Dispatchable Functions
//!
//! - [disbursement](Module::disbursement) - Transfers from the treasury to the given benericiaries.
//! - [reimbursement](Module::reimbursement) - Transfers to the treasury.
//!
#![cfg_attr(not(feature = "std"), no_std)]
#![recursion_limit = "256"]

#[cfg(feature = "runtime-benchmarks")]
pub mod benchmarking;

use frame_support::traits::{StorageInfo, StorageInfoTrait};
use frame_support::{
    decl_error, decl_event, decl_module,
    dispatch::{DispatchError, DispatchResult},
    ensure,
    traits::{Currency, ExistenceRequirement, Imbalance, OnUnbalanced},
    weights::Weight,
};
use frame_system::ensure_root;
use pallet_identity as identity;
use polymesh_common_utilities::{
    constants::TREASURY_PALLET_ID, traits::balances::Config as BalancesConfig, Context, GC_DID,
};
use polymesh_primitives::{Beneficiary, IdentityId};
use sp_runtime::traits::{AccountIdConversion, Saturating};
use sp_std::prelude::*;

pub type ProposalIndex = u32;

type Identity<T> = identity::Module<T>;
type BalanceOf<T> =
    <<T as Config>::Currency as Currency<<T as frame_system::Config>::AccountId>>::Balance;
type NegativeImbalanceOf<T> = <<T as Config>::Currency as Currency<
    <T as frame_system::Config>::AccountId,
>>::NegativeImbalance;

pub trait Config: frame_system::Config + BalancesConfig {
    // The overarching event type.
    type Event: From<Event<Self>> + Into<<Self as frame_system::Config>::Event>;
    /// The native currency.
    type Currency: Currency<Self::AccountId>;
    /// Weight information for extrinsics in the identity pallet.
    type WeightInfo: WeightInfo;
}

pub trait WeightInfo {
    fn reimbursement() -> Weight;
    fn disbursement(beneficiary_count: u32) -> Weight;
}

decl_event!(
    pub enum Event<T>
    where
        Balance = BalanceOf<T>,
        AccountId = <T as frame_system::Config>::AccountId,
    {
        /// Disbursement to a target Identity.
        ///
        /// (treasury identity, target identity, target primary key, amount)
        TreasuryDisbursement(IdentityId, IdentityId, AccountId, Balance),

        /// Disbursement to a target Identity failed.
        ///
        /// (treasury identity, target identity, target primary key, amount)
        TreasuryDisbursementFailed(IdentityId, IdentityId, AccountId, Balance),

        /// Treasury reimbursement.
        ///
        /// (source identity, amount)
        TreasuryReimbursement(IdentityId, Balance),
    }
);

decl_error! {
    /// Error for the treasury module.
    pub enum Error for Module<T: Config> {
        /// Proposer's balance is too low.
        InsufficientBalance,
        /// Invalid identity for disbursement.
        InvalidIdentity,
    }
}

decl_module! {
    pub struct Module<T: Config> for enum Call where origin: T::Origin {
        type Error = Error<T>;

        fn deposit_event() = default;

        /// It transfers balances from treasury to each of beneficiaries and the specific amount
        /// for each of them.
        ///
        /// # Error
        /// * `BadOrigin`: Only root can execute transaction.
        /// * `InsufficientBalance`: If treasury balances is not enough to cover all beneficiaries.
        /// * `InvalidIdentity`: If one of the beneficiaries has an invalid identity.
        #[weight = <T as Config>::WeightInfo::disbursement(beneficiaries.len() as u32)]
        pub fn disbursement(origin, beneficiaries: Vec<Beneficiary<BalanceOf<T>>>) {
            Self::base_disbursement(origin, beneficiaries)?;
        }

        /// It transfers the specific `amount` from `origin` account into treasury.
        ///
        /// Only accounts which are associated to an identity can make a donation to treasury.
        #[weight = <T as Config>::WeightInfo::reimbursement()]
        pub fn reimbursement(origin, amount: BalanceOf<T>) {
            Self::base_reimbursement(origin, amount)?;
        }
    }
}

impl<T: Config> Module<T> {
    fn base_disbursement(
        origin: T::Origin,
        beneficiaries: Vec<Beneficiary<BalanceOf<T>>>,
    ) -> DispatchResult {
        ensure_root(origin)?;

        // Get the primary key for each Beneficiary.
        let mut total_amount: BalanceOf<T> = 0u32.into();
        let beneficiaries = beneficiaries
            .iter()
            .map(|b| -> Result<_, DispatchError> {
                total_amount = total_amount.saturating_add(b.amount);
                // Ensure the identity exists and get its primary key.
                let primary_key =
                    Identity::<T>::get_primary_key(b.id).ok_or(Error::<T>::InvalidIdentity)?;
                Ok((primary_key, b.id, b.amount))
            })
            .collect::<Result<Vec<_>, DispatchError>>()?;

        // Ensure treasury has enough balance.
        ensure!(
            Self::balance() >= total_amount,
            Error::<T>::InsufficientBalance
        );

        // Do disbursement.
        for (primary_key, id, amount) in beneficiaries {
            Self::unsafe_disbursement(primary_key, id, amount);
        }

        Ok(())
    }

    fn base_reimbursement(origin: T::Origin, amount: BalanceOf<T>) -> DispatchResult {
        let identity::PermissionedCallOriginData {
            sender,
            primary_did,
            ..
        } = Identity::<T>::ensure_origin_call_permissions(origin)?;

        // Not checking the cdd for the treasury account as it is assumed
        // that treasury account posses a valid CDD check during the genesis phase
        T::Currency::transfer(
            &sender,
            &Self::account_id(),
            amount,
            ExistenceRequirement::AllowDeath,
        )?;

        Self::deposit_event(RawEvent::TreasuryReimbursement(primary_did, amount));

        Ok(())
    }

    /// The account ID of the treasury pot.
    ///
    /// This actually does computation. If you need to keep using it, then make sure you cache the
    /// value and only call this once.
    fn account_id() -> T::AccountId {
        TREASURY_PALLET_ID.into_account()
    }

    fn unsafe_disbursement(primary_key: T::AccountId, target: IdentityId, amount: BalanceOf<T>) {
        // The transfer failure cases are:
        // 1. `target` not having a valid CDD.
        // 2. The Treasury not having enough POLYX.  This shouldn't happen here,
        //   since the balance is check before the disbursement.
        // 3. `primary_key` balance overflow.
        // 4. The Treasury's balance is frozen (staking).
        let res = T::Currency::transfer(
            &Self::account_id(),
            &primary_key,
            amount,
            ExistenceRequirement::AllowDeath,
        );
<<<<<<< HEAD
        let primary_key = Identity::<T>::get_primary_key(target);
        let _ = T::Currency::deposit_into_existing(&primary_key, amount);
        Self::deposit_event(RawEvent::TreasuryDisbursement(GC_DID, target, amount));
=======

        // Emit event based on transfer results.
        let event = if res.is_ok() {
            RawEvent::TreasuryDisbursement
        } else {
            RawEvent::TreasuryDisbursementFailed
        };
        Self::deposit_event(event(GC_DID, target, primary_key, amount));
>>>>>>> c2caccd1
    }

    /// Returns the current balance of the treasury.
    pub fn balance() -> BalanceOf<T> {
        T::Currency::free_balance(&Self::account_id())
    }
}

/// That trait implementation is needed to receive a portion of the fees from transactions.
impl<T: Config> OnUnbalanced<NegativeImbalanceOf<T>> for Module<T> {
    fn on_nonzero_unbalanced(amount: NegativeImbalanceOf<T>) {
        let numeric_amount = amount.peek();

        let _ = T::Currency::resolve_creating(&Self::account_id(), amount);
        let current_did = Context::current_identity::<Identity<T>>().unwrap_or_default();
        Self::deposit_event(RawEvent::TreasuryReimbursement(current_did, numeric_amount));
    }
}

impl<T: Config> StorageInfoTrait for Module<T> {
    fn storage_info() -> Vec<StorageInfo> {
        Vec::new()
    }
}<|MERGE_RESOLUTION|>--- conflicted
+++ resolved
@@ -213,11 +213,6 @@
             amount,
             ExistenceRequirement::AllowDeath,
         );
-<<<<<<< HEAD
-        let primary_key = Identity::<T>::get_primary_key(target);
-        let _ = T::Currency::deposit_into_existing(&primary_key, amount);
-        Self::deposit_event(RawEvent::TreasuryDisbursement(GC_DID, target, amount));
-=======
 
         // Emit event based on transfer results.
         let event = if res.is_ok() {
@@ -226,7 +221,6 @@
             RawEvent::TreasuryDisbursementFailed
         };
         Self::deposit_event(event(GC_DID, target, primary_key, amount));
->>>>>>> c2caccd1
     }
 
     /// Returns the current balance of the treasury.

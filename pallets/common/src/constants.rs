/// Money matters.
pub mod currency {
    use polymesh_primitives::Balance;
    // TODO: Define proper units. These are placeholders.
    pub const POLY: Balance = 1_000_000;
    pub const DOLLARS: Balance = POLY;
    pub const CENTS: Balance = DOLLARS / 100;
    pub const MILLICENTS: Balance = CENTS / 1_000;
    pub const ONE_UNIT: Balance = 1_000_000;
    pub const MAX_SUPPLY: Balance = ONE_UNIT * 1_000_000_000_000;
}

/// Time and blocks.
pub mod time {
    use polymesh_primitives::{BlockNumber, Moment};
    // mainnet
    // pub const MILLISECS_PER_BLOCK: Moment = 6000;
    // Testnet
    pub const MILLISECS_PER_BLOCK: Moment = 5000;
    pub const SLOT_DURATION: Moment = MILLISECS_PER_BLOCK;
    // mainnet
    // pub const EPOCH_DURATION_IN_BLOCKS: BlockNumber = 4 * HOURS;
    // Testnet
    pub const EPOCH_DURATION_IN_BLOCKS: BlockNumber = 30 * MINUTES;

    // These time units are defined in number of blocks.
    pub const MINUTES: BlockNumber = 60_000 / (MILLISECS_PER_BLOCK as BlockNumber);
    pub const HOURS: BlockNumber = MINUTES * 60;
    pub const DAYS: BlockNumber = HOURS * 24;

    // 1 in 4 blocks (on average, not counting collisions) will be primary babe blocks.
    pub const PRIMARY_PROBABILITY: (u64, u64) = (1, 4);
}

/// Fee-related.
pub mod fee {
    pub use sp_arithmetic::Perbill;

    /// The block saturation level. Fees will be updates based on this value.
    pub const TARGET_BLOCK_FULLNESS: Perbill = Perbill::from_percent(25);
}

/// DID-related.
pub mod did {
    /// prefix for user dids
    pub const USER: [u8; 5] = *b"USER:";
    /// prefix for security token dids
    pub const SECURITY_TOKEN: [u8; 15] = *b"SECURITY_TOKEN:";
}

// ERC1400 transfer status codes
pub const ERC1400_TRANSFER_FAILURE: u8 = 0x50;
pub const ERC1400_TRANSFER_SUCCESS: u8 = 0x51;
pub const ERC1400_INSUFFICIENT_BALANCE: u8 = 0x52;
pub const ERC1400_INSUFFICIENT_ALLOWANCE: u8 = 0x53;
pub const ERC1400_TRANSFERS_HALTED: u8 = 0x54;
pub const ERC1400_FUNDS_LOCKED: u8 = 0x55;
pub const ERC1400_INVALID_SENDER: u8 = 0x56;
pub const ERC1400_INVALID_RECEIVER: u8 = 0x57;
pub const ERC1400_INVALID_OPERATOR: u8 = 0x58;

// Application-specific status codes
pub const APP_NOT_AFFECTED: u8 = 0xa0;
pub const APP_SUCCESS: u8 = 0xa1;
pub const APP_MAX_HOLDERS_REACHED: u8 = 0xa2;
pub const APP_MANUAL_APPROVAL_EXPIRED: u8 = 0xa3;
pub const APP_FUNDS_LIMIT_REACHED: u8 = 0xa4;
pub const APP_TX_VOLUME_LIMIT_REACHED: u8 = 0xa5;
pub const APP_BLACKLISTED_TX: u8 = 0xa6;
pub const APP_FUNDS_LOCKED: u8 = 0xa7;
<<<<<<< HEAD
pub const APP_INVALID_GRANULARITY: u8 = 0xa8;

pub const CDD_EXPIRY_CLAIM_KEY: [u8; 18] = *b"CDDExpiryTimestamp";
=======
pub const APP_INVALID_GRANULARITY: u8 = 0xa8;
>>>>>>> 76c41fd8
<|MERGE_RESOLUTION|>--- conflicted
+++ resolved
@@ -68,10 +68,4 @@
 pub const APP_TX_VOLUME_LIMIT_REACHED: u8 = 0xa5;
 pub const APP_BLACKLISTED_TX: u8 = 0xa6;
 pub const APP_FUNDS_LOCKED: u8 = 0xa7;
-<<<<<<< HEAD
-pub const APP_INVALID_GRANULARITY: u8 = 0xa8;
-
-pub const CDD_EXPIRY_CLAIM_KEY: [u8; 18] = *b"CDDExpiryTimestamp";
-=======
-pub const APP_INVALID_GRANULARITY: u8 = 0xa8;
->>>>>>> 76c41fd8
+pub const APP_INVALID_GRANULARITY: u8 = 0xa8;
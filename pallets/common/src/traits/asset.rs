--- conflicted
+++ resolved
@@ -15,11 +15,7 @@
 
 use codec::{Decode, Encode};
 use frame_support::dispatch::{DispatchResult, DispatchResultWithPostInfo};
-<<<<<<< HEAD
-use polymesh_primitives::{IdentityId, ScopeId, Ticker};
-=======
-use polymesh_primitives::{IdentityId, PortfolioId, Ticker};
->>>>>>> 6a8752e8
+use polymesh_primitives::{IdentityId, PortfolioId, ScopeId, Ticker};
 
 pub const GAS_LIMIT: u64 = 1_000_000_000;
 /// This trait is used to call functions that accept transfer of a ticker or token ownership

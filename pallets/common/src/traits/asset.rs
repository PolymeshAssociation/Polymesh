--- conflicted
+++ resolved
@@ -32,107 +32,6 @@
 use crate::traits::nft::NFTTrait;
 use crate::traits::{checkpoint, compliance_manager, external_agents, portfolio, statistics};
 
-<<<<<<< HEAD
-=======
-/// This trait is used by the `identity` pallet to interact with the `pallet-asset`.
-pub trait AssetSubTrait {
-    /// Update the `ticker` balance of `target_did` under `scope_id`. Clean up the balances related
-    /// to any previous valid `old_scope_ids`.
-    ///
-    /// # Arguments
-    /// * `scope_id` - The new `ScopeId` of `target_did` and `ticker`.
-    /// * `target_did` - The `IdentityId` whose balance needs to be updated.
-    /// * `ticker`- Ticker of the asset whose count need to be updated for the given identity.
-    fn update_balance_of_scope_id(scope_id: ScopeId, target_did: IdentityId, ticker: Ticker);
-
-    /// Returns balance for a given scope id and target DID.
-    ///
-    /// # Arguments
-    /// * `scope_id` - The `ScopeId` of the given `IdentityId`.
-    /// * `target` - The `IdentityId` whose balance needs to be queried.
-    fn balance_of_at_scope(scope_id: &ScopeId, target: &IdentityId) -> Balance;
-
-    /// Returns the `ScopeId` for a given `ticker` and `did`.
-    fn scope_id(ticker: &Ticker, did: &IdentityId) -> ScopeId;
-
-    /// Ensure that Investor Uniqueness is allowed for the ticker.
-    fn ensure_investor_uniqueness_claims_allowed(ticker: &Ticker) -> DispatchResult;
-}
-
-pub trait AssetFnTrait<Account, Origin> {
-    /// Ensure the granularity of `value` meets the requirements of `ticker`.
-    fn ensure_granular(ticker: &Ticker, value: Balance) -> DispatchResult;
-
-    fn balance(ticker: &Ticker, did: IdentityId) -> Balance;
-
-    fn create_asset(
-        origin: Origin,
-        name: AssetName,
-        ticker: Ticker,
-        divisible: bool,
-        asset_type: AssetType,
-        identifiers: Vec<AssetIdentifier>,
-        funding_round: Option<FundingRoundName>,
-        disable_iu: bool,
-    ) -> DispatchResult;
-
-    fn register_ticker(origin: Origin, ticker: Ticker) -> DispatchResult;
-
-    fn issue(origin: Origin, ticker: Ticker, total_supply: Balance) -> DispatchResult;
-
-    /// Returns `true` if the given `identity_id` is exempt from affirming the receivement of `ticker`, otherwise returns `false`.
-    fn skip_ticker_affirmation(identity_id: &IdentityId, ticker: &Ticker) -> bool;
-
-    /// Returns `true` if the receivement of `ticker` is exempt from being affirmed, otherwise returns `false`.
-    fn ticker_affirmation_exemption(ticker: &Ticker) -> bool;
-
-    /// Adds an artificial IU claim for benchmarks
-    #[cfg(feature = "runtime-benchmarks")]
-    fn add_investor_uniqueness_claim(did: IdentityId, ticker: Ticker);
-
-    #[cfg(feature = "runtime-benchmarks")]
-    fn register_asset_metadata_type(
-        origin: Origin,
-        ticker: Option<Ticker>,
-        name: AssetMetadataName,
-        spec: AssetMetadataSpec,
-    ) -> DispatchResult;
-}
-
-pub trait WeightInfo {
-    fn register_ticker() -> Weight;
-    fn accept_ticker_transfer() -> Weight;
-    fn accept_asset_ownership_transfer() -> Weight;
-    fn create_asset(n: u32, i: u32, f: u32) -> Weight;
-    fn freeze() -> Weight;
-    fn unfreeze() -> Weight;
-    fn rename_asset(n: u32) -> Weight;
-    fn issue() -> Weight;
-    fn redeem() -> Weight;
-    fn make_divisible() -> Weight;
-    fn add_documents(d: u32) -> Weight;
-    fn remove_documents(d: u32) -> Weight;
-    fn set_funding_round(f: u32) -> Weight;
-    fn update_identifiers(i: u32) -> Weight;
-    fn controller_transfer() -> Weight;
-    fn register_custom_asset_type(n: u32) -> Weight;
-    fn set_asset_metadata() -> Weight;
-    fn set_asset_metadata_details() -> Weight;
-    fn register_and_set_local_asset_metadata() -> Weight;
-    fn register_asset_metadata_local_type() -> Weight;
-    fn register_asset_metadata_global_type() -> Weight;
-    fn redeem_from_portfolio() -> Weight;
-    fn update_asset_type() -> Weight;
-    fn remove_local_metadata_key() -> Weight;
-    fn remove_metadata_value() -> Weight;
-    fn base_transfer() -> Weight;
-    fn exempt_ticker_affirmation() -> Weight;
-    fn remove_ticker_affirmation_exemption() -> Weight;
-    fn pre_approve_ticker() -> Weight;
-    fn remove_ticker_pre_approval() -> Weight;
-}
-
->>>>>>> ec3750d5
 /// The module's configuration trait.
 pub trait Config:
     crate::balances::Config
@@ -286,7 +185,6 @@
     fn update_identifiers(i: u32) -> Weight;
     fn controller_transfer() -> Weight;
     fn register_custom_asset_type(n: u32) -> Weight;
-
     fn set_asset_metadata() -> Weight;
     fn set_asset_metadata_details() -> Weight;
     fn register_and_set_local_asset_metadata() -> Weight;
@@ -297,6 +195,10 @@
     fn remove_local_metadata_key() -> Weight;
     fn remove_metadata_value() -> Weight;
     fn base_transfer() -> Weight;
+    fn exempt_ticker_affirmation() -> Weight;
+    fn remove_ticker_affirmation_exemption() -> Weight;
+    fn pre_approve_ticker() -> Weight;
+    fn remove_ticker_pre_approval() -> Weight;
 }
 
 /// This trait is used by the `identity` pallet to interact with the `pallet-asset`.
@@ -343,8 +245,14 @@
 
     fn register_ticker(origin: Origin, ticker: Ticker) -> DispatchResult;
 
+    /// Returns `true` if the given `identity_id` is exempt from affirming the receivement of `ticker`, otherwise returns `false`.
+    fn skip_ticker_affirmation(identity_id: &IdentityId, ticker: &Ticker) -> bool;
+
+    /// Returns `true` if the receivement of `ticker` is exempt from being affirmed, otherwise returns `false`.
+    fn ticker_affirmation_exemption(ticker: &Ticker) -> bool;
+
+    /// Adds an artificial IU claim for benchmarks
     #[cfg(feature = "runtime-benchmarks")]
-    /// Adds an artificial IU claim for benchmarks
     fn add_investor_uniqueness_claim(did: IdentityId, ticker: Ticker);
 
     /// Issues `amount` tokens for `ticker` into the caller's portfolio.

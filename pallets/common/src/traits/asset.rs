--- conflicted
+++ resolved
@@ -24,20 +24,10 @@
     AssetMetadataGlobalKey, AssetMetadataKey, AssetMetadataLocalKey, AssetMetadataName,
     AssetMetadataSpec, AssetMetadataValue, AssetMetadataValueDetail,
 };
-use polymesh_primitives::ethereum::EthereumAddress;
 use polymesh_primitives::settlement::InstructionId;
 use polymesh_primitives::{
-<<<<<<< HEAD
     AssetIdentifier, Balance, Document, DocumentId, IdentityId, PortfolioId, PortfolioUpdateReason,
     ScopeId, Ticker,
-=======
-    asset::{AssetName, AssetType, CustomAssetTypeId, FundingRoundName},
-    asset_metadata::{
-        AssetMetadataGlobalKey, AssetMetadataKey, AssetMetadataLocalKey, AssetMetadataName,
-        AssetMetadataSpec, AssetMetadataValue, AssetMetadataValueDetail,
-    },
-    AssetIdentifier, Balance, Document, DocumentId, IdentityId, PortfolioId, ScopeId, Ticker,
->>>>>>> 70ec5376
 };
 
 use crate::traits::nft::NFTTrait;

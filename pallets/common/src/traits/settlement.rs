--- conflicted
+++ resolved
@@ -100,6 +100,7 @@
     fn reject_instruction(f: u32, n: u32, o: u32) -> Weight;
     fn execute_instruction_paused(f: u32, n: u32, o: u32) -> Weight;
     fn execute_scheduled_instruction(f: u32, n: u32, o: u32) -> Weight;
+    fn ensure_root_origin() -> Weight;
 
     fn add_instruction_legs(legs: &[Leg]) -> Weight {
         let (f, n, o) = Self::get_transfer_by_asset(legs);
@@ -120,11 +121,7 @@
         o: &u32,
     ) -> Weight {
         if let Some(weight_limit) = weight_limit {
-<<<<<<< HEAD
-            return weight_limit.max(Self::execute_manual_instruction(0, 0, 0));
-=======
             return *weight_limit;
->>>>>>> b2df2fb3
         }
         Self::execute_manual_instruction(*f, *n, *o)
     }
@@ -140,5 +137,4 @@
             transfer_data.off_chain(),
         )
     }
-    fn ensure_root_origin() -> Weight;
 }
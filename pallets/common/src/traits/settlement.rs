--- conflicted
+++ resolved
@@ -86,11 +86,6 @@
     fn set_venue_filtering() -> Weight;
     fn allow_venues(u: u32) -> Weight;
     fn disallow_venues(u: u32) -> Weight;
-<<<<<<< HEAD
-    fn change_receipt_validity() -> Weight;
-=======
-    fn reschedule_instruction() -> Weight;
->>>>>>> 41733faf
     fn execute_manual_instruction(f: u32, n: u32, o: u32) -> Weight;
     fn add_instruction(f: u32, n: u32, o: u32) -> Weight;
     fn add_and_affirm_instruction(f: u32, n: u32, o: u32) -> Weight;

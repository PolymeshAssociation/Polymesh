--- conflicted
+++ resolved
@@ -113,23 +113,16 @@
         let (f, n, o) = Self::get_transfer_by_asset(legs);
         Self::execute_scheduled_instruction(f, n, o)
     }
-<<<<<<< HEAD
-    fn execute_manual_instruction_weight(
+    fn execute_manual_weight_limit(
         weight_limit: &Option<Weight>,
         f: &u32,
         n: &u32,
         o: &u32,
     ) -> Weight {
-        match weight_limit {
-            Some(weight_limit) => *weight_limit,
-            None => Self::execute_manual_instruction(*f, *n, *o),
-=======
-    fn execute_manual_weight_limit(weight_limit: &Option<Weight>, n_legs: &u32) -> Weight {
         if let Some(weight_limit) = weight_limit {
-            return weight_limit.max(Self::execute_manual_instruction(0));
->>>>>>> c4de8b02
+            return weight_limit.max(Self::execute_manual_instruction(0, 0, 0));
         }
-        Self::execute_manual_instruction(*n_legs)
+        Self::execute_manual_instruction(*f, *n, *o)
     }
     fn get_transfer_by_asset(legs: &[Leg]) -> (u32, u32, u32) {
         let transfer_data = TransferData::from_legs(legs).unwrap_or(TransferData::new(

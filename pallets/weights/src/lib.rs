--- conflicted
+++ resolved
@@ -23,9 +23,6 @@
 pub mod pallet_identity;
 pub mod pallet_portfolio;
 pub mod pallet_protocol_fee;
-<<<<<<< HEAD
-=======
 pub mod pallet_settlement;
->>>>>>> 7236c7ee
 pub mod pallet_timestamp;
 pub mod pallet_utility;
#![cfg_attr(not(feature = "std"), no_std)]

use frame_support::dispatch::DispatchResult;
use frame_support::traits::Get;
use frame_support::{decl_error, decl_module, decl_storage};
use frame_support::{ensure, require_transactional};
use pallet_asset::Frozen;
use pallet_base::try_next_pre;
use pallet_portfolio::PortfolioNFT;
use polymesh_common_utilities::compliance_manager::Config as ComplianceManagerConfig;
use polymesh_common_utilities::constants::ERC1400_TRANSFER_SUCCESS;
<<<<<<< HEAD
pub use polymesh_common_utilities::traits::nft::{Config, Event, NFTTrait, WeightInfo};
use polymesh_primitives::asset::{AssetName, AssetType};
=======
pub use polymesh_common_utilities::traits::nft::{Config, Event, WeightInfo};
use polymesh_primitives::asset::{AssetName, AssetType, NonFungibleType};
>>>>>>> e6704041
use polymesh_primitives::asset_metadata::{AssetMetadataKey, AssetMetadataValue};
use polymesh_primitives::nft::{
    NFTCollection, NFTCollectionId, NFTCollectionKeys, NFTCount, NFTId, NFTMetadataAttribute, NFTs,
};
use polymesh_primitives::{IdentityId, PortfolioId, PortfolioKind, Ticker};
use sp_std::collections::btree_map::BTreeMap;
use sp_std::collections::btree_set::BTreeSet;
use sp_std::vec::Vec;

type Asset<T> = pallet_asset::Module<T>;
type ExternalAgents<T> = pallet_external_agents::Module<T>;
type Identity<T> = pallet_identity::Module<T>;
type Portfolio<T> = pallet_portfolio::Module<T>;

#[cfg(feature = "runtime-benchmarks")]
pub mod benchmarking;

decl_storage!(
    trait Store for Module<T: Config> as NFT {
        /// The total number of NFTs per identity.
        pub NumberOfNFTs get(fn balance_of): double_map hasher(blake2_128_concat) Ticker, hasher(identity) IdentityId => NFTCount;

        /// The collection id corresponding to each ticker.
        pub CollectionTicker get(fn collection_ticker): map hasher(blake2_128_concat) Ticker => NFTCollectionId;

        /// All collection details for a given collection id.
        pub Collection get(fn nft_collection): map hasher(blake2_128_concat) NFTCollectionId => NFTCollection;

        /// All mandatory metadata keys for a given collection.
        pub CollectionKeys get(fn collection_keys): map hasher(blake2_128_concat) NFTCollectionId => BTreeSet<AssetMetadataKey>;

        /// The metadata value of an nft given its collection id, token id and metadata key.
        pub MetadataValue get(fn metadata_value): double_map hasher(blake2_128_concat) (NFTCollectionId, NFTId), hasher(blake2_128_concat) AssetMetadataKey => AssetMetadataValue;

        /// The next available id for an NFT collection.
        pub NextCollectionId get(fn collection_id): NFTCollectionId;

        /// The next available id for an NFT within a collection.
        pub NextNFTId get(fn nft_id): map hasher(blake2_128_concat) NFTCollectionId => NFTId;
    }
);

decl_module! {
    pub struct Module<T: Config> for enum Call where origin: T::Origin {

        type Error = Error<T>;

        const MaxNumberOfCollectionKeys: u8 = T::MaxNumberOfCollectionKeys::get();

        /// Initializes the default event for this module.
        fn deposit_event() = default;

        /// Cretes a new `NFTCollection`.
        ///
        /// # Arguments
        /// * `origin` - contains the secondary key of the caller (i.e. who signed the transaction to execute this function).
        /// * `ticker` - the ticker associated to the new collection.
        /// * `nft_type` - in case the asset hasn't been created yet, one will be created with the given type.
        /// * `collection_keys` - all mandatory metadata keys that the tokens in the collection must have.
        ///
        /// ## Errors
        /// - `CollectionAlredyRegistered` - if the ticker is already associated to an NFT collection.
        /// - `InvalidAssetType` - if the associated asset is not of type NFT.
        /// - `MaxNumberOfKeysExceeded` - if the number of metadata keys for the collection is greater than the maximum allowed.
        /// - `UnregisteredMetadataKey` - if any of the metadata keys needed for the collection has not been registered.
        /// - `DuplicateMetadataKey` - if a duplicate metadata keys has been passed as input.
        ///
        /// # Permissions
        /// * Asset
        #[weight = <T as Config>::WeightInfo::create_nft_collection(collection_keys.len() as u32)]
        pub fn create_nft_collection(origin, ticker: Ticker, nft_type: Option<NonFungibleType>, collection_keys: NFTCollectionKeys) -> DispatchResult {
            Self::base_create_nft_collection(origin, ticker, nft_type, collection_keys)
        }

        /// Mints an NFT to the caller.
        ///
        /// # Arguments
        /// * `origin` - is a signer that has permissions to act as an agent of `ticker`.
        /// * `ticker` - the ticker of the NFT collection.
        /// * `nft_metadata_attributes` - all mandatory metadata keys and values for the NFT.
        /// - `portfolio_kind` - the portfolio that will receive the minted nft.
        ///
        /// ## Errors
        /// - `CollectionNotFound` - if the collection associated to the given ticker has not been created.
        /// - `InvalidMetadataAttribute` - if the number of attributes is not equal to the number set in the collection or attempting to set a value for a key not definied in the collection.
        /// - `DuplicateMetadataKey` - if a duplicate metadata keys has been passed as input.
        ///
        ///
        /// # Permissions
        /// * Asset
        /// * Portfolio
        #[weight = <T as Config>::WeightInfo::mint_nft(nft_metadata_attributes.len() as u32)]
        pub fn mint_nft(origin, ticker: Ticker, nft_metadata_attributes: Vec<NFTMetadataAttribute>, portfolio_kind: PortfolioKind) -> DispatchResult {
            Self::base_mint_nft(origin, ticker, nft_metadata_attributes, portfolio_kind)
        }

        /// Burns the given NFT from the caller's portfolio.
        ///
        /// # Arguments
        /// * `origin` - is a signer that has permissions to act as an agent of `ticker`.
        /// * `ticker` - the ticker of the NFT collection.
        /// * `nft_id` - the id of the NFT to be burned.
        /// * `portfolio_kind` - the portfolio that contains the nft.
        ///
        /// ## Errors
        /// - `CollectionNotFound` - if the collection associated to the given ticker has not been created.
        /// - `NFTNotFound` - if the given NFT does not exist in the portfolio.
        ///
        /// # Permissions
        /// * Asset
        /// * Portfolio
        #[weight = <T as Config>::WeightInfo::burn_nft(T::MaxNumberOfCollectionKeys::get() as u32)]
        pub fn burn_nft(origin, ticker: Ticker, nft_id: NFTId, portfolio_kind: PortfolioKind) -> DispatchResult {
            Self::base_burn_nft(origin, ticker, nft_id, portfolio_kind)
        }
    }
}

decl_error! {
    pub enum Error for Module<T: Config> {
        /// An overflow while calculating the balance.
        BalanceOverflow,
        /// An underflow while calculating the balance.
        BalanceUnderflow,
        /// The ticker is already associated to an NFT collection.
        CollectionAlredyRegistered,
        /// The NFT collection does not exist.
        CollectionNotFound,
        /// A duplicate metadata key has been passed as parameter.
        DuplicateMetadataKey,
        /// The asset must be of type non-fungible.
        InvalidAssetType,
        /// Either the number of keys or the key identifier does not match the keys defined for the collection.
        InvalidMetadataAttribute,
        /// Failed to transfer an NFT - NFT collection not found.
        InvalidNFTTransferCollectionNotFound,
        /// Failed to transfer an NFT - attempt to move to the same portfolio.
        InvalidNFTTransferSamePortfolio,
        /// Failed to transfer an NFT - NFT not found in portfolio.
        InvalidNFTTransferNFTNotOwned,
        /// Failed to transfer an NFT - balance would overflow.
        InvalidNFTTransferBalanceOverflow,
        /// Failed to transfer an NFT - not enough balance.
        InvalidNFTTransferNoBalance,
        /// Failed to transfer an NFT - compliance failed.
        InvalidNFTTransferComplianceFailure,
        /// Failed to transfer an NFT - asset is frozen.
        InvalidNFTTransferFrozenAsset,
        /// The maximum number of metadata keys was exceeded.
        MaxNumberOfKeysExceeded,
        /// The NFT does not exist.
        NFTNotFound,
        /// At least one of the metadata keys has not been registered.
        UnregisteredMetadataKey,
    }
}

impl<T: Config> Module<T> {
    fn base_create_nft_collection(
        origin: T::Origin,
        ticker: Ticker,
        nft_type: Option<NonFungibleType>,
        collection_keys: NFTCollectionKeys,
    ) -> DispatchResult {
        // Verifies if the asset has already been created and the caller's permission to create the collection
        let (create_asset, caller_did) = {
            match Asset::<T>::nft_asset(&ticker) {
                Some(is_nft_asset) => {
                    ensure!(is_nft_asset, Error::<T>::InvalidAssetType);
                    let caller_did =
                        <ExternalAgents<T>>::ensure_agent_asset_perms(origin.clone(), ticker)?
                            .primary_did;
                    (false, caller_did)
                }
                None => {
                    let caller_did = Identity::<T>::ensure_perms(origin.clone())?;
                    (true, caller_did)
                }
            }
        };

        // Verifies if the ticker is already associated to an NFT collection
        ensure!(
            !CollectionTicker::contains_key(&ticker),
            Error::<T>::CollectionAlredyRegistered
        );

        // Verifies if the maximum number of keys is respected
        ensure!(
            collection_keys.len() <= (T::MaxNumberOfCollectionKeys::get() as usize),
            Error::<T>::MaxNumberOfKeysExceeded
        );

        // Verifies that there are no duplicated keys
        let n_keys = collection_keys.len();
        let collection_keys: BTreeSet<AssetMetadataKey> = collection_keys.into_iter().collect();
        ensure!(
            n_keys == collection_keys.len(),
            Error::<T>::DuplicateMetadataKey
        );

        // Verifies that all keys have been registered
        for key in &collection_keys {
            ensure!(
                Asset::<T>::check_asset_metadata_key_exists(&ticker, key),
                Error::<T>::UnregisteredMetadataKey
            )
        }

        // Creates an nft asset if it hasn't been created yet
        if create_asset {
            let nft_type = nft_type.ok_or(Error::<T>::InvalidAssetType)?;
            Asset::<T>::create_asset(
                origin,
                AssetName(ticker.as_slice().to_vec()),
                ticker.clone(),
                false,
                AssetType::NonFungible(nft_type),
                Vec::new(),
                None,
                false,
            )?;
        }

        // Creates the nft collection
        let collection_id = NextCollectionId::try_mutate(try_next_pre::<T, _>)?;
        let nft_collection = NFTCollection::new(collection_id, ticker.clone());
        Collection::insert(&collection_id, nft_collection);
        CollectionKeys::insert(&collection_id, collection_keys);
        CollectionTicker::insert(&ticker, &collection_id);

        Self::deposit_event(Event::NftCollectionCreated(
            caller_did,
            ticker,
            collection_id,
        ));
        Ok(())
    }

    fn base_mint_nft(
        origin: T::Origin,
        ticker: Ticker,
        metadata_attributes: Vec<NFTMetadataAttribute>,
        portfolio_kind: PortfolioKind,
    ) -> DispatchResult {
        // Verifies if the collection exists
        let collection_id =
            CollectionTicker::try_get(&ticker).map_err(|_| Error::<T>::CollectionNotFound)?;

        // Verifies if the caller has the right permissions (regarding asset and portfolio)
        let caller_portfolio = Asset::<T>::ensure_agent_with_custody_and_perms(
            origin,
            ticker.clone(),
            portfolio_kind,
        )?;

        Portfolio::<T>::ensure_portfolio_validity(&caller_portfolio)?;

        // Verifies that all mandatory keys are being set and that there are no duplicated keys
        let mandatory_keys: BTreeSet<AssetMetadataKey> = Self::collection_keys(&collection_id);
        ensure!(
            mandatory_keys.len() == metadata_attributes.len(),
            Error::<T>::InvalidMetadataAttribute
        );

        let n_keys = metadata_attributes.len();
        let nft_attributes: BTreeMap<_, _> = metadata_attributes
            .into_iter()
            .map(|a| (a.key, a.value))
            .collect();
        ensure!(
            n_keys == nft_attributes.len(),
            Error::<T>::DuplicateMetadataKey
        );

        for metadata_key in nft_attributes.keys() {
            ensure!(
                mandatory_keys.contains(metadata_key),
                Error::<T>::InvalidMetadataAttribute
            );
        }

        // Mints the NFT and adds it to the caller's portfolio
        let new_balance = NumberOfNFTs::get(&ticker, &caller_portfolio.did)
            .checked_add(1)
            .ok_or(Error::<T>::BalanceOverflow)?;
        let nft_id = NextNFTId::try_mutate(&collection_id, try_next_pre::<T, _>)?;
        NumberOfNFTs::insert(&ticker, &caller_portfolio.did, new_balance);
        for (metadata_key, metadata_value) in nft_attributes.into_iter() {
            MetadataValue::insert((&collection_id, &nft_id), metadata_key, metadata_value);
        }
        PortfolioNFT::insert(caller_portfolio, (ticker, nft_id), true);

        Self::deposit_event(Event::MintedNft(
            caller_portfolio.did,
            collection_id,
            nft_id,
        ));
        Ok(())
    }

    fn base_burn_nft(
        origin: T::Origin,
        ticker: Ticker,
        nft_id: NFTId,
        portfolio_kind: PortfolioKind,
    ) -> DispatchResult {
        // Verifies if the collection exists
        let collection_id =
            CollectionTicker::try_get(&ticker).map_err(|_| Error::<T>::CollectionNotFound)?;

        // Ensure origin is agent with custody and permissions for default portfolio.
        let caller_portfolio =
            Asset::<T>::ensure_agent_with_custody_and_perms(origin, ticker, portfolio_kind)?;

        // Verifies if the NFT exists
        ensure!(
            PortfolioNFT::contains_key(&caller_portfolio, (&ticker, &nft_id)),
            Error::<T>::NFTNotFound
        );

        // Burns the NFT
        let new_balance = NumberOfNFTs::get(&ticker, &caller_portfolio.did)
            .checked_sub(1)
            .ok_or(Error::<T>::BalanceUnderflow)?;
        NumberOfNFTs::insert(&ticker, &caller_portfolio.did, new_balance);
        PortfolioNFT::remove(&caller_portfolio, (&ticker, &nft_id));
        MetadataValue::remove_prefix((&collection_id, &nft_id), None);

        Self::deposit_event(Event::BurnedNFT(caller_portfolio.did, ticker, nft_id));
        Ok(())
    }

<<<<<<< HEAD
    /// Transfer ownership of all NFTs.
=======
    /// Tranfer ownership of all NFTs.
    /// Note: the checks validating uniqueness of the ids and the number of NFTs are done in the settlement pallet.
>>>>>>> e6704041
    #[require_transactional]
    pub fn base_nft_transfer(
        sender_portfolio: &PortfolioId,
        receiver_portfolio: &PortfolioId,
        nfts: &NFTs,
    ) -> DispatchResult {
        // Verifies if there is a collection associated to the NFTs
        CollectionTicker::try_get(nfts.ticker())
            .map_err(|_| Error::<T>::InvalidNFTTransferCollectionNotFound)?;
        // Verifies if all rules for transfering the NFTs are being respected
        Self::validate_nft_transfer(sender_portfolio, receiver_portfolio, &nfts)?;

        // Transfer ownership of the NFT
        // Update the balance of the sender and the receiver
        let transferred_amount = nfts.len() as u64;
        NumberOfNFTs::mutate(nfts.ticker(), sender_portfolio.did, |balance| {
            *balance -= transferred_amount
        });
        NumberOfNFTs::mutate(nfts.ticker(), receiver_portfolio.did, |balance| {
            *balance += transferred_amount
        });
        // Update the portfolio of the sender and the receiver
        for nft_id in nfts.ids() {
            PortfolioNFT::remove(sender_portfolio, (nfts.ticker(), nft_id));
            PortfolioNFT::insert(receiver_portfolio, (nfts.ticker(), nft_id), true);
        }
        Ok(())
    }

    /// Verifies if and the sender and receiver are not the same, if both have valid balances,
    /// if the sender owns the nft, and if all compliance rules are being respected.
    /// Note: the checks validating uniqueness of the ids and the number of NFTs are done in the settlement pallet.
    fn validate_nft_transfer(
        sender_portfolio: &PortfolioId,
        receiver_portfolio: &PortfolioId,
        nfts: &NFTs,
    ) -> DispatchResult {
        let transferred_amount = nfts.len() as u64;
        // Verifies that the sender and receiver are not the same
        ensure!(
            sender_portfolio != receiver_portfolio,
            Error::<T>::InvalidNFTTransferSamePortfolio
        );
        // Verifies that the asset is not frozen
        ensure!(
            !Frozen::get(nfts.ticker()),
            Error::<T>::InvalidNFTTransferFrozenAsset
        );
        // Verifies that the sender has the required balance
        ensure!(
            NumberOfNFTs::get(nfts.ticker(), sender_portfolio.did) >= transferred_amount,
            Error::<T>::InvalidNFTTransferNoBalance
        );
        // Verfies that the sender owns the nfts
        for nft_id in nfts.ids() {
            ensure!(
                PortfolioNFT::contains_key(sender_portfolio, (nfts.ticker(), nft_id)),
                Error::<T>::InvalidNFTTransferNFTNotOwned
            );
        }
        // Verfies that the receiver will not overflow
        NumberOfNFTs::get(nfts.ticker(), receiver_portfolio.did)
            .checked_add(transferred_amount)
            .ok_or(Error::<T>::InvalidNFTTransferBalanceOverflow)?;
        // Verifies that all compliance rules are being respected
        let code = T::Compliance::verify_restriction(
            nfts.ticker(),
            Some(sender_portfolio.did),
            Some(receiver_portfolio.did),
            transferred_amount.into(),
        )?;
        if code != ERC1400_TRANSFER_SUCCESS {
            return Err(Error::<T>::InvalidNFTTransferComplianceFailure.into());
        }

        Ok(())
    }
}

impl<T: Config> NFTTrait<T::Origin> for Module<T> {
    fn is_collection_key(ticker: &Ticker, metadata_key: &AssetMetadataKey) -> bool {
        match CollectionTicker::try_get(ticker) {
            Ok(collection_id) => {
                let key_set = CollectionKeys::get(&collection_id);
                key_set.contains(metadata_key)
            }
            Err(_) => false,
        }
    }

    #[cfg(feature = "runtime-benchmarks")]
    fn create_nft_collection(
        origin: T::Origin,
        ticker: Ticker,
        collection_keys: NFTCollectionKeys,
    ) -> DispatchResult {
        Module::<T>::create_nft_collection(origin, ticker, collection_keys)
    }
}<|MERGE_RESOLUTION|>--- conflicted
+++ resolved
@@ -9,13 +9,8 @@
 use pallet_portfolio::PortfolioNFT;
 use polymesh_common_utilities::compliance_manager::Config as ComplianceManagerConfig;
 use polymesh_common_utilities::constants::ERC1400_TRANSFER_SUCCESS;
-<<<<<<< HEAD
 pub use polymesh_common_utilities::traits::nft::{Config, Event, NFTTrait, WeightInfo};
-use polymesh_primitives::asset::{AssetName, AssetType};
-=======
-pub use polymesh_common_utilities::traits::nft::{Config, Event, WeightInfo};
 use polymesh_primitives::asset::{AssetName, AssetType, NonFungibleType};
->>>>>>> e6704041
 use polymesh_primitives::asset_metadata::{AssetMetadataKey, AssetMetadataValue};
 use polymesh_primitives::nft::{
     NFTCollection, NFTCollectionId, NFTCollectionKeys, NFTCount, NFTId, NFTMetadataAttribute, NFTs,
@@ -349,12 +344,8 @@
         Ok(())
     }
 
-<<<<<<< HEAD
-    /// Transfer ownership of all NFTs.
-=======
     /// Tranfer ownership of all NFTs.
     /// Note: the checks validating uniqueness of the ids and the number of NFTs are done in the settlement pallet.
->>>>>>> e6704041
     #[require_transactional]
     pub fn base_nft_transfer(
         sender_portfolio: &PortfolioId,
@@ -449,8 +440,9 @@
     fn create_nft_collection(
         origin: T::Origin,
         ticker: Ticker,
+        nft_type: Option<NonFungibleType>,
         collection_keys: NFTCollectionKeys,
     ) -> DispatchResult {
-        Module::<T>::create_nft_collection(origin, ticker, collection_keys)
+        Module::<T>::create_nft_collection(origin, ticker, nft_type, collection_keys)
     }
 }
--- conflicted
+++ resolved
@@ -88,8 +88,6 @@
         /// Initializes the default event for this module.
         fn deposit_event() = default;
 
-<<<<<<< HEAD
-=======
         fn on_runtime_upgrade() -> Weight {
             storage_migrate_on!(StorageVersion, 3, {
                 migration::migrate_to_v3::<T>();
@@ -97,7 +95,6 @@
             Weight::zero()
         }
 
->>>>>>> 2b3e32ec
         /// Cretes a new `NFTCollection`.
         ///
         /// # Arguments
@@ -642,7 +639,6 @@
         Ok(())
     }
 
-<<<<<<< HEAD
     /// Returns a vector containing all errors for the transfer. An empty vec means there's no error.
     pub fn nft_transfer_report(
         sender_portfolio: &PortfolioId,
@@ -726,7 +722,8 @@
         }
 
         nft_transfer_errors
-=======
+    }
+
     /// Adds one to `CurrentCollectionId`.
     fn update_current_collection_id() -> Result<NFTCollectionId, DispatchError> {
         CurrentCollectionId::try_mutate(|current_collection_id| match current_collection_id {
@@ -757,7 +754,6 @@
                 Ok::<NFTId, DispatchError>(new_nft_id)
             }
         })
->>>>>>> 2b3e32ec
     }
 }
 
@@ -785,8 +781,6 @@
     ) -> DispatchResult {
         Module::<T>::create_nft_collection(origin, ticker, nft_type, collection_keys)
     }
-<<<<<<< HEAD
-=======
 }
 
 pub mod migration {
@@ -814,5 +808,4 @@
             CurrentCollectionId::put(collection_id);
         }
     }
->>>>>>> 2b3e32ec
 }
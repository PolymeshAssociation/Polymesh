// This file is part of the Polymesh distribution (https://github.com/PolymathNetwork/Polymesh).
// Copyright (c) 2020 Polymath

// This program is free software: you can redistribute it and/or modify
// it under the terms of the GNU General Public License as published by
// the Free Software Foundation, version 3.

// This program is distributed in the hope that it will be useful, but
// WITHOUT ANY WARRANTY; without even the implied warranty of
// MERCHANTABILITY or FITNESS FOR A PARTICULAR PURPOSE. See the GNU
// General Public License for more details.

// You should have received a copy of the GNU General Public License
// along with this program. If not, see <http://www.gnu.org/licenses/>.

//! Runtime API definition for Runtime RPC module.
#![cfg_attr(not(feature = "std"), no_std)]

pub mod asset;
<<<<<<< HEAD
pub mod pips;
pub mod portfolio;
=======
pub mod identity;
pub mod pips;
pub mod transaction_payment;
>>>>>>> 69a266f3
<|MERGE_RESOLUTION|>--- conflicted
+++ resolved
@@ -17,11 +17,7 @@
 #![cfg_attr(not(feature = "std"), no_std)]
 
 pub mod asset;
-<<<<<<< HEAD
+pub mod identity;
 pub mod pips;
 pub mod portfolio;
-=======
-pub mod identity;
-pub mod pips;
-pub mod transaction_payment;
->>>>>>> 69a266f3
+pub mod transaction_payment;
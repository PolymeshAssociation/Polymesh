[package]
name = "node-rpc"
version = "0.1.0"
authors = ["Polymath"]
edition = "2018"

[dependencies]
node-rpc-runtime-api = { path = "./runtime-api", default-features = false }

pallet-compliance-manager = { path = "../pallets/compliance-manager", default-features = false }
pallet-pips = { path = "../pallets/pips", default-features = false }
<<<<<<< HEAD
polymesh-primitives = { path = "../primitives", default-features = false }

# Substrate
codec = { package = "parity-scale-codec", version = "1.2.0" }
frame-support = { git = "https://github.com/paritytech/substrate", default-features = false, rev = 'c771821cae2dcb5a8808a19fae8122c0b9ae8499'}
frame-system = { git = "https://github.com/paritytech/substrate", default-features = false, rev = "c771821cae2dcb5a8808a19fae8122c0b9ae8499" }
sp-api = {git = 'https://github.com/paritytech/substrate.git', default_features = false, rev = 'c771821cae2dcb5a8808a19fae8122c0b9ae8499' }
sp-blockchain = { git = 'https://github.com/paritytech/substrate.git', default_features = false, rev = 'c771821cae2dcb5a8808a19fae8122c0b9ae8499'}
sp-rpc = { git = 'https://github.com/paritytech/substrate.git', default_features = false, rev = 'c771821cae2dcb5a8808a19fae8122c0b9ae8499'}
sp-runtime = { git = "https://github.com/paritytech/substrate", default-features = false, rev = "c771821cae2dcb5a8808a19fae8122c0b9ae8499" }
sp-std = {git = 'https://github.com/paritytech/substrate.git', default_features = false, rev = 'c771821cae2dcb5a8808a19fae8122c0b9ae8499' }
=======
pallet-portfolio = { path = "../pallets/portfolio", default-features = false }
pallet-identity = { path = "../pallets/identity", default-features = false }
pallet-transaction-payment = { path = "../pallets/transaction-payment", default-features = false }

# Substrate
codec = { package = "parity-scale-codec", version = "1.2.0" }
sp-core = {git = 'https://github.com/paritytech/substrate', default_features = false, tag = "v2.0.0-rc4" }
sp-std = {git = 'https://github.com/paritytech/substrate', default_features = false, tag = "v2.0.0-rc4" }
sp-runtime = { git = "https://github.com/paritytech/substrate", default-features = false, tag = "v2.0.0-rc4" }
sp-api = { git = 'https://github.com/paritytech/substrate', default-features = false, tag = "v2.0.0-rc4" }
sp-blockchain = { git = 'https://github.com/paritytech/substrate', tag = "v2.0.0-rc4"}

sp-rpc = { git = 'https://github.com/paritytech/substrate', tag = "v2.0.0-rc4"}


frame-support = { git = "https://github.com/paritytech/substrate", default-features = false, tag = "v2.0.0-rc4"}
>>>>>>> c6df37e1

# Others
jsonrpc-core = "14.0.5"
jsonrpc-core-client = "14.0.5"
jsonrpc-derive = "14.0.5"
serde = { version = "1.0.104", optional = true, features = ["derive"] }

[features]
default = ["std"]
std = [
<<<<<<< HEAD
    "serde",
    "codec/std",
    "frame-support/std",
    "frame-system/std",
    "node-rpc-runtime-api/std",
    "pallet-pips/std",
    "pallet-compliance-manager/std",
    "polymesh-primitives/std",
    "sp-api/std",
    "sp-runtime/std",
    "sp-std/std"
=======
    "frame-support/std",
    "node-rpc-runtime-api/std",
    "pallet-identity/std",
    "pallet-pips/std",
    "pallet-portfolio/std",
    "pallet-transaction-payment/std",
    "polymesh-primitives/std",
    "sp-api/std",
    "sp-core/std",
    "sp-runtime/std",
    "sp-std/std",
>>>>>>> c6df37e1
]<|MERGE_RESOLUTION|>--- conflicted
+++ resolved
@@ -9,19 +9,8 @@
 
 pallet-compliance-manager = { path = "../pallets/compliance-manager", default-features = false }
 pallet-pips = { path = "../pallets/pips", default-features = false }
-<<<<<<< HEAD
 polymesh-primitives = { path = "../primitives", default-features = false }
 
-# Substrate
-codec = { package = "parity-scale-codec", version = "1.2.0" }
-frame-support = { git = "https://github.com/paritytech/substrate", default-features = false, rev = 'c771821cae2dcb5a8808a19fae8122c0b9ae8499'}
-frame-system = { git = "https://github.com/paritytech/substrate", default-features = false, rev = "c771821cae2dcb5a8808a19fae8122c0b9ae8499" }
-sp-api = {git = 'https://github.com/paritytech/substrate.git', default_features = false, rev = 'c771821cae2dcb5a8808a19fae8122c0b9ae8499' }
-sp-blockchain = { git = 'https://github.com/paritytech/substrate.git', default_features = false, rev = 'c771821cae2dcb5a8808a19fae8122c0b9ae8499'}
-sp-rpc = { git = 'https://github.com/paritytech/substrate.git', default_features = false, rev = 'c771821cae2dcb5a8808a19fae8122c0b9ae8499'}
-sp-runtime = { git = "https://github.com/paritytech/substrate", default-features = false, rev = "c771821cae2dcb5a8808a19fae8122c0b9ae8499" }
-sp-std = {git = 'https://github.com/paritytech/substrate.git', default_features = false, rev = 'c771821cae2dcb5a8808a19fae8122c0b9ae8499' }
-=======
 pallet-portfolio = { path = "../pallets/portfolio", default-features = false }
 pallet-identity = { path = "../pallets/identity", default-features = false }
 pallet-transaction-payment = { path = "../pallets/transaction-payment", default-features = false }
@@ -32,13 +21,9 @@
 sp-std = {git = 'https://github.com/paritytech/substrate', default_features = false, tag = "v2.0.0-rc4" }
 sp-runtime = { git = "https://github.com/paritytech/substrate", default-features = false, tag = "v2.0.0-rc4" }
 sp-api = { git = 'https://github.com/paritytech/substrate', default-features = false, tag = "v2.0.0-rc4" }
-sp-blockchain = { git = 'https://github.com/paritytech/substrate', tag = "v2.0.0-rc4"}
-
-sp-rpc = { git = 'https://github.com/paritytech/substrate', tag = "v2.0.0-rc4"}
-
-
-frame-support = { git = "https://github.com/paritytech/substrate", default-features = false, tag = "v2.0.0-rc4"}
->>>>>>> c6df37e1
+sp-blockchain = { git = 'https://github.com/paritytech/substrate', tag = "v2.0.0-rc4" }
+sp-rpc = { git = 'https://github.com/paritytech/substrate', tag = "v2.0.0-rc4" }
+frame-support = { git = "https://github.com/paritytech/substrate", default-features = false, tag = "v2.0.0-rc4" }
 
 # Others
 jsonrpc-core = "14.0.5"
@@ -49,19 +34,7 @@
 [features]
 default = ["std"]
 std = [
-<<<<<<< HEAD
-    "serde",
     "codec/std",
-    "frame-support/std",
-    "frame-system/std",
-    "node-rpc-runtime-api/std",
-    "pallet-pips/std",
-    "pallet-compliance-manager/std",
-    "polymesh-primitives/std",
-    "sp-api/std",
-    "sp-runtime/std",
-    "sp-std/std"
-=======
     "frame-support/std",
     "node-rpc-runtime-api/std",
     "pallet-identity/std",
@@ -69,9 +42,9 @@
     "pallet-portfolio/std",
     "pallet-transaction-payment/std",
     "polymesh-primitives/std",
+    "serde",
     "sp-api/std",
     "sp-core/std",
     "sp-runtime/std",
     "sp-std/std",
->>>>>>> c6df37e1
 ]
// This file is part of the Polymesh distribution (https://github.com/PolymathNetwork/Polymesh).
// Copyright (c) 2020 Polymath

// This program is free software: you can redistribute it and/or modify
// it under the terms of the GNU General Public License as published by
// the Free Software Foundation, version 3.

// This program is distributed in the hope that it will be useful, but
// WITHOUT ANY WARRANTY; without even the implied warranty of
// MERCHANTABILITY or FITNESS FOR A PARTICULAR PURPOSE. See the GNU
// General Public License for more details.

// You should have received a copy of the GNU General Public License
// along with this program. If not, see <http://www.gnu.org/licenses/>.

/// Error type of this RPC api.
pub enum Error {
    /// The transaction was not decodable.
    DecodeError,
    /// The call to runtime failed.
    RuntimeError,
}

/// Helper macro to forward call to Api.
/// It also maps any error into an `RpcError`.
macro_rules! rpc_forward_call {
    ($self:ident, $at:ident, $f:expr, $err_msg: literal) => {{
        let api = $self.client.runtime_api();
        let at = BlockId::hash($at.unwrap_or_else(|| $self.client.info().best_hash));

        let result = $f(api, &at).map_err(|e| RpcError {
            code: ErrorCode::ServerError($crate::Error::RuntimeError as i64),
            message: $err_msg.into(),
            data: Some(format!("{:?}", e).into()),
        })?;

        Ok(result)
    }};
}

pub mod asset;
<<<<<<< HEAD
pub mod pips;
pub mod portfolio;
=======
pub mod identity;
pub mod pips;
pub mod transaction_payment;
>>>>>>> 69a266f3
<|MERGE_RESOLUTION|>--- conflicted
+++ resolved
@@ -39,11 +39,7 @@
 }
 
 pub mod asset;
-<<<<<<< HEAD
+pub mod identity;
 pub mod pips;
 pub mod portfolio;
-=======
-pub mod identity;
-pub mod pips;
-pub mod transaction_payment;
->>>>>>> 69a266f3
+pub mod transaction_payment;
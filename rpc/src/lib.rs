// This file is part of the Polymesh distribution (https://github.com/PolymathNetwork/Polymesh).
// Copyright (c) 2020 Polymath

// This program is free software: you can redistribute it and/or modify
// it under the terms of the GNU General Public License as published by
// the Free Software Foundation, version 3.

// This program is distributed in the hope that it will be useful, but
// WITHOUT ANY WARRANTY; without even the implied warranty of
// MERCHANTABILITY or FITNESS FOR A PARTICULAR PURPOSE. See the GNU
// General Public License for more details.

// You should have received a copy of the GNU General Public License
// along with this program. If not, see <http://www.gnu.org/licenses/>.

/// Error type of this RPC api.
pub enum Error {
    /// The transaction was not decodable.
    DecodeError,
    /// The call to runtime failed.
    RuntimeError,
}

/// Helper macro to forward call to Api.
/// It also maps any error into an `RpcError`.
macro_rules! rpc_forward_call {
    ($self:ident, $at:ident, $f:expr, $err_msg: literal) => {{
        let api = $self.client.runtime_api();
        let at = BlockId::hash($at.unwrap_or_else(|| $self.client.info().best_hash));

        let result = $f(api, &at).map_err(|e| RpcError {
            code: ErrorCode::ServerError($crate::Error::RuntimeError as i64),
            message: $err_msg.into(),
            data: Some(format!("{:?}", e).into()),
        })?;

        Ok(result)
    }};
}

pub mod asset;
<<<<<<< HEAD
pub mod compliance_manager;
pub mod pips;
=======
pub mod identity;
pub mod pips;
pub mod portfolio;
pub mod transaction_payment;
>>>>>>> c6df37e1
<|MERGE_RESOLUTION|>--- conflicted
+++ resolved
@@ -39,12 +39,8 @@
 }
 
 pub mod asset;
-<<<<<<< HEAD
 pub mod compliance_manager;
-pub mod pips;
-=======
 pub mod identity;
 pub mod pips;
 pub mod portfolio;
-pub mod transaction_payment;
->>>>>>> c6df37e1
+pub mod transaction_payment;
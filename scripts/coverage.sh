#!/bin/bash

function run_tests() {
    RUSTFLAGS="-Zinstrument-coverage -Clink-dead-code" \
    LLVM_PROFILE_FILE="json5format-%m.profraw" \
    SKIP_WASM_BUILD=1 RUST_BACKTRACE=1 \
<<<<<<< HEAD
    cargo test --tests \
=======
    INTEGRATION_TEST=1 \
    cargo +nightly-2022-09-15 test --tests \
>>>>>>> 2b83d01c
        --package pallet-staking \
        --package pallet-group \
        --package pallet-sudo \
        --package pallet-pips \
        --package polymesh-primitives \
        --package node-rpc-runtime-api \
        --package pallet-transaction-payment \
        --package polymesh-runtime-tests \
        --package pallet-balances:0.1.0 \
        --package asset-metadata \
        --features default_identity $*
}

function get_tests_filenames() {
    for file in \
        $( run_tests --no-run --message-format=json \
            | jq -r "select(.profile.test == true) | .filenames[]" \
            | grep -v dSYM - \
        );
    do
        printf "%s %s " -object $file;
    done
}

run_tests

cargo +nightly-2022-09-15 profdata -- merge -sparse $(find . -name 'json5format-*.profraw') -o json5format.profdata

if [[ -v CIRCLECI ]]; then
    cargo +nightly-2022-09-15 cov -- export \
    $( get_tests_filenames ) \
    --format='lcov' \
    --instr-profile=json5format.profdata \
    --ignore-filename-regex='/.cargo/registry/' \
    --ignore-filename-regex='/.cargo/git/' \
    --ignore-filename-regex='/target/debug/' \
    --ignore-filename-regex='/tests/' \
    --ignore-filename-regex='bin/' \
    --ignore-filename-regex='contracts/' \
    --ignore-filename-regex='rpc/' \
    --ignore-filename-regex='/rustc/' > coverage.txt

    bash <(curl -s https://codecov.io/bash)
else
    cargo +nightly-2022-09-15 cov -- report \
    $( get_tests_filenames ) \
    --instr-profile=json5format.profdata \
    --use-color \
    --ignore-filename-regex='/.cargo/registry/' \
    --ignore-filename-regex='/.cargo/git/' \
    --ignore-filename-regex='/target/debug/' \
    --ignore-filename-regex='/tests/' \
    --ignore-filename-regex='bin/' \
    --ignore-filename-regex='contracts/' \
    --ignore-filename-regex='rpc/' \
    --ignore-filename-regex='/rustc/' \
    --summary-only

    find . -name '*.profraw' -delete
fi<|MERGE_RESOLUTION|>--- conflicted
+++ resolved
@@ -4,12 +4,7 @@
     RUSTFLAGS="-Zinstrument-coverage -Clink-dead-code" \
     LLVM_PROFILE_FILE="json5format-%m.profraw" \
     SKIP_WASM_BUILD=1 RUST_BACKTRACE=1 \
-<<<<<<< HEAD
-    cargo test --tests \
-=======
-    INTEGRATION_TEST=1 \
     cargo +nightly-2022-09-15 test --tests \
->>>>>>> 2b83d01c
         --package pallet-staking \
         --package pallet-group \
         --package pallet-sudo \

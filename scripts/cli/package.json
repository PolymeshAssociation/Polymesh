{
  "name": "pmesh-stats",
  "version": "1.0.0",
  "description": "Polymesh stats collector",
  "main": "index.js",
  "scripts": {
    "0-create-identities": "node ./tests/0_create_identities.js",
    "1-poly-transfer": "node ./tests/1_poly_transfer.js",
    "2-key-management": "node ./tests/2_key_management.js",
    "3-auth-join-did": "node ./tests/3_auth_join_to_did.js",
    "4-permission-management": "node ./tests/4_permission_management.js",
    "5-claim-management": "node ./tests/5_claim_management.js",
    "6-create-assets": "node ./tests/6_create_assets.js",
    "7-create-claim-rules": "node ./tests/7_create_claim_rules.js",
    "8-asset-transfer": "node ./tests/8_asset_transfer.js",
    "schema-test": "./util/schema_test.sh", 
    "test": "npm run -s schema-test && npm run -s 0-create-identities && npm run -s 1-poly-transfer && npm run -s 2-key-management && npm run -s 3-auth-join-did && npm run -s 4-permission-management && npm run -s 5-claim-management && npm run -s 6-create-assets && npm run -s 7-create-claim-rules && npm run -s 8-asset-transfer"
  },
  "author": "Polymath Network",
  "license": "UNLICENSED",
  "dependencies": {
<<<<<<< HEAD
    "@polkadot/api": "1.6.2",
    "@polkadot/util": "^2.6.2",
    "@polkadot/util-crypto": "^2.6.2",
=======
    "@polkadot/api": "1.8.1",
    "@polkadot/keyring": "^2.6.2",
>>>>>>> 6ca8189c
    "cli-progress": "^3.6.0",
    "command-line-args": "^5.1.1",
    "esm": "^3.2.25",
    "inquirer": "^7.1.0",
    "nodejs-fs-utils": "^1.2.4",
    "pm2": "^4.2.3"
  }
}<|MERGE_RESOLUTION|>--- conflicted
+++ resolved
@@ -19,14 +19,9 @@
   "author": "Polymath Network",
   "license": "UNLICENSED",
   "dependencies": {
-<<<<<<< HEAD
-    "@polkadot/api": "1.6.2",
+    "@polkadot/api": "1.8.1",
     "@polkadot/util": "^2.6.2",
     "@polkadot/util-crypto": "^2.6.2",
-=======
-    "@polkadot/api": "1.8.1",
-    "@polkadot/keyring": "^2.6.2",
->>>>>>> 6ca8189c
     "cli-progress": "^3.6.0",
     "command-line-args": "^5.1.1",
     "esm": "^3.2.25",

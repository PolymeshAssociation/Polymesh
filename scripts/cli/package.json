{
  "name": "pmesh-stats",
  "version": "1.0.0",
  "description": "Polymesh stats collector",
  "main": "index.js",
  "scripts": {
    "0-create-identities": "node ./tests/0_create_identities.js",
    "1-poly-transfer": "node ./tests/1_poly_transfer.js",
    "2-key-management": "node ./tests/2_key_management.js",
    "3-auth-join-did": "node ./tests/3_auth_join_to_did.js",
    "4-permission-management": "node ./tests/4_permission_management.js",
    "5-claim-management": "node ./tests/5_claim_management.js",
    "6-create-assets": "node ./tests/6_create_assets.js",
<<<<<<< HEAD
    "schema-test": "./util/schema_test.sh",
    "test": "npm run -s schema-test && npm run -s 0-create-identities && npm run -s 1-poly-transfer && npm run -s 2-key-management && npm run -s 3-auth-join-did && npm run -s 4-permission-management && npm run -s 5-claim-management && npm run -s 6-create-assets"
=======
    "7-create-claim-rules": "node ./tests/7_create_claim_rules.js",
    "8-asset-transfer": "node ./tests/8_asset_transfer.js",
    "schema-test": "./util/schema_test.sh", 
    "test": "npm run -s schema-test && npm run -s 0-create-identities && npm run -s 1-poly-transfer && npm run -s 2-key-management && npm run -s 3-auth-join-did && npm run -s 4-permission-management && npm run -s 5-claim-management && npm run -s 6-create-assets && npm run -s 7-create-claim-rules && npm run -s 8-asset-transfer"
>>>>>>> 32576635
  },
  "author": "Polymath Network",
  "license": "UNLICENSED",
  "dependencies": {
    "@polkadot/api": "1.8.1",
<<<<<<< HEAD
    "@polkadot/keyring": "^2.6.2",
    "chai": "^4.2.0",
=======
    "@polkadot/util": "^2.6.2",
    "@polkadot/util-crypto": "^2.6.2",
>>>>>>> 32576635
    "cli-progress": "^3.6.0",
    "command-line-args": "^5.1.1",
    "esm": "^3.2.25",
    "inquirer": "^7.1.0",
    "nodejs-fs-utils": "^1.2.4",
    "pm2": "^4.2.3"
  }
}<|MERGE_RESOLUTION|>--- conflicted
+++ resolved
@@ -11,27 +11,19 @@
     "4-permission-management": "node ./tests/4_permission_management.js",
     "5-claim-management": "node ./tests/5_claim_management.js",
     "6-create-assets": "node ./tests/6_create_assets.js",
-<<<<<<< HEAD
-    "schema-test": "./util/schema_test.sh",
-    "test": "npm run -s schema-test && npm run -s 0-create-identities && npm run -s 1-poly-transfer && npm run -s 2-key-management && npm run -s 3-auth-join-did && npm run -s 4-permission-management && npm run -s 5-claim-management && npm run -s 6-create-assets"
-=======
     "7-create-claim-rules": "node ./tests/7_create_claim_rules.js",
     "8-asset-transfer": "node ./tests/8_asset_transfer.js",
     "schema-test": "./util/schema_test.sh", 
     "test": "npm run -s schema-test && npm run -s 0-create-identities && npm run -s 1-poly-transfer && npm run -s 2-key-management && npm run -s 3-auth-join-did && npm run -s 4-permission-management && npm run -s 5-claim-management && npm run -s 6-create-assets && npm run -s 7-create-claim-rules && npm run -s 8-asset-transfer"
->>>>>>> 32576635
   },
   "author": "Polymath Network",
   "license": "UNLICENSED",
   "dependencies": {
     "@polkadot/api": "1.8.1",
-<<<<<<< HEAD
     "@polkadot/keyring": "^2.6.2",
     "chai": "^4.2.0",
-=======
     "@polkadot/util": "^2.6.2",
     "@polkadot/util-crypto": "^2.6.2",
->>>>>>> 32576635
     "cli-progress": "^3.6.0",
     "command-line-args": "^5.1.1",
     "esm": "^3.2.25",

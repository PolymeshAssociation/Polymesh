--- conflicted
+++ resolved
@@ -42,13 +42,10 @@
     "11_A_settlement": "node ./dist/tests/11_A_settlement.js",
     "11_B_settlement": "node ./dist/tests/11_B_settlement.js",
     "12_external_agents": "node ./dist/tests/12_external_agents.js",
-<<<<<<< HEAD
     "13_corporate_actions": "node ./dist/tests/13_corporate_actions.js",
     "14_investment": "node ./dist/tests/14_investment.js",
     "15_itn_rewards": "node ./dist/tests/15_itn_rewards.js",
-=======
     "13_relayer": "node ./dist/tests/13_relayer.js",
->>>>>>> 4bc8125f
     "schema_test": "./util/schema_test.sh",
     "offchain_worker_test": "node ./dist/util/offchain_worker_test.js",
     "polyx_balances": "node ./util/userBalancePOLYX.js",

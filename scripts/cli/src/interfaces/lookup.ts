--- conflicted
+++ resolved
@@ -1607,7 +1607,6 @@
   },
   /**
    * Lookup293: polymesh_contracts::ChainVersion
-<<<<<<< HEAD
    **/
   PolymeshContractsChainVersion: {
     specVersion: 'u32',
@@ -1616,16 +1615,6 @@
   /**
    * Lookup294: polymesh_contracts::chain_extension::ExtrinsicId
    **/
-=======
-   **/
-  PolymeshContractsChainVersion: {
-    specVersion: 'u32',
-    txVersion: 'u32'
-  },
-  /**
-   * Lookup294: polymesh_contracts::chain_extension::ExtrinsicId
-   **/
->>>>>>> 2ef2fc0b
   PolymeshContractsChainExtensionExtrinsicId: '(u8,u8)',
   /**
    * Lookup295: pallet_preimage::pallet::Event<T>
@@ -2171,11 +2160,7 @@
    * Lookup378: pallet_identity::Error<T>
    **/
   PalletIdentityError: {
-<<<<<<< HEAD
     _enum: ['AlreadyLinked', 'MissingCurrentIdentity', 'Unauthorized', 'InvalidAccountKey', 'UnAuthorizedCddProvider', 'InvalidAuthorizationFromOwner', 'InvalidAuthorizationFromCddProvider', 'NotCddProviderAttestation', 'AuthorizationsNotForSameDids', 'DidMustAlreadyExist', 'AuthorizationExpired', 'TargetHasNoCdd', 'AuthorizationHasBeenRevoked', 'InvalidAuthorizationSignature', 'KeyNotAllowed', 'NotPrimaryKey', 'DidDoesNotExist', 'DidAlreadyExists', 'SecondaryKeysContainPrimaryKey', 'FailedToChargeFee', 'NotASigner', 'CannotDecodeSignerAccountId', 'MultiSigHasBalance', 'AccountKeyIsBeingUsed', 'CustomScopeTooLong', 'CustomClaimTypeAlreadyExists', 'CustomClaimTypeDoesNotExist', 'ClaimDoesNotExist', 'IsChildIdentity', 'NoParentIdentity', 'NotParentOrChildIdentity', 'DuplicateKey', 'ExceptNotAllowedForExtrinsics', 'ExceededNumberOfGivenAuths']
-=======
-    _enum: ['AlreadyLinked', 'MissingCurrentIdentity', 'Unauthorized', 'InvalidAccountKey', 'UnAuthorizedCddProvider', 'InvalidAuthorizationFromOwner', 'InvalidAuthorizationFromCddProvider', 'NotCddProviderAttestation', 'AuthorizationsNotForSameDids', 'DidMustAlreadyExist', 'AuthorizationExpired', 'TargetHasNoCdd', 'AuthorizationHasBeenRevoked', 'InvalidAuthorizationSignature', 'KeyNotAllowed', 'NotPrimaryKey', 'DidDoesNotExist', 'DidAlreadyExists', 'SecondaryKeysContainPrimaryKey', 'FailedToChargeFee', 'NotASigner', 'CannotDecodeSignerAccountId', 'MultiSigHasBalance', 'AccountKeyIsBeingUsed', 'CustomScopeTooLong', 'CustomClaimTypeAlreadyExists', 'CustomClaimTypeDoesNotExist', 'ClaimDoesNotExist', 'IsChildIdentity', 'NoParentIdentity', 'NotParentOrChildIdentity', 'DuplicateKey', 'ExceptNotAllowedForExtrinsics']
->>>>>>> 2ef2fc0b
   },
   /**
    * Lookup380: polymesh_common_utilities::traits::group::InactiveMember<Moment>
@@ -2396,11 +2381,7 @@
     }
   },
   /**
-<<<<<<< HEAD
-   * Lookup395: pallet_staking::Call<T>
-=======
    * Lookup395: pallet_staking::pallet::pallet::Call<T>
->>>>>>> 2ef2fc0b
    **/
   PalletStakingPalletCall: {
     _enum: {
@@ -2573,11 +2554,7 @@
     sumStakeSquared: 'u128'
   },
   /**
-<<<<<<< HEAD
-   * Lookup455: pallet_staking::ElectionSize
-=======
    * Lookup455: pallet_staking::types::ElectionSize
->>>>>>> 2ef2fc0b
    **/
   PalletStakingElectionSize: {
     validators: 'Compact<u16>',
@@ -4002,11 +3979,7 @@
     _enum: ['ControllerNotSet', 'BadCaller', 'BadAdmin', 'NoValidCdd', 'ProposalAlreadyHandled', 'Unauthorized', 'Frozen', 'NotFrozen', 'FrozenTx', 'BridgeLimitReached', 'Overflow', 'DivisionByZero', 'TimelockedTx']
   },
   /**
-<<<<<<< HEAD
-   * Lookup578: pallet_staking::StakingLedger<sp_core::crypto::AccountId32, Balance>
-=======
    * Lookup578: pallet_staking::StakingLedger<T>
->>>>>>> 2ef2fc0b
    **/
   PalletStakingStakingLedger: {
     stash: 'AccountId32',
@@ -4023,11 +3996,7 @@
     era: 'Compact<u32>'
   },
   /**
-<<<<<<< HEAD
-   * Lookup581: pallet_staking::Nominations<sp_core::crypto::AccountId32>
-=======
    * Lookup581: pallet_staking::Nominations<T>
->>>>>>> 2ef2fc0b
    **/
   PalletStakingNominations: {
     targets: 'Vec<AccountId32>',
@@ -4035,43 +4004,27 @@
     suppressed: 'bool'
   },
   /**
-<<<<<<< HEAD
-   * Lookup582: pallet_staking::ActiveEraInfo
-=======
    * Lookup583: pallet_staking::ActiveEraInfo
->>>>>>> 2ef2fc0b
    **/
   PalletStakingActiveEraInfo: {
     index: 'u32',
     start: 'Option<u64>'
   },
   /**
-<<<<<<< HEAD
-   * Lookup584: pallet_staking::EraRewardPoints<sp_core::crypto::AccountId32>
-=======
    * Lookup585: pallet_staking::EraRewardPoints<sp_core::crypto::AccountId32>
->>>>>>> 2ef2fc0b
    **/
   PalletStakingEraRewardPoints: {
     total: 'u32',
     individual: 'BTreeMap<AccountId32, u32>'
   },
   /**
-<<<<<<< HEAD
-   * Lookup587: pallet_staking::Forcing
-=======
    * Lookup588: pallet_staking::Forcing
->>>>>>> 2ef2fc0b
    **/
   PalletStakingForcing: {
     _enum: ['NotForcing', 'ForceNew', 'ForceNone', 'ForceAlways']
   },
   /**
-<<<<<<< HEAD
-   * Lookup589: pallet_staking::UnappliedSlash<sp_core::crypto::AccountId32, Balance>
-=======
    * Lookup590: pallet_staking::UnappliedSlash<sp_core::crypto::AccountId32, Balance>
->>>>>>> 2ef2fc0b
    **/
   PalletStakingUnappliedSlash: {
     validator: 'AccountId32',
@@ -4081,11 +4034,7 @@
     payout: 'u128'
   },
   /**
-<<<<<<< HEAD
-   * Lookup593: pallet_staking::slashing::SlashingSpans
-=======
    * Lookup594: pallet_staking::slashing::SlashingSpans
->>>>>>> 2ef2fc0b
    **/
   PalletStakingSlashingSlashingSpans: {
     spanIndex: 'u32',
@@ -4094,22 +4043,14 @@
     prior: 'Vec<u32>'
   },
   /**
-<<<<<<< HEAD
-   * Lookup594: pallet_staking::slashing::SpanRecord<Balance>
-=======
    * Lookup595: pallet_staking::slashing::SpanRecord<Balance>
->>>>>>> 2ef2fc0b
    **/
   PalletStakingSlashingSpanRecord: {
     slashed: 'u128',
     paidOut: 'u128'
   },
   /**
-<<<<<<< HEAD
-   * Lookup597: pallet_staking::ElectionResult<sp_core::crypto::AccountId32, Balance>
-=======
    * Lookup598: pallet_staking::types::ElectionResult<sp_core::crypto::AccountId32, Balance>
->>>>>>> 2ef2fc0b
    **/
   PalletStakingElectionResult: {
     electedStashes: 'Vec<AccountId32>',
@@ -4117,11 +4058,7 @@
     compute: 'PalletStakingElectionCompute'
   },
   /**
-<<<<<<< HEAD
-   * Lookup598: pallet_staking::ElectionStatus<BlockNumber>
-=======
    * Lookup599: pallet_staking::types::ElectionStatus<BlockNumber>
->>>>>>> 2ef2fc0b
    **/
   PalletStakingElectionStatus: {
     _enum: {
@@ -4130,67 +4067,37 @@
     }
   },
   /**
-<<<<<<< HEAD
-   * Lookup599: pallet_staking::PermissionedIdentityPrefs
-=======
    * Lookup600: pallet_staking::types::PermissionedIdentityPrefs
->>>>>>> 2ef2fc0b
    **/
   PalletStakingPermissionedIdentityPrefs: {
     intendedCount: 'u32',
     runningCount: 'u32'
   },
   /**
-<<<<<<< HEAD
-   * Lookup600: pallet_staking::Releases
-   **/
-  PalletStakingReleases: {
-    _enum: ['V1_0_0Ancient', 'V2_0_0', 'V3_0_0', 'V4_0_0', 'V5_0_0', 'V6_0_0', 'V6_0_1', 'V7_0_0']
-  },
-  /**
-   * Lookup602: pallet_staking::Error<T>
-=======
-   * Lookup601: pallet_staking::pallet::pallet::Error<T>
->>>>>>> 2ef2fc0b
+   * Lookup602: pallet_staking::pallet::pallet::Error<T>
    **/
   PalletStakingPalletError: {
     _enum: ['NotController', 'NotStash', 'AlreadyBonded', 'AlreadyPaired', 'EmptyTargets', 'InvalidSlashIndex', 'InsufficientValue', 'NoMoreChunks', 'NoUnlockChunk', 'FundedTarget', 'InvalidEraToReward', 'NotSortedAndUnique', 'AlreadyClaimed', 'OffchainElectionEarlySubmission', 'OffchainElectionWeakSubmission', 'SnapshotUnavailable', 'OffchainElectionBogusWinnerCount', 'OffchainElectionBogusWinner', 'OffchainElectionBogusCompact', 'OffchainElectionBogusNominator', 'OffchainElectionBogusNomination', 'OffchainElectionSlashedNomination', 'OffchainElectionBogusSelfVote', 'OffchainElectionBogusEdge', 'OffchainElectionBogusScore', 'OffchainElectionBogusElectionSize', 'CallNotAllowed', 'IncorrectSlashingSpans', 'AlreadyExists', 'NotExists', 'NoChange', 'InvalidValidatorIdentity', 'InvalidValidatorCommission', 'StashIdentityDoesNotExist', 'StashIdentityNotPermissioned', 'StashIdentityNotCDDed', 'HitIntendedValidatorCount', 'IntendedCountIsExceedingConsensusLimit', 'BondTooSmall', 'BadState', 'TooManyTargets', 'BadTarget', 'InvalidValidatorUnbondAmount', 'BoundNotMet', 'TooManyNominators']
   },
   /**
-<<<<<<< HEAD
    * Lookup603: sp_staking::offence::OffenceDetails<sp_core::crypto::AccountId32, Offender>
-=======
-   * Lookup602: sp_staking::offence::OffenceDetails<sp_core::crypto::AccountId32, Offender>
->>>>>>> 2ef2fc0b
    **/
   SpStakingOffenceOffenceDetails: {
     offender: '(AccountId32,PalletStakingExposure)',
     reporters: 'Vec<AccountId32>'
   },
   /**
-<<<<<<< HEAD
    * Lookup608: sp_core::crypto::KeyTypeId
    **/
   SpCoreCryptoKeyTypeId: '[u8;4]',
   /**
    * Lookup609: pallet_session::pallet::Error<T>
-=======
-   * Lookup607: sp_core::crypto::KeyTypeId
-   **/
-  SpCoreCryptoKeyTypeId: '[u8;4]',
-  /**
-   * Lookup608: pallet_session::pallet::Error<T>
->>>>>>> 2ef2fc0b
    **/
   PalletSessionError: {
     _enum: ['InvalidProof', 'NoAssociatedValidatorId', 'DuplicatedKey', 'NoKeys', 'NoAccount']
   },
   /**
-<<<<<<< HEAD
    * Lookup610: pallet_grandpa::StoredState<N>
-=======
-   * Lookup609: pallet_grandpa::StoredState<N>
->>>>>>> 2ef2fc0b
    **/
   PalletGrandpaStoredState: {
     _enum: {
@@ -4207,11 +4114,7 @@
     }
   },
   /**
-<<<<<<< HEAD
    * Lookup611: pallet_grandpa::StoredPendingChange<N, Limit>
-=======
-   * Lookup610: pallet_grandpa::StoredPendingChange<N, Limit>
->>>>>>> 2ef2fc0b
    **/
   PalletGrandpaStoredPendingChange: {
     scheduledAt: 'u32',
@@ -4220,74 +4123,46 @@
     forced: 'Option<u32>'
   },
   /**
-<<<<<<< HEAD
    * Lookup613: pallet_grandpa::pallet::Error<T>
-=======
-   * Lookup612: pallet_grandpa::pallet::Error<T>
->>>>>>> 2ef2fc0b
    **/
   PalletGrandpaError: {
     _enum: ['PauseFailed', 'ResumeFailed', 'ChangePending', 'TooSoon', 'InvalidKeyOwnershipProof', 'InvalidEquivocationProof', 'DuplicateOffenceReport']
   },
   /**
-<<<<<<< HEAD
    * Lookup617: pallet_im_online::BoundedOpaqueNetworkState<PeerIdEncodingLimit, MultiAddrEncodingLimit, AddressesLimit>
-=======
-   * Lookup616: pallet_im_online::BoundedOpaqueNetworkState<PeerIdEncodingLimit, MultiAddrEncodingLimit, AddressesLimit>
->>>>>>> 2ef2fc0b
    **/
   PalletImOnlineBoundedOpaqueNetworkState: {
     peerId: 'Bytes',
     externalAddresses: 'Vec<Bytes>'
   },
   /**
-<<<<<<< HEAD
    * Lookup621: pallet_im_online::pallet::Error<T>
-=======
-   * Lookup620: pallet_im_online::pallet::Error<T>
->>>>>>> 2ef2fc0b
    **/
   PalletImOnlineError: {
     _enum: ['InvalidKey', 'DuplicatedHeartbeat']
   },
   /**
-<<<<<<< HEAD
    * Lookup623: pallet_sudo::Error<T>
-=======
-   * Lookup622: pallet_sudo::Error<T>
->>>>>>> 2ef2fc0b
    **/
   PalletSudoError: {
     _enum: ['RequireSudo']
   },
   /**
-<<<<<<< HEAD
    * Lookup624: pallet_asset::types::TickerRegistration<T>
-=======
-   * Lookup623: pallet_asset::types::TickerRegistration<T>
->>>>>>> 2ef2fc0b
    **/
   PalletAssetTickerRegistration: {
     owner: 'PolymeshPrimitivesIdentityId',
     expiry: 'Option<u64>'
   },
   /**
-<<<<<<< HEAD
    * Lookup625: pallet_asset::types::TickerRegistrationConfig<T>
-=======
-   * Lookup624: pallet_asset::types::TickerRegistrationConfig<T>
->>>>>>> 2ef2fc0b
    **/
   PalletAssetTickerRegistrationConfig: {
     maxTickerLength: 'u8',
     registrationLength: 'Option<u64>'
   },
   /**
-<<<<<<< HEAD
    * Lookup626: pallet_asset::types::SecurityToken
-=======
-   * Lookup625: pallet_asset::types::SecurityToken
->>>>>>> 2ef2fc0b
    **/
   PalletAssetSecurityToken: {
     totalSupply: 'u128',
@@ -4296,41 +4171,25 @@
     assetType: 'PolymeshPrimitivesAssetAssetType'
   },
   /**
-<<<<<<< HEAD
    * Lookup630: pallet_asset::types::AssetOwnershipRelation
-=======
-   * Lookup629: pallet_asset::types::AssetOwnershipRelation
->>>>>>> 2ef2fc0b
    **/
   PalletAssetAssetOwnershipRelation: {
     _enum: ['NotOwned', 'TickerOwned', 'AssetOwned']
   },
   /**
-<<<<<<< HEAD
    * Lookup636: pallet_asset::error::Error<T>
-=======
-   * Lookup635: pallet_asset::error::Error<T>
->>>>>>> 2ef2fc0b
    **/
   PalletAssetError: {
     _enum: ['Unauthorized', 'AssetAlreadyCreated', 'TickerTooLong', 'TickerNotAlphanumeric', 'TickerAlreadyRegistered', 'TotalSupplyAboveLimit', 'NoSuchAsset', 'AlreadyFrozen', 'NotAnOwner', 'BalanceOverflow', 'TotalSupplyOverflow', 'InvalidGranularity', 'NotFrozen', 'InvalidTransfer', 'InsufficientBalance', 'AssetAlreadyDivisible', 'InvalidEthereumSignature', 'TickerRegistrationExpired', 'SenderSameAsReceiver', 'NoSuchDoc', 'MaxLengthOfAssetNameExceeded', 'FundingRoundNameMaxLengthExceeded', 'InvalidAssetIdentifier', 'InvestorUniquenessClaimNotAllowed', 'InvalidCustomAssetTypeId', 'AssetMetadataNameMaxLengthExceeded', 'AssetMetadataValueMaxLengthExceeded', 'AssetMetadataTypeDefMaxLengthExceeded', 'AssetMetadataKeyIsMissing', 'AssetMetadataValueIsLocked', 'AssetMetadataLocalKeyAlreadyExists', 'AssetMetadataGlobalKeyAlreadyExists', 'TickerFirstByteNotValid', 'UnexpectedNonFungibleToken', 'IncompatibleAssetTypeUpdate', 'AssetMetadataKeyBelongsToNFTCollection', 'AssetMetadataValueIsEmpty', 'NumberOfAssetMediatorsExceeded', 'InvalidTickerCharacter', 'InvalidTransferFrozenAsset', 'InvalidTransferComplianceFailure']
   },
   /**
-<<<<<<< HEAD
    * Lookup639: pallet_corporate_actions::distribution::Error<T>
-=======
-   * Lookup638: pallet_corporate_actions::distribution::Error<T>
->>>>>>> 2ef2fc0b
    **/
   PalletCorporateActionsDistributionError: {
     _enum: ['CANotBenefit', 'AlreadyExists', 'ExpiryBeforePayment', 'HolderAlreadyPaid', 'NoSuchDistribution', 'CannotClaimBeforeStart', 'CannotClaimAfterExpiry', 'BalancePerShareProductOverflowed', 'NotDistributionCreator', 'AlreadyReclaimed', 'NotExpired', 'DistributionStarted', 'InsufficientRemainingAmount', 'DistributionAmountIsZero', 'DistributionPerShareIsZero']
   },
   /**
-<<<<<<< HEAD
    * Lookup643: polymesh_common_utilities::traits::checkpoint::NextCheckpoints
-=======
-   * Lookup642: polymesh_common_utilities::traits::checkpoint::NextCheckpoints
->>>>>>> 2ef2fc0b
    **/
   PolymeshCommonUtilitiesCheckpointNextCheckpoints: {
     nextAt: 'u64',
@@ -4338,72 +4197,44 @@
     schedules: 'BTreeMap<u64, u64>'
   },
   /**
-<<<<<<< HEAD
    * Lookup649: pallet_asset::checkpoint::Error<T>
-=======
-   * Lookup648: pallet_asset::checkpoint::Error<T>
->>>>>>> 2ef2fc0b
    **/
   PalletAssetCheckpointError: {
     _enum: ['NoSuchSchedule', 'ScheduleNotRemovable', 'SchedulesOverMaxComplexity', 'ScheduleIsEmpty', 'ScheduleFinished', 'ScheduleHasExpiredCheckpoints']
   },
   /**
-<<<<<<< HEAD
    * Lookup650: polymesh_primitives::compliance_manager::AssetCompliance
-=======
-   * Lookup649: polymesh_primitives::compliance_manager::AssetCompliance
->>>>>>> 2ef2fc0b
    **/
   PolymeshPrimitivesComplianceManagerAssetCompliance: {
     paused: 'bool',
     requirements: 'Vec<PolymeshPrimitivesComplianceManagerComplianceRequirement>'
   },
   /**
-<<<<<<< HEAD
    * Lookup652: pallet_compliance_manager::Error<T>
-=======
-   * Lookup651: pallet_compliance_manager::Error<T>
->>>>>>> 2ef2fc0b
    **/
   PalletComplianceManagerError: {
     _enum: ['Unauthorized', 'DidNotExist', 'InvalidComplianceRequirementId', 'IncorrectOperationOnTrustedIssuer', 'DuplicateComplianceRequirements', 'ComplianceRequirementTooComplex', 'WeightLimitExceeded']
   },
   /**
-<<<<<<< HEAD
    * Lookup655: pallet_corporate_actions::Error<T>
-=======
-   * Lookup654: pallet_corporate_actions::Error<T>
->>>>>>> 2ef2fc0b
    **/
   PalletCorporateActionsError: {
     _enum: ['DetailsTooLong', 'DuplicateDidTax', 'TooManyDidTaxes', 'TooManyTargetIds', 'NoSuchCheckpointId', 'NoSuchCA', 'NoRecordDate', 'RecordDateAfterStart', 'DeclDateAfterRecordDate', 'DeclDateInFuture', 'NotTargetedByCA']
   },
   /**
-<<<<<<< HEAD
    * Lookup657: pallet_corporate_actions::ballot::Error<T>
-=======
-   * Lookup656: pallet_corporate_actions::ballot::Error<T>
->>>>>>> 2ef2fc0b
    **/
   PalletCorporateActionsBallotError: {
     _enum: ['CANotNotice', 'AlreadyExists', 'NoSuchBallot', 'StartAfterEnd', 'NowAfterEnd', 'NumberOfChoicesOverflow', 'VotingAlreadyStarted', 'VotingNotStarted', 'VotingAlreadyEnded', 'WrongVoteCount', 'InsufficientVotes', 'NoSuchRCVFallback', 'RCVSelfCycle', 'RCVNotAllowed']
   },
   /**
-<<<<<<< HEAD
    * Lookup658: pallet_permissions::Error<T>
-=======
-   * Lookup657: pallet_permissions::Error<T>
->>>>>>> 2ef2fc0b
    **/
   PalletPermissionsError: {
     _enum: ['UnauthorizedCaller']
   },
   /**
-<<<<<<< HEAD
    * Lookup659: pallet_pips::PipsMetadata<BlockNumber>
-=======
-   * Lookup658: pallet_pips::PipsMetadata<BlockNumber>
->>>>>>> 2ef2fc0b
    **/
   PalletPipsPipsMetadata: {
     id: 'u32',
@@ -4414,22 +4245,14 @@
     expiry: 'PolymeshCommonUtilitiesMaybeBlock'
   },
   /**
-<<<<<<< HEAD
    * Lookup661: pallet_pips::DepositInfo<sp_core::crypto::AccountId32>
-=======
-   * Lookup660: pallet_pips::DepositInfo<sp_core::crypto::AccountId32>
->>>>>>> 2ef2fc0b
    **/
   PalletPipsDepositInfo: {
     owner: 'AccountId32',
     amount: 'u128'
   },
   /**
-<<<<<<< HEAD
    * Lookup662: pallet_pips::Pip<polymesh_runtime_develop::runtime::RuntimeCall, sp_core::crypto::AccountId32>
-=======
-   * Lookup661: pallet_pips::Pip<polymesh_runtime_develop::runtime::RuntimeCall, sp_core::crypto::AccountId32>
->>>>>>> 2ef2fc0b
    **/
   PalletPipsPip: {
     id: 'u32',
@@ -4437,11 +4260,7 @@
     proposer: 'PalletPipsProposer'
   },
   /**
-<<<<<<< HEAD
    * Lookup663: pallet_pips::VotingResult
-=======
-   * Lookup662: pallet_pips::VotingResult
->>>>>>> 2ef2fc0b
    **/
   PalletPipsVotingResult: {
     ayesCount: 'u32',
@@ -4450,19 +4269,11 @@
     naysStake: 'u128'
   },
   /**
-<<<<<<< HEAD
    * Lookup664: pallet_pips::Vote
    **/
   PalletPipsVote: '(bool,u128)',
   /**
    * Lookup665: pallet_pips::SnapshotMetadata<BlockNumber, sp_core::crypto::AccountId32>
-=======
-   * Lookup663: pallet_pips::Vote
-   **/
-  PalletPipsVote: '(bool,u128)',
-  /**
-   * Lookup664: pallet_pips::SnapshotMetadata<BlockNumber, sp_core::crypto::AccountId32>
->>>>>>> 2ef2fc0b
    **/
   PalletPipsSnapshotMetadata: {
     createdAt: 'u32',
@@ -4470,17 +4281,12 @@
     id: 'u32'
   },
   /**
-<<<<<<< HEAD
    * Lookup667: pallet_pips::Error<T>
-=======
-   * Lookup666: pallet_pips::Error<T>
->>>>>>> 2ef2fc0b
    **/
   PalletPipsError: {
     _enum: ['RescheduleNotByReleaseCoordinator', 'NotFromCommunity', 'NotByCommittee', 'TooManyActivePips', 'IncorrectDeposit', 'InsufficientDeposit', 'NoSuchProposal', 'NotACommitteeMember', 'InvalidFutureBlockNumber', 'NumberOfVotesExceeded', 'StakeAmountOfVotesExceeded', 'MissingCurrentIdentity', 'IncorrectProposalState', 'CannotSkipPip', 'SnapshotResultTooLarge', 'SnapshotIdMismatch', 'ScheduledProposalDoesntExist', 'ProposalNotInScheduledState']
   },
   /**
-<<<<<<< HEAD
    * Lookup675: pallet_portfolio::Error<T>
    **/
   PalletPortfolioError: {
@@ -4488,25 +4294,12 @@
   },
   /**
    * Lookup676: pallet_protocol_fee::Error<T>
-=======
-   * Lookup674: pallet_portfolio::Error<T>
-   **/
-  PalletPortfolioError: {
-    _enum: ['PortfolioDoesNotExist', 'InsufficientPortfolioBalance', 'DestinationIsSamePortfolio', 'PortfolioNameAlreadyInUse', 'SecondaryKeyNotAuthorizedForPortfolio', 'UnauthorizedCustodian', 'InsufficientTokensLocked', 'PortfolioNotEmpty', 'DifferentIdentityPortfolios', 'NoDuplicateAssetsAllowed', 'NFTNotFoundInPortfolio', 'NFTAlreadyLocked', 'NFTNotLocked', 'InvalidTransferNFTNotOwned', 'InvalidTransferNFTIsLocked', 'EmptyTransfer', 'MissingOwnersPermission']
-  },
-  /**
-   * Lookup675: pallet_protocol_fee::Error<T>
->>>>>>> 2ef2fc0b
    **/
   PalletProtocolFeeError: {
     _enum: ['InsufficientAccountBalance', 'UnHandledImbalances', 'InsufficientSubsidyBalance']
   },
   /**
-<<<<<<< HEAD
    * Lookup679: pallet_scheduler::Scheduled<Name, frame_support::traits::preimages::Bounded<polymesh_runtime_develop::runtime::RuntimeCall>, BlockNumber, polymesh_runtime_develop::runtime::OriginCaller, sp_core::crypto::AccountId32>
-=======
-   * Lookup678: pallet_scheduler::Scheduled<Name, frame_support::traits::preimages::Bounded<polymesh_runtime_develop::runtime::RuntimeCall>, BlockNumber, polymesh_runtime_develop::runtime::OriginCaller, sp_core::crypto::AccountId32>
->>>>>>> 2ef2fc0b
    **/
   PalletSchedulerScheduled: {
     maybeId: 'Option<[u8;32]>',
@@ -4516,11 +4309,7 @@
     origin: 'PolymeshRuntimeDevelopRuntimeOriginCaller'
   },
   /**
-<<<<<<< HEAD
    * Lookup680: frame_support::traits::preimages::Bounded<polymesh_runtime_develop::runtime::RuntimeCall>
-=======
-   * Lookup679: frame_support::traits::preimages::Bounded<polymesh_runtime_develop::runtime::RuntimeCall>
->>>>>>> 2ef2fc0b
    **/
   FrameSupportPreimagesBounded: {
     _enum: {
@@ -4541,32 +4330,20 @@
     }
   },
   /**
-<<<<<<< HEAD
    * Lookup683: pallet_scheduler::pallet::Error<T>
-=======
-   * Lookup682: pallet_scheduler::pallet::Error<T>
->>>>>>> 2ef2fc0b
    **/
   PalletSchedulerError: {
     _enum: ['FailedToSchedule', 'NotFound', 'TargetBlockNumberInPast', 'RescheduleNoChange', 'Named']
   },
   /**
-<<<<<<< HEAD
    * Lookup684: polymesh_primitives::settlement::Venue
-=======
-   * Lookup683: polymesh_primitives::settlement::Venue
->>>>>>> 2ef2fc0b
    **/
   PolymeshPrimitivesSettlementVenue: {
     creator: 'PolymeshPrimitivesIdentityId',
     venueType: 'PolymeshPrimitivesSettlementVenueType'
   },
   /**
-<<<<<<< HEAD
    * Lookup688: polymesh_primitives::settlement::Instruction<Moment, BlockNumber>
-=======
-   * Lookup687: polymesh_primitives::settlement::Instruction<Moment, BlockNumber>
->>>>>>> 2ef2fc0b
    **/
   PolymeshPrimitivesSettlementInstruction: {
     instructionId: 'u64',
@@ -4577,11 +4354,7 @@
     valueDate: 'Option<u64>'
   },
   /**
-<<<<<<< HEAD
    * Lookup690: polymesh_primitives::settlement::LegStatus<sp_core::crypto::AccountId32>
-=======
-   * Lookup689: polymesh_primitives::settlement::LegStatus<sp_core::crypto::AccountId32>
->>>>>>> 2ef2fc0b
    **/
   PolymeshPrimitivesSettlementLegStatus: {
     _enum: {
@@ -4591,21 +4364,13 @@
     }
   },
   /**
-<<<<<<< HEAD
    * Lookup692: polymesh_primitives::settlement::AffirmationStatus
-=======
-   * Lookup691: polymesh_primitives::settlement::AffirmationStatus
->>>>>>> 2ef2fc0b
    **/
   PolymeshPrimitivesSettlementAffirmationStatus: {
     _enum: ['Unknown', 'Pending', 'Affirmed']
   },
   /**
-<<<<<<< HEAD
    * Lookup696: polymesh_primitives::settlement::InstructionStatus<BlockNumber>
-=======
-   * Lookup695: polymesh_primitives::settlement::InstructionStatus<BlockNumber>
->>>>>>> 2ef2fc0b
    **/
   PolymeshPrimitivesSettlementInstructionStatus: {
     _enum: {
@@ -4617,11 +4382,7 @@
     }
   },
   /**
-<<<<<<< HEAD
    * Lookup698: polymesh_primitives::settlement::MediatorAffirmationStatus<T>
-=======
-   * Lookup697: polymesh_primitives::settlement::MediatorAffirmationStatus<T>
->>>>>>> 2ef2fc0b
    **/
   PolymeshPrimitivesSettlementMediatorAffirmationStatus: {
     _enum: {
@@ -4633,124 +4394,76 @@
     }
   },
   /**
-<<<<<<< HEAD
    * Lookup699: pallet_settlement::Error<T>
-=======
-   * Lookup698: pallet_settlement::Error<T>
->>>>>>> 2ef2fc0b
    **/
   PalletSettlementError: {
     _enum: ['InvalidVenue', 'Unauthorized', 'InstructionNotAffirmed', 'UnauthorizedSigner', 'ReceiptAlreadyClaimed', 'UnauthorizedVenue', 'InstructionDatesInvalid', 'InstructionSettleBlockPassed', 'InvalidSignature', 'SameSenderReceiver', 'SettleOnPastBlock', 'UnexpectedAffirmationStatus', 'FailedToSchedule', 'UnknownInstruction', 'SignerAlreadyExists', 'SignerDoesNotExist', 'ZeroAmount', 'InstructionSettleBlockNotReached', 'CallerIsNotAParty', 'MaxNumberOfNFTsExceeded', 'NumberOfTransferredNFTsUnderestimated', 'ReceiptForInvalidLegType', 'WeightLimitExceeded', 'MaxNumberOfFungibleAssetsExceeded', 'MaxNumberOfOffChainAssetsExceeded', 'NumberOfFungibleTransfersUnderestimated', 'UnexpectedOFFChainAsset', 'OffChainAssetCantBeLocked', 'NumberOfOffChainTransfersUnderestimated', 'LegNotFound', 'InputWeightIsLessThanMinimum', 'MaxNumberOfReceiptsExceeded', 'NotAllAffirmationsHaveBeenReceived', 'InvalidInstructionStatusForExecution', 'FailedToReleaseLockOrTransferAssets', 'DuplicateReceiptUid', 'ReceiptInstructionIdMissmatch', 'MultipleReceiptsForOneLeg', 'UnexpectedLegStatus', 'NumberOfVenueSignersExceeded', 'CallerIsNotAMediator', 'InvalidExpiryDate', 'MediatorAffirmationExpired']
   },
   /**
-<<<<<<< HEAD
    * Lookup702: polymesh_primitives::statistics::Stat1stKey
-=======
-   * Lookup701: polymesh_primitives::statistics::Stat1stKey
->>>>>>> 2ef2fc0b
    **/
   PolymeshPrimitivesStatisticsStat1stKey: {
     asset: 'PolymeshPrimitivesStatisticsAssetScope',
     statType: 'PolymeshPrimitivesStatisticsStatType'
   },
   /**
-<<<<<<< HEAD
    * Lookup703: polymesh_primitives::transfer_compliance::AssetTransferCompliance<S>
-=======
-   * Lookup702: polymesh_primitives::transfer_compliance::AssetTransferCompliance<S>
->>>>>>> 2ef2fc0b
    **/
   PolymeshPrimitivesTransferComplianceAssetTransferCompliance: {
     paused: 'bool',
     requirements: 'BTreeSet<PolymeshPrimitivesTransferComplianceTransferCondition>'
   },
   /**
-<<<<<<< HEAD
    * Lookup707: pallet_statistics::Error<T>
-=======
-   * Lookup706: pallet_statistics::Error<T>
->>>>>>> 2ef2fc0b
    **/
   PalletStatisticsError: {
     _enum: ['InvalidTransfer', 'StatTypeMissing', 'StatTypeNeededByTransferCondition', 'CannotRemoveStatTypeInUse', 'StatTypeLimitReached', 'TransferConditionLimitReached', 'WeightLimitExceeded']
   },
   /**
-<<<<<<< HEAD
    * Lookup709: pallet_sto::Error<T>
-=======
-   * Lookup708: pallet_sto::Error<T>
->>>>>>> 2ef2fc0b
    **/
   PalletStoError: {
     _enum: ['Unauthorized', 'Overflow', 'InsufficientTokensRemaining', 'FundraiserNotFound', 'FundraiserNotLive', 'FundraiserClosed', 'FundraiserExpired', 'InvalidVenue', 'InvalidPriceTiers', 'InvalidOfferingWindow', 'MaxPriceExceeded', 'InvestmentAmountTooLow']
   },
   /**
-<<<<<<< HEAD
    * Lookup710: pallet_treasury::Error<T>
-=======
-   * Lookup709: pallet_treasury::Error<T>
->>>>>>> 2ef2fc0b
    **/
   PalletTreasuryError: {
     _enum: ['InsufficientBalance', 'InvalidIdentity']
   },
   /**
-<<<<<<< HEAD
    * Lookup711: pallet_utility::pallet::Error<T>
-=======
-   * Lookup710: pallet_utility::pallet::Error<T>
->>>>>>> 2ef2fc0b
    **/
   PalletUtilityError: {
     _enum: ['TooManyCalls', 'InvalidSignature', 'TargetCddMissing', 'InvalidNonce', 'UnableToDeriveAccountId']
   },
   /**
-<<<<<<< HEAD
    * Lookup712: pallet_base::Error<T>
-=======
-   * Lookup711: pallet_base::Error<T>
->>>>>>> 2ef2fc0b
    **/
   PalletBaseError: {
     _enum: ['TooLong', 'CounterOverflow']
   },
   /**
-<<<<<<< HEAD
    * Lookup714: pallet_external_agents::Error<T>
-=======
-   * Lookup713: pallet_external_agents::Error<T>
->>>>>>> 2ef2fc0b
    **/
   PalletExternalAgentsError: {
     _enum: ['NoSuchAG', 'UnauthorizedAgent', 'AlreadyAnAgent', 'NotAnAgent', 'RemovingLastFullAgent', 'SecondaryKeyNotAuthorizedForAsset']
   },
   /**
-<<<<<<< HEAD
    * Lookup715: pallet_relayer::Subsidy<sp_core::crypto::AccountId32>
-=======
-   * Lookup714: pallet_relayer::Subsidy<sp_core::crypto::AccountId32>
->>>>>>> 2ef2fc0b
    **/
   PalletRelayerSubsidy: {
     payingKey: 'AccountId32',
     remaining: 'u128'
   },
   /**
-<<<<<<< HEAD
    * Lookup716: pallet_relayer::Error<T>
-=======
-   * Lookup715: pallet_relayer::Error<T>
->>>>>>> 2ef2fc0b
    **/
   PalletRelayerError: {
     _enum: ['UserKeyCddMissing', 'PayingKeyCddMissing', 'NoPayingKey', 'NotPayingKey', 'NotAuthorizedForPayingKey', 'NotAuthorizedForUserKey', 'Overflow']
   },
   /**
-<<<<<<< HEAD
    * Lookup718: pallet_contracts::wasm::PrefabWasmModule<T>
-=======
-   * Lookup717: pallet_contracts::wasm::PrefabWasmModule<T>
->>>>>>> 2ef2fc0b
    **/
   PalletContractsWasmPrefabWasmModule: {
     instructionWeightsVersion: 'Compact<u32>',
@@ -4760,11 +4473,7 @@
     determinism: 'PalletContractsWasmDeterminism'
   },
   /**
-<<<<<<< HEAD
    * Lookup720: pallet_contracts::wasm::OwnerInfo<T>
-=======
-   * Lookup719: pallet_contracts::wasm::OwnerInfo<T>
->>>>>>> 2ef2fc0b
    **/
   PalletContractsWasmOwnerInfo: {
     owner: 'AccountId32',
@@ -4772,11 +4481,7 @@
     refcount: 'Compact<u64>'
   },
   /**
-<<<<<<< HEAD
    * Lookup721: pallet_contracts::storage::ContractInfo<T>
-=======
-   * Lookup720: pallet_contracts::storage::ContractInfo<T>
->>>>>>> 2ef2fc0b
    **/
   PalletContractsStorageContractInfo: {
     trieId: 'Bytes',
@@ -4789,21 +4494,13 @@
     storageBaseDeposit: 'u128'
   },
   /**
-<<<<<<< HEAD
    * Lookup724: pallet_contracts::storage::DeletedContract
-=======
-   * Lookup723: pallet_contracts::storage::DeletedContract
->>>>>>> 2ef2fc0b
    **/
   PalletContractsStorageDeletedContract: {
     trieId: 'Bytes'
   },
   /**
-<<<<<<< HEAD
    * Lookup726: pallet_contracts::schedule::Schedule<T>
-=======
-   * Lookup725: pallet_contracts::schedule::Schedule<T>
->>>>>>> 2ef2fc0b
    **/
   PalletContractsSchedule: {
     limits: 'PalletContractsScheduleLimits',
@@ -4811,11 +4508,7 @@
     hostFnWeights: 'PalletContractsScheduleHostFnWeights'
   },
   /**
-<<<<<<< HEAD
    * Lookup727: pallet_contracts::schedule::Limits
-=======
-   * Lookup726: pallet_contracts::schedule::Limits
->>>>>>> 2ef2fc0b
    **/
   PalletContractsScheduleLimits: {
     eventTopics: 'u32',
@@ -4829,11 +4522,7 @@
     payloadLen: 'u32'
   },
   /**
-<<<<<<< HEAD
    * Lookup728: pallet_contracts::schedule::InstructionWeights<T>
-=======
-   * Lookup727: pallet_contracts::schedule::InstructionWeights<T>
->>>>>>> 2ef2fc0b
    **/
   PalletContractsScheduleInstructionWeights: {
     _alias: {
@@ -4895,11 +4584,7 @@
     i64rotr: 'u32'
   },
   /**
-<<<<<<< HEAD
    * Lookup729: pallet_contracts::schedule::HostFnWeights<T>
-=======
-   * Lookup728: pallet_contracts::schedule::HostFnWeights<T>
->>>>>>> 2ef2fc0b
    **/
   PalletContractsScheduleHostFnWeights: {
     _alias: {
@@ -4966,31 +4651,19 @@
     instantiationNonce: 'SpWeightsWeightV2Weight'
   },
   /**
-<<<<<<< HEAD
    * Lookup730: pallet_contracts::pallet::Error<T>
-=======
-   * Lookup729: pallet_contracts::pallet::Error<T>
->>>>>>> 2ef2fc0b
    **/
   PalletContractsError: {
     _enum: ['InvalidScheduleVersion', 'InvalidCallFlags', 'OutOfGas', 'OutputBufferTooSmall', 'TransferFailed', 'MaxCallDepthReached', 'ContractNotFound', 'CodeTooLarge', 'CodeNotFound', 'OutOfBounds', 'DecodingFailed', 'ContractTrapped', 'ValueTooLarge', 'TerminatedWhileReentrant', 'InputForwarded', 'RandomSubjectTooLong', 'TooManyTopics', 'NoChainExtension', 'DeletionQueueFull', 'DuplicateContract', 'TerminatedInConstructor', 'ReentranceDenied', 'StorageDepositNotEnoughFunds', 'StorageDepositLimitExhausted', 'CodeInUse', 'ContractReverted', 'CodeRejected', 'Indeterministic']
   },
   /**
-<<<<<<< HEAD
    * Lookup732: polymesh_contracts::Error<T>
-=======
-   * Lookup731: polymesh_contracts::Error<T>
->>>>>>> 2ef2fc0b
    **/
   PolymeshContractsError: {
     _enum: ['InvalidFuncId', 'InvalidRuntimeCall', 'ReadStorageFailed', 'DataLeftAfterDecoding', 'InLenTooLarge', 'OutLenTooLarge', 'InstantiatorWithNoIdentity', 'RuntimeCallDenied', 'CallerNotAPrimaryKey', 'MissingKeyPermissions', 'InvalidChainVersion', 'NoUpgradesSupported']
   },
   /**
-<<<<<<< HEAD
    * Lookup733: pallet_preimage::RequestStatus<sp_core::crypto::AccountId32, Balance>
-=======
-   * Lookup732: pallet_preimage::RequestStatus<sp_core::crypto::AccountId32, Balance>
->>>>>>> 2ef2fc0b
    **/
   PalletPreimageRequestStatus: {
     _enum: {
@@ -5006,38 +4679,25 @@
     }
   },
   /**
-<<<<<<< HEAD
    * Lookup737: pallet_preimage::pallet::Error<T>
-=======
-   * Lookup736: pallet_preimage::pallet::Error<T>
->>>>>>> 2ef2fc0b
    **/
   PalletPreimageError: {
     _enum: ['TooBig', 'AlreadyNoted', 'NotAuthorized', 'NotNoted', 'Requested', 'NotRequested']
   },
   /**
-<<<<<<< HEAD
    * Lookup738: polymesh_primitives::nft::NFTCollection
-=======
-   * Lookup737: polymesh_primitives::nft::NFTCollection
->>>>>>> 2ef2fc0b
    **/
   PolymeshPrimitivesNftNftCollection: {
     id: 'u64',
     ticker: 'PolymeshPrimitivesTicker'
   },
   /**
-<<<<<<< HEAD
    * Lookup743: pallet_nft::Error<T>
-=======
-   * Lookup742: pallet_nft::Error<T>
->>>>>>> 2ef2fc0b
    **/
   PalletNftError: {
     _enum: ['BalanceOverflow', 'BalanceUnderflow', 'CollectionAlredyRegistered', 'CollectionNotFound', 'DuplicateMetadataKey', 'DuplicatedNFTId', 'InvalidAssetType', 'InvalidMetadataAttribute', 'InvalidNFTTransferCollectionNotFound', 'InvalidNFTTransferSamePortfolio', 'InvalidNFTTransferNFTNotOwned', 'InvalidNFTTransferCountOverflow', 'InvalidNFTTransferComplianceFailure', 'InvalidNFTTransferFrozenAsset', 'InvalidNFTTransferInsufficientCount', 'MaxNumberOfKeysExceeded', 'MaxNumberOfNFTsPerLegExceeded', 'NFTNotFound', 'UnregisteredMetadataKey', 'ZeroCount', 'SupplyOverflow', 'SupplyUnderflow', 'InvalidNFTTransferNFTIsLocked']
   },
   /**
-<<<<<<< HEAD
    * Lookup744: pallet_test_utils::Error<T>
    **/
   PalletTestUtilsError: 'Null',
@@ -5075,45 +4735,6 @@
   PalletPermissionsStoreCallMetadata: 'Null',
   /**
    * Lookup757: polymesh_runtime_develop::runtime::Runtime
-=======
-   * Lookup743: pallet_test_utils::Error<T>
-   **/
-  PalletTestUtilsError: 'Null',
-  /**
-   * Lookup746: frame_system::extensions::check_spec_version::CheckSpecVersion<T>
-   **/
-  FrameSystemExtensionsCheckSpecVersion: 'Null',
-  /**
-   * Lookup747: frame_system::extensions::check_tx_version::CheckTxVersion<T>
-   **/
-  FrameSystemExtensionsCheckTxVersion: 'Null',
-  /**
-   * Lookup748: frame_system::extensions::check_genesis::CheckGenesis<T>
-   **/
-  FrameSystemExtensionsCheckGenesis: 'Null',
-  /**
-   * Lookup751: frame_system::extensions::check_nonce::CheckNonce<T>
-   **/
-  FrameSystemExtensionsCheckNonce: 'Compact<u32>',
-  /**
-   * Lookup752: polymesh_extensions::check_weight::CheckWeight<T>
-   **/
-  PolymeshExtensionsCheckWeight: 'FrameSystemExtensionsCheckWeight',
-  /**
-   * Lookup753: frame_system::extensions::check_weight::CheckWeight<T>
-   **/
-  FrameSystemExtensionsCheckWeight: 'Null',
-  /**
-   * Lookup754: pallet_transaction_payment::ChargeTransactionPayment<T>
-   **/
-  PalletTransactionPaymentChargeTransactionPayment: 'Compact<u128>',
-  /**
-   * Lookup755: pallet_permissions::StoreCallMetadata<T>
-   **/
-  PalletPermissionsStoreCallMetadata: 'Null',
-  /**
-   * Lookup756: polymesh_runtime_develop::runtime::Runtime
->>>>>>> 2ef2fc0b
    **/
   PolymeshRuntimeDevelopRuntime: 'Null'
 };
--- conflicted
+++ resolved
@@ -393,7 +393,6 @@
       NoSuchSchedule: AugmentedError<ApiType>;
       /**
        * The schedule has no more checkpoints.
-<<<<<<< HEAD
        **/
       ScheduleFinished: AugmentedError<ApiType>;
       /**
@@ -403,17 +402,6 @@
       /**
        * Can't create an empty schedule.
        **/
-=======
-       **/
-      ScheduleFinished: AugmentedError<ApiType>;
-      /**
-       * The schedule has expired checkpoints.
-       **/
-      ScheduleHasExpiredCheckpoints: AugmentedError<ApiType>;
-      /**
-       * Can't create an empty schedule.
-       **/
->>>>>>> 9c6e6b21
       ScheduleIsEmpty: AugmentedError<ApiType>;
       /**
        * A checkpoint schedule is not removable as `ref_count(schedule_id) > 0`.
@@ -946,25 +934,9 @@
        **/
       CannotDecodeSignerAccountId: AugmentedError<ApiType>;
       /**
-       * CDDId should be unique & same within all cdd claims possessed by a DID.
-       **/
-      CDDIdNotUniqueForIdentity: AugmentedError<ApiType>;
-      /**
-       * Claim and Proof versions are different.
-       **/
-      ClaimAndProofVersionsDoNotMatch: AugmentedError<ApiType>;
-      /**
        * Claim does not exist.
        **/
       ClaimDoesNotExist: AugmentedError<ApiType>;
-      /**
-       * Try to add a claim variant using un-designated extrinsic.
-       **/
-      ClaimVariantNotAllowed: AugmentedError<ApiType>;
-      /**
-       * Current identity cannot be forwarded, it is not a secondary key of target identity.
-       **/
-      CurrentIdentityCannotBeForwarded: AugmentedError<ApiType>;
       /**
        * The custom claim type trying to be registered already exists.
        **/
@@ -1019,10 +991,6 @@
        **/
       InvalidAuthorizationSignature: AugmentedError<ApiType>;
       /**
-       * Non systematic CDD providers can not create default cdd_id claims.
-       **/
-      InvalidCDDId: AugmentedError<ApiType>;
-      /**
        * Identity is already a child of an other identity, can't create grand-child identity.
        **/
       IsChildIdentity: AugmentedError<ApiType>;
@@ -1066,10 +1034,6 @@
        * The target DID has no valid CDD.
        **/
       TargetHasNoCdd: AugmentedError<ApiType>;
-      /**
-       * Try to delete the IU claim even when the user has non zero balance at given scopeId.
-       **/
-      TargetHasNonZeroBalanceAtScopeId: AugmentedError<ApiType>;
       /**
        * Signatory is not pre authorized by the identity
        **/

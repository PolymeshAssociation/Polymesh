// Auto-generated via `yarn polkadot-types-from-chain`, do not edit
/* eslint-disable */

// import type lookup before we augment - in some environments
// this is required to allow for ambient/previous definitions
import '@polkadot/api-base/types/errors';

import type { ApiTypes, AugmentedError } from '@polkadot/api-base/types';

export type __AugmentedError<ApiType extends ApiTypes> = AugmentedError<ApiType>;

declare module '@polkadot/api-base/types/errors' {
  interface AugmentedErrors<ApiType extends ApiTypes> {
    asset: {
      /**
       * The token is already frozen.
       **/
      AlreadyFrozen: AugmentedError<ApiType>;
      /**
       * The token has already been created.
       **/
      AssetAlreadyCreated: AugmentedError<ApiType>;
      /**
       * The token is already divisible.
       **/
      AssetAlreadyDivisible: AugmentedError<ApiType>;
      /**
       * An unexpected error when generating a new asset ID.
       **/
      AssetIDGenerationError: AugmentedError<ApiType>;
      /**
       * Asset Metadata Global type already exists.
       **/
      AssetMetadataGlobalKeyAlreadyExists: AugmentedError<ApiType>;
      /**
       * Attempt to delete a key that is needed for an NFT collection.
       **/
      AssetMetadataKeyBelongsToNFTCollection: AugmentedError<ApiType>;
      /**
       * Asset Metadata key is missing.
       **/
      AssetMetadataKeyIsMissing: AugmentedError<ApiType>;
      /**
       * Asset Metadata Local type already exists for asset.
       **/
      AssetMetadataLocalKeyAlreadyExists: AugmentedError<ApiType>;
      /**
       * Maximum length of the asset metadata type name has been exceeded.
       **/
      AssetMetadataNameMaxLengthExceeded: AugmentedError<ApiType>;
      /**
       * Maximum length of the asset metadata type definition has been exceeded.
       **/
      AssetMetadataTypeDefMaxLengthExceeded: AugmentedError<ApiType>;
      /**
       * Attempt to lock a metadata value that is empty.
       **/
      AssetMetadataValueIsEmpty: AugmentedError<ApiType>;
      /**
       * Asset Metadata value is locked.
       **/
      AssetMetadataValueIsLocked: AugmentedError<ApiType>;
      /**
       * Maximum length of the asset metadata value has been exceeded.
       **/
      AssetMetadataValueMaxLengthExceeded: AugmentedError<ApiType>;
      /**
       * An overflow while calculating the balance.
       **/
      BalanceOverflow: AugmentedError<ApiType>;
      /**
       * Maximum length of the funding round name has been exceeded.
       **/
      FundingRoundNameMaxLengthExceeded: AugmentedError<ApiType>;
      /**
       * Attempt to update the type of a non fungible token to a fungible token or the other way around.
       **/
      IncompatibleAssetTypeUpdate: AugmentedError<ApiType>;
      /**
       * The sender balance is not sufficient.
       **/
      InsufficientBalance: AugmentedError<ApiType>;
      /**
       * Some `AssetIdentifier` was invalid.
       **/
      InvalidAssetIdentifier: AugmentedError<ApiType>;
      /**
       * Invalid `CustomAssetTypeId`.
       **/
      InvalidCustomAssetTypeId: AugmentedError<ApiType>;
      /**
       * An invalid Ethereum `EcdsaSignature`.
       **/
      InvalidEthereumSignature: AugmentedError<ApiType>;
      /**
       * An invalid granularity.
       **/
      InvalidGranularity: AugmentedError<ApiType>;
      /**
       * Invalid ticker character - valid set: A`..`Z` `0`..`9` `_` `-` `.` `/`.
       **/
      InvalidTickerCharacter: AugmentedError<ApiType>;
      /**
       * Transfer validation check failed.
       **/
      InvalidTransfer: AugmentedError<ApiType>;
      /**
       * Failed to transfer an NFT - compliance failed.
       **/
      InvalidTransferComplianceFailure: AugmentedError<ApiType>;
      /**
       * Failed to transfer the asset - asset is frozen.
       **/
      InvalidTransferFrozenAsset: AugmentedError<ApiType>;
      /**
       * Failed to transfer the asset - receiver cdd is not valid.
       **/
      InvalidTransferInvalidReceiverCDD: AugmentedError<ApiType>;
      /**
       * Failed to transfer the asset - sender cdd is not valid.
       **/
      InvalidTransferInvalidSenderCDD: AugmentedError<ApiType>;
      /**
       * Investor Uniqueness claims are not allowed for this asset.
       **/
      InvestorUniquenessClaimNotAllowed: AugmentedError<ApiType>;
      /**
       * Maximum length of asset name has been exceeded.
       **/
      MaxLengthOfAssetNameExceeded: AugmentedError<ApiType>;
      /**
       * No security token associated to the given asset ID.
       **/
      NoSuchAsset: AugmentedError<ApiType>;
      /**
       * The given Document does not exist.
       **/
      NoSuchDoc: AugmentedError<ApiType>;
      /**
       * Not an owner of the token on Ethereum.
       **/
      NotAnOwner: AugmentedError<ApiType>;
      /**
       * The asset must be frozen.
       **/
      NotFrozen: AugmentedError<ApiType>;
      /**
       * Number of asset mediators would exceed the maximum allowed.
       **/
      NumberOfAssetMediatorsExceeded: AugmentedError<ApiType>;
      /**
       * Transfers to self are not allowed
       **/
      SenderSameAsReceiver: AugmentedError<ApiType>;
      /**
       * The ticker is already registered to someone else.
       **/
      TickerAlreadyRegistered: AugmentedError<ApiType>;
      /**
       * Tickers should start with at least one valid byte.
       **/
      TickerFirstByteNotValid: AugmentedError<ApiType>;
      /**
       * The given ticker is already linked to an asset.
       **/
      TickerIsAlreadyLinkedToAnAsset: AugmentedError<ApiType>;
      /**
       * The ticker has non-alphanumeric parts.
       **/
      TickerNotAlphanumeric: AugmentedError<ApiType>;
      /**
       * The ticker doesn't belong to the caller.
       **/
      TickerNotRegisteredToCaller: AugmentedError<ApiType>;
      /**
       * Registration of ticker has expired.
       **/
      TickerRegistrationExpired: AugmentedError<ApiType>;
      /**
       * The ticker registration associated to the ticker was not found.
       **/
      TickerRegistrationNotFound: AugmentedError<ApiType>;
      /**
       * The ticker length is over the limit.
       **/
      TickerTooLong: AugmentedError<ApiType>;
      /**
       * The total supply is above the limit.
       **/
      TotalSupplyAboveLimit: AugmentedError<ApiType>;
      /**
       * An overflow while calculating the total supply.
       **/
      TotalSupplyOverflow: AugmentedError<ApiType>;
      /**
       * The user is not authorized.
       **/
      Unauthorized: AugmentedError<ApiType>;
      /**
       * Attempt to call an extrinsic that is only permitted for fungible tokens.
       **/
      UnexpectedNonFungibleToken: AugmentedError<ApiType>;
      /**
       * Generic error
       **/
      [key: string]: AugmentedError<ApiType>;
    };
    babe: {
      /**
       * A given equivocation report is valid but already previously reported.
       **/
      DuplicateOffenceReport: AugmentedError<ApiType>;
      /**
       * Submitted configuration is invalid.
       **/
      InvalidConfiguration: AugmentedError<ApiType>;
      /**
       * An equivocation proof provided as part of an equivocation report is invalid.
       **/
      InvalidEquivocationProof: AugmentedError<ApiType>;
      /**
       * A key ownership proof provided as part of an equivocation report is invalid.
       **/
      InvalidKeyOwnershipProof: AugmentedError<ApiType>;
      /**
       * Generic error
       **/
      [key: string]: AugmentedError<ApiType>;
    };
    balances: {
      /**
       * Value too low to create account due to existential deposit
       **/
      ExistentialDeposit: AugmentedError<ApiType>;
      /**
       * Balance too low to send value
       **/
      InsufficientBalance: AugmentedError<ApiType>;
      /**
       * Account liquidity restrictions prevent withdrawal
       **/
      LiquidityRestrictions: AugmentedError<ApiType>;
      /**
       * Got an overflow after adding
       **/
      Overflow: AugmentedError<ApiType>;
      /**
       * Receiver does not have a valid CDD
       **/
      ReceiverCddMissing: AugmentedError<ApiType>;
      /**
       * Generic error
       **/
      [key: string]: AugmentedError<ApiType>;
    };
    base: {
      /**
       * The sequence counter for something overflowed.
       * 
       * When this happens depends on e.g., the capacity of the identifier type.
       * For example, we might have `pub struct PipId(u32);`, with `u32::MAX` capacity.
       * In practice, these errors will never happen but no code path should result in a panic,
       * so these corner cases need to be covered with an error variant.
       **/
      CounterOverflow: AugmentedError<ApiType>;
      /**
       * Exceeded a generic length limit.
       * The limit could be for any sort of lists of things, including a string.
       **/
      TooLong: AugmentedError<ApiType>;
      /**
       * Generic error
       **/
      [key: string]: AugmentedError<ApiType>;
    };
    capitalDistribution: {
      /**
       * A distribution already exists for this CA.
       **/
      AlreadyExists: AugmentedError<ApiType>;
      /**
       * DID who created the distribution already did reclaim.
       **/
      AlreadyReclaimed: AugmentedError<ApiType>;
      /**
       * Multiplication of the balance with the per share payout amount overflowed.
       **/
      BalancePerShareProductOverflowed: AugmentedError<ApiType>;
      /**
       * Distribution's expiry has passed. DID cannot claim anymore and has forfeited the benefits.
       **/
      CannotClaimAfterExpiry: AugmentedError<ApiType>;
      /**
       * Distribution allotment cannot be claimed as the current time is before start-of-payment.
       **/
      CannotClaimBeforeStart: AugmentedError<ApiType>;
      /**
       * A capital distribution was made for a non-benefit CA.
       **/
      CANotBenefit: AugmentedError<ApiType>;
      /**
       * Distribution `amount` cannot be zero.
       **/
      DistributionAmountIsZero: AugmentedError<ApiType>;
      /**
       * Distribution `per_share` cannot be zero.
       **/
      DistributionPerShareIsZero: AugmentedError<ApiType>;
      /**
       * A distribution has been activated, as `payment_at <= now` holds.
       **/
      DistributionStarted: AugmentedError<ApiType>;
      /**
       * A distributions provided expiry date was strictly before its payment date.
       * In other words, everything to distribute would immediately be forfeited.
       **/
      ExpiryBeforePayment: AugmentedError<ApiType>;
      /**
       * The token holder has already been paid their benefit.
       **/
      HolderAlreadyPaid: AugmentedError<ApiType>;
      /**
       * A distribution has insufficient remaining amount of currency to distribute.
       **/
      InsufficientRemainingAmount: AugmentedError<ApiType>;
      /**
       * A capital distribution doesn't exist for this CA.
       **/
      NoSuchDistribution: AugmentedError<ApiType>;
      /**
       * DID is not the one who created the distribution.
       **/
      NotDistributionCreator: AugmentedError<ApiType>;
      /**
       * Distribution had not expired yet, or there's no expiry date.
       **/
      NotExpired: AugmentedError<ApiType>;
      /**
       * Generic error
       **/
      [key: string]: AugmentedError<ApiType>;
    };
    cddServiceProviders: {
      /**
       * The limit for the number of concurrent active members for this group has been exceeded.
       **/
      ActiveMembersLimitExceeded: AugmentedError<ApiType>;
      /**
       * Active member limit was greater than maximum committee members limit.
       **/
      ActiveMembersLimitOverflow: AugmentedError<ApiType>;
      /**
       * Group member was added already.
       **/
      DuplicateMember: AugmentedError<ApiType>;
      /**
       * Last member of the committee can not quit.
       **/
      LastMemberCannotQuit: AugmentedError<ApiType>;
      /**
       * Can't remove a member that doesn't exist.
       **/
      NoSuchMember: AugmentedError<ApiType>;
      /**
       * Only primary key of the identity is allowed.
       **/
      OnlyPrimaryKeyAllowed: AugmentedError<ApiType>;
      /**
       * Generic error
       **/
      [key: string]: AugmentedError<ApiType>;
    };
    checkpoint: {
      /**
       * A checkpoint schedule does not exist for the asset.
       **/
      NoSuchSchedule: AugmentedError<ApiType>;
      /**
       * The schedule has no more checkpoints.
       **/
      ScheduleFinished: AugmentedError<ApiType>;
      /**
       * The schedule has expired checkpoints.
       **/
      ScheduleHasExpiredCheckpoints: AugmentedError<ApiType>;
      /**
       * Can't create an empty schedule.
       **/
      ScheduleIsEmpty: AugmentedError<ApiType>;
      /**
       * A checkpoint schedule is not removable as `ref_count(schedule_id) > 0`.
       **/
      ScheduleNotRemovable: AugmentedError<ApiType>;
      /**
       * The new schedule would put the asset over the maximum complexity allowed.
       **/
      SchedulesOverMaxComplexity: AugmentedError<ApiType>;
      /**
       * Generic error
       **/
      [key: string]: AugmentedError<ApiType>;
    };
    committeeMembership: {
      /**
       * The limit for the number of concurrent active members for this group has been exceeded.
       **/
      ActiveMembersLimitExceeded: AugmentedError<ApiType>;
      /**
       * Active member limit was greater than maximum committee members limit.
       **/
      ActiveMembersLimitOverflow: AugmentedError<ApiType>;
      /**
       * Group member was added already.
       **/
      DuplicateMember: AugmentedError<ApiType>;
      /**
       * Last member of the committee can not quit.
       **/
      LastMemberCannotQuit: AugmentedError<ApiType>;
      /**
       * Can't remove a member that doesn't exist.
       **/
      NoSuchMember: AugmentedError<ApiType>;
      /**
       * Only primary key of the identity is allowed.
       **/
      OnlyPrimaryKeyAllowed: AugmentedError<ApiType>;
      /**
       * Generic error
       **/
      [key: string]: AugmentedError<ApiType>;
    };
    complianceManager: {
      /**
       * The worst case scenario of the compliance requirement is too complex.
       **/
      ComplianceRequirementTooComplex: AugmentedError<ApiType>;
      /**
       * Did not exist.
       **/
      DidNotExist: AugmentedError<ApiType>;
      /**
       * There are duplicate compliance requirements.
       **/
      DuplicateComplianceRequirements: AugmentedError<ApiType>;
      /**
       * Issuer exist but trying to add it again.
       **/
      IncorrectOperationOnTrustedIssuer: AugmentedError<ApiType>;
      /**
       * Compliance requirement id doesn't exist.
       **/
      InvalidComplianceRequirementId: AugmentedError<ApiType>;
      /**
       * User is not authorized.
       **/
      Unauthorized: AugmentedError<ApiType>;
      /**
       * The maximum weight limit for executing the function was exceeded.
       **/
      WeightLimitExceeded: AugmentedError<ApiType>;
      /**
       * Generic error
       **/
      [key: string]: AugmentedError<ApiType>;
    };
    contracts: {
      /**
       * Code removal was denied because the code is still in use by at least one contract.
       **/
      CodeInUse: AugmentedError<ApiType>;
      /**
       * No code could be found at the supplied code hash.
       **/
      CodeNotFound: AugmentedError<ApiType>;
      /**
       * The contract's code was found to be invalid during validation or instrumentation.
       * 
       * The most likely cause of this is that an API was used which is not supported by the
       * node. This hapens if an older node is used with a new version of ink!. Try updating
       * your node to the newest available version.
       * 
       * A more detailed error can be found on the node console if debug messages are enabled
       * by supplying `-lruntime::contracts=debug`.
       **/
      CodeRejected: AugmentedError<ApiType>;
      /**
       * The code supplied to `instantiate_with_code` exceeds the limit specified in the
       * current schedule.
       **/
      CodeTooLarge: AugmentedError<ApiType>;
      /**
       * No contract was found at the specified address.
       **/
      ContractNotFound: AugmentedError<ApiType>;
      /**
       * The contract ran to completion but decided to revert its storage changes.
       * Please note that this error is only returned from extrinsics. When called directly
       * or via RPC an `Ok` will be returned. In this case the caller needs to inspect the flags
       * to determine whether a reversion has taken place.
       **/
      ContractReverted: AugmentedError<ApiType>;
      /**
       * Contract trapped during execution.
       **/
      ContractTrapped: AugmentedError<ApiType>;
      /**
       * Input passed to a contract API function failed to decode as expected type.
       **/
      DecodingFailed: AugmentedError<ApiType>;
      /**
       * Removal of a contract failed because the deletion queue is full.
       * 
       * This can happen when calling `seal_terminate`.
       * The queue is filled by deleting contracts and emptied by a fixed amount each block.
       * Trying again during another block is the only way to resolve this issue.
       **/
      DeletionQueueFull: AugmentedError<ApiType>;
      /**
       * A contract with the same AccountId already exists.
       **/
      DuplicateContract: AugmentedError<ApiType>;
      /**
       * An indetermistic code was used in a context where this is not permitted.
       **/
      Indeterministic: AugmentedError<ApiType>;
      /**
       * `seal_call` forwarded this contracts input. It therefore is no longer available.
       **/
      InputForwarded: AugmentedError<ApiType>;
      /**
       * Invalid combination of flags supplied to `seal_call` or `seal_delegate_call`.
       **/
      InvalidCallFlags: AugmentedError<ApiType>;
      /**
       * A new schedule must have a greater version than the current one.
       **/
      InvalidScheduleVersion: AugmentedError<ApiType>;
      /**
       * Performing a call was denied because the calling depth reached the limit
       * of what is specified in the schedule.
       **/
      MaxCallDepthReached: AugmentedError<ApiType>;
      /**
       * The chain does not provide a chain extension. Calling the chain extension results
       * in this error. Note that this usually  shouldn't happen as deploying such contracts
       * is rejected.
       **/
      NoChainExtension: AugmentedError<ApiType>;
      /**
       * A buffer outside of sandbox memory was passed to a contract API function.
       **/
      OutOfBounds: AugmentedError<ApiType>;
      /**
       * The executed contract exhausted its gas limit.
       **/
      OutOfGas: AugmentedError<ApiType>;
      /**
       * The output buffer supplied to a contract API call was too small.
       **/
      OutputBufferTooSmall: AugmentedError<ApiType>;
      /**
       * The subject passed to `seal_random` exceeds the limit.
       **/
      RandomSubjectTooLong: AugmentedError<ApiType>;
      /**
       * A call tried to invoke a contract that is flagged as non-reentrant.
       **/
      ReentranceDenied: AugmentedError<ApiType>;
      /**
       * More storage was created than allowed by the storage deposit limit.
       **/
      StorageDepositLimitExhausted: AugmentedError<ApiType>;
      /**
       * Origin doesn't have enough balance to pay the required storage deposits.
       **/
      StorageDepositNotEnoughFunds: AugmentedError<ApiType>;
      /**
       * A contract self destructed in its constructor.
       * 
       * This can be triggered by a call to `seal_terminate`.
       **/
      TerminatedInConstructor: AugmentedError<ApiType>;
      /**
       * Termination of a contract is not allowed while the contract is already
       * on the call stack. Can be triggered by `seal_terminate`.
       **/
      TerminatedWhileReentrant: AugmentedError<ApiType>;
      /**
       * The amount of topics passed to `seal_deposit_events` exceeds the limit.
       **/
      TooManyTopics: AugmentedError<ApiType>;
      /**
       * Performing the requested transfer failed. Probably because there isn't enough
       * free balance in the sender's account.
       **/
      TransferFailed: AugmentedError<ApiType>;
      /**
       * The size defined in `T::MaxValueSize` was exceeded.
       **/
      ValueTooLarge: AugmentedError<ApiType>;
      /**
       * Generic error
       **/
      [key: string]: AugmentedError<ApiType>;
    };
    corporateAction: {
      /**
       * A CA's declaration date was strictly after its record date.
       **/
      DeclDateAfterRecordDate: AugmentedError<ApiType>;
      /**
       * A CA's declaration date occurs in the future.
       **/
      DeclDateInFuture: AugmentedError<ApiType>;
      /**
       * The `details` of a CA exceeded the max allowed length.
       **/
      DetailsTooLong: AugmentedError<ApiType>;
      /**
       * A withholding tax override for a given DID was specified more than once.
       * The chain refused to make a choice, and hence there was an error.
       **/
      DuplicateDidTax: AugmentedError<ApiType>;
      /**
       * The CA did not have a record date.
       **/
      NoRecordDate: AugmentedError<ApiType>;
      /**
       * A CA with the given `CAId` did not exist.
       **/
      NoSuchCA: AugmentedError<ApiType>;
      /**
       * On CA creation, a checkpoint ID was provided which doesn't exist.
       **/
      NoSuchCheckpointId: AugmentedError<ApiType>;
      /**
       * CA does not target the DID.
       **/
      NotTargetedByCA: AugmentedError<ApiType>;
      /**
       * A CA's record date was strictly after the "start" time,
       * where "start" is context dependent.
       * For example, it could be the start of a ballot, or the start-of-payment in capital distribution.
       **/
      RecordDateAfterStart: AugmentedError<ApiType>;
      /**
       * Too many withholding tax overrides were specified.
       **/
      TooManyDidTaxes: AugmentedError<ApiType>;
      /**
       * Too many identities in `TargetIdentities` were specified.
       **/
      TooManyTargetIds: AugmentedError<ApiType>;
      /**
       * Generic error
       **/
      [key: string]: AugmentedError<ApiType>;
    };
    corporateBallot: {
      /**
       * A corporate ballot already exists for this CA.
       **/
      AlreadyExists: AugmentedError<ApiType>;
      /**
       * A corporate ballot was made for a non `IssuerNotice` CA.
       **/
      CANotNotice: AugmentedError<ApiType>;
      /**
       * Voting power used by a DID on a motion exceeds that which is available to them.
       **/
      InsufficientVotes: AugmentedError<ApiType>;
      /**
       * A corporate ballot doesn't exist for this CA.
       **/
      NoSuchBallot: AugmentedError<ApiType>;
      /**
       * The RCV fallback of some choice does not exist.
       **/
      NoSuchRCVFallback: AugmentedError<ApiType>;
      /**
       * A corporate ballot's end time was strictly before the current time.
       **/
      NowAfterEnd: AugmentedError<ApiType>;
      /**
       * If some motion in a corporate ballot has more choices than would fit in `u16`.
       **/
      NumberOfChoicesOverflow: AugmentedError<ApiType>;
      /**
       * RCV is not allowed for this ballot.
       **/
      RCVNotAllowed: AugmentedError<ApiType>;
      /**
       * The RCV fallback points to the origin choice.
       **/
      RCVSelfCycle: AugmentedError<ApiType>;
      /**
       * A corporate ballot's start time was strictly after the ballot's end.
       **/
      StartAfterEnd: AugmentedError<ApiType>;
      /**
       * Voting ended already.
       **/
      VotingAlreadyEnded: AugmentedError<ApiType>;
      /**
       * Voting started already. Amending a ballot is no longer possible.
       **/
      VotingAlreadyStarted: AugmentedError<ApiType>;
      /**
       * Voting hasn't started yet.
       **/
      VotingNotStarted: AugmentedError<ApiType>;
      /**
       * Provided list of balances does not match the total number of choices.
       **/
      WrongVoteCount: AugmentedError<ApiType>;
      /**
       * Generic error
       **/
      [key: string]: AugmentedError<ApiType>;
    };
    electionProviderMultiPhase: {
      /**
       * Some bound not met
       **/
      BoundNotMet: AugmentedError<ApiType>;
      /**
       * The call is not allowed at this point.
       **/
      CallNotAllowed: AugmentedError<ApiType>;
      /**
       * The fallback failed
       **/
      FallbackFailed: AugmentedError<ApiType>;
      /**
       * `Self::insert_submission` returned an invalid index.
       **/
      InvalidSubmissionIndex: AugmentedError<ApiType>;
      /**
       * Snapshot metadata should exist but didn't.
       **/
      MissingSnapshotMetadata: AugmentedError<ApiType>;
      /**
       * OCW submitted solution for wrong round
       **/
      OcwCallWrongEra: AugmentedError<ApiType>;
      /**
       * Submission was too early.
       **/
      PreDispatchEarlySubmission: AugmentedError<ApiType>;
      /**
       * Submission was too weak, score-wise.
       **/
      PreDispatchWeakSubmission: AugmentedError<ApiType>;
      /**
       * Wrong number of winners presented.
       **/
      PreDispatchWrongWinnerCount: AugmentedError<ApiType>;
      /**
       * The origin failed to pay the deposit.
       **/
      SignedCannotPayDeposit: AugmentedError<ApiType>;
      /**
       * Witness data to dispatchable is invalid.
       **/
      SignedInvalidWitness: AugmentedError<ApiType>;
      /**
       * The queue was full, and the solution was not better than any of the existing ones.
       **/
      SignedQueueFull: AugmentedError<ApiType>;
      /**
       * The signed submission consumes too much weight
       **/
      SignedTooMuchWeight: AugmentedError<ApiType>;
      /**
       * Submitted solution has too many winners
       **/
      TooManyWinners: AugmentedError<ApiType>;
      /**
       * Generic error
       **/
      [key: string]: AugmentedError<ApiType>;
    };
    externalAgents: {
      /**
       * The provided `agent` is already an agent for the `AssetID`.
       **/
      AlreadyAnAgent: AugmentedError<ApiType>;
      /**
       * An AG with the given `AGId` did not exist for the `AssetID`.
       **/
      NoSuchAG: AugmentedError<ApiType>;
      /**
       * The provided `agent` is not an agent for the `AssetID`.
       **/
      NotAnAgent: AugmentedError<ApiType>;
      /**
       * This agent is the last full one, and it's being removed,
       * making the asset orphaned.
       **/
      RemovingLastFullAgent: AugmentedError<ApiType>;
      /**
       * The caller's secondary key does not have the required asset permission.
       **/
      SecondaryKeyNotAuthorizedForAsset: AugmentedError<ApiType>;
      /**
       * The agent is not authorized to call the current extrinsic.
       **/
      UnauthorizedAgent: AugmentedError<ApiType>;
      /**
       * Generic error
       **/
      [key: string]: AugmentedError<ApiType>;
    };
    grandpa: {
      /**
       * Attempt to signal GRANDPA change with one already pending.
       **/
      ChangePending: AugmentedError<ApiType>;
      /**
       * A given equivocation report is valid but already previously reported.
       **/
      DuplicateOffenceReport: AugmentedError<ApiType>;
      /**
       * An equivocation proof provided as part of an equivocation report is invalid.
       **/
      InvalidEquivocationProof: AugmentedError<ApiType>;
      /**
       * A key ownership proof provided as part of an equivocation report is invalid.
       **/
      InvalidKeyOwnershipProof: AugmentedError<ApiType>;
      /**
       * Attempt to signal GRANDPA pause when the authority set isn't live
       * (either paused or already pending pause).
       **/
      PauseFailed: AugmentedError<ApiType>;
      /**
       * Attempt to signal GRANDPA resume when the authority set isn't paused
       * (either live or already pending resume).
       **/
      ResumeFailed: AugmentedError<ApiType>;
      /**
       * Cannot signal forced change so soon after last.
       **/
      TooSoon: AugmentedError<ApiType>;
      /**
       * Generic error
       **/
      [key: string]: AugmentedError<ApiType>;
    };
    identity: {
      /**
       * The account key is being used, it can't be unlinked.
       **/
      AccountKeyIsBeingUsed: AugmentedError<ApiType>;
      /**
       * One secondary or primary key can only belong to one DID
       **/
      AlreadyLinked: AugmentedError<ApiType>;
      /**
       * The offchain authorization has expired.
       **/
      AuthorizationExpired: AugmentedError<ApiType>;
      /**
       * Authorization has been explicitly revoked.
       **/
      AuthorizationHasBeenRevoked: AugmentedError<ApiType>;
      /**
       * Authorizations are not for the same DID.
       **/
      AuthorizationsNotForSameDids: AugmentedError<ApiType>;
      /**
       * Cannot convert a `T::AccountId` to `AnySignature::Signer::AccountId`.
       **/
      CannotDecodeSignerAccountId: AugmentedError<ApiType>;
      /**
       * Claim does not exist.
       **/
      ClaimDoesNotExist: AugmentedError<ApiType>;
      /**
       * The custom claim type trying to be registered already exists.
       **/
      CustomClaimTypeAlreadyExists: AugmentedError<ApiType>;
      /**
       * The custom claim type does not exist.
       **/
      CustomClaimTypeDoesNotExist: AugmentedError<ApiType>;
      /**
       * A custom scope is too long.
       * It can at most be `32` characters long.
       **/
      CustomScopeTooLong: AugmentedError<ApiType>;
      /**
       * The DID already exists.
       **/
      DidAlreadyExists: AugmentedError<ApiType>;
      /**
       * The DID does not exist.
       **/
      DidDoesNotExist: AugmentedError<ApiType>;
      /**
       * The DID must already exist.
       **/
      DidMustAlreadyExist: AugmentedError<ApiType>;
      /**
       * The same key was included multiple times.
       **/
      DuplicateKey: AugmentedError<ApiType>;
      /**
       * Maximum number of given authorizations was exceeded.
       **/
      ExceededNumberOfGivenAuths: AugmentedError<ApiType>;
      /**
       * Cannot use Except when specifying extrinsic permissions.
       **/
      ExceptNotAllowedForExtrinsics: AugmentedError<ApiType>;
      /**
       * Couldn't charge fee for the transaction.
       **/
      FailedToChargeFee: AugmentedError<ApiType>;
      /**
       * Account Id cannot be extracted from signer
       **/
      InvalidAccountKey: AugmentedError<ApiType>;
      /**
       * An invalid authorization from the CDD provider.
       **/
      InvalidAuthorizationFromCddProvider: AugmentedError<ApiType>;
      /**
       * An invalid authorization from the owner.
       **/
      InvalidAuthorizationFromOwner: AugmentedError<ApiType>;
      /**
       * An invalid authorization signature.
       **/
      InvalidAuthorizationSignature: AugmentedError<ApiType>;
      /**
       * Identity is already a child of an other identity, can't create grand-child identity.
       **/
      IsChildIdentity: AugmentedError<ApiType>;
      /**
       * This key is not allowed to execute a given operation.
       **/
      KeyNotAllowed: AugmentedError<ApiType>;
      /**
       * Caller is missing an identity.
       **/
      MissingIdentity: AugmentedError<ApiType>;
      /**
       * Multisig can not be unlinked from an identity while it still holds POLYX
       **/
      MultiSigHasBalance: AugmentedError<ApiType>;
      /**
       * The Identity doesn't have a parent identity.
       **/
      NoParentIdentity: AugmentedError<ApiType>;
      /**
       * Signer is not a secondary key of the provided identity
       **/
      NotASigner: AugmentedError<ApiType>;
      /**
       * Attestation was not by a CDD service provider.
       **/
      NotCddProviderAttestation: AugmentedError<ApiType>;
      /**
       * The caller is not the parent or child identity.
       **/
      NotParentOrChildIdentity: AugmentedError<ApiType>;
      /**
       * Only the primary key is allowed to revoke an Identity Signatory off-chain authorization.
       **/
      NotPrimaryKey: AugmentedError<ApiType>;
      /**
       * The secondary keys contain the primary key.
       **/
      SecondaryKeysContainPrimaryKey: AugmentedError<ApiType>;
      /**
       * The target DID has no valid CDD.
       **/
      TargetHasNoCdd: AugmentedError<ApiType>;
      /**
       * Signatory is not pre authorized by the identity
       **/
      Unauthorized: AugmentedError<ApiType>;
      /**
       * Only CDD service providers are allowed.
       **/
      UnAuthorizedCddProvider: AugmentedError<ApiType>;
      /**
       * Generic error
       **/
      [key: string]: AugmentedError<ApiType>;
    };
    imOnline: {
      /**
       * Duplicated heartbeat.
       **/
      DuplicatedHeartbeat: AugmentedError<ApiType>;
      /**
       * Non existent public key.
       **/
      InvalidKey: AugmentedError<ApiType>;
      /**
       * Generic error
       **/
      [key: string]: AugmentedError<ApiType>;
    };
    indices: {
      /**
       * The index was not available.
       **/
      InUse: AugmentedError<ApiType>;
      /**
       * The index was not already assigned.
       **/
      NotAssigned: AugmentedError<ApiType>;
      /**
       * The index is assigned to another account.
       **/
      NotOwner: AugmentedError<ApiType>;
      /**
       * The source and destination accounts are identical.
       **/
      NotTransfer: AugmentedError<ApiType>;
      /**
       * The index is permanent and may not be freed/changed.
       **/
      Permanent: AugmentedError<ApiType>;
      /**
       * Generic error
       **/
      [key: string]: AugmentedError<ApiType>;
    };
    multiSig: {
      /**
       * Already a signer.
       **/
      AlreadyASigner: AugmentedError<ApiType>;
      /**
       * Already voted.
       **/
      AlreadyVoted: AugmentedError<ApiType>;
      /**
       * Changing multisig parameters not allowed since multisig is a primary key.
       **/
      ChangeNotAllowed: AugmentedError<ApiType>;
      /**
       * Multisig address.
       **/
      DecodingError: AugmentedError<ApiType>;
      /**
       * Identity provided is not the multisig's admin.
       **/
      IdentityNotAdmin: AugmentedError<ApiType>;
      /**
       * Identity provided is not the multisig's payer.
       **/
      IdentityNotPayer: AugmentedError<ApiType>;
      /**
       * Max weight not enough to execute proposal.
       **/
      MaxWeightTooLow: AugmentedError<ApiType>;
      /**
       * Multisig is not attached to an identity
       **/
      MultisigMissingIdentity: AugmentedError<ApiType>;
      /**
       * A multisig can't be a signer of another multisig.
       **/
      NestingNotAllowed: AugmentedError<ApiType>;
      /**
       * A nonce overflow.
       **/
      NonceOverflow: AugmentedError<ApiType>;
      /**
       * Multisig doesn't have a paying DID.
       **/
      NoPayingDid: AugmentedError<ApiType>;
      /**
       * No such multisig.
       **/
      NoSuchMultisig: AugmentedError<ApiType>;
      /**
       * Not a signer.
       **/
      NotASigner: AugmentedError<ApiType>;
      /**
       * Not enough signers.  The number of signers has to be greater then or equal to
       * the required number of signers to approve proposals.
       **/
      NotEnoughSigners: AugmentedError<ApiType>;
      /**
       * Proposal was executed earlier
       **/
      ProposalAlreadyExecuted: AugmentedError<ApiType>;
      /**
       * Proposal was rejected earlier
       **/
      ProposalAlreadyRejected: AugmentedError<ApiType>;
      /**
       * Proposal has expired
       **/
      ProposalExpired: AugmentedError<ApiType>;
      /**
       * The proposal does not exist.
       **/
      ProposalMissing: AugmentedError<ApiType>;
      /**
       * Required number of signers must be greater then zero.
       **/
      RequiredSignersIsZero: AugmentedError<ApiType>;
      /**
       * Signer is an account key that is already associated with an identity.
       **/
      SignerAlreadyLinkedToIdentity: AugmentedError<ApiType>;
      /**
       * Signer is an account key that is already associated with a multisig.
       **/
      SignerAlreadyLinkedToMultisig: AugmentedError<ApiType>;
      /**
       * Tried to add/remove too many signers.
       **/
      TooManySigners: AugmentedError<ApiType>;
      /**
       * Generic error
       **/
      [key: string]: AugmentedError<ApiType>;
    };
    nft: {
      /**
       * An overflow while calculating the balance.
       **/
      BalanceOverflow: AugmentedError<ApiType>;
      /**
       * An underflow while calculating the balance.
       **/
      BalanceUnderflow: AugmentedError<ApiType>;
      /**
       * The asset_id is already associated to an NFT collection.
       **/
      CollectionAlredyRegistered: AugmentedError<ApiType>;
      /**
       * The NFT collection does not exist.
       **/
      CollectionNotFound: AugmentedError<ApiType>;
      /**
       * Duplicate ids are not allowed.
       **/
      DuplicatedNFTId: AugmentedError<ApiType>;
      /**
       * A duplicate metadata key has been passed as parameter.
       **/
      DuplicateMetadataKey: AugmentedError<ApiType>;
      /**
       * There's no asset associated to the given asset_id.
       **/
      InvalidAssetID: AugmentedError<ApiType>;
      /**
       * The asset must be of type non-fungible.
       **/
      InvalidAssetType: AugmentedError<ApiType>;
      /**
       * Either the number of keys or the key identifier does not match the keys defined for the collection.
       **/
      InvalidMetadataAttribute: AugmentedError<ApiType>;
      /**
       * Failed to transfer an NFT - NFT collection not found.
       **/
      InvalidNFTTransferCollectionNotFound: AugmentedError<ApiType>;
      /**
       * Failed to transfer an NFT - compliance failed.
       **/
      InvalidNFTTransferComplianceFailure: AugmentedError<ApiType>;
      /**
       * Failed to transfer an NFT - identity count would overflow.
       **/
      InvalidNFTTransferCountOverflow: AugmentedError<ApiType>;
      /**
       * Failed to transfer an NFT - asset is frozen.
       **/
      InvalidNFTTransferFrozenAsset: AugmentedError<ApiType>;
      /**
       * Ticker and NFT ticker don't match
       **/
      InvalidNFTTransferInconsistentTicker: AugmentedError<ApiType>;
      /**
       * Failed to transfer an NFT - the number of nfts in the identity is insufficient.
       **/
      InvalidNFTTransferInsufficientCount: AugmentedError<ApiType>;
      /**
       * The receiver has an invalid CDD.
       **/
      InvalidNFTTransferInvalidReceiverCDD: AugmentedError<ApiType>;
      /**
       * The sender has an invalid CDD.
       **/
      InvalidNFTTransferInvalidSenderCDD: AugmentedError<ApiType>;
      /**
       * Failed to transfer an NFT - nft is locked.
       **/
      InvalidNFTTransferNFTIsLocked: AugmentedError<ApiType>;
      /**
       * Failed to transfer an NFT - NFT not found in portfolio.
       **/
      InvalidNFTTransferNFTNotOwned: AugmentedError<ApiType>;
      /**
       * Failed to transfer an NFT - attempt to move to the same portfolio.
       **/
      InvalidNFTTransferSamePortfolio: AugmentedError<ApiType>;
      /**
       * The sender identity can't be the same as the receiver identity.
       **/
      InvalidNFTTransferSenderIdMatchesReceiverId: AugmentedError<ApiType>;
      /**
       * The maximum number of metadata keys was exceeded.
       **/
      MaxNumberOfKeysExceeded: AugmentedError<ApiType>;
      /**
       * The maximum number of nfts being transferred in one leg was exceeded.
       **/
      MaxNumberOfNFTsPerLegExceeded: AugmentedError<ApiType>;
      /**
       * The NFT does not exist.
       **/
      NFTNotFound: AugmentedError<ApiType>;
      /**
       * An overflow while calculating the updated supply.
       **/
      SupplyOverflow: AugmentedError<ApiType>;
      /**
       * An underflow while calculating the updated supply.
       **/
      SupplyUnderflow: AugmentedError<ApiType>;
      /**
       * At least one of the metadata keys has not been registered.
       **/
      UnregisteredMetadataKey: AugmentedError<ApiType>;
      /**
       * It is not possible to transferr zero nft.
       **/
      ZeroCount: AugmentedError<ApiType>;
      /**
       * Generic error
       **/
      [key: string]: AugmentedError<ApiType>;
    };
    permissions: {
      /**
       * The caller is not authorized to call the current extrinsic.
       **/
      UnauthorizedCaller: AugmentedError<ApiType>;
      /**
       * Generic error
       **/
      [key: string]: AugmentedError<ApiType>;
    };
    pips: {
      /**
       * When enacting snapshot results, an unskippable PIP was skipped.
       **/
      CannotSkipPip: AugmentedError<ApiType>;
      /**
       * Proposer specifies an incorrect deposit
       **/
      IncorrectDeposit: AugmentedError<ApiType>;
      /**
       * Proposal is not in the correct state
       **/
      IncorrectProposalState: AugmentedError<ApiType>;
      /**
       * Proposer can't afford to lock minimum deposit
       **/
      InsufficientDeposit: AugmentedError<ApiType>;
      /**
       * When a block number is less than current block number.
       **/
      InvalidFutureBlockNumber: AugmentedError<ApiType>;
      /**
       * Missing current DID
       **/
      MissingCurrentIdentity: AugmentedError<ApiType>;
      /**
       * The proposal does not exist.
       **/
      NoSuchProposal: AugmentedError<ApiType>;
      /**
       * Not part of governance committee.
       **/
      NotACommitteeMember: AugmentedError<ApiType>;
      /**
       * The given dispatchable call is not valid for this proposal.
       * The proposal must be by community, but isn't.
       **/
      NotByCommittee: AugmentedError<ApiType>;
      /**
       * The given dispatchable call is not valid for this proposal.
       * The proposal must be from the community, but isn't.
       **/
      NotFromCommunity: AugmentedError<ApiType>;
      /**
       * When number of votes overflows.
       **/
      NumberOfVotesExceeded: AugmentedError<ApiType>;
      /**
       * A proposal that is not in a scheduled state cannot be executed.
       **/
      ProposalNotInScheduledState: AugmentedError<ApiType>;
      /**
       * Only the GC release coordinator is allowed to reschedule proposal execution.
       **/
      RescheduleNotByReleaseCoordinator: AugmentedError<ApiType>;
      /**
       * Execution of a scheduled proposal failed because it is missing.
       **/
      ScheduledProposalDoesntExist: AugmentedError<ApiType>;
      /**
       * Tried to enact result for PIP with id different from that at the position in the queue.
       **/
      SnapshotIdMismatch: AugmentedError<ApiType>;
      /**
       * Tried to enact results for the snapshot queue overflowing its length.
       **/
      SnapshotResultTooLarge: AugmentedError<ApiType>;
      /**
       * When stake amount of a vote overflows.
       **/
      StakeAmountOfVotesExceeded: AugmentedError<ApiType>;
      /**
       * The current number of active (pending | scheduled) PIPs exceed the maximum
       * and the proposal is not by a committee.
       **/
      TooManyActivePips: AugmentedError<ApiType>;
      /**
       * Generic error
       **/
      [key: string]: AugmentedError<ApiType>;
    };
    polymeshCommittee: {
      /**
       * Duplicate proposal.
       **/
      DuplicateProposal: AugmentedError<ApiType>;
      /**
       * Duplicate votes are not allowed.
       **/
      DuplicateVote: AugmentedError<ApiType>;
      /**
       * First vote on a proposal creates it, so it must be an approval.
       * All proposals are motions to execute something as "GC majority".
       * To reject e.g., a PIP, a motion to reject should be *approved*.
       **/
      FirstVoteReject: AugmentedError<ApiType>;
      /**
       * Proportion must be a rational number.
       **/
      InvalidProportion: AugmentedError<ApiType>;
      /**
       * Mismatched voting index.
       **/
      MismatchedVotingIndex: AugmentedError<ApiType>;
      /**
       * No such proposal.
       **/
      NoSuchProposal: AugmentedError<ApiType>;
      /**
       * A DID isn't part of the committee.
       * The DID may either be a caller or some other context.
       **/
      NotAMember: AugmentedError<ApiType>;
      /**
       * Proposal exists, but it has expired.
       **/
      ProposalExpired: AugmentedError<ApiType>;
      /**
       * Maximum number of proposals has been reached.
       **/
      ProposalsLimitReached: AugmentedError<ApiType>;
      /**
       * Generic error
       **/
      [key: string]: AugmentedError<ApiType>;
    };
    polymeshContracts: {
      /**
       * The caller is not a primary key.
       **/
      CallerNotAPrimaryKey: AugmentedError<ApiType>;
      /**
       * Data left in input when decoding arguments of a call.
       **/
      DataLeftAfterDecoding: AugmentedError<ApiType>;
      /**
       * Input data that a contract passed when using the ChainExtension was too large.
       **/
      InLenTooLarge: AugmentedError<ApiType>;
      /**
       * A contract was attempted to be instantiated,
       * but no identity was given to associate the new contract's key with.
       **/
      InstantiatorWithNoIdentity: AugmentedError<ApiType>;
      /**
       * Only future chain versions are allowed.
       **/
      InvalidChainVersion: AugmentedError<ApiType>;
      /**
       * Invalid `func_id` provided from contract.
       **/
      InvalidFuncId: AugmentedError<ApiType>;
      /**
       * Failed to decode a valid `RuntimeCall`.
       **/
      InvalidRuntimeCall: AugmentedError<ApiType>;
      /**
       * Secondary key permissions are missing.
       **/
      MissingKeyPermissions: AugmentedError<ApiType>;
      /**
       * There are no api upgrades supported for the contract.
       **/
      NoUpgradesSupported: AugmentedError<ApiType>;
      /**
       * Output data returned from the ChainExtension was too large.
       **/
      OutLenTooLarge: AugmentedError<ApiType>;
      /**
       * `ReadStorage` failed to write value into the contract's buffer.
       **/
      ReadStorageFailed: AugmentedError<ApiType>;
      /**
       * Extrinsic is not allowed to be called by contracts.
       **/
      RuntimeCallDenied: AugmentedError<ApiType>;
      /**
       * Generic error
       **/
      [key: string]: AugmentedError<ApiType>;
    };
    portfolio: {
      /**
       * The source and destination portfolios should be different.
       **/
      DestinationIsSamePortfolio: AugmentedError<ApiType>;
      /**
       * The portfolios belong to different identities
       **/
      DifferentIdentityPortfolios: AugmentedError<ApiType>;
      /**
       * Trying to move an amount of zero assets.
       **/
      EmptyTransfer: AugmentedError<ApiType>;
      /**
       * Insufficient balance for a transaction.
       **/
      InsufficientPortfolioBalance: AugmentedError<ApiType>;
      /**
       * Can not unlock more tokens than what are locked
       **/
      InsufficientTokensLocked: AugmentedError<ApiType>;
      /**
       * Locked NFTs can not be moved between portfolios.
       **/
      InvalidTransferNFTIsLocked: AugmentedError<ApiType>;
      /**
       * Only owned NFTs can be moved between portfolios.
       **/
      InvalidTransferNFTNotOwned: AugmentedError<ApiType>;
      /**
       * The sender identity can't be the same as the receiver identity.
       **/
      InvalidTransferSenderIdMatchesReceiverId: AugmentedError<ApiType>;
      /**
       * The caller doesn't have permission to create portfolios on the owner's behalf.
       **/
      MissingOwnersPermission: AugmentedError<ApiType>;
      /**
       * The NFT is already locked.
       **/
      NFTAlreadyLocked: AugmentedError<ApiType>;
      /**
       * The NFT does not exist in the portfolio.
       **/
      NFTNotFoundInPortfolio: AugmentedError<ApiType>;
      /**
       * The NFT has never been locked.
       **/
      NFTNotLocked: AugmentedError<ApiType>;
      /**
       * Duplicate asset among the items.
       **/
      NoDuplicateAssetsAllowed: AugmentedError<ApiType>;
      /**
       * The portfolio doesn't exist.
       **/
      PortfolioDoesNotExist: AugmentedError<ApiType>;
      /**
       * The portfolio couldn't be renamed because the chosen name is already in use.
       **/
      PortfolioNameAlreadyInUse: AugmentedError<ApiType>;
      /**
       * The portfolio still has some asset balance left
       **/
      PortfolioNotEmpty: AugmentedError<ApiType>;
      /**
       * The secondary key is not authorized to access the portfolio(s).
       **/
      SecondaryKeyNotAuthorizedForPortfolio: AugmentedError<ApiType>;
      /**
       * The porfolio's custody is with someone other than the caller.
       **/
      UnauthorizedCustodian: AugmentedError<ApiType>;
      /**
       * Generic error
       **/
      [key: string]: AugmentedError<ApiType>;
    };
    preimage: {
      /**
       * Preimage has already been noted on-chain.
       **/
      AlreadyNoted: AugmentedError<ApiType>;
      /**
       * The user is not authorized to perform this action.
       **/
      NotAuthorized: AugmentedError<ApiType>;
      /**
       * The preimage cannot be removed since it has not yet been noted.
       **/
      NotNoted: AugmentedError<ApiType>;
      /**
       * The preimage request cannot be removed since no outstanding requests exist.
       **/
      NotRequested: AugmentedError<ApiType>;
      /**
       * A preimage may not be removed when there are outstanding requests.
       **/
      Requested: AugmentedError<ApiType>;
      /**
       * Preimage is too large to store on-chain.
       **/
      TooBig: AugmentedError<ApiType>;
      /**
       * Generic error
       **/
      [key: string]: AugmentedError<ApiType>;
    };
    protocolFee: {
      /**
       * Insufficient account balance to pay the fee.
       **/
      InsufficientAccountBalance: AugmentedError<ApiType>;
      /**
       * Insufficient subsidy balance to pay the fee.
       **/
      InsufficientSubsidyBalance: AugmentedError<ApiType>;
      /**
       * Not able to handled the imbalances
       **/
      UnHandledImbalances: AugmentedError<ApiType>;
      /**
       * Generic error
       **/
      [key: string]: AugmentedError<ApiType>;
    };
    relayer: {
      /**
       * The `user_key` doesn't have a `paying_key`.
       **/
      NoPayingKey: AugmentedError<ApiType>;
      /**
       * The signer is not authorized for `paying_key`.
       **/
      NotAuthorizedForPayingKey: AugmentedError<ApiType>;
      /**
       * The signer is not authorized for `user_key`.
       **/
      NotAuthorizedForUserKey: AugmentedError<ApiType>;
      /**
       * The `user_key` has a different `paying_key`.
       **/
      NotPayingKey: AugmentedError<ApiType>;
      /**
       * The remaining POLYX for `user_key` overflowed.
       **/
      Overflow: AugmentedError<ApiType>;
      /**
       * The `user_key` is not attached to a CDD'd identity.
       **/
      PayingKeyCddMissing: AugmentedError<ApiType>;
      /**
       * The `user_key` is not attached to a CDD'd identity.
       **/
      UserKeyCddMissing: AugmentedError<ApiType>;
      /**
       * Generic error
       **/
      [key: string]: AugmentedError<ApiType>;
    };
    scheduler: {
      /**
       * Failed to schedule a call
       **/
      FailedToSchedule: AugmentedError<ApiType>;
      /**
       * Attempt to use a non-named function on a named task.
       **/
      Named: AugmentedError<ApiType>;
      /**
       * Cannot find the scheduled call.
       **/
      NotFound: AugmentedError<ApiType>;
      /**
       * Reschedule failed because it does not change scheduled time.
       **/
      RescheduleNoChange: AugmentedError<ApiType>;
      /**
       * Given target block number is in the past.
       **/
      TargetBlockNumberInPast: AugmentedError<ApiType>;
      /**
       * Generic error
       **/
      [key: string]: AugmentedError<ApiType>;
    };
    session: {
      /**
       * Registered duplicate key.
       **/
      DuplicatedKey: AugmentedError<ApiType>;
      /**
       * Invalid ownership proof.
       **/
      InvalidProof: AugmentedError<ApiType>;
      /**
       * Key setting account is not live, so it's impossible to associate keys.
       **/
      NoAccount: AugmentedError<ApiType>;
      /**
       * No associated validator ID for account.
       **/
      NoAssociatedValidatorId: AugmentedError<ApiType>;
      /**
       * No keys are associated with this account.
       **/
      NoKeys: AugmentedError<ApiType>;
      /**
       * Generic error
       **/
      [key: string]: AugmentedError<ApiType>;
    };
    settlement: {
      /**
       * The caller is not a mediator in the instruction.
       **/
      CallerIsNotAMediator: AugmentedError<ApiType>;
      /**
       * The caller is not a party of this instruction.
       **/
      CallerIsNotAParty: AugmentedError<ApiType>;
      /**
       * No duplicate uid are allowed for different receipts.
       **/
      DuplicateReceiptUid: AugmentedError<ApiType>;
      /**
       * The instruction failed to release asset locks or transfer the assets.
       **/
      FailedToReleaseLockOrTransferAssets: AugmentedError<ApiType>;
      /**
       * Scheduling of an instruction fails.
       **/
      FailedToSchedule: AugmentedError<ApiType>;
      /**
       * The input weight is less than the minimum required.
       **/
      InputWeightIsLessThanMinimum: AugmentedError<ApiType>;
      /**
       * Instruction has invalid dates
       **/
      InstructionDatesInvalid: AugmentedError<ApiType>;
      /**
       * Instruction has not been affirmed.
       **/
      InstructionNotAffirmed: AugmentedError<ApiType>;
      /**
       * Instruction settlement block has not yet been reached.
       **/
      InstructionSettleBlockNotReached: AugmentedError<ApiType>;
      /**
       * Instruction's target settle block reached.
       **/
      InstructionSettleBlockPassed: AugmentedError<ApiType>;
      /**
       * The mediator's expiry date must be in the future.
       **/
      InvalidExpiryDate: AugmentedError<ApiType>;
      /**
       * Only [`InstructionStatus::Pending`] or [`InstructionStatus::Failed`] instructions can be executed.
       **/
      InvalidInstructionStatusForExecution: AugmentedError<ApiType>;
      /**
       * Offchain signature is invalid.
       **/
      InvalidSignature: AugmentedError<ApiType>;
      /**
       * Venue does not exist.
       **/
      InvalidVenue: AugmentedError<ApiType>;
      /**
       * No leg with the given id was found
       **/
      LegNotFound: AugmentedError<ApiType>;
      /**
       * The maximum number of fungible assets was exceeded.
       **/
      MaxNumberOfFungibleAssetsExceeded: AugmentedError<ApiType>;
      /**
       * The number of nfts being transferred in the instruction was exceeded.
       **/
      MaxNumberOfNFTsExceeded: AugmentedError<ApiType>;
      /**
       * The maximum number of off-chain assets was exceeded.
       **/
      MaxNumberOfOffChainAssetsExceeded: AugmentedError<ApiType>;
      /**
       * The maximum number of receipts was exceeded.
       **/
      MaxNumberOfReceiptsExceeded: AugmentedError<ApiType>;
      /**
       * The expiry date for the mediator's affirmation has passed.
       **/
      MediatorAffirmationExpired: AugmentedError<ApiType>;
      /**
       * Multiple receipts for the same leg are not allowed.
       **/
      MultipleReceiptsForOneLeg: AugmentedError<ApiType>;
      /**
       * There are parties who have not affirmed the instruction.
       **/
      NotAllAffirmationsHaveBeenReceived: AugmentedError<ApiType>;
      /**
       * The given number of fungible transfers was underestimated.
       **/
      NumberOfFungibleTransfersUnderestimated: AugmentedError<ApiType>;
      /**
       * The given number of off-chain transfers was underestimated.
       **/
      NumberOfOffChainTransfersUnderestimated: AugmentedError<ApiType>;
      /**
       * The given number of nfts being transferred was underestimated.
       **/
      NumberOfTransferredNFTsUnderestimated: AugmentedError<ApiType>;
      /**
       * The maximum number of venue signers was exceeded.
       **/
      NumberOfVenueSignersExceeded: AugmentedError<ApiType>;
      /**
       * Off-Chain assets cannot be locked.
       **/
      OffChainAssetCantBeLocked: AugmentedError<ApiType>;
      /**
       * Receipt already used.
       **/
      ReceiptAlreadyClaimed: AugmentedError<ApiType>;
      /**
       * Off-chain receipts can only be used for off-chain leg type.
       **/
      ReceiptForInvalidLegType: AugmentedError<ApiType>;
      /**
       * The instruction id in all receipts must match the extrinsic parameter.
       **/
      ReceiptInstructionIdMissmatch: AugmentedError<ApiType>;
      /**
       * Sender and receiver are the same.
       **/
      SameSenderReceiver: AugmentedError<ApiType>;
      /**
       * The provided settlement block number is in the past and cannot be used by the scheduler.
       **/
      SettleOnPastBlock: AugmentedError<ApiType>;
      /**
       * Signer is already added to venue.
       **/
      SignerAlreadyExists: AugmentedError<ApiType>;
      /**
       * Signer is not added to venue.
       **/
      SignerDoesNotExist: AugmentedError<ApiType>;
      /**
       * Sender does not have required permissions.
       **/
      Unauthorized: AugmentedError<ApiType>;
      /**
       * Signer is not authorized by the venue.
       **/
      UnauthorizedSigner: AugmentedError<ApiType>;
      /**
       * Venue does not have required permissions.
       **/
      UnauthorizedVenue: AugmentedError<ApiType>;
      /**
       * The current instruction affirmation status does not support the requested action.
       **/
      UnexpectedAffirmationStatus: AugmentedError<ApiType>;
      /**
       * An invalid has been reached.
       **/
      UnexpectedLegStatus: AugmentedError<ApiType>;
      /**
       * AssetID could not be found on chain.
       **/
      UnexpectedOFFChainAsset: AugmentedError<ApiType>;
      /**
       * Instruction status is unknown
       **/
      UnknownInstruction: AugmentedError<ApiType>;
      /**
       * The maximum weight limit for executing the function was exceeded.
       **/
      WeightLimitExceeded: AugmentedError<ApiType>;
      /**
       * Instruction leg amount can't be zero.
       **/
      ZeroAmount: AugmentedError<ApiType>;
      /**
       * Generic error
       **/
      [key: string]: AugmentedError<ApiType>;
    };
    staking: {
      /**
       * Stash is already bonded.
       **/
      AlreadyBonded: AugmentedError<ApiType>;
      /**
       * Rewards for this era have already been claimed for this validator.
       **/
      AlreadyClaimed: AugmentedError<ApiType>;
      /**
       * Controller is already paired.
       **/
      AlreadyPaired: AugmentedError<ApiType>;
      /**
       * Internal state has become somehow corrupted and the operation cannot continue.
       **/
      BadState: AugmentedError<ApiType>;
      /**
       * A nomination target was supplied that was blocked or otherwise not a validator.
       **/
      BadTarget: AugmentedError<ApiType>;
      /**
       * Some bound is not met.
       **/
      BoundNotMet: AugmentedError<ApiType>;
      /**
<<<<<<< HEAD
       * The user has enough bond and thus cannot be chilled forcefully by an external person.
=======
       * Some bound is not met.
       **/
      BoundNotMet: AugmentedError<ApiType>;
      /**
       * The call is not allowed at the given time due to restrictions of election period.
>>>>>>> e568106c
       **/
      CannotChillOther: AugmentedError<ApiType>;
      /**
       * Validator commiission is above maximum.
       **/
      CommissionTooHigh: AugmentedError<ApiType>;
      /**
       * Commission is too low. Must be at least `MinCommission`.
       **/
      CommissionTooLow: AugmentedError<ApiType>;
      /**
       * New commission must be different from previous commission.
       **/
      CommissionUnchanged: AugmentedError<ApiType>;
      /**
       * Duplicate index.
       **/
      DuplicateIndex: AugmentedError<ApiType>;
      /**
       * Targets cannot be empty.
       **/
      EmptyTargets: AugmentedError<ApiType>;
      /**
       * Attempting to target a stash that still has funds.
       **/
      FundedTarget: AugmentedError<ApiType>;
      /**
       * Permissioned validator already exists.
       **/
      IdentityIsAlreadyPermissioned: AugmentedError<ApiType>;
      /**
       * Identity has not gone throught CDD.
       **/
      IdentityIsMissingCDD: AugmentedError<ApiType>;
      /**
       * Identity was not found in the permissioned identity pool.
       **/
      IdentityNotFound: AugmentedError<ApiType>;
      /**
       * Incorrect previous history depth input provided.
       **/
      IncorrectHistoryDepth: AugmentedError<ApiType>;
      /**
       * Incorrect number of slashing spans provided.
       **/
      IncorrectSlashingSpans: AugmentedError<ApiType>;
      /**
       * Cannot have a validator or nominator role, with value less than the minimum defined by
       * governance (see `MinValidatorBond` and `MinNominatorBond`). If unbonding is the
       * intention, `chill` first to remove one's role as validator/nominator.
       **/
      InsufficientBond: AugmentedError<ApiType>;
      /**
       * When the intended number of validators to run is >= 2/3 of `validator_count`.
       **/
      IntendedCountIsExceedingConsensusLimit: AugmentedError<ApiType>;
      /**
       * Invalid era to reward.
       **/
      InvalidEraToReward: AugmentedError<ApiType>;
      /**
       * Invalid number of nominations.
       **/
      InvalidNumberOfNominations: AugmentedError<ApiType>;
      /**
       * Slash record index out of bounds.
       **/
      InvalidSlashIndex: AugmentedError<ApiType>;
      /**
       * Can not schedule more unlock chunks.
       **/
      NoMoreChunks: AugmentedError<ApiType>;
      /**
       * Not a controller account.
       **/
      NotController: AugmentedError<ApiType>;
      /**
       * Items are not sorted and unique.
       **/
      NotSortedAndUnique: AugmentedError<ApiType>;
      /**
       * Not a stash account.
       **/
      NotStash: AugmentedError<ApiType>;
      /**
       * Can not rebond without unlocking chunks.
       **/
      NoUnlockChunk: AugmentedError<ApiType>;
      /**
       * Validator or nominator stash identity does not exist.
       **/
      StashIdentityDoesNotExist: AugmentedError<ApiType>;
      /**
       * Nominator stash has not gone through CDD.
       **/
      StashIdentityNotCDDed: AugmentedError<ApiType>;
      /**
       * Validator's stash identity is not permissioned.
       **/
      StashIdentityNotPermissioned: AugmentedError<ApiType>;
      /**
       * There are too many nominators in the system. Governance needs to adjust the staking
       * settings to keep things safe for the runtime.
       **/
      TooManyNominators: AugmentedError<ApiType>;
      /**
       * Too many nomination targets supplied.
       **/
      TooManyTargets: AugmentedError<ApiType>;
      /**
       * There are too many validator candidates in the system.
       **/
      TooManyValidators: AugmentedError<ApiType>;
      /**
       * No validator was found for the given key.
       **/
      ValidatorNotFound: AugmentedError<ApiType>;
      /**
       * Generic error
       **/
      [key: string]: AugmentedError<ApiType>;
    };
    stateTrieMigration: {
      /**
       * Bad child root provided.
       **/
      BadChildRoot: AugmentedError<ApiType>;
      /**
       * Bad witness data provided.
       **/
      BadWitness: AugmentedError<ApiType>;
      /**
       * A key was longer than the configured maximum.
       * 
       * This means that the migration halted at the current [`Progress`] and
       * can be resumed with a larger [`crate::Config::MaxKeyLen`] value.
       * Retrying with the same [`crate::Config::MaxKeyLen`] value will not work.
       * The value should only be increased to avoid a storage migration for the currently
       * stored [`crate::Progress::LastKey`].
       **/
      KeyTooLong: AugmentedError<ApiType>;
      /**
       * Max signed limits not respected.
       **/
      MaxSignedLimits: AugmentedError<ApiType>;
      /**
       * submitter does not have enough funds.
       **/
      NotEnoughFunds: AugmentedError<ApiType>;
      /**
<<<<<<< HEAD
       * Signed migration is not allowed because the maximum limit is not set yet.
=======
       * There are too many nominators in the system. Governance needs to adjust the staking
       * settings to keep things safe for the runtime.
       **/
      TooManyNominators: AugmentedError<ApiType>;
      /**
       * Too many nomination targets supplied.
>>>>>>> e568106c
       **/
      SignedMigrationNotAllowed: AugmentedError<ApiType>;
      /**
       * Generic error
       **/
      [key: string]: AugmentedError<ApiType>;
    };
    stateTrieMigration: {
      /**
       * Bad child root provided.
       **/
      BadChildRoot: AugmentedError<ApiType>;
      /**
       * Bad witness data provided.
       **/
      BadWitness: AugmentedError<ApiType>;
      /**
       * A key was longer than the configured maximum.
       * 
       * This means that the migration halted at the current [`Progress`] and
       * can be resumed with a larger [`crate::Config::MaxKeyLen`] value.
       * Retrying with the same [`crate::Config::MaxKeyLen`] value will not work.
       * The value should only be increased to avoid a storage migration for the currently
       * stored [`crate::Progress::LastKey`].
       **/
      KeyTooLong: AugmentedError<ApiType>;
      /**
       * Max signed limits not respected.
       **/
      MaxSignedLimits: AugmentedError<ApiType>;
      /**
       * submitter does not have enough funds.
       **/
      NotEnoughFunds: AugmentedError<ApiType>;
      /**
       * Signed migration is not allowed because the maximum limit is not set yet.
       **/
      SignedMigrationNotAllowed: AugmentedError<ApiType>;
      /**
       * Generic error
       **/
      [key: string]: AugmentedError<ApiType>;
    };
    statistics: {
      /**
       * A Stattype is in use and can't be removed.
       **/
      CannotRemoveStatTypeInUse: AugmentedError<ApiType>;
      /**
       * Transfer not allowed.
       **/
      InvalidTransfer: AugmentedError<ApiType>;
      /**
       * The limit of StatTypes allowed for an asset has been reached.
       **/
      StatTypeLimitReached: AugmentedError<ApiType>;
      /**
       * StatType is not enabled.
       **/
      StatTypeMissing: AugmentedError<ApiType>;
      /**
       * StatType is needed by TransferCondition.
       **/
      StatTypeNeededByTransferCondition: AugmentedError<ApiType>;
      /**
       * The limit of TransferConditions allowed for an asset has been reached.
       **/
      TransferConditionLimitReached: AugmentedError<ApiType>;
      /**
       * The maximum weight limit for executing the function was exceeded.
       **/
      WeightLimitExceeded: AugmentedError<ApiType>;
      /**
       * Generic error
       **/
      [key: string]: AugmentedError<ApiType>;
    };
    sto: {
      /**
       * Fundraiser has been closed/stopped already.
       **/
      FundraiserClosed: AugmentedError<ApiType>;
      /**
       * Interacting with a fundraiser past the end `Moment`.
       **/
      FundraiserExpired: AugmentedError<ApiType>;
      /**
       * Fundraiser not found.
       **/
      FundraiserNotFound: AugmentedError<ApiType>;
      /**
       * Fundraiser is either frozen or stopped.
       **/
      FundraiserNotLive: AugmentedError<ApiType>;
      /**
       * Not enough tokens left for sale.
       **/
      InsufficientTokensRemaining: AugmentedError<ApiType>;
      /**
       * Window (start time, end time) has invalid parameters, e.g start time is after end time.
       **/
      InvalidOfferingWindow: AugmentedError<ApiType>;
      /**
       * An individual price tier was invalid or a set of price tiers was invalid.
       **/
      InvalidPriceTiers: AugmentedError<ApiType>;
      /**
       * An invalid venue provided.
       **/
      InvalidVenue: AugmentedError<ApiType>;
      /**
       * Investment amount is lower than minimum investment amount.
       **/
      InvestmentAmountTooLow: AugmentedError<ApiType>;
      /**
       * Price of the investment exceeded the max price.
       **/
      MaxPriceExceeded: AugmentedError<ApiType>;
      /**
       * An arithmetic operation overflowed.
       **/
      Overflow: AugmentedError<ApiType>;
      /**
       * Sender does not have required permissions.
       **/
      Unauthorized: AugmentedError<ApiType>;
      /**
       * Generic error
       **/
      [key: string]: AugmentedError<ApiType>;
    };
    sudo: {
      /**
       * Sender must be the Sudo account
       **/
      RequireSudo: AugmentedError<ApiType>;
      /**
       * Generic error
       **/
      [key: string]: AugmentedError<ApiType>;
    };
    system: {
      /**
       * The origin filter prevent the call to be dispatched.
       **/
      CallFiltered: AugmentedError<ApiType>;
      /**
       * Failed to extract the runtime version from the new runtime.
       * 
       * Either calling `Core_version` or decoding `RuntimeVersion` failed.
       **/
      FailedToExtractRuntimeVersion: AugmentedError<ApiType>;
      /**
       * The name of specification does not match between the current runtime
       * and the new runtime.
       **/
      InvalidSpecName: AugmentedError<ApiType>;
      /**
       * Suicide called when the account has non-default composite data.
       **/
      NonDefaultComposite: AugmentedError<ApiType>;
      /**
       * There is a non-zero reference count preventing the account from being purged.
       **/
      NonZeroRefCount: AugmentedError<ApiType>;
      /**
       * The specification version is not allowed to decrease between the current runtime
       * and the new runtime.
       **/
      SpecVersionNeedsToIncrease: AugmentedError<ApiType>;
      /**
       * Generic error
       **/
      [key: string]: AugmentedError<ApiType>;
    };
    technicalCommittee: {
      /**
       * Duplicate proposal.
       **/
      DuplicateProposal: AugmentedError<ApiType>;
      /**
       * Duplicate votes are not allowed.
       **/
      DuplicateVote: AugmentedError<ApiType>;
      /**
       * First vote on a proposal creates it, so it must be an approval.
       * All proposals are motions to execute something as "GC majority".
       * To reject e.g., a PIP, a motion to reject should be *approved*.
       **/
      FirstVoteReject: AugmentedError<ApiType>;
      /**
       * Proportion must be a rational number.
       **/
      InvalidProportion: AugmentedError<ApiType>;
      /**
       * Mismatched voting index.
       **/
      MismatchedVotingIndex: AugmentedError<ApiType>;
      /**
       * No such proposal.
       **/
      NoSuchProposal: AugmentedError<ApiType>;
      /**
       * A DID isn't part of the committee.
       * The DID may either be a caller or some other context.
       **/
      NotAMember: AugmentedError<ApiType>;
      /**
       * Proposal exists, but it has expired.
       **/
      ProposalExpired: AugmentedError<ApiType>;
      /**
       * Maximum number of proposals has been reached.
       **/
      ProposalsLimitReached: AugmentedError<ApiType>;
      /**
       * Generic error
       **/
      [key: string]: AugmentedError<ApiType>;
    };
    technicalCommitteeMembership: {
      /**
       * The limit for the number of concurrent active members for this group has been exceeded.
       **/
      ActiveMembersLimitExceeded: AugmentedError<ApiType>;
      /**
       * Active member limit was greater than maximum committee members limit.
       **/
      ActiveMembersLimitOverflow: AugmentedError<ApiType>;
      /**
       * Group member was added already.
       **/
      DuplicateMember: AugmentedError<ApiType>;
      /**
       * Last member of the committee can not quit.
       **/
      LastMemberCannotQuit: AugmentedError<ApiType>;
      /**
       * Can't remove a member that doesn't exist.
       **/
      NoSuchMember: AugmentedError<ApiType>;
      /**
       * Only primary key of the identity is allowed.
       **/
      OnlyPrimaryKeyAllowed: AugmentedError<ApiType>;
      /**
       * Generic error
       **/
      [key: string]: AugmentedError<ApiType>;
    };
    testUtils: {
      /**
       * Generic error
       **/
      [key: string]: AugmentedError<ApiType>;
    };
    treasury: {
      /**
       * Proposer's balance is too low.
       **/
      InsufficientBalance: AugmentedError<ApiType>;
      /**
       * Invalid identity for disbursement.
       **/
      InvalidIdentity: AugmentedError<ApiType>;
      /**
       * Generic error
       **/
      [key: string]: AugmentedError<ApiType>;
    };
    upgradeCommittee: {
      /**
       * Duplicate proposal.
       **/
      DuplicateProposal: AugmentedError<ApiType>;
      /**
       * Duplicate votes are not allowed.
       **/
      DuplicateVote: AugmentedError<ApiType>;
      /**
       * First vote on a proposal creates it, so it must be an approval.
       * All proposals are motions to execute something as "GC majority".
       * To reject e.g., a PIP, a motion to reject should be *approved*.
       **/
      FirstVoteReject: AugmentedError<ApiType>;
      /**
       * Proportion must be a rational number.
       **/
      InvalidProportion: AugmentedError<ApiType>;
      /**
       * Mismatched voting index.
       **/
      MismatchedVotingIndex: AugmentedError<ApiType>;
      /**
       * No such proposal.
       **/
      NoSuchProposal: AugmentedError<ApiType>;
      /**
       * A DID isn't part of the committee.
       * The DID may either be a caller or some other context.
       **/
      NotAMember: AugmentedError<ApiType>;
      /**
       * Proposal exists, but it has expired.
       **/
      ProposalExpired: AugmentedError<ApiType>;
      /**
       * Maximum number of proposals has been reached.
       **/
      ProposalsLimitReached: AugmentedError<ApiType>;
      /**
       * Generic error
       **/
      [key: string]: AugmentedError<ApiType>;
    };
    upgradeCommitteeMembership: {
      /**
       * The limit for the number of concurrent active members for this group has been exceeded.
       **/
      ActiveMembersLimitExceeded: AugmentedError<ApiType>;
      /**
       * Active member limit was greater than maximum committee members limit.
       **/
      ActiveMembersLimitOverflow: AugmentedError<ApiType>;
      /**
       * Group member was added already.
       **/
      DuplicateMember: AugmentedError<ApiType>;
      /**
       * Last member of the committee can not quit.
       **/
      LastMemberCannotQuit: AugmentedError<ApiType>;
      /**
       * Can't remove a member that doesn't exist.
       **/
      NoSuchMember: AugmentedError<ApiType>;
      /**
       * Only primary key of the identity is allowed.
       **/
      OnlyPrimaryKeyAllowed: AugmentedError<ApiType>;
      /**
       * Generic error
       **/
      [key: string]: AugmentedError<ApiType>;
    };
    utility: {
      /**
       * Provided nonce was invalid
       * If the provided nonce < current nonce, the call was already executed
       * If the provided nonce > current nonce, the call(s) before the current failed to execute
       * POLYMESH error
       **/
      InvalidNonce: AugmentedError<ApiType>;
      /**
       * Offchain signature is invalid
       * POLYMESH error
       **/
      InvalidSignature: AugmentedError<ApiType>;
      /**
       * Target does not have a valid CDD
       * POLYMESH error
       **/
      TargetCddMissing: AugmentedError<ApiType>;
      /**
       * Too many calls batched.
       **/
      TooManyCalls: AugmentedError<ApiType>;
      /**
       * Decoding derivative account Id failed.
       **/
      UnableToDeriveAccountId: AugmentedError<ApiType>;
      /**
       * Generic error
       **/
      [key: string]: AugmentedError<ApiType>;
    };
  } // AugmentedErrors
} // declare module<|MERGE_RESOLUTION|>--- conflicted
+++ resolved
@@ -1180,10 +1180,6 @@
        **/
       InvalidNFTTransferFrozenAsset: AugmentedError<ApiType>;
       /**
-       * Ticker and NFT ticker don't match
-       **/
-      InvalidNFTTransferInconsistentTicker: AugmentedError<ApiType>;
-      /**
        * Failed to transfer an NFT - the number of nfts in the identity is insufficient.
        **/
       InvalidNFTTransferInsufficientCount: AugmentedError<ApiType>;
@@ -1851,15 +1847,7 @@
        **/
       BoundNotMet: AugmentedError<ApiType>;
       /**
-<<<<<<< HEAD
        * The user has enough bond and thus cannot be chilled forcefully by an external person.
-=======
-       * Some bound is not met.
-       **/
-      BoundNotMet: AugmentedError<ApiType>;
-      /**
-       * The call is not allowed at the given time due to restrictions of election period.
->>>>>>> e568106c
        **/
       CannotChillOther: AugmentedError<ApiType>;
       /**
@@ -2010,51 +1998,6 @@
        **/
       NotEnoughFunds: AugmentedError<ApiType>;
       /**
-<<<<<<< HEAD
-       * Signed migration is not allowed because the maximum limit is not set yet.
-=======
-       * There are too many nominators in the system. Governance needs to adjust the staking
-       * settings to keep things safe for the runtime.
-       **/
-      TooManyNominators: AugmentedError<ApiType>;
-      /**
-       * Too many nomination targets supplied.
->>>>>>> e568106c
-       **/
-      SignedMigrationNotAllowed: AugmentedError<ApiType>;
-      /**
-       * Generic error
-       **/
-      [key: string]: AugmentedError<ApiType>;
-    };
-    stateTrieMigration: {
-      /**
-       * Bad child root provided.
-       **/
-      BadChildRoot: AugmentedError<ApiType>;
-      /**
-       * Bad witness data provided.
-       **/
-      BadWitness: AugmentedError<ApiType>;
-      /**
-       * A key was longer than the configured maximum.
-       * 
-       * This means that the migration halted at the current [`Progress`] and
-       * can be resumed with a larger [`crate::Config::MaxKeyLen`] value.
-       * Retrying with the same [`crate::Config::MaxKeyLen`] value will not work.
-       * The value should only be increased to avoid a storage migration for the currently
-       * stored [`crate::Progress::LastKey`].
-       **/
-      KeyTooLong: AugmentedError<ApiType>;
-      /**
-       * Max signed limits not respected.
-       **/
-      MaxSignedLimits: AugmentedError<ApiType>;
-      /**
-       * submitter does not have enough funds.
-       **/
-      NotEnoughFunds: AugmentedError<ApiType>;
-      /**
        * Signed migration is not allowed because the maximum limit is not set yet.
        **/
       SignedMigrationNotAllowed: AugmentedError<ApiType>;

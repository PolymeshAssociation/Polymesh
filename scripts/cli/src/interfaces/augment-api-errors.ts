--- conflicted
+++ resolved
@@ -1434,13 +1434,10 @@
        **/
       InvalidTransferNFTNotOwned: AugmentedError<ApiType>;
       /**
-<<<<<<< HEAD
        * The sender identity can't be the same as the receiver identity.
        **/
       InvalidTransferSenderIdMatchesReceiverId: AugmentedError<ApiType>;
       /**
-=======
->>>>>>> 2ef2fc0b
        * The caller doesn't have permission to create portfolios on the owner's behalf.
        **/
       MissingOwnersPermission: AugmentedError<ApiType>;

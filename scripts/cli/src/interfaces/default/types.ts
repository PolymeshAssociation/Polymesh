// Auto-generated via `yarn polkadot-types-from-defs`, do not edit
/* eslint-disable */

import type { Bytes, Compact, Enum, Option, Struct, Text, U8aFixed, Vec, bool, u16, u32, u64, u8 } from '@polkadot/types';
import type { ITuple } from '@polkadot/types/types';
import type { Signature } from '@polkadot/types/interfaces/extrinsics';
import type { AccountId, Balance, BlockNumber, Call, H256, H512, Hash, MultiAddress, Perbill, Permill } from '@polkadot/types/interfaces/runtime';
import type { AccountInfoWithDualRefCount, DispatchError } from '@polkadot/types/interfaces/system';

/** @name AccountInfo */
export interface AccountInfo extends AccountInfoWithDualRefCount {}

/** @name Address */
export interface Address extends MultiAddress {}

/** @name AffirmationStatus */
export interface AffirmationStatus extends Enum {
  readonly isUnknown: boolean;
  readonly isPending: boolean;
  readonly isAffirmed: boolean;
  readonly isRejected: boolean;
}

/** @name AgentGroup */
export interface AgentGroup extends Enum {
  readonly isFull: boolean;
  readonly isCustom: boolean;
  readonly asCustom: AGId;
  readonly isExceptMeta: boolean;
  readonly isPolymeshV1Caa: boolean;
  readonly isPolymeshV1Pia: boolean;
}

/** @name AGId */
export interface AGId extends u32 {}

/** @name AssetCompliance */
export interface AssetCompliance extends Struct {
  readonly is_paused: bool;
  readonly requirements: Vec<ComplianceRequirement>;
}

/** @name AssetComplianceResult */
export interface AssetComplianceResult extends Struct {
  readonly paused: bool;
  readonly requirements: Vec<ComplianceRequirementResult>;
  readonly result: bool;
}

/** @name AssetDidResult */
export interface AssetDidResult extends Enum {
  readonly isOk: boolean;
  readonly asOk: IdentityId;
  readonly isErr: boolean;
  readonly asErr: Bytes;
}

/** @name AssetIdentifier */
export interface AssetIdentifier extends Enum {
  readonly isCusip: boolean;
  readonly asCusip: U8aFixed;
  readonly isCins: boolean;
  readonly asCins: U8aFixed;
  readonly isIsin: boolean;
  readonly asIsin: U8aFixed;
  readonly isLei: boolean;
  readonly asLei: U8aFixed;
}

/** @name AssetMigrationError */
export interface AssetMigrationError extends Enum {
  readonly isAssetDocumentFail: boolean;
  readonly asAssetDocumentFail: ITuple<[Ticker, DocumentId]>;
}

/** @name AssetName */
export interface AssetName extends Text {}

/** @name AssetOwnershipRelation */
export interface AssetOwnershipRelation extends Enum {
  readonly isNotOwned: boolean;
  readonly isTickerOwned: boolean;
  readonly isAssetOwned: boolean;
}

/** @name AssetPermissions */
export interface AssetPermissions extends Enum {
  readonly isWhole: boolean;
  readonly isThese: boolean;
  readonly asThese: Vec<Ticker>;
  readonly isExcept: boolean;
  readonly asExcept: Vec<Ticker>;
}

/** @name AssetType */
export interface AssetType extends Enum {
  readonly isEquityCommon: boolean;
  readonly isEquityPreferred: boolean;
  readonly isCommodity: boolean;
  readonly isFixedIncome: boolean;
  readonly isReit: boolean;
  readonly isFund: boolean;
  readonly isRevenueShareAgreement: boolean;
  readonly isStructuredProduct: boolean;
  readonly isDerivative: boolean;
  readonly isCustom: boolean;
  readonly asCustom: CustomAssetTypeId;
  readonly isStableCoin: boolean;
}

/** @name Authorization */
export interface Authorization extends Struct {
  readonly authorization_data: AuthorizationData;
  readonly authorized_by: IdentityId;
  readonly expiry: Option<Moment>;
  readonly auth_id: u64;
}

/** @name AuthorizationData */
export interface AuthorizationData extends Enum {
  readonly isAttestPrimaryKeyRotation: boolean;
  readonly asAttestPrimaryKeyRotation: IdentityId;
  readonly isRotatePrimaryKey: boolean;
  readonly isTransferTicker: boolean;
  readonly asTransferTicker: Ticker;
  readonly isAddMultiSigSigner: boolean;
  readonly asAddMultiSigSigner: AccountId;
  readonly isTransferAssetOwnership: boolean;
  readonly asTransferAssetOwnership: Ticker;
  readonly isJoinIdentity: boolean;
  readonly asJoinIdentity: Permissions;
  readonly isPortfolioCustody: boolean;
  readonly asPortfolioCustody: PortfolioId;
  readonly isBecomeAgent: boolean;
  readonly asBecomeAgent: ITuple<[Ticker, AgentGroup]>;
  readonly isAddRelayerPayingKey: boolean;
  readonly asAddRelayerPayingKey: ITuple<[AccountId, AccountId, Balance]>;
}

/** @name AuthorizationNonce */
export interface AuthorizationNonce extends u64 {}

/** @name AuthorizationType */
export interface AuthorizationType extends Enum {
  readonly isAttestPrimaryKeyRotation: boolean;
  readonly isRotatePrimaryKey: boolean;
  readonly isTransferTicker: boolean;
  readonly isAddMultiSigSigner: boolean;
  readonly isTransferAssetOwnership: boolean;
  readonly isJoinIdentity: boolean;
  readonly isPortfolioCustody: boolean;
<<<<<<< HEAD
  readonly isCustom: boolean;
  readonly isNoData: boolean;
=======
>>>>>>> 265e1522
  readonly isBecomeAgent: boolean;
  readonly isAddRelayerPayingKey: boolean;
}

/** @name BallotMeta */
export interface BallotMeta extends Struct {
  readonly title: BallotTitle;
  readonly motions: Vec<Motion>;
}

/** @name BallotTimeRange */
export interface BallotTimeRange extends Struct {
  readonly start: Moment;
  readonly end: Moment;
}

/** @name BallotTitle */
export interface BallotTitle extends Text {}

/** @name BallotVote */
export interface BallotVote extends Struct {
  readonly power: Balance;
  readonly fallback: Option<u16>;
}

/** @name BatchAddClaimItem */
export interface BatchAddClaimItem extends Struct {
  readonly target: IdentityId;
  readonly claim: Claim;
  readonly expiry: Option<Moment>;
}

/** @name BatchRevokeClaimItem */
export interface BatchRevokeClaimItem extends Struct {
  readonly target: IdentityId;
  readonly claim: Claim;
}

/** @name Beneficiary */
export interface Beneficiary extends Struct {
  readonly id: IdentityId;
  readonly amount: Balance;
}

/** @name BridgeTx */
export interface BridgeTx extends Struct {
  readonly nonce: u32;
  readonly recipient: AccountId;
  readonly value: Balance;
  readonly tx_hash: H256;
}

/** @name BridgeTxDetail */
export interface BridgeTxDetail extends Struct {
  readonly amount: Balance;
  readonly status: BridgeTxStatus;
  readonly execution_block: BlockNumber;
  readonly tx_hash: H256;
}

/** @name BridgeTxStatus */
export interface BridgeTxStatus extends Enum {
  readonly isAbsent: boolean;
  readonly isPending: boolean;
  readonly asPending: u8;
  readonly isFrozen: boolean;
  readonly isTimelocked: boolean;
  readonly isHandled: boolean;
}

/** @name CACheckpoint */
export interface CACheckpoint extends Enum {
  readonly isScheduled: boolean;
  readonly asScheduled: ITuple<[ScheduleId, u64]>;
  readonly isExisting: boolean;
  readonly asExisting: CheckpointId;
}

/** @name CADetails */
export interface CADetails extends Text {}

/** @name CAId */
export interface CAId extends Struct {
  readonly ticker: Ticker;
  readonly local_id: LocalCAId;
}

/** @name CAKind */
export interface CAKind extends Enum {
  readonly isPredictableBenefit: boolean;
  readonly isUnpredictableBenefit: boolean;
  readonly isIssuerNotice: boolean;
  readonly isReorganization: boolean;
  readonly isOther: boolean;
}

/** @name CalendarPeriod */
export interface CalendarPeriod extends Struct {
  readonly unit: CalendarUnit;
  readonly amount: u64;
}

/** @name CalendarUnit */
export interface CalendarUnit extends Enum {
  readonly isSecond: boolean;
  readonly isMinute: boolean;
  readonly isHour: boolean;
  readonly isDay: boolean;
  readonly isWeek: boolean;
  readonly isMonth: boolean;
  readonly isYear: boolean;
}

/** @name CanTransferResult */
export interface CanTransferResult extends Enum {
  readonly isOk: boolean;
  readonly asOk: u8;
  readonly isErr: boolean;
  readonly asErr: Bytes;
}

/** @name CappedFee */
export interface CappedFee extends u64 {}

/** @name CddId */
export interface CddId extends U8aFixed {}

/** @name CddStatus */
export interface CddStatus extends Enum {
  readonly isOk: boolean;
  readonly asOk: IdentityId;
  readonly isErr: boolean;
  readonly asErr: Bytes;
}

/** @name CheckpointId */
export interface CheckpointId extends u64 {}

/** @name CheckpointSchedule */
export interface CheckpointSchedule extends Struct {
  readonly start: Moment;
  readonly period: CalendarPeriod;
}

/** @name ChoiceTitle */
export interface ChoiceTitle extends Text {}

/** @name Claim */
export interface Claim extends Enum {
  readonly isAccredited: boolean;
  readonly asAccredited: Scope;
  readonly isAffiliate: boolean;
  readonly asAffiliate: Scope;
  readonly isBuyLockup: boolean;
  readonly asBuyLockup: Scope;
  readonly isSellLockup: boolean;
  readonly asSellLockup: Scope;
  readonly isCustomerDueDiligence: boolean;
  readonly asCustomerDueDiligence: CddId;
  readonly isKnowYourCustomer: boolean;
  readonly asKnowYourCustomer: Scope;
  readonly isJurisdiction: boolean;
  readonly asJurisdiction: ITuple<[CountryCode, Scope]>;
  readonly isExempted: boolean;
  readonly asExempted: Scope;
  readonly isBlocked: boolean;
  readonly asBlocked: Scope;
  readonly isInvestorUniqueness: boolean;
  readonly asInvestorUniqueness: ITuple<[Scope, ScopeId, CddId]>;
  readonly isNoData: boolean;
  readonly isInvestorUniquenessV2: boolean;
  readonly asInvestorUniquenessV2: CddId;
}

/** @name Claim1stKey */
export interface Claim1stKey extends Struct {
  readonly target: IdentityId;
  readonly claim_type: ClaimType;
}

/** @name Claim2ndKey */
export interface Claim2ndKey extends Struct {
  readonly issuer: IdentityId;
  readonly scope: Option<Scope>;
}

/** @name ClaimType */
export interface ClaimType extends Enum {
  readonly isAccredited: boolean;
  readonly isAffiliate: boolean;
  readonly isBuyLockup: boolean;
  readonly isSellLockup: boolean;
  readonly isCustomerDueDiligence: boolean;
  readonly isKnowYourCustomer: boolean;
  readonly isJurisdiction: boolean;
  readonly isExempted: boolean;
  readonly isBlocked: boolean;
  readonly isInvestorUniqueness: boolean;
  readonly isNoData: boolean;
  readonly isInvestorUniquenessV2: boolean;
}

/** @name ClassicTickerImport */
export interface ClassicTickerImport extends Struct {
  readonly eth_owner: EthereumAddress;
  readonly ticker: Ticker;
  readonly is_contract: bool;
  readonly is_created: bool;
}

/** @name ClassicTickerRegistration */
export interface ClassicTickerRegistration extends Struct {
  readonly eth_owner: EthereumAddress;
  readonly is_created: bool;
}

/** @name Committee */
export interface Committee extends Enum {
  readonly isTechnical: boolean;
  readonly isUpgrade: boolean;
}

/** @name ComplianceRequirement */
export interface ComplianceRequirement extends Struct {
  readonly sender_conditions: Vec<Condition>;
  readonly receiver_conditions: Vec<Condition>;
  readonly id: u32;
}

/** @name ComplianceRequirementResult */
export interface ComplianceRequirementResult extends Struct {
  readonly sender_conditions: Vec<ConditionResult>;
  readonly receiver_conditions: Vec<ConditionResult>;
  readonly id: u32;
  readonly result: bool;
}

/** @name Condition */
export interface Condition extends Struct {
  readonly condition_type: ConditionType;
  readonly issuers: Vec<TrustedIssuer>;
}

/** @name ConditionResult */
export interface ConditionResult extends Struct {
  readonly condition: Condition;
  readonly result: bool;
}

/** @name ConditionType */
export interface ConditionType extends Enum {
  readonly isIsPresent: boolean;
  readonly asIsPresent: Claim;
  readonly isIsAbsent: boolean;
  readonly asIsAbsent: Claim;
  readonly isIsAnyOf: boolean;
  readonly asIsAnyOf: Vec<Claim>;
  readonly isIsNoneOf: boolean;
  readonly asIsNoneOf: Vec<Claim>;
  readonly isIsIdentity: boolean;
  readonly asIsIdentity: TargetIdentity;
}

/** @name CorporateAction */
export interface CorporateAction extends Struct {
  readonly kind: CAKind;
  readonly decl_date: Moment;
  readonly record_date: Option<RecordDate>;
  readonly targets: TargetIdentities;
  readonly default_withholding_tax: Tax;
  readonly withholding_tax: Vec<ITuple<[IdentityId, Tax]>>;
}

/** @name Counter */
export interface Counter extends u64 {}

/** @name CountryCode */
export interface CountryCode extends Enum {
  readonly isAf: boolean;
  readonly isAx: boolean;
  readonly isAl: boolean;
  readonly isDz: boolean;
  readonly isAs: boolean;
  readonly isAd: boolean;
  readonly isAo: boolean;
  readonly isAi: boolean;
  readonly isAq: boolean;
  readonly isAg: boolean;
  readonly isAr: boolean;
  readonly isAm: boolean;
  readonly isAw: boolean;
  readonly isAu: boolean;
  readonly isAt: boolean;
  readonly isAz: boolean;
  readonly isBs: boolean;
  readonly isBh: boolean;
  readonly isBd: boolean;
  readonly isBb: boolean;
  readonly isBy: boolean;
  readonly isBe: boolean;
  readonly isBz: boolean;
  readonly isBj: boolean;
  readonly isBm: boolean;
  readonly isBt: boolean;
  readonly isBo: boolean;
  readonly isBa: boolean;
  readonly isBw: boolean;
  readonly isBv: boolean;
  readonly isBr: boolean;
  readonly isVg: boolean;
  readonly isIo: boolean;
  readonly isBn: boolean;
  readonly isBg: boolean;
  readonly isBf: boolean;
  readonly isBi: boolean;
  readonly isKh: boolean;
  readonly isCm: boolean;
  readonly isCa: boolean;
  readonly isCv: boolean;
  readonly isKy: boolean;
  readonly isCf: boolean;
  readonly isTd: boolean;
  readonly isCl: boolean;
  readonly isCn: boolean;
  readonly isHk: boolean;
  readonly isMo: boolean;
  readonly isCx: boolean;
  readonly isCc: boolean;
  readonly isCo: boolean;
  readonly isKm: boolean;
  readonly isCg: boolean;
  readonly isCd: boolean;
  readonly isCk: boolean;
  readonly isCr: boolean;
  readonly isCi: boolean;
  readonly isHr: boolean;
  readonly isCu: boolean;
  readonly isCy: boolean;
  readonly isCz: boolean;
  readonly isDk: boolean;
  readonly isDj: boolean;
  readonly isDm: boolean;
  readonly isDo: boolean;
  readonly isEc: boolean;
  readonly isEg: boolean;
  readonly isSv: boolean;
  readonly isGq: boolean;
  readonly isEr: boolean;
  readonly isEe: boolean;
  readonly isEt: boolean;
  readonly isFk: boolean;
  readonly isFo: boolean;
  readonly isFj: boolean;
  readonly isFi: boolean;
  readonly isFr: boolean;
  readonly isGf: boolean;
  readonly isPf: boolean;
  readonly isTf: boolean;
  readonly isGa: boolean;
  readonly isGm: boolean;
  readonly isGe: boolean;
  readonly isDe: boolean;
  readonly isGh: boolean;
  readonly isGi: boolean;
  readonly isGr: boolean;
  readonly isGl: boolean;
  readonly isGd: boolean;
  readonly isGp: boolean;
  readonly isGu: boolean;
  readonly isGt: boolean;
  readonly isGg: boolean;
  readonly isGn: boolean;
  readonly isGw: boolean;
  readonly isGy: boolean;
  readonly isHt: boolean;
  readonly isHm: boolean;
  readonly isVa: boolean;
  readonly isHn: boolean;
  readonly isHu: boolean;
  readonly isIs: boolean;
  readonly isIn: boolean;
  readonly isId: boolean;
  readonly isIr: boolean;
  readonly isIq: boolean;
  readonly isIe: boolean;
  readonly isIm: boolean;
  readonly isIl: boolean;
  readonly isIt: boolean;
  readonly isJm: boolean;
  readonly isJp: boolean;
  readonly isJe: boolean;
  readonly isJo: boolean;
  readonly isKz: boolean;
  readonly isKe: boolean;
  readonly isKi: boolean;
  readonly isKp: boolean;
  readonly isKr: boolean;
  readonly isKw: boolean;
  readonly isKg: boolean;
  readonly isLa: boolean;
  readonly isLv: boolean;
  readonly isLb: boolean;
  readonly isLs: boolean;
  readonly isLr: boolean;
  readonly isLy: boolean;
  readonly isLi: boolean;
  readonly isLt: boolean;
  readonly isLu: boolean;
  readonly isMk: boolean;
  readonly isMg: boolean;
  readonly isMw: boolean;
  readonly isMy: boolean;
  readonly isMv: boolean;
  readonly isMl: boolean;
  readonly isMt: boolean;
  readonly isMh: boolean;
  readonly isMq: boolean;
  readonly isMr: boolean;
  readonly isMu: boolean;
  readonly isYt: boolean;
  readonly isMx: boolean;
  readonly isFm: boolean;
  readonly isMd: boolean;
  readonly isMc: boolean;
  readonly isMn: boolean;
  readonly isMe: boolean;
  readonly isMs: boolean;
  readonly isMa: boolean;
  readonly isMz: boolean;
  readonly isMm: boolean;
  readonly isNa: boolean;
  readonly isNr: boolean;
  readonly isNp: boolean;
  readonly isNl: boolean;
  readonly isAn: boolean;
  readonly isNc: boolean;
  readonly isNz: boolean;
  readonly isNi: boolean;
  readonly isNe: boolean;
  readonly isNg: boolean;
  readonly isNu: boolean;
  readonly isNf: boolean;
  readonly isMp: boolean;
  readonly isNo: boolean;
  readonly isOm: boolean;
  readonly isPk: boolean;
  readonly isPw: boolean;
  readonly isPs: boolean;
  readonly isPa: boolean;
  readonly isPg: boolean;
  readonly isPy: boolean;
  readonly isPe: boolean;
  readonly isPh: boolean;
  readonly isPn: boolean;
  readonly isPl: boolean;
  readonly isPt: boolean;
  readonly isPr: boolean;
  readonly isQa: boolean;
  readonly isRe: boolean;
  readonly isRo: boolean;
  readonly isRu: boolean;
  readonly isRw: boolean;
  readonly isBl: boolean;
  readonly isSh: boolean;
  readonly isKn: boolean;
  readonly isLc: boolean;
  readonly isMf: boolean;
  readonly isPm: boolean;
  readonly isVc: boolean;
  readonly isWs: boolean;
  readonly isSm: boolean;
  readonly isSt: boolean;
  readonly isSa: boolean;
  readonly isSn: boolean;
  readonly isRs: boolean;
  readonly isSc: boolean;
  readonly isSl: boolean;
  readonly isSg: boolean;
  readonly isSk: boolean;
  readonly isSi: boolean;
  readonly isSb: boolean;
  readonly isSo: boolean;
  readonly isZa: boolean;
  readonly isGs: boolean;
  readonly isSs: boolean;
  readonly isEs: boolean;
  readonly isLk: boolean;
  readonly isSd: boolean;
  readonly isSr: boolean;
  readonly isSj: boolean;
  readonly isSz: boolean;
  readonly isSe: boolean;
  readonly isCh: boolean;
  readonly isSy: boolean;
  readonly isTw: boolean;
  readonly isTj: boolean;
  readonly isTz: boolean;
  readonly isTh: boolean;
  readonly isTl: boolean;
  readonly isTg: boolean;
  readonly isTk: boolean;
  readonly isTo: boolean;
  readonly isTt: boolean;
  readonly isTn: boolean;
  readonly isTr: boolean;
  readonly isTm: boolean;
  readonly isTc: boolean;
  readonly isTv: boolean;
  readonly isUg: boolean;
  readonly isUa: boolean;
  readonly isAe: boolean;
  readonly isGb: boolean;
  readonly isUs: boolean;
  readonly isUm: boolean;
  readonly isUy: boolean;
  readonly isUz: boolean;
  readonly isVu: boolean;
  readonly isVe: boolean;
  readonly isVn: boolean;
  readonly isVi: boolean;
  readonly isWf: boolean;
  readonly isEh: boolean;
  readonly isYe: boolean;
  readonly isZm: boolean;
  readonly isZw: boolean;
  readonly isBq: boolean;
  readonly isCw: boolean;
  readonly isSx: boolean;
}

/** @name CustomAssetTypeId */
export interface CustomAssetTypeId extends u32 {}

/** @name DepositInfo */
export interface DepositInfo extends Struct {
  readonly owner: AccountId;
  readonly amount: Balance;
}

/** @name DidRecord */
export interface DidRecord extends Struct {
  readonly primary_key: AccountId;
  readonly secondary_keys: Vec<SecondaryKey>;
}

/** @name DidRecords */
export interface DidRecords extends Enum {
  readonly isSuccess: boolean;
  readonly asSuccess: DidRecordsSuccess;
  readonly isIdNotFound: boolean;
  readonly asIdNotFound: Bytes;
}

/** @name DidRecordsSuccess */
export interface DidRecordsSuccess extends Struct {
  readonly primary_key: AccountId;
  readonly secondary_key: Vec<SecondaryKey>;
}

/** @name DidStatus */
export interface DidStatus extends Enum {
  readonly isUnknown: boolean;
  readonly isExists: boolean;
  readonly isCddVerified: boolean;
}

/** @name DispatchableName */
export interface DispatchableName extends Text {}

/** @name DispatchableNames */
export interface DispatchableNames extends Enum {
  readonly isWhole: boolean;
  readonly isThese: boolean;
  readonly asThese: Vec<DispatchableName>;
  readonly isExcept: boolean;
  readonly asExcept: Vec<DispatchableName>;
}

/** @name Distribution */
export interface Distribution extends Struct {
  readonly from: PortfolioId;
  readonly currency: Ticker;
  readonly per_share: Balance;
  readonly amount: Balance;
  readonly remaining: Balance;
  readonly reclaimed: bool;
  readonly payment_at: Moment;
  readonly expires_at: Option<Moment>;
}

/** @name Document */
export interface Document extends Struct {
  readonly uri: DocumentUri;
  readonly content_hash: DocumentHash;
  readonly name: DocumentName;
  readonly doc_type: Option<DocumentType>;
  readonly filing_date: Option<Moment>;
}

/** @name DocumentHash */
export interface DocumentHash extends Enum {
  readonly isNone: boolean;
  readonly isH512: boolean;
  readonly asH512: U8aFixed;
  readonly isH384: boolean;
  readonly asH384: U8aFixed;
  readonly isH320: boolean;
  readonly asH320: U8aFixed;
  readonly isH256: boolean;
  readonly asH256: U8aFixed;
  readonly isH224: boolean;
  readonly asH224: U8aFixed;
  readonly isH192: boolean;
  readonly asH192: U8aFixed;
  readonly isH160: boolean;
  readonly asH160: U8aFixed;
  readonly isH128: boolean;
  readonly asH128: U8aFixed;
}

/** @name DocumentId */
export interface DocumentId extends u32 {}

/** @name DocumentName */
export interface DocumentName extends Text {}

/** @name DocumentType */
export interface DocumentType extends Text {}

/** @name DocumentUri */
export interface DocumentUri extends Text {}

/** @name EcdsaSignature */
export interface EcdsaSignature extends U8aFixed {}

/** @name ErrorAt */
export interface ErrorAt extends ITuple<[u32, DispatchError]> {}

/** @name EthereumAddress */
export interface EthereumAddress extends U8aFixed {}

/** @name EventCounts */
export interface EventCounts extends Vec<u32> {}

/** @name EventDid */
export interface EventDid extends IdentityId {}

/** @name ExtensionAttributes */
export interface ExtensionAttributes extends Struct {
  readonly usage_fee: Balance;
  readonly version: MetaVersion;
}

/** @name ExtrinsicPermissions */
export interface ExtrinsicPermissions extends Enum {
  readonly isWhole: boolean;
  readonly isThese: boolean;
  readonly asThese: Vec<PalletPermissions>;
  readonly isExcept: boolean;
  readonly asExcept: Vec<PalletPermissions>;
}

/** @name ExtVersion */
export interface ExtVersion extends u32 {}

/** @name FeeOf */
export interface FeeOf extends Balance {}

/** @name FundingRoundName */
export interface FundingRoundName extends Text {}

/** @name Fundraiser */
export interface Fundraiser extends Struct {
  readonly creator: IdentityId;
  readonly offering_portfolio: PortfolioId;
  readonly offering_asset: Ticker;
  readonly raising_portfolio: PortfolioId;
  readonly raising_asset: Ticker;
  readonly tiers: Vec<FundraiserTier>;
  readonly venue_id: u64;
  readonly start: Moment;
  readonly end: Option<Moment>;
  readonly status: FundraiserStatus;
  readonly minimum_investment: Balance;
}

/** @name FundraiserName */
export interface FundraiserName extends Text {}

/** @name FundraiserStatus */
export interface FundraiserStatus extends Enum {
  readonly isLive: boolean;
  readonly isFrozen: boolean;
  readonly isClosed: boolean;
  readonly isClosedEarly: boolean;
}

/** @name FundraiserTier */
export interface FundraiserTier extends Struct {
  readonly total: Balance;
  readonly price: Balance;
  readonly remaining: Balance;
}

/** @name GranularCanTransferResult */
export interface GranularCanTransferResult extends Struct {
  readonly invalid_granularity: bool;
  readonly self_transfer: bool;
  readonly invalid_receiver_cdd: bool;
  readonly invalid_sender_cdd: bool;
  readonly missing_scope_claim: bool;
  readonly receiver_custodian_error: bool;
  readonly sender_custodian_error: bool;
  readonly sender_insufficient_balance: bool;
  readonly portfolio_validity_result: PortfolioValidityResult;
  readonly asset_frozen: bool;
  readonly statistics_result: Vec<TransferManagerResult>;
  readonly compliance_result: AssetComplianceResult;
  readonly result: bool;
}

/** @name HandledTxStatus */
export interface HandledTxStatus extends Enum {
  readonly isSuccess: boolean;
  readonly isError: boolean;
  readonly asError: Text;
}

/** @name IdentityClaim */
export interface IdentityClaim extends Struct {
  readonly claim_issuer: IdentityId;
  readonly issuance_date: Moment;
  readonly last_update_date: Moment;
  readonly expiry: Option<Moment>;
  readonly claim: Claim;
}

/** @name IdentityClaimKey */
export interface IdentityClaimKey extends Struct {
  readonly id: IdentityId;
  readonly claim_type: ClaimType;
}

/** @name IdentityId */
export interface IdentityId extends U8aFixed {}

/** @name IdentityRole */
export interface IdentityRole extends Enum {
  readonly isIssuer: boolean;
  readonly isSimpleTokenIssuer: boolean;
  readonly isValidator: boolean;
  readonly isClaimIssuer: boolean;
  readonly isInvestor: boolean;
  readonly isNodeRunner: boolean;
  readonly isPm: boolean;
  readonly isCddamlClaimIssuer: boolean;
  readonly isAccreditedInvestorClaimIssuer: boolean;
  readonly isVerifiedIdentityClaimIssuer: boolean;
}

/** @name InactiveMember */
export interface InactiveMember extends Struct {
  readonly id: IdentityId;
  readonly deactivated_at: Moment;
  readonly expiry: Option<Moment>;
}

/** @name Instruction */
export interface Instruction extends Struct {
  readonly instruction_id: u64;
  readonly venue_id: u64;
  readonly status: InstructionStatus;
  readonly settlement_type: SettlementType;
  readonly created_at: Option<Moment>;
  readonly trade_date: Option<Moment>;
  readonly value_date: Option<Moment>;
}

/** @name InstructionStatus */
export interface InstructionStatus extends Enum {
  readonly isUnknown: boolean;
  readonly isPending: boolean;
  readonly isFailed: boolean;
}

/** @name InvestorUid */
export interface InvestorUid extends U8aFixed {}

/** @name InvestorZKProofData */
export interface InvestorZKProofData extends Signature {}

/** @name IssueRecipient */
export interface IssueRecipient extends Enum {
  readonly isAccount: boolean;
  readonly asAccount: AccountId;
  readonly isIdentity: boolean;
  readonly asIdentity: IdentityId;
}

/** @name ItnRewardStatus */
export interface ItnRewardStatus extends Enum {
  readonly isUnclaimed: boolean;
  readonly asUnclaimed: Balance;
  readonly isClaimed: boolean;
}

/** @name KeyIdentityData */
export interface KeyIdentityData extends Struct {
  readonly identity: IdentityId;
  readonly permissions: Option<Permissions>;
}

/** @name Leg */
export interface Leg extends Struct {
  readonly from: PortfolioId;
  readonly to: PortfolioId;
  readonly asset: Ticker;
  readonly amount: Balance;
}

/** @name LegacyPalletPermissions */
export interface LegacyPalletPermissions extends Struct {
  readonly pallet_name: PalletName;
  readonly total: bool;
  readonly dispatchable_names: Vec<DispatchableName>;
}

/** @name LegacyPermissions */
export interface LegacyPermissions extends Struct {
  readonly asset: Option<Vec<Ticker>>;
  readonly extrinsic: Option<Vec<LegacyPalletPermissions>>;
  readonly portfolio: Option<Vec<PortfolioId>>;
}

/** @name LegStatus */
export interface LegStatus extends Enum {
  readonly isPendingTokenLock: boolean;
  readonly isExecutionPending: boolean;
  readonly isExecutionToBeSkipped: boolean;
  readonly asExecutionToBeSkipped: ITuple<[AccountId, u64]>;
}

/** @name LocalCAId */
export interface LocalCAId extends u32 {}

/** @name LookupSource */
export interface LookupSource extends MultiAddress {}

/** @name MaybeBlock */
export interface MaybeBlock extends Enum {
  readonly isSome: boolean;
  readonly asSome: BlockNumber;
  readonly isNone: boolean;
}

/** @name Memo */
export interface Memo extends U8aFixed {}

/** @name MetaDescription */
export interface MetaDescription extends Text {}

/** @name MetaUrl */
export interface MetaUrl extends Text {}

/** @name MetaVersion */
export interface MetaVersion extends u32 {}

/** @name MigrationError */
export interface MigrationError extends Enum {
  readonly isDecodeKey: boolean;
  readonly asDecodeKey: Bytes;
  readonly isMap: boolean;
  readonly asMap: AssetMigrationError;
}

/** @name Moment */
export interface Moment extends u64 {}

/** @name Motion */
export interface Motion extends Struct {
  readonly title: MotionTitle;
  readonly info_link: MotionInfoLink;
  readonly choices: Vec<ChoiceTitle>;
}

/** @name MotionInfoLink */
export interface MotionInfoLink extends Text {}

/** @name MotionTitle */
export interface MotionTitle extends Text {}

/** @name MovePortfolioItem */
export interface MovePortfolioItem extends Struct {
  readonly ticker: Ticker;
  readonly amount: Balance;
  readonly memo: Option<Memo>;
}

/** @name OffChainSignature */
export interface OffChainSignature extends Enum {
  readonly isEd25519: boolean;
  readonly asEd25519: H512;
  readonly isSr25519: boolean;
  readonly asSr25519: H512;
  readonly isEcdsa: boolean;
  readonly asEcdsa: H512;
}

/** @name PalletName */
export interface PalletName extends Text {}

/** @name PalletPermissions */
export interface PalletPermissions extends Struct {
  readonly pallet_name: PalletName;
  readonly dispatchable_names: DispatchableNames;
}

/** @name Payload */
export interface Payload extends Struct {
  readonly block_number: BlockNumber;
  readonly nominators: Vec<AccountId>;
  readonly public: H256;
}

/** @name PendingTx */
export interface PendingTx extends Struct {
  readonly did: IdentityId;
  readonly bridge_tx: BridgeTx;
}

/** @name Percentage */
export interface Percentage extends Permill {}

/** @name PermissionedIdentityPrefs */
export interface PermissionedIdentityPrefs extends Struct {
  readonly intended_count: u32;
  readonly running_count: u32;
}

/** @name Permissions */
export interface Permissions extends Struct {
  readonly asset: AssetPermissions;
  readonly extrinsic: ExtrinsicPermissions;
  readonly portfolio: PortfolioPermissions;
}

/** @name Pip */
export interface Pip extends Struct {
  readonly id: PipId;
  readonly proposal: Call;
  readonly state: ProposalState;
  readonly proposer: Proposer;
}

/** @name PipDescription */
export interface PipDescription extends Text {}

/** @name PipId */
export interface PipId extends u32 {}

/** @name PipsMetadata */
export interface PipsMetadata extends Struct {
  readonly id: PipId;
  readonly url: Option<Url>;
  readonly description: Option<PipDescription>;
  readonly created_at: BlockNumber;
  readonly transaction_version: u32;
  readonly expiry: MaybeBlock;
}

/** @name PolymeshVotes */
export interface PolymeshVotes extends Struct {
  readonly index: u32;
  readonly ayes: Vec<ITuple<[IdentityId, Balance]>>;
  readonly nays: Vec<ITuple<[IdentityId, Balance]>>;
  readonly end: BlockNumber;
  readonly expiry: MaybeBlock;
}

/** @name PortfolioId */
export interface PortfolioId extends Struct {
  readonly did: IdentityId;
  readonly kind: PortfolioKind;
}

/** @name PortfolioKind */
export interface PortfolioKind extends Enum {
  readonly isDefault: boolean;
  readonly isUser: boolean;
  readonly asUser: PortfolioNumber;
}

/** @name PortfolioName */
export interface PortfolioName extends Text {}

/** @name PortfolioNumber */
export interface PortfolioNumber extends u64 {}

/** @name PortfolioPermissions */
export interface PortfolioPermissions extends Enum {
  readonly isWhole: boolean;
  readonly isThese: boolean;
  readonly asThese: Vec<PortfolioId>;
  readonly isExcept: boolean;
  readonly asExcept: Vec<PortfolioId>;
}

/** @name PortfolioValidityResult */
export interface PortfolioValidityResult extends Struct {
  readonly receiver_is_same_portfolio: bool;
  readonly sender_portfolio_does_not_exist: bool;
  readonly receiver_portfolio_does_not_exist: bool;
  readonly sender_insufficient_balance: bool;
  readonly result: bool;
}

/** @name PosRatio */
export interface PosRatio extends ITuple<[u32, u32]> {}

/** @name PreAuthorizedKeyInfo */
export interface PreAuthorizedKeyInfo extends Struct {
  readonly target_id: IdentityId;
  readonly secondary_key: SecondaryKey;
}

/** @name PriceTier */
export interface PriceTier extends Struct {
  readonly total: Balance;
  readonly price: Balance;
}

/** @name ProportionMatch */
export interface ProportionMatch extends Enum {
  readonly isAtLeast: boolean;
  readonly isMoreThan: boolean;
}

/** @name ProposalData */
export interface ProposalData extends Enum {
  readonly isHash: boolean;
  readonly asHash: Hash;
  readonly isProposal: boolean;
  readonly asProposal: Bytes;
}

/** @name ProposalDetails */
export interface ProposalDetails extends Struct {
  readonly approvals: u64;
  readonly rejections: u64;
  readonly status: ProposalStatus;
  readonly expiry: Option<Moment>;
  readonly auto_close: bool;
}

/** @name ProposalState */
export interface ProposalState extends Enum {
  readonly isPending: boolean;
  readonly isRejected: boolean;
  readonly isScheduled: boolean;
  readonly isFailed: boolean;
  readonly isExecuted: boolean;
  readonly isExpired: boolean;
}

/** @name ProposalStatus */
export interface ProposalStatus extends Enum {
  readonly isInvalid: boolean;
  readonly isActiveOrExpired: boolean;
  readonly isExecutionSuccessful: boolean;
  readonly isExecutionFailed: boolean;
  readonly isRejected: boolean;
}

/** @name Proposer */
export interface Proposer extends Enum {
  readonly isCommunity: boolean;
  readonly asCommunity: AccountId;
  readonly isCommittee: boolean;
  readonly asCommittee: Committee;
}

/** @name ProtocolOp */
export interface ProtocolOp extends Enum {
  readonly isAssetRegisterTicker: boolean;
  readonly isAssetIssue: boolean;
  readonly isAssetAddDocument: boolean;
  readonly isAssetCreateAsset: boolean;
  readonly isAssetCreateCheckpointSchedule: boolean;
  readonly isDividendNew: boolean;
  readonly isComplianceManagerAddComplianceRequirement: boolean;
  readonly isIdentityRegisterDid: boolean;
  readonly isIdentityCddRegisterDid: boolean;
  readonly isIdentityAddClaim: boolean;
  readonly isIdentitySetPrimaryKey: boolean;
  readonly isIdentityAddSecondaryKeysWithAuthorization: boolean;
  readonly isPipsPropose: boolean;
  readonly isVotingAddBallot: boolean;
  readonly isContractsPutCode: boolean;
  readonly isBallotAttachBallot: boolean;
  readonly isDistributionDistribute: boolean;
}

/** @name ProverTickerKey */
export interface ProverTickerKey extends Struct {
  readonly prover: IdentityId;
  readonly ticker: Ticker;
}

/** @name Receipt */
export interface Receipt extends Struct {
  readonly receipt_uid: u64;
  readonly from: PortfolioId;
  readonly to: PortfolioId;
  readonly asset: Ticker;
  readonly amount: Balance;
}

/** @name ReceiptDetails */
export interface ReceiptDetails extends Struct {
  readonly receipt_uid: u64;
  readonly leg_id: u64;
  readonly signer: AccountId;
  readonly signature: OffChainSignature;
  readonly metadata: ReceiptMetadata;
}

/** @name ReceiptMetadata */
export interface ReceiptMetadata extends Text {}

/** @name RecordDate */
export interface RecordDate extends Struct {
  readonly date: Moment;
  readonly checkpoint: CACheckpoint;
}

/** @name RecordDateSpec */
export interface RecordDateSpec extends Enum {
  readonly isScheduled: boolean;
  readonly asScheduled: Moment;
  readonly isExistingSchedule: boolean;
  readonly asExistingSchedule: ScheduleId;
  readonly isExisting: boolean;
  readonly asExisting: CheckpointId;
}

/** @name RestrictionResult */
export interface RestrictionResult extends Enum {
  readonly isValid: boolean;
  readonly isInvalid: boolean;
  readonly isForceValid: boolean;
}

/** @name RistrettoPoint */
export interface RistrettoPoint extends U8aFixed {}

/** @name Scalar */
export interface Scalar extends U8aFixed {}

/** @name ScheduleId */
export interface ScheduleId extends u64 {}

/** @name ScheduleSpec */
export interface ScheduleSpec extends Struct {
  readonly start: Option<Moment>;
  readonly period: CalendarPeriod;
  readonly remaining: u32;
}

/** @name Scope */
export interface Scope extends Enum {
  readonly isIdentity: boolean;
  readonly asIdentity: IdentityId;
  readonly isTicker: boolean;
  readonly asTicker: Ticker;
  readonly isCustom: boolean;
  readonly asCustom: Bytes;
}

/** @name ScopeClaimProof */
export interface ScopeClaimProof extends Struct {
  readonly proof_scope_id_wellformed: Signature;
  readonly proof_scope_id_cdd_id_match: ZkProofData;
  readonly scope_id: RistrettoPoint;
}

/** @name ScopeId */
export interface ScopeId extends U8aFixed {}

/** @name SecondaryKey */
export interface SecondaryKey extends Struct {
  readonly signer: Signatory;
  readonly permissions: Permissions;
}

/** @name SecondaryKeyWithAuth */
export interface SecondaryKeyWithAuth extends Struct {
  readonly secondary_key: SecondaryKey;
  readonly auth_signature: Signature;
}

/** @name SecurityToken */
export interface SecurityToken extends Struct {
  readonly total_supply: Balance;
  readonly owner_did: IdentityId;
  readonly divisible: bool;
  readonly asset_type: AssetType;
}

/** @name SettlementType */
export interface SettlementType extends Enum {
  readonly isSettleOnAffirmation: boolean;
  readonly isSettleOnBlock: boolean;
  readonly asSettleOnBlock: BlockNumber;
}

/** @name Signatory */
export interface Signatory extends Enum {
  readonly isIdentity: boolean;
  readonly asIdentity: IdentityId;
  readonly isAccount: boolean;
  readonly asAccount: AccountId;
}

/** @name SimpleTokenRecord */
export interface SimpleTokenRecord extends Struct {
  readonly ticker: Ticker;
  readonly total_supply: Balance;
  readonly owner_did: IdentityId;
}

/** @name SkippedCount */
export interface SkippedCount extends u8 {}

/** @name SlashingSwitch */
export interface SlashingSwitch extends Enum {
  readonly isValidator: boolean;
  readonly isValidatorAndNominator: boolean;
  readonly isNone: boolean;
}

/** @name SmartExtension */
export interface SmartExtension extends Struct {
  readonly extension_type: SmartExtensionType;
  readonly extension_name: SmartExtensionName;
  readonly extension_id: AccountId;
  readonly is_archive: bool;
}

/** @name SmartExtensionName */
export interface SmartExtensionName extends Text {}

/** @name SmartExtensionType */
export interface SmartExtensionType extends Enum {
  readonly isTransferManager: boolean;
  readonly isOfferings: boolean;
  readonly isSmartWallet: boolean;
  readonly isCustom: boolean;
  readonly asCustom: Bytes;
}

/** @name SnapshotId */
export interface SnapshotId extends u32 {}

/** @name SnapshotMetadata */
export interface SnapshotMetadata extends Struct {
  readonly created_at: BlockNumber;
  readonly made_by: AccountId;
  readonly id: SnapshotId;
}

/** @name SnapshotResult */
export interface SnapshotResult extends Enum {
  readonly isApprove: boolean;
  readonly isReject: boolean;
  readonly isSkip: boolean;
}

/** @name SnapshottedPip */
export interface SnapshottedPip extends Struct {
  readonly id: PipId;
  readonly weight: ITuple<[bool, Balance]>;
}

/** @name StoredSchedule */
export interface StoredSchedule extends Struct {
  readonly schedule: CheckpointSchedule;
  readonly id: ScheduleId;
  readonly at: Moment;
  readonly remaining: u32;
}

/** @name Subsidy */
export interface Subsidy extends Struct {
  readonly paying_key: AccountId;
  readonly remaining: Balance;
}

/** @name TargetIdAuthorization */
export interface TargetIdAuthorization extends Struct {
  readonly target_id: IdentityId;
  readonly nonce: u64;
  readonly expires_at: Moment;
}

/** @name TargetIdentities */
export interface TargetIdentities extends Struct {
  readonly identities: Vec<IdentityId>;
  readonly treatment: TargetTreatment;
}

/** @name TargetIdentity */
export interface TargetIdentity extends Enum {
  readonly isExternalAgent: boolean;
  readonly isSpecific: boolean;
  readonly asSpecific: IdentityId;
}

/** @name TargetTreatment */
export interface TargetTreatment extends Enum {
  readonly isInclude: boolean;
  readonly isExclude: boolean;
}

/** @name Tax */
export interface Tax extends Permill {}

/** @name TemplateDetails */
export interface TemplateDetails extends Struct {
  readonly instantiation_fee: Balance;
  readonly owner: IdentityId;
  readonly frozen: bool;
}

/** @name TemplateMetadata */
export interface TemplateMetadata extends Struct {
  readonly url: Option<MetaUrl>;
  readonly se_type: SmartExtensionType;
  readonly usage_fee: Balance;
  readonly description: MetaDescription;
  readonly version: MetaVersion;
}

/** @name Ticker */
export interface Ticker extends U8aFixed {}

/** @name TickerRangeProof */
export interface TickerRangeProof extends Struct {
  readonly initial_message: U8aFixed;
  readonly final_response: Bytes;
  readonly max_two_exp: u32;
}

/** @name TickerRegistration */
export interface TickerRegistration extends Struct {
  readonly owner: IdentityId;
  readonly expiry: Option<Moment>;
}

/** @name TickerRegistrationConfig */
export interface TickerRegistrationConfig extends Struct {
  readonly max_ticker_length: u8;
  readonly registration_length: Option<Moment>;
}

/** @name TickerTransferApproval */
export interface TickerTransferApproval extends Struct {
  readonly authorized_by: IdentityId;
  readonly next_ticker: Option<Ticker>;
  readonly previous_ticker: Option<Ticker>;
}

/** @name TransferManager */
export interface TransferManager extends Enum {
  readonly isCountTransferManager: boolean;
  readonly asCountTransferManager: Counter;
  readonly isPercentageTransferManager: boolean;
  readonly asPercentageTransferManager: Percentage;
}

/** @name TransferManagerResult */
export interface TransferManagerResult extends Struct {
  readonly tm: TransferManager;
  readonly result: bool;
}

/** @name TrustedFor */
export interface TrustedFor extends Enum {
  readonly isAny: boolean;
  readonly isSpecific: boolean;
  readonly asSpecific: Vec<ClaimType>;
}

/** @name TrustedIssuer */
export interface TrustedIssuer extends Struct {
  readonly issuer: IdentityId;
  readonly trusted_for: TrustedFor;
}

/** @name UniqueCall */
export interface UniqueCall extends Struct {
  readonly nonce: u64;
  readonly call: Call;
}

/** @name Url */
export interface Url extends Text {}

/** @name ValidatorPrefsWithBlocked */
export interface ValidatorPrefsWithBlocked extends Struct {
  readonly commission: Compact<Perbill>;
}

/** @name Venue */
export interface Venue extends Struct {
  readonly creator: IdentityId;
  readonly venue_type: VenueType;
}

/** @name VenueDetails */
export interface VenueDetails extends Text {}

/** @name VenueType */
export interface VenueType extends Enum {
  readonly isOther: boolean;
  readonly isDistribution: boolean;
  readonly isSto: boolean;
  readonly isExchange: boolean;
}

/** @name Version */
export interface Version extends u8 {}

/** @name Vote */
export interface Vote extends ITuple<[bool, Balance]> {}

/** @name VoteByPip */
export interface VoteByPip extends Struct {
  readonly pip: PipId;
  readonly vote: Vote;
}

/** @name VoteCount */
export interface VoteCount extends Enum {
  readonly isProposalFound: boolean;
  readonly asProposalFound: VoteCountProposalFound;
  readonly isProposalNotFound: boolean;
  readonly asProposalNotFound: Bytes;
}

/** @name VoteCountProposalFound */
export interface VoteCountProposalFound extends Struct {
  readonly ayes: u64;
  readonly nays: u64;
}

/** @name VotingResult */
export interface VotingResult extends Struct {
  readonly ayes_count: u32;
  readonly ayes_stake: Balance;
  readonly nays_count: u32;
  readonly nays_stake: Balance;
}

/** @name WeightToFeeCoefficient */
export interface WeightToFeeCoefficient extends Struct {
  readonly coeffInteger: Balance;
  readonly coeffFrac: Perbill;
  readonly negative: bool;
  readonly degree: u8;
}

/** @name ZkProofData */
export interface ZkProofData extends Struct {
  readonly challenge_responses: Vec<Scalar>;
  readonly subtract_expressions_res: RistrettoPoint;
  readonly blinded_scope_did_hash: RistrettoPoint;
}

export type PHANTOM_DEFAULT = 'default';<|MERGE_RESOLUTION|>--- conflicted
+++ resolved
@@ -1,11 +1,39 @@
 // Auto-generated via `yarn polkadot-types-from-defs`, do not edit
 /* eslint-disable */
 
-import type { Bytes, Compact, Enum, Option, Struct, Text, U8aFixed, Vec, bool, u16, u32, u64, u8 } from '@polkadot/types';
-import type { ITuple } from '@polkadot/types/types';
-import type { Signature } from '@polkadot/types/interfaces/extrinsics';
-import type { AccountId, Balance, BlockNumber, Call, H256, H512, Hash, MultiAddress, Perbill, Permill } from '@polkadot/types/interfaces/runtime';
-import type { AccountInfoWithDualRefCount, DispatchError } from '@polkadot/types/interfaces/system';
+import type {
+	Bytes,
+	Compact,
+	Enum,
+	Option,
+	Struct,
+	Text,
+	U8aFixed,
+	Vec,
+	bool,
+	u16,
+	u32,
+	u64,
+	u8,
+} from "@polkadot/types";
+import type { ITuple } from "@polkadot/types/types";
+import type { Signature } from "@polkadot/types/interfaces/extrinsics";
+import type {
+	AccountId,
+	Balance,
+	BlockNumber,
+	Call,
+	H256,
+	H512,
+	Hash,
+	MultiAddress,
+	Perbill,
+	Permill,
+} from "@polkadot/types/interfaces/runtime";
+import type {
+	AccountInfoWithDualRefCount,
+	DispatchError,
+} from "@polkadot/types/interfaces/system";
 
 /** @name AccountInfo */
 export interface AccountInfo extends AccountInfoWithDualRefCount {}
@@ -15,20 +43,20 @@
 
 /** @name AffirmationStatus */
 export interface AffirmationStatus extends Enum {
-  readonly isUnknown: boolean;
-  readonly isPending: boolean;
-  readonly isAffirmed: boolean;
-  readonly isRejected: boolean;
+	readonly isUnknown: boolean;
+	readonly isPending: boolean;
+	readonly isAffirmed: boolean;
+	readonly isRejected: boolean;
 }
 
 /** @name AgentGroup */
 export interface AgentGroup extends Enum {
-  readonly isFull: boolean;
-  readonly isCustom: boolean;
-  readonly asCustom: AGId;
-  readonly isExceptMeta: boolean;
-  readonly isPolymeshV1Caa: boolean;
-  readonly isPolymeshV1Pia: boolean;
+	readonly isFull: boolean;
+	readonly isCustom: boolean;
+	readonly asCustom: AGId;
+	readonly isExceptMeta: boolean;
+	readonly isPolymeshV1Caa: boolean;
+	readonly isPolymeshV1Pia: boolean;
 }
 
 /** @name AGId */
@@ -36,41 +64,41 @@
 
 /** @name AssetCompliance */
 export interface AssetCompliance extends Struct {
-  readonly is_paused: bool;
-  readonly requirements: Vec<ComplianceRequirement>;
+	readonly is_paused: bool;
+	readonly requirements: Vec<ComplianceRequirement>;
 }
 
 /** @name AssetComplianceResult */
 export interface AssetComplianceResult extends Struct {
-  readonly paused: bool;
-  readonly requirements: Vec<ComplianceRequirementResult>;
-  readonly result: bool;
+	readonly paused: bool;
+	readonly requirements: Vec<ComplianceRequirementResult>;
+	readonly result: bool;
 }
 
 /** @name AssetDidResult */
 export interface AssetDidResult extends Enum {
-  readonly isOk: boolean;
-  readonly asOk: IdentityId;
-  readonly isErr: boolean;
-  readonly asErr: Bytes;
+	readonly isOk: boolean;
+	readonly asOk: IdentityId;
+	readonly isErr: boolean;
+	readonly asErr: Bytes;
 }
 
 /** @name AssetIdentifier */
 export interface AssetIdentifier extends Enum {
-  readonly isCusip: boolean;
-  readonly asCusip: U8aFixed;
-  readonly isCins: boolean;
-  readonly asCins: U8aFixed;
-  readonly isIsin: boolean;
-  readonly asIsin: U8aFixed;
-  readonly isLei: boolean;
-  readonly asLei: U8aFixed;
+	readonly isCusip: boolean;
+	readonly asCusip: U8aFixed;
+	readonly isCins: boolean;
+	readonly asCins: U8aFixed;
+	readonly isIsin: boolean;
+	readonly asIsin: U8aFixed;
+	readonly isLei: boolean;
+	readonly asLei: U8aFixed;
 }
 
 /** @name AssetMigrationError */
 export interface AssetMigrationError extends Enum {
-  readonly isAssetDocumentFail: boolean;
-  readonly asAssetDocumentFail: ITuple<[Ticker, DocumentId]>;
+	readonly isAssetDocumentFail: boolean;
+	readonly asAssetDocumentFail: ITuple<[Ticker, DocumentId]>;
 }
 
 /** @name AssetName */
@@ -78,63 +106,63 @@
 
 /** @name AssetOwnershipRelation */
 export interface AssetOwnershipRelation extends Enum {
-  readonly isNotOwned: boolean;
-  readonly isTickerOwned: boolean;
-  readonly isAssetOwned: boolean;
+	readonly isNotOwned: boolean;
+	readonly isTickerOwned: boolean;
+	readonly isAssetOwned: boolean;
 }
 
 /** @name AssetPermissions */
 export interface AssetPermissions extends Enum {
-  readonly isWhole: boolean;
-  readonly isThese: boolean;
-  readonly asThese: Vec<Ticker>;
-  readonly isExcept: boolean;
-  readonly asExcept: Vec<Ticker>;
+	readonly isWhole: boolean;
+	readonly isThese: boolean;
+	readonly asThese: Vec<Ticker>;
+	readonly isExcept: boolean;
+	readonly asExcept: Vec<Ticker>;
 }
 
 /** @name AssetType */
 export interface AssetType extends Enum {
-  readonly isEquityCommon: boolean;
-  readonly isEquityPreferred: boolean;
-  readonly isCommodity: boolean;
-  readonly isFixedIncome: boolean;
-  readonly isReit: boolean;
-  readonly isFund: boolean;
-  readonly isRevenueShareAgreement: boolean;
-  readonly isStructuredProduct: boolean;
-  readonly isDerivative: boolean;
-  readonly isCustom: boolean;
-  readonly asCustom: CustomAssetTypeId;
-  readonly isStableCoin: boolean;
+	readonly isEquityCommon: boolean;
+	readonly isEquityPreferred: boolean;
+	readonly isCommodity: boolean;
+	readonly isFixedIncome: boolean;
+	readonly isReit: boolean;
+	readonly isFund: boolean;
+	readonly isRevenueShareAgreement: boolean;
+	readonly isStructuredProduct: boolean;
+	readonly isDerivative: boolean;
+	readonly isCustom: boolean;
+	readonly asCustom: CustomAssetTypeId;
+	readonly isStableCoin: boolean;
 }
 
 /** @name Authorization */
 export interface Authorization extends Struct {
-  readonly authorization_data: AuthorizationData;
-  readonly authorized_by: IdentityId;
-  readonly expiry: Option<Moment>;
-  readonly auth_id: u64;
+	readonly authorization_data: AuthorizationData;
+	readonly authorized_by: IdentityId;
+	readonly expiry: Option<Moment>;
+	readonly auth_id: u64;
 }
 
 /** @name AuthorizationData */
 export interface AuthorizationData extends Enum {
-  readonly isAttestPrimaryKeyRotation: boolean;
-  readonly asAttestPrimaryKeyRotation: IdentityId;
-  readonly isRotatePrimaryKey: boolean;
-  readonly isTransferTicker: boolean;
-  readonly asTransferTicker: Ticker;
-  readonly isAddMultiSigSigner: boolean;
-  readonly asAddMultiSigSigner: AccountId;
-  readonly isTransferAssetOwnership: boolean;
-  readonly asTransferAssetOwnership: Ticker;
-  readonly isJoinIdentity: boolean;
-  readonly asJoinIdentity: Permissions;
-  readonly isPortfolioCustody: boolean;
-  readonly asPortfolioCustody: PortfolioId;
-  readonly isBecomeAgent: boolean;
-  readonly asBecomeAgent: ITuple<[Ticker, AgentGroup]>;
-  readonly isAddRelayerPayingKey: boolean;
-  readonly asAddRelayerPayingKey: ITuple<[AccountId, AccountId, Balance]>;
+	readonly isAttestPrimaryKeyRotation: boolean;
+	readonly asAttestPrimaryKeyRotation: IdentityId;
+	readonly isRotatePrimaryKey: boolean;
+	readonly isTransferTicker: boolean;
+	readonly asTransferTicker: Ticker;
+	readonly isAddMultiSigSigner: boolean;
+	readonly asAddMultiSigSigner: AccountId;
+	readonly isTransferAssetOwnership: boolean;
+	readonly asTransferAssetOwnership: Ticker;
+	readonly isJoinIdentity: boolean;
+	readonly asJoinIdentity: Permissions;
+	readonly isPortfolioCustody: boolean;
+	readonly asPortfolioCustody: PortfolioId;
+	readonly isBecomeAgent: boolean;
+	readonly asBecomeAgent: ITuple<[Ticker, AgentGroup]>;
+	readonly isAddRelayerPayingKey: boolean;
+	readonly asAddRelayerPayingKey: ITuple<[AccountId, AccountId, Balance]>;
 }
 
 /** @name AuthorizationNonce */
@@ -142,32 +170,27 @@
 
 /** @name AuthorizationType */
 export interface AuthorizationType extends Enum {
-  readonly isAttestPrimaryKeyRotation: boolean;
-  readonly isRotatePrimaryKey: boolean;
-  readonly isTransferTicker: boolean;
-  readonly isAddMultiSigSigner: boolean;
-  readonly isTransferAssetOwnership: boolean;
-  readonly isJoinIdentity: boolean;
-  readonly isPortfolioCustody: boolean;
-<<<<<<< HEAD
-  readonly isCustom: boolean;
-  readonly isNoData: boolean;
-=======
->>>>>>> 265e1522
-  readonly isBecomeAgent: boolean;
-  readonly isAddRelayerPayingKey: boolean;
+	readonly isAttestPrimaryKeyRotation: boolean;
+	readonly isRotatePrimaryKey: boolean;
+	readonly isTransferTicker: boolean;
+	readonly isAddMultiSigSigner: boolean;
+	readonly isTransferAssetOwnership: boolean;
+	readonly isJoinIdentity: boolean;
+	readonly isPortfolioCustody: boolean;
+	readonly isBecomeAgent: boolean;
+	readonly isAddRelayerPayingKey: boolean;
 }
 
 /** @name BallotMeta */
 export interface BallotMeta extends Struct {
-  readonly title: BallotTitle;
-  readonly motions: Vec<Motion>;
+	readonly title: BallotTitle;
+	readonly motions: Vec<Motion>;
 }
 
 /** @name BallotTimeRange */
 export interface BallotTimeRange extends Struct {
-  readonly start: Moment;
-  readonly end: Moment;
+	readonly start: Moment;
+	readonly end: Moment;
 }
 
 /** @name BallotTitle */
@@ -175,61 +198,61 @@
 
 /** @name BallotVote */
 export interface BallotVote extends Struct {
-  readonly power: Balance;
-  readonly fallback: Option<u16>;
+	readonly power: Balance;
+	readonly fallback: Option<u16>;
 }
 
 /** @name BatchAddClaimItem */
 export interface BatchAddClaimItem extends Struct {
-  readonly target: IdentityId;
-  readonly claim: Claim;
-  readonly expiry: Option<Moment>;
+	readonly target: IdentityId;
+	readonly claim: Claim;
+	readonly expiry: Option<Moment>;
 }
 
 /** @name BatchRevokeClaimItem */
 export interface BatchRevokeClaimItem extends Struct {
-  readonly target: IdentityId;
-  readonly claim: Claim;
+	readonly target: IdentityId;
+	readonly claim: Claim;
 }
 
 /** @name Beneficiary */
 export interface Beneficiary extends Struct {
-  readonly id: IdentityId;
-  readonly amount: Balance;
+	readonly id: IdentityId;
+	readonly amount: Balance;
 }
 
 /** @name BridgeTx */
 export interface BridgeTx extends Struct {
-  readonly nonce: u32;
-  readonly recipient: AccountId;
-  readonly value: Balance;
-  readonly tx_hash: H256;
+	readonly nonce: u32;
+	readonly recipient: AccountId;
+	readonly value: Balance;
+	readonly tx_hash: H256;
 }
 
 /** @name BridgeTxDetail */
 export interface BridgeTxDetail extends Struct {
-  readonly amount: Balance;
-  readonly status: BridgeTxStatus;
-  readonly execution_block: BlockNumber;
-  readonly tx_hash: H256;
+	readonly amount: Balance;
+	readonly status: BridgeTxStatus;
+	readonly execution_block: BlockNumber;
+	readonly tx_hash: H256;
 }
 
 /** @name BridgeTxStatus */
 export interface BridgeTxStatus extends Enum {
-  readonly isAbsent: boolean;
-  readonly isPending: boolean;
-  readonly asPending: u8;
-  readonly isFrozen: boolean;
-  readonly isTimelocked: boolean;
-  readonly isHandled: boolean;
+	readonly isAbsent: boolean;
+	readonly isPending: boolean;
+	readonly asPending: u8;
+	readonly isFrozen: boolean;
+	readonly isTimelocked: boolean;
+	readonly isHandled: boolean;
 }
 
 /** @name CACheckpoint */
 export interface CACheckpoint extends Enum {
-  readonly isScheduled: boolean;
-  readonly asScheduled: ITuple<[ScheduleId, u64]>;
-  readonly isExisting: boolean;
-  readonly asExisting: CheckpointId;
+	readonly isScheduled: boolean;
+	readonly asScheduled: ITuple<[ScheduleId, u64]>;
+	readonly isExisting: boolean;
+	readonly asExisting: CheckpointId;
 }
 
 /** @name CADetails */
@@ -237,42 +260,42 @@
 
 /** @name CAId */
 export interface CAId extends Struct {
-  readonly ticker: Ticker;
-  readonly local_id: LocalCAId;
+	readonly ticker: Ticker;
+	readonly local_id: LocalCAId;
 }
 
 /** @name CAKind */
 export interface CAKind extends Enum {
-  readonly isPredictableBenefit: boolean;
-  readonly isUnpredictableBenefit: boolean;
-  readonly isIssuerNotice: boolean;
-  readonly isReorganization: boolean;
-  readonly isOther: boolean;
+	readonly isPredictableBenefit: boolean;
+	readonly isUnpredictableBenefit: boolean;
+	readonly isIssuerNotice: boolean;
+	readonly isReorganization: boolean;
+	readonly isOther: boolean;
 }
 
 /** @name CalendarPeriod */
 export interface CalendarPeriod extends Struct {
-  readonly unit: CalendarUnit;
-  readonly amount: u64;
+	readonly unit: CalendarUnit;
+	readonly amount: u64;
 }
 
 /** @name CalendarUnit */
 export interface CalendarUnit extends Enum {
-  readonly isSecond: boolean;
-  readonly isMinute: boolean;
-  readonly isHour: boolean;
-  readonly isDay: boolean;
-  readonly isWeek: boolean;
-  readonly isMonth: boolean;
-  readonly isYear: boolean;
+	readonly isSecond: boolean;
+	readonly isMinute: boolean;
+	readonly isHour: boolean;
+	readonly isDay: boolean;
+	readonly isWeek: boolean;
+	readonly isMonth: boolean;
+	readonly isYear: boolean;
 }
 
 /** @name CanTransferResult */
 export interface CanTransferResult extends Enum {
-  readonly isOk: boolean;
-  readonly asOk: u8;
-  readonly isErr: boolean;
-  readonly asErr: Bytes;
+	readonly isOk: boolean;
+	readonly asOk: u8;
+	readonly isErr: boolean;
+	readonly asErr: Bytes;
 }
 
 /** @name CappedFee */
@@ -283,10 +306,10 @@
 
 /** @name CddStatus */
 export interface CddStatus extends Enum {
-  readonly isOk: boolean;
-  readonly asOk: IdentityId;
-  readonly isErr: boolean;
-  readonly asErr: Bytes;
+	readonly isOk: boolean;
+	readonly asOk: IdentityId;
+	readonly isErr: boolean;
+	readonly asErr: Bytes;
 }
 
 /** @name CheckpointId */
@@ -294,8 +317,8 @@
 
 /** @name CheckpointSchedule */
 export interface CheckpointSchedule extends Struct {
-  readonly start: Moment;
-  readonly period: CalendarPeriod;
+	readonly start: Moment;
+	readonly period: CalendarPeriod;
 }
 
 /** @name ChoiceTitle */
@@ -303,128 +326,128 @@
 
 /** @name Claim */
 export interface Claim extends Enum {
-  readonly isAccredited: boolean;
-  readonly asAccredited: Scope;
-  readonly isAffiliate: boolean;
-  readonly asAffiliate: Scope;
-  readonly isBuyLockup: boolean;
-  readonly asBuyLockup: Scope;
-  readonly isSellLockup: boolean;
-  readonly asSellLockup: Scope;
-  readonly isCustomerDueDiligence: boolean;
-  readonly asCustomerDueDiligence: CddId;
-  readonly isKnowYourCustomer: boolean;
-  readonly asKnowYourCustomer: Scope;
-  readonly isJurisdiction: boolean;
-  readonly asJurisdiction: ITuple<[CountryCode, Scope]>;
-  readonly isExempted: boolean;
-  readonly asExempted: Scope;
-  readonly isBlocked: boolean;
-  readonly asBlocked: Scope;
-  readonly isInvestorUniqueness: boolean;
-  readonly asInvestorUniqueness: ITuple<[Scope, ScopeId, CddId]>;
-  readonly isNoData: boolean;
-  readonly isInvestorUniquenessV2: boolean;
-  readonly asInvestorUniquenessV2: CddId;
+	readonly isAccredited: boolean;
+	readonly asAccredited: Scope;
+	readonly isAffiliate: boolean;
+	readonly asAffiliate: Scope;
+	readonly isBuyLockup: boolean;
+	readonly asBuyLockup: Scope;
+	readonly isSellLockup: boolean;
+	readonly asSellLockup: Scope;
+	readonly isCustomerDueDiligence: boolean;
+	readonly asCustomerDueDiligence: CddId;
+	readonly isKnowYourCustomer: boolean;
+	readonly asKnowYourCustomer: Scope;
+	readonly isJurisdiction: boolean;
+	readonly asJurisdiction: ITuple<[CountryCode, Scope]>;
+	readonly isExempted: boolean;
+	readonly asExempted: Scope;
+	readonly isBlocked: boolean;
+	readonly asBlocked: Scope;
+	readonly isInvestorUniqueness: boolean;
+	readonly asInvestorUniqueness: ITuple<[Scope, ScopeId, CddId]>;
+	readonly isNoData: boolean;
+	readonly isInvestorUniquenessV2: boolean;
+	readonly asInvestorUniquenessV2: CddId;
 }
 
 /** @name Claim1stKey */
 export interface Claim1stKey extends Struct {
-  readonly target: IdentityId;
-  readonly claim_type: ClaimType;
+	readonly target: IdentityId;
+	readonly claim_type: ClaimType;
 }
 
 /** @name Claim2ndKey */
 export interface Claim2ndKey extends Struct {
-  readonly issuer: IdentityId;
-  readonly scope: Option<Scope>;
+	readonly issuer: IdentityId;
+	readonly scope: Option<Scope>;
 }
 
 /** @name ClaimType */
 export interface ClaimType extends Enum {
-  readonly isAccredited: boolean;
-  readonly isAffiliate: boolean;
-  readonly isBuyLockup: boolean;
-  readonly isSellLockup: boolean;
-  readonly isCustomerDueDiligence: boolean;
-  readonly isKnowYourCustomer: boolean;
-  readonly isJurisdiction: boolean;
-  readonly isExempted: boolean;
-  readonly isBlocked: boolean;
-  readonly isInvestorUniqueness: boolean;
-  readonly isNoData: boolean;
-  readonly isInvestorUniquenessV2: boolean;
+	readonly isAccredited: boolean;
+	readonly isAffiliate: boolean;
+	readonly isBuyLockup: boolean;
+	readonly isSellLockup: boolean;
+	readonly isCustomerDueDiligence: boolean;
+	readonly isKnowYourCustomer: boolean;
+	readonly isJurisdiction: boolean;
+	readonly isExempted: boolean;
+	readonly isBlocked: boolean;
+	readonly isInvestorUniqueness: boolean;
+	readonly isNoData: boolean;
+	readonly isInvestorUniquenessV2: boolean;
 }
 
 /** @name ClassicTickerImport */
 export interface ClassicTickerImport extends Struct {
-  readonly eth_owner: EthereumAddress;
-  readonly ticker: Ticker;
-  readonly is_contract: bool;
-  readonly is_created: bool;
+	readonly eth_owner: EthereumAddress;
+	readonly ticker: Ticker;
+	readonly is_contract: bool;
+	readonly is_created: bool;
 }
 
 /** @name ClassicTickerRegistration */
 export interface ClassicTickerRegistration extends Struct {
-  readonly eth_owner: EthereumAddress;
-  readonly is_created: bool;
+	readonly eth_owner: EthereumAddress;
+	readonly is_created: bool;
 }
 
 /** @name Committee */
 export interface Committee extends Enum {
-  readonly isTechnical: boolean;
-  readonly isUpgrade: boolean;
+	readonly isTechnical: boolean;
+	readonly isUpgrade: boolean;
 }
 
 /** @name ComplianceRequirement */
 export interface ComplianceRequirement extends Struct {
-  readonly sender_conditions: Vec<Condition>;
-  readonly receiver_conditions: Vec<Condition>;
-  readonly id: u32;
+	readonly sender_conditions: Vec<Condition>;
+	readonly receiver_conditions: Vec<Condition>;
+	readonly id: u32;
 }
 
 /** @name ComplianceRequirementResult */
 export interface ComplianceRequirementResult extends Struct {
-  readonly sender_conditions: Vec<ConditionResult>;
-  readonly receiver_conditions: Vec<ConditionResult>;
-  readonly id: u32;
-  readonly result: bool;
+	readonly sender_conditions: Vec<ConditionResult>;
+	readonly receiver_conditions: Vec<ConditionResult>;
+	readonly id: u32;
+	readonly result: bool;
 }
 
 /** @name Condition */
 export interface Condition extends Struct {
-  readonly condition_type: ConditionType;
-  readonly issuers: Vec<TrustedIssuer>;
+	readonly condition_type: ConditionType;
+	readonly issuers: Vec<TrustedIssuer>;
 }
 
 /** @name ConditionResult */
 export interface ConditionResult extends Struct {
-  readonly condition: Condition;
-  readonly result: bool;
+	readonly condition: Condition;
+	readonly result: bool;
 }
 
 /** @name ConditionType */
 export interface ConditionType extends Enum {
-  readonly isIsPresent: boolean;
-  readonly asIsPresent: Claim;
-  readonly isIsAbsent: boolean;
-  readonly asIsAbsent: Claim;
-  readonly isIsAnyOf: boolean;
-  readonly asIsAnyOf: Vec<Claim>;
-  readonly isIsNoneOf: boolean;
-  readonly asIsNoneOf: Vec<Claim>;
-  readonly isIsIdentity: boolean;
-  readonly asIsIdentity: TargetIdentity;
+	readonly isIsPresent: boolean;
+	readonly asIsPresent: Claim;
+	readonly isIsAbsent: boolean;
+	readonly asIsAbsent: Claim;
+	readonly isIsAnyOf: boolean;
+	readonly asIsAnyOf: Vec<Claim>;
+	readonly isIsNoneOf: boolean;
+	readonly asIsNoneOf: Vec<Claim>;
+	readonly isIsIdentity: boolean;
+	readonly asIsIdentity: TargetIdentity;
 }
 
 /** @name CorporateAction */
 export interface CorporateAction extends Struct {
-  readonly kind: CAKind;
-  readonly decl_date: Moment;
-  readonly record_date: Option<RecordDate>;
-  readonly targets: TargetIdentities;
-  readonly default_withholding_tax: Tax;
-  readonly withholding_tax: Vec<ITuple<[IdentityId, Tax]>>;
+	readonly kind: CAKind;
+	readonly decl_date: Moment;
+	readonly record_date: Option<RecordDate>;
+	readonly targets: TargetIdentities;
+	readonly default_withholding_tax: Tax;
+	readonly withholding_tax: Vec<ITuple<[IdentityId, Tax]>>;
 }
 
 /** @name Counter */
@@ -432,256 +455,256 @@
 
 /** @name CountryCode */
 export interface CountryCode extends Enum {
-  readonly isAf: boolean;
-  readonly isAx: boolean;
-  readonly isAl: boolean;
-  readonly isDz: boolean;
-  readonly isAs: boolean;
-  readonly isAd: boolean;
-  readonly isAo: boolean;
-  readonly isAi: boolean;
-  readonly isAq: boolean;
-  readonly isAg: boolean;
-  readonly isAr: boolean;
-  readonly isAm: boolean;
-  readonly isAw: boolean;
-  readonly isAu: boolean;
-  readonly isAt: boolean;
-  readonly isAz: boolean;
-  readonly isBs: boolean;
-  readonly isBh: boolean;
-  readonly isBd: boolean;
-  readonly isBb: boolean;
-  readonly isBy: boolean;
-  readonly isBe: boolean;
-  readonly isBz: boolean;
-  readonly isBj: boolean;
-  readonly isBm: boolean;
-  readonly isBt: boolean;
-  readonly isBo: boolean;
-  readonly isBa: boolean;
-  readonly isBw: boolean;
-  readonly isBv: boolean;
-  readonly isBr: boolean;
-  readonly isVg: boolean;
-  readonly isIo: boolean;
-  readonly isBn: boolean;
-  readonly isBg: boolean;
-  readonly isBf: boolean;
-  readonly isBi: boolean;
-  readonly isKh: boolean;
-  readonly isCm: boolean;
-  readonly isCa: boolean;
-  readonly isCv: boolean;
-  readonly isKy: boolean;
-  readonly isCf: boolean;
-  readonly isTd: boolean;
-  readonly isCl: boolean;
-  readonly isCn: boolean;
-  readonly isHk: boolean;
-  readonly isMo: boolean;
-  readonly isCx: boolean;
-  readonly isCc: boolean;
-  readonly isCo: boolean;
-  readonly isKm: boolean;
-  readonly isCg: boolean;
-  readonly isCd: boolean;
-  readonly isCk: boolean;
-  readonly isCr: boolean;
-  readonly isCi: boolean;
-  readonly isHr: boolean;
-  readonly isCu: boolean;
-  readonly isCy: boolean;
-  readonly isCz: boolean;
-  readonly isDk: boolean;
-  readonly isDj: boolean;
-  readonly isDm: boolean;
-  readonly isDo: boolean;
-  readonly isEc: boolean;
-  readonly isEg: boolean;
-  readonly isSv: boolean;
-  readonly isGq: boolean;
-  readonly isEr: boolean;
-  readonly isEe: boolean;
-  readonly isEt: boolean;
-  readonly isFk: boolean;
-  readonly isFo: boolean;
-  readonly isFj: boolean;
-  readonly isFi: boolean;
-  readonly isFr: boolean;
-  readonly isGf: boolean;
-  readonly isPf: boolean;
-  readonly isTf: boolean;
-  readonly isGa: boolean;
-  readonly isGm: boolean;
-  readonly isGe: boolean;
-  readonly isDe: boolean;
-  readonly isGh: boolean;
-  readonly isGi: boolean;
-  readonly isGr: boolean;
-  readonly isGl: boolean;
-  readonly isGd: boolean;
-  readonly isGp: boolean;
-  readonly isGu: boolean;
-  readonly isGt: boolean;
-  readonly isGg: boolean;
-  readonly isGn: boolean;
-  readonly isGw: boolean;
-  readonly isGy: boolean;
-  readonly isHt: boolean;
-  readonly isHm: boolean;
-  readonly isVa: boolean;
-  readonly isHn: boolean;
-  readonly isHu: boolean;
-  readonly isIs: boolean;
-  readonly isIn: boolean;
-  readonly isId: boolean;
-  readonly isIr: boolean;
-  readonly isIq: boolean;
-  readonly isIe: boolean;
-  readonly isIm: boolean;
-  readonly isIl: boolean;
-  readonly isIt: boolean;
-  readonly isJm: boolean;
-  readonly isJp: boolean;
-  readonly isJe: boolean;
-  readonly isJo: boolean;
-  readonly isKz: boolean;
-  readonly isKe: boolean;
-  readonly isKi: boolean;
-  readonly isKp: boolean;
-  readonly isKr: boolean;
-  readonly isKw: boolean;
-  readonly isKg: boolean;
-  readonly isLa: boolean;
-  readonly isLv: boolean;
-  readonly isLb: boolean;
-  readonly isLs: boolean;
-  readonly isLr: boolean;
-  readonly isLy: boolean;
-  readonly isLi: boolean;
-  readonly isLt: boolean;
-  readonly isLu: boolean;
-  readonly isMk: boolean;
-  readonly isMg: boolean;
-  readonly isMw: boolean;
-  readonly isMy: boolean;
-  readonly isMv: boolean;
-  readonly isMl: boolean;
-  readonly isMt: boolean;
-  readonly isMh: boolean;
-  readonly isMq: boolean;
-  readonly isMr: boolean;
-  readonly isMu: boolean;
-  readonly isYt: boolean;
-  readonly isMx: boolean;
-  readonly isFm: boolean;
-  readonly isMd: boolean;
-  readonly isMc: boolean;
-  readonly isMn: boolean;
-  readonly isMe: boolean;
-  readonly isMs: boolean;
-  readonly isMa: boolean;
-  readonly isMz: boolean;
-  readonly isMm: boolean;
-  readonly isNa: boolean;
-  readonly isNr: boolean;
-  readonly isNp: boolean;
-  readonly isNl: boolean;
-  readonly isAn: boolean;
-  readonly isNc: boolean;
-  readonly isNz: boolean;
-  readonly isNi: boolean;
-  readonly isNe: boolean;
-  readonly isNg: boolean;
-  readonly isNu: boolean;
-  readonly isNf: boolean;
-  readonly isMp: boolean;
-  readonly isNo: boolean;
-  readonly isOm: boolean;
-  readonly isPk: boolean;
-  readonly isPw: boolean;
-  readonly isPs: boolean;
-  readonly isPa: boolean;
-  readonly isPg: boolean;
-  readonly isPy: boolean;
-  readonly isPe: boolean;
-  readonly isPh: boolean;
-  readonly isPn: boolean;
-  readonly isPl: boolean;
-  readonly isPt: boolean;
-  readonly isPr: boolean;
-  readonly isQa: boolean;
-  readonly isRe: boolean;
-  readonly isRo: boolean;
-  readonly isRu: boolean;
-  readonly isRw: boolean;
-  readonly isBl: boolean;
-  readonly isSh: boolean;
-  readonly isKn: boolean;
-  readonly isLc: boolean;
-  readonly isMf: boolean;
-  readonly isPm: boolean;
-  readonly isVc: boolean;
-  readonly isWs: boolean;
-  readonly isSm: boolean;
-  readonly isSt: boolean;
-  readonly isSa: boolean;
-  readonly isSn: boolean;
-  readonly isRs: boolean;
-  readonly isSc: boolean;
-  readonly isSl: boolean;
-  readonly isSg: boolean;
-  readonly isSk: boolean;
-  readonly isSi: boolean;
-  readonly isSb: boolean;
-  readonly isSo: boolean;
-  readonly isZa: boolean;
-  readonly isGs: boolean;
-  readonly isSs: boolean;
-  readonly isEs: boolean;
-  readonly isLk: boolean;
-  readonly isSd: boolean;
-  readonly isSr: boolean;
-  readonly isSj: boolean;
-  readonly isSz: boolean;
-  readonly isSe: boolean;
-  readonly isCh: boolean;
-  readonly isSy: boolean;
-  readonly isTw: boolean;
-  readonly isTj: boolean;
-  readonly isTz: boolean;
-  readonly isTh: boolean;
-  readonly isTl: boolean;
-  readonly isTg: boolean;
-  readonly isTk: boolean;
-  readonly isTo: boolean;
-  readonly isTt: boolean;
-  readonly isTn: boolean;
-  readonly isTr: boolean;
-  readonly isTm: boolean;
-  readonly isTc: boolean;
-  readonly isTv: boolean;
-  readonly isUg: boolean;
-  readonly isUa: boolean;
-  readonly isAe: boolean;
-  readonly isGb: boolean;
-  readonly isUs: boolean;
-  readonly isUm: boolean;
-  readonly isUy: boolean;
-  readonly isUz: boolean;
-  readonly isVu: boolean;
-  readonly isVe: boolean;
-  readonly isVn: boolean;
-  readonly isVi: boolean;
-  readonly isWf: boolean;
-  readonly isEh: boolean;
-  readonly isYe: boolean;
-  readonly isZm: boolean;
-  readonly isZw: boolean;
-  readonly isBq: boolean;
-  readonly isCw: boolean;
-  readonly isSx: boolean;
+	readonly isAf: boolean;
+	readonly isAx: boolean;
+	readonly isAl: boolean;
+	readonly isDz: boolean;
+	readonly isAs: boolean;
+	readonly isAd: boolean;
+	readonly isAo: boolean;
+	readonly isAi: boolean;
+	readonly isAq: boolean;
+	readonly isAg: boolean;
+	readonly isAr: boolean;
+	readonly isAm: boolean;
+	readonly isAw: boolean;
+	readonly isAu: boolean;
+	readonly isAt: boolean;
+	readonly isAz: boolean;
+	readonly isBs: boolean;
+	readonly isBh: boolean;
+	readonly isBd: boolean;
+	readonly isBb: boolean;
+	readonly isBy: boolean;
+	readonly isBe: boolean;
+	readonly isBz: boolean;
+	readonly isBj: boolean;
+	readonly isBm: boolean;
+	readonly isBt: boolean;
+	readonly isBo: boolean;
+	readonly isBa: boolean;
+	readonly isBw: boolean;
+	readonly isBv: boolean;
+	readonly isBr: boolean;
+	readonly isVg: boolean;
+	readonly isIo: boolean;
+	readonly isBn: boolean;
+	readonly isBg: boolean;
+	readonly isBf: boolean;
+	readonly isBi: boolean;
+	readonly isKh: boolean;
+	readonly isCm: boolean;
+	readonly isCa: boolean;
+	readonly isCv: boolean;
+	readonly isKy: boolean;
+	readonly isCf: boolean;
+	readonly isTd: boolean;
+	readonly isCl: boolean;
+	readonly isCn: boolean;
+	readonly isHk: boolean;
+	readonly isMo: boolean;
+	readonly isCx: boolean;
+	readonly isCc: boolean;
+	readonly isCo: boolean;
+	readonly isKm: boolean;
+	readonly isCg: boolean;
+	readonly isCd: boolean;
+	readonly isCk: boolean;
+	readonly isCr: boolean;
+	readonly isCi: boolean;
+	readonly isHr: boolean;
+	readonly isCu: boolean;
+	readonly isCy: boolean;
+	readonly isCz: boolean;
+	readonly isDk: boolean;
+	readonly isDj: boolean;
+	readonly isDm: boolean;
+	readonly isDo: boolean;
+	readonly isEc: boolean;
+	readonly isEg: boolean;
+	readonly isSv: boolean;
+	readonly isGq: boolean;
+	readonly isEr: boolean;
+	readonly isEe: boolean;
+	readonly isEt: boolean;
+	readonly isFk: boolean;
+	readonly isFo: boolean;
+	readonly isFj: boolean;
+	readonly isFi: boolean;
+	readonly isFr: boolean;
+	readonly isGf: boolean;
+	readonly isPf: boolean;
+	readonly isTf: boolean;
+	readonly isGa: boolean;
+	readonly isGm: boolean;
+	readonly isGe: boolean;
+	readonly isDe: boolean;
+	readonly isGh: boolean;
+	readonly isGi: boolean;
+	readonly isGr: boolean;
+	readonly isGl: boolean;
+	readonly isGd: boolean;
+	readonly isGp: boolean;
+	readonly isGu: boolean;
+	readonly isGt: boolean;
+	readonly isGg: boolean;
+	readonly isGn: boolean;
+	readonly isGw: boolean;
+	readonly isGy: boolean;
+	readonly isHt: boolean;
+	readonly isHm: boolean;
+	readonly isVa: boolean;
+	readonly isHn: boolean;
+	readonly isHu: boolean;
+	readonly isIs: boolean;
+	readonly isIn: boolean;
+	readonly isId: boolean;
+	readonly isIr: boolean;
+	readonly isIq: boolean;
+	readonly isIe: boolean;
+	readonly isIm: boolean;
+	readonly isIl: boolean;
+	readonly isIt: boolean;
+	readonly isJm: boolean;
+	readonly isJp: boolean;
+	readonly isJe: boolean;
+	readonly isJo: boolean;
+	readonly isKz: boolean;
+	readonly isKe: boolean;
+	readonly isKi: boolean;
+	readonly isKp: boolean;
+	readonly isKr: boolean;
+	readonly isKw: boolean;
+	readonly isKg: boolean;
+	readonly isLa: boolean;
+	readonly isLv: boolean;
+	readonly isLb: boolean;
+	readonly isLs: boolean;
+	readonly isLr: boolean;
+	readonly isLy: boolean;
+	readonly isLi: boolean;
+	readonly isLt: boolean;
+	readonly isLu: boolean;
+	readonly isMk: boolean;
+	readonly isMg: boolean;
+	readonly isMw: boolean;
+	readonly isMy: boolean;
+	readonly isMv: boolean;
+	readonly isMl: boolean;
+	readonly isMt: boolean;
+	readonly isMh: boolean;
+	readonly isMq: boolean;
+	readonly isMr: boolean;
+	readonly isMu: boolean;
+	readonly isYt: boolean;
+	readonly isMx: boolean;
+	readonly isFm: boolean;
+	readonly isMd: boolean;
+	readonly isMc: boolean;
+	readonly isMn: boolean;
+	readonly isMe: boolean;
+	readonly isMs: boolean;
+	readonly isMa: boolean;
+	readonly isMz: boolean;
+	readonly isMm: boolean;
+	readonly isNa: boolean;
+	readonly isNr: boolean;
+	readonly isNp: boolean;
+	readonly isNl: boolean;
+	readonly isAn: boolean;
+	readonly isNc: boolean;
+	readonly isNz: boolean;
+	readonly isNi: boolean;
+	readonly isNe: boolean;
+	readonly isNg: boolean;
+	readonly isNu: boolean;
+	readonly isNf: boolean;
+	readonly isMp: boolean;
+	readonly isNo: boolean;
+	readonly isOm: boolean;
+	readonly isPk: boolean;
+	readonly isPw: boolean;
+	readonly isPs: boolean;
+	readonly isPa: boolean;
+	readonly isPg: boolean;
+	readonly isPy: boolean;
+	readonly isPe: boolean;
+	readonly isPh: boolean;
+	readonly isPn: boolean;
+	readonly isPl: boolean;
+	readonly isPt: boolean;
+	readonly isPr: boolean;
+	readonly isQa: boolean;
+	readonly isRe: boolean;
+	readonly isRo: boolean;
+	readonly isRu: boolean;
+	readonly isRw: boolean;
+	readonly isBl: boolean;
+	readonly isSh: boolean;
+	readonly isKn: boolean;
+	readonly isLc: boolean;
+	readonly isMf: boolean;
+	readonly isPm: boolean;
+	readonly isVc: boolean;
+	readonly isWs: boolean;
+	readonly isSm: boolean;
+	readonly isSt: boolean;
+	readonly isSa: boolean;
+	readonly isSn: boolean;
+	readonly isRs: boolean;
+	readonly isSc: boolean;
+	readonly isSl: boolean;
+	readonly isSg: boolean;
+	readonly isSk: boolean;
+	readonly isSi: boolean;
+	readonly isSb: boolean;
+	readonly isSo: boolean;
+	readonly isZa: boolean;
+	readonly isGs: boolean;
+	readonly isSs: boolean;
+	readonly isEs: boolean;
+	readonly isLk: boolean;
+	readonly isSd: boolean;
+	readonly isSr: boolean;
+	readonly isSj: boolean;
+	readonly isSz: boolean;
+	readonly isSe: boolean;
+	readonly isCh: boolean;
+	readonly isSy: boolean;
+	readonly isTw: boolean;
+	readonly isTj: boolean;
+	readonly isTz: boolean;
+	readonly isTh: boolean;
+	readonly isTl: boolean;
+	readonly isTg: boolean;
+	readonly isTk: boolean;
+	readonly isTo: boolean;
+	readonly isTt: boolean;
+	readonly isTn: boolean;
+	readonly isTr: boolean;
+	readonly isTm: boolean;
+	readonly isTc: boolean;
+	readonly isTv: boolean;
+	readonly isUg: boolean;
+	readonly isUa: boolean;
+	readonly isAe: boolean;
+	readonly isGb: boolean;
+	readonly isUs: boolean;
+	readonly isUm: boolean;
+	readonly isUy: boolean;
+	readonly isUz: boolean;
+	readonly isVu: boolean;
+	readonly isVe: boolean;
+	readonly isVn: boolean;
+	readonly isVi: boolean;
+	readonly isWf: boolean;
+	readonly isEh: boolean;
+	readonly isYe: boolean;
+	readonly isZm: boolean;
+	readonly isZw: boolean;
+	readonly isBq: boolean;
+	readonly isCw: boolean;
+	readonly isSx: boolean;
 }
 
 /** @name CustomAssetTypeId */
@@ -689,35 +712,35 @@
 
 /** @name DepositInfo */
 export interface DepositInfo extends Struct {
-  readonly owner: AccountId;
-  readonly amount: Balance;
+	readonly owner: AccountId;
+	readonly amount: Balance;
 }
 
 /** @name DidRecord */
 export interface DidRecord extends Struct {
-  readonly primary_key: AccountId;
-  readonly secondary_keys: Vec<SecondaryKey>;
+	readonly primary_key: AccountId;
+	readonly secondary_keys: Vec<SecondaryKey>;
 }
 
 /** @name DidRecords */
 export interface DidRecords extends Enum {
-  readonly isSuccess: boolean;
-  readonly asSuccess: DidRecordsSuccess;
-  readonly isIdNotFound: boolean;
-  readonly asIdNotFound: Bytes;
+	readonly isSuccess: boolean;
+	readonly asSuccess: DidRecordsSuccess;
+	readonly isIdNotFound: boolean;
+	readonly asIdNotFound: Bytes;
 }
 
 /** @name DidRecordsSuccess */
 export interface DidRecordsSuccess extends Struct {
-  readonly primary_key: AccountId;
-  readonly secondary_key: Vec<SecondaryKey>;
+	readonly primary_key: AccountId;
+	readonly secondary_key: Vec<SecondaryKey>;
 }
 
 /** @name DidStatus */
 export interface DidStatus extends Enum {
-  readonly isUnknown: boolean;
-  readonly isExists: boolean;
-  readonly isCddVerified: boolean;
+	readonly isUnknown: boolean;
+	readonly isExists: boolean;
+	readonly isCddVerified: boolean;
 }
 
 /** @name DispatchableName */
@@ -725,53 +748,53 @@
 
 /** @name DispatchableNames */
 export interface DispatchableNames extends Enum {
-  readonly isWhole: boolean;
-  readonly isThese: boolean;
-  readonly asThese: Vec<DispatchableName>;
-  readonly isExcept: boolean;
-  readonly asExcept: Vec<DispatchableName>;
+	readonly isWhole: boolean;
+	readonly isThese: boolean;
+	readonly asThese: Vec<DispatchableName>;
+	readonly isExcept: boolean;
+	readonly asExcept: Vec<DispatchableName>;
 }
 
 /** @name Distribution */
 export interface Distribution extends Struct {
-  readonly from: PortfolioId;
-  readonly currency: Ticker;
-  readonly per_share: Balance;
-  readonly amount: Balance;
-  readonly remaining: Balance;
-  readonly reclaimed: bool;
-  readonly payment_at: Moment;
-  readonly expires_at: Option<Moment>;
+	readonly from: PortfolioId;
+	readonly currency: Ticker;
+	readonly per_share: Balance;
+	readonly amount: Balance;
+	readonly remaining: Balance;
+	readonly reclaimed: bool;
+	readonly payment_at: Moment;
+	readonly expires_at: Option<Moment>;
 }
 
 /** @name Document */
 export interface Document extends Struct {
-  readonly uri: DocumentUri;
-  readonly content_hash: DocumentHash;
-  readonly name: DocumentName;
-  readonly doc_type: Option<DocumentType>;
-  readonly filing_date: Option<Moment>;
+	readonly uri: DocumentUri;
+	readonly content_hash: DocumentHash;
+	readonly name: DocumentName;
+	readonly doc_type: Option<DocumentType>;
+	readonly filing_date: Option<Moment>;
 }
 
 /** @name DocumentHash */
 export interface DocumentHash extends Enum {
-  readonly isNone: boolean;
-  readonly isH512: boolean;
-  readonly asH512: U8aFixed;
-  readonly isH384: boolean;
-  readonly asH384: U8aFixed;
-  readonly isH320: boolean;
-  readonly asH320: U8aFixed;
-  readonly isH256: boolean;
-  readonly asH256: U8aFixed;
-  readonly isH224: boolean;
-  readonly asH224: U8aFixed;
-  readonly isH192: boolean;
-  readonly asH192: U8aFixed;
-  readonly isH160: boolean;
-  readonly asH160: U8aFixed;
-  readonly isH128: boolean;
-  readonly asH128: U8aFixed;
+	readonly isNone: boolean;
+	readonly isH512: boolean;
+	readonly asH512: U8aFixed;
+	readonly isH384: boolean;
+	readonly asH384: U8aFixed;
+	readonly isH320: boolean;
+	readonly asH320: U8aFixed;
+	readonly isH256: boolean;
+	readonly asH256: U8aFixed;
+	readonly isH224: boolean;
+	readonly asH224: U8aFixed;
+	readonly isH192: boolean;
+	readonly asH192: U8aFixed;
+	readonly isH160: boolean;
+	readonly asH160: U8aFixed;
+	readonly isH128: boolean;
+	readonly asH128: U8aFixed;
 }
 
 /** @name DocumentId */
@@ -803,17 +826,17 @@
 
 /** @name ExtensionAttributes */
 export interface ExtensionAttributes extends Struct {
-  readonly usage_fee: Balance;
-  readonly version: MetaVersion;
+	readonly usage_fee: Balance;
+	readonly version: MetaVersion;
 }
 
 /** @name ExtrinsicPermissions */
 export interface ExtrinsicPermissions extends Enum {
-  readonly isWhole: boolean;
-  readonly isThese: boolean;
-  readonly asThese: Vec<PalletPermissions>;
-  readonly isExcept: boolean;
-  readonly asExcept: Vec<PalletPermissions>;
+	readonly isWhole: boolean;
+	readonly isThese: boolean;
+	readonly asThese: Vec<PalletPermissions>;
+	readonly isExcept: boolean;
+	readonly asExcept: Vec<PalletPermissions>;
 }
 
 /** @name ExtVersion */
@@ -827,17 +850,17 @@
 
 /** @name Fundraiser */
 export interface Fundraiser extends Struct {
-  readonly creator: IdentityId;
-  readonly offering_portfolio: PortfolioId;
-  readonly offering_asset: Ticker;
-  readonly raising_portfolio: PortfolioId;
-  readonly raising_asset: Ticker;
-  readonly tiers: Vec<FundraiserTier>;
-  readonly venue_id: u64;
-  readonly start: Moment;
-  readonly end: Option<Moment>;
-  readonly status: FundraiserStatus;
-  readonly minimum_investment: Balance;
+	readonly creator: IdentityId;
+	readonly offering_portfolio: PortfolioId;
+	readonly offering_asset: Ticker;
+	readonly raising_portfolio: PortfolioId;
+	readonly raising_asset: Ticker;
+	readonly tiers: Vec<FundraiserTier>;
+	readonly venue_id: u64;
+	readonly start: Moment;
+	readonly end: Option<Moment>;
+	readonly status: FundraiserStatus;
+	readonly minimum_investment: Balance;
 }
 
 /** @name FundraiserName */
@@ -845,56 +868,56 @@
 
 /** @name FundraiserStatus */
 export interface FundraiserStatus extends Enum {
-  readonly isLive: boolean;
-  readonly isFrozen: boolean;
-  readonly isClosed: boolean;
-  readonly isClosedEarly: boolean;
+	readonly isLive: boolean;
+	readonly isFrozen: boolean;
+	readonly isClosed: boolean;
+	readonly isClosedEarly: boolean;
 }
 
 /** @name FundraiserTier */
 export interface FundraiserTier extends Struct {
-  readonly total: Balance;
-  readonly price: Balance;
-  readonly remaining: Balance;
+	readonly total: Balance;
+	readonly price: Balance;
+	readonly remaining: Balance;
 }
 
 /** @name GranularCanTransferResult */
 export interface GranularCanTransferResult extends Struct {
-  readonly invalid_granularity: bool;
-  readonly self_transfer: bool;
-  readonly invalid_receiver_cdd: bool;
-  readonly invalid_sender_cdd: bool;
-  readonly missing_scope_claim: bool;
-  readonly receiver_custodian_error: bool;
-  readonly sender_custodian_error: bool;
-  readonly sender_insufficient_balance: bool;
-  readonly portfolio_validity_result: PortfolioValidityResult;
-  readonly asset_frozen: bool;
-  readonly statistics_result: Vec<TransferManagerResult>;
-  readonly compliance_result: AssetComplianceResult;
-  readonly result: bool;
+	readonly invalid_granularity: bool;
+	readonly self_transfer: bool;
+	readonly invalid_receiver_cdd: bool;
+	readonly invalid_sender_cdd: bool;
+	readonly missing_scope_claim: bool;
+	readonly receiver_custodian_error: bool;
+	readonly sender_custodian_error: bool;
+	readonly sender_insufficient_balance: bool;
+	readonly portfolio_validity_result: PortfolioValidityResult;
+	readonly asset_frozen: bool;
+	readonly statistics_result: Vec<TransferManagerResult>;
+	readonly compliance_result: AssetComplianceResult;
+	readonly result: bool;
 }
 
 /** @name HandledTxStatus */
 export interface HandledTxStatus extends Enum {
-  readonly isSuccess: boolean;
-  readonly isError: boolean;
-  readonly asError: Text;
+	readonly isSuccess: boolean;
+	readonly isError: boolean;
+	readonly asError: Text;
 }
 
 /** @name IdentityClaim */
 export interface IdentityClaim extends Struct {
-  readonly claim_issuer: IdentityId;
-  readonly issuance_date: Moment;
-  readonly last_update_date: Moment;
-  readonly expiry: Option<Moment>;
-  readonly claim: Claim;
+	readonly claim_issuer: IdentityId;
+	readonly issuance_date: Moment;
+	readonly last_update_date: Moment;
+	readonly expiry: Option<Moment>;
+	readonly claim: Claim;
 }
 
 /** @name IdentityClaimKey */
 export interface IdentityClaimKey extends Struct {
-  readonly id: IdentityId;
-  readonly claim_type: ClaimType;
+	readonly id: IdentityId;
+	readonly claim_type: ClaimType;
 }
 
 /** @name IdentityId */
@@ -902,41 +925,41 @@
 
 /** @name IdentityRole */
 export interface IdentityRole extends Enum {
-  readonly isIssuer: boolean;
-  readonly isSimpleTokenIssuer: boolean;
-  readonly isValidator: boolean;
-  readonly isClaimIssuer: boolean;
-  readonly isInvestor: boolean;
-  readonly isNodeRunner: boolean;
-  readonly isPm: boolean;
-  readonly isCddamlClaimIssuer: boolean;
-  readonly isAccreditedInvestorClaimIssuer: boolean;
-  readonly isVerifiedIdentityClaimIssuer: boolean;
+	readonly isIssuer: boolean;
+	readonly isSimpleTokenIssuer: boolean;
+	readonly isValidator: boolean;
+	readonly isClaimIssuer: boolean;
+	readonly isInvestor: boolean;
+	readonly isNodeRunner: boolean;
+	readonly isPm: boolean;
+	readonly isCddamlClaimIssuer: boolean;
+	readonly isAccreditedInvestorClaimIssuer: boolean;
+	readonly isVerifiedIdentityClaimIssuer: boolean;
 }
 
 /** @name InactiveMember */
 export interface InactiveMember extends Struct {
-  readonly id: IdentityId;
-  readonly deactivated_at: Moment;
-  readonly expiry: Option<Moment>;
+	readonly id: IdentityId;
+	readonly deactivated_at: Moment;
+	readonly expiry: Option<Moment>;
 }
 
 /** @name Instruction */
 export interface Instruction extends Struct {
-  readonly instruction_id: u64;
-  readonly venue_id: u64;
-  readonly status: InstructionStatus;
-  readonly settlement_type: SettlementType;
-  readonly created_at: Option<Moment>;
-  readonly trade_date: Option<Moment>;
-  readonly value_date: Option<Moment>;
+	readonly instruction_id: u64;
+	readonly venue_id: u64;
+	readonly status: InstructionStatus;
+	readonly settlement_type: SettlementType;
+	readonly created_at: Option<Moment>;
+	readonly trade_date: Option<Moment>;
+	readonly value_date: Option<Moment>;
 }
 
 /** @name InstructionStatus */
 export interface InstructionStatus extends Enum {
-  readonly isUnknown: boolean;
-  readonly isPending: boolean;
-  readonly isFailed: boolean;
+	readonly isUnknown: boolean;
+	readonly isPending: boolean;
+	readonly isFailed: boolean;
 }
 
 /** @name InvestorUid */
@@ -947,53 +970,53 @@
 
 /** @name IssueRecipient */
 export interface IssueRecipient extends Enum {
-  readonly isAccount: boolean;
-  readonly asAccount: AccountId;
-  readonly isIdentity: boolean;
-  readonly asIdentity: IdentityId;
+	readonly isAccount: boolean;
+	readonly asAccount: AccountId;
+	readonly isIdentity: boolean;
+	readonly asIdentity: IdentityId;
 }
 
 /** @name ItnRewardStatus */
 export interface ItnRewardStatus extends Enum {
-  readonly isUnclaimed: boolean;
-  readonly asUnclaimed: Balance;
-  readonly isClaimed: boolean;
+	readonly isUnclaimed: boolean;
+	readonly asUnclaimed: Balance;
+	readonly isClaimed: boolean;
 }
 
 /** @name KeyIdentityData */
 export interface KeyIdentityData extends Struct {
-  readonly identity: IdentityId;
-  readonly permissions: Option<Permissions>;
+	readonly identity: IdentityId;
+	readonly permissions: Option<Permissions>;
 }
 
 /** @name Leg */
 export interface Leg extends Struct {
-  readonly from: PortfolioId;
-  readonly to: PortfolioId;
-  readonly asset: Ticker;
-  readonly amount: Balance;
+	readonly from: PortfolioId;
+	readonly to: PortfolioId;
+	readonly asset: Ticker;
+	readonly amount: Balance;
 }
 
 /** @name LegacyPalletPermissions */
 export interface LegacyPalletPermissions extends Struct {
-  readonly pallet_name: PalletName;
-  readonly total: bool;
-  readonly dispatchable_names: Vec<DispatchableName>;
+	readonly pallet_name: PalletName;
+	readonly total: bool;
+	readonly dispatchable_names: Vec<DispatchableName>;
 }
 
 /** @name LegacyPermissions */
 export interface LegacyPermissions extends Struct {
-  readonly asset: Option<Vec<Ticker>>;
-  readonly extrinsic: Option<Vec<LegacyPalletPermissions>>;
-  readonly portfolio: Option<Vec<PortfolioId>>;
+	readonly asset: Option<Vec<Ticker>>;
+	readonly extrinsic: Option<Vec<LegacyPalletPermissions>>;
+	readonly portfolio: Option<Vec<PortfolioId>>;
 }
 
 /** @name LegStatus */
 export interface LegStatus extends Enum {
-  readonly isPendingTokenLock: boolean;
-  readonly isExecutionPending: boolean;
-  readonly isExecutionToBeSkipped: boolean;
-  readonly asExecutionToBeSkipped: ITuple<[AccountId, u64]>;
+	readonly isPendingTokenLock: boolean;
+	readonly isExecutionPending: boolean;
+	readonly isExecutionToBeSkipped: boolean;
+	readonly asExecutionToBeSkipped: ITuple<[AccountId, u64]>;
 }
 
 /** @name LocalCAId */
@@ -1004,9 +1027,9 @@
 
 /** @name MaybeBlock */
 export interface MaybeBlock extends Enum {
-  readonly isSome: boolean;
-  readonly asSome: BlockNumber;
-  readonly isNone: boolean;
+	readonly isSome: boolean;
+	readonly asSome: BlockNumber;
+	readonly isNone: boolean;
 }
 
 /** @name Memo */
@@ -1023,10 +1046,10 @@
 
 /** @name MigrationError */
 export interface MigrationError extends Enum {
-  readonly isDecodeKey: boolean;
-  readonly asDecodeKey: Bytes;
-  readonly isMap: boolean;
-  readonly asMap: AssetMigrationError;
+	readonly isDecodeKey: boolean;
+	readonly asDecodeKey: Bytes;
+	readonly isMap: boolean;
+	readonly asMap: AssetMigrationError;
 }
 
 /** @name Moment */
@@ -1034,9 +1057,9 @@
 
 /** @name Motion */
 export interface Motion extends Struct {
-  readonly title: MotionTitle;
-  readonly info_link: MotionInfoLink;
-  readonly choices: Vec<ChoiceTitle>;
+	readonly title: MotionTitle;
+	readonly info_link: MotionInfoLink;
+	readonly choices: Vec<ChoiceTitle>;
 }
 
 /** @name MotionInfoLink */
@@ -1047,19 +1070,19 @@
 
 /** @name MovePortfolioItem */
 export interface MovePortfolioItem extends Struct {
-  readonly ticker: Ticker;
-  readonly amount: Balance;
-  readonly memo: Option<Memo>;
+	readonly ticker: Ticker;
+	readonly amount: Balance;
+	readonly memo: Option<Memo>;
 }
 
 /** @name OffChainSignature */
 export interface OffChainSignature extends Enum {
-  readonly isEd25519: boolean;
-  readonly asEd25519: H512;
-  readonly isSr25519: boolean;
-  readonly asSr25519: H512;
-  readonly isEcdsa: boolean;
-  readonly asEcdsa: H512;
+	readonly isEd25519: boolean;
+	readonly asEd25519: H512;
+	readonly isSr25519: boolean;
+	readonly asSr25519: H512;
+	readonly isEcdsa: boolean;
+	readonly asEcdsa: H512;
 }
 
 /** @name PalletName */
@@ -1067,21 +1090,21 @@
 
 /** @name PalletPermissions */
 export interface PalletPermissions extends Struct {
-  readonly pallet_name: PalletName;
-  readonly dispatchable_names: DispatchableNames;
+	readonly pallet_name: PalletName;
+	readonly dispatchable_names: DispatchableNames;
 }
 
 /** @name Payload */
 export interface Payload extends Struct {
-  readonly block_number: BlockNumber;
-  readonly nominators: Vec<AccountId>;
-  readonly public: H256;
+	readonly block_number: BlockNumber;
+	readonly nominators: Vec<AccountId>;
+	readonly public: H256;
 }
 
 /** @name PendingTx */
 export interface PendingTx extends Struct {
-  readonly did: IdentityId;
-  readonly bridge_tx: BridgeTx;
+	readonly did: IdentityId;
+	readonly bridge_tx: BridgeTx;
 }
 
 /** @name Percentage */
@@ -1089,23 +1112,23 @@
 
 /** @name PermissionedIdentityPrefs */
 export interface PermissionedIdentityPrefs extends Struct {
-  readonly intended_count: u32;
-  readonly running_count: u32;
+	readonly intended_count: u32;
+	readonly running_count: u32;
 }
 
 /** @name Permissions */
 export interface Permissions extends Struct {
-  readonly asset: AssetPermissions;
-  readonly extrinsic: ExtrinsicPermissions;
-  readonly portfolio: PortfolioPermissions;
+	readonly asset: AssetPermissions;
+	readonly extrinsic: ExtrinsicPermissions;
+	readonly portfolio: PortfolioPermissions;
 }
 
 /** @name Pip */
 export interface Pip extends Struct {
-  readonly id: PipId;
-  readonly proposal: Call;
-  readonly state: ProposalState;
-  readonly proposer: Proposer;
+	readonly id: PipId;
+	readonly proposal: Call;
+	readonly state: ProposalState;
+	readonly proposer: Proposer;
 }
 
 /** @name PipDescription */
@@ -1116,34 +1139,34 @@
 
 /** @name PipsMetadata */
 export interface PipsMetadata extends Struct {
-  readonly id: PipId;
-  readonly url: Option<Url>;
-  readonly description: Option<PipDescription>;
-  readonly created_at: BlockNumber;
-  readonly transaction_version: u32;
-  readonly expiry: MaybeBlock;
+	readonly id: PipId;
+	readonly url: Option<Url>;
+	readonly description: Option<PipDescription>;
+	readonly created_at: BlockNumber;
+	readonly transaction_version: u32;
+	readonly expiry: MaybeBlock;
 }
 
 /** @name PolymeshVotes */
 export interface PolymeshVotes extends Struct {
-  readonly index: u32;
-  readonly ayes: Vec<ITuple<[IdentityId, Balance]>>;
-  readonly nays: Vec<ITuple<[IdentityId, Balance]>>;
-  readonly end: BlockNumber;
-  readonly expiry: MaybeBlock;
+	readonly index: u32;
+	readonly ayes: Vec<ITuple<[IdentityId, Balance]>>;
+	readonly nays: Vec<ITuple<[IdentityId, Balance]>>;
+	readonly end: BlockNumber;
+	readonly expiry: MaybeBlock;
 }
 
 /** @name PortfolioId */
 export interface PortfolioId extends Struct {
-  readonly did: IdentityId;
-  readonly kind: PortfolioKind;
+	readonly did: IdentityId;
+	readonly kind: PortfolioKind;
 }
 
 /** @name PortfolioKind */
 export interface PortfolioKind extends Enum {
-  readonly isDefault: boolean;
-  readonly isUser: boolean;
-  readonly asUser: PortfolioNumber;
+	readonly isDefault: boolean;
+	readonly isUser: boolean;
+	readonly asUser: PortfolioNumber;
 }
 
 /** @name PortfolioName */
@@ -1154,20 +1177,20 @@
 
 /** @name PortfolioPermissions */
 export interface PortfolioPermissions extends Enum {
-  readonly isWhole: boolean;
-  readonly isThese: boolean;
-  readonly asThese: Vec<PortfolioId>;
-  readonly isExcept: boolean;
-  readonly asExcept: Vec<PortfolioId>;
+	readonly isWhole: boolean;
+	readonly isThese: boolean;
+	readonly asThese: Vec<PortfolioId>;
+	readonly isExcept: boolean;
+	readonly asExcept: Vec<PortfolioId>;
 }
 
 /** @name PortfolioValidityResult */
 export interface PortfolioValidityResult extends Struct {
-  readonly receiver_is_same_portfolio: bool;
-  readonly sender_portfolio_does_not_exist: bool;
-  readonly receiver_portfolio_does_not_exist: bool;
-  readonly sender_insufficient_balance: bool;
-  readonly result: bool;
+	readonly receiver_is_same_portfolio: bool;
+	readonly sender_portfolio_does_not_exist: bool;
+	readonly receiver_portfolio_does_not_exist: bool;
+	readonly sender_insufficient_balance: bool;
+	readonly result: bool;
 }
 
 /** @name PosRatio */
@@ -1175,109 +1198,109 @@
 
 /** @name PreAuthorizedKeyInfo */
 export interface PreAuthorizedKeyInfo extends Struct {
-  readonly target_id: IdentityId;
-  readonly secondary_key: SecondaryKey;
+	readonly target_id: IdentityId;
+	readonly secondary_key: SecondaryKey;
 }
 
 /** @name PriceTier */
 export interface PriceTier extends Struct {
-  readonly total: Balance;
-  readonly price: Balance;
+	readonly total: Balance;
+	readonly price: Balance;
 }
 
 /** @name ProportionMatch */
 export interface ProportionMatch extends Enum {
-  readonly isAtLeast: boolean;
-  readonly isMoreThan: boolean;
+	readonly isAtLeast: boolean;
+	readonly isMoreThan: boolean;
 }
 
 /** @name ProposalData */
 export interface ProposalData extends Enum {
-  readonly isHash: boolean;
-  readonly asHash: Hash;
-  readonly isProposal: boolean;
-  readonly asProposal: Bytes;
+	readonly isHash: boolean;
+	readonly asHash: Hash;
+	readonly isProposal: boolean;
+	readonly asProposal: Bytes;
 }
 
 /** @name ProposalDetails */
 export interface ProposalDetails extends Struct {
-  readonly approvals: u64;
-  readonly rejections: u64;
-  readonly status: ProposalStatus;
-  readonly expiry: Option<Moment>;
-  readonly auto_close: bool;
+	readonly approvals: u64;
+	readonly rejections: u64;
+	readonly status: ProposalStatus;
+	readonly expiry: Option<Moment>;
+	readonly auto_close: bool;
 }
 
 /** @name ProposalState */
 export interface ProposalState extends Enum {
-  readonly isPending: boolean;
-  readonly isRejected: boolean;
-  readonly isScheduled: boolean;
-  readonly isFailed: boolean;
-  readonly isExecuted: boolean;
-  readonly isExpired: boolean;
+	readonly isPending: boolean;
+	readonly isRejected: boolean;
+	readonly isScheduled: boolean;
+	readonly isFailed: boolean;
+	readonly isExecuted: boolean;
+	readonly isExpired: boolean;
 }
 
 /** @name ProposalStatus */
 export interface ProposalStatus extends Enum {
-  readonly isInvalid: boolean;
-  readonly isActiveOrExpired: boolean;
-  readonly isExecutionSuccessful: boolean;
-  readonly isExecutionFailed: boolean;
-  readonly isRejected: boolean;
+	readonly isInvalid: boolean;
+	readonly isActiveOrExpired: boolean;
+	readonly isExecutionSuccessful: boolean;
+	readonly isExecutionFailed: boolean;
+	readonly isRejected: boolean;
 }
 
 /** @name Proposer */
 export interface Proposer extends Enum {
-  readonly isCommunity: boolean;
-  readonly asCommunity: AccountId;
-  readonly isCommittee: boolean;
-  readonly asCommittee: Committee;
+	readonly isCommunity: boolean;
+	readonly asCommunity: AccountId;
+	readonly isCommittee: boolean;
+	readonly asCommittee: Committee;
 }
 
 /** @name ProtocolOp */
 export interface ProtocolOp extends Enum {
-  readonly isAssetRegisterTicker: boolean;
-  readonly isAssetIssue: boolean;
-  readonly isAssetAddDocument: boolean;
-  readonly isAssetCreateAsset: boolean;
-  readonly isAssetCreateCheckpointSchedule: boolean;
-  readonly isDividendNew: boolean;
-  readonly isComplianceManagerAddComplianceRequirement: boolean;
-  readonly isIdentityRegisterDid: boolean;
-  readonly isIdentityCddRegisterDid: boolean;
-  readonly isIdentityAddClaim: boolean;
-  readonly isIdentitySetPrimaryKey: boolean;
-  readonly isIdentityAddSecondaryKeysWithAuthorization: boolean;
-  readonly isPipsPropose: boolean;
-  readonly isVotingAddBallot: boolean;
-  readonly isContractsPutCode: boolean;
-  readonly isBallotAttachBallot: boolean;
-  readonly isDistributionDistribute: boolean;
+	readonly isAssetRegisterTicker: boolean;
+	readonly isAssetIssue: boolean;
+	readonly isAssetAddDocument: boolean;
+	readonly isAssetCreateAsset: boolean;
+	readonly isAssetCreateCheckpointSchedule: boolean;
+	readonly isDividendNew: boolean;
+	readonly isComplianceManagerAddComplianceRequirement: boolean;
+	readonly isIdentityRegisterDid: boolean;
+	readonly isIdentityCddRegisterDid: boolean;
+	readonly isIdentityAddClaim: boolean;
+	readonly isIdentitySetPrimaryKey: boolean;
+	readonly isIdentityAddSecondaryKeysWithAuthorization: boolean;
+	readonly isPipsPropose: boolean;
+	readonly isVotingAddBallot: boolean;
+	readonly isContractsPutCode: boolean;
+	readonly isBallotAttachBallot: boolean;
+	readonly isDistributionDistribute: boolean;
 }
 
 /** @name ProverTickerKey */
 export interface ProverTickerKey extends Struct {
-  readonly prover: IdentityId;
-  readonly ticker: Ticker;
+	readonly prover: IdentityId;
+	readonly ticker: Ticker;
 }
 
 /** @name Receipt */
 export interface Receipt extends Struct {
-  readonly receipt_uid: u64;
-  readonly from: PortfolioId;
-  readonly to: PortfolioId;
-  readonly asset: Ticker;
-  readonly amount: Balance;
+	readonly receipt_uid: u64;
+	readonly from: PortfolioId;
+	readonly to: PortfolioId;
+	readonly asset: Ticker;
+	readonly amount: Balance;
 }
 
 /** @name ReceiptDetails */
 export interface ReceiptDetails extends Struct {
-  readonly receipt_uid: u64;
-  readonly leg_id: u64;
-  readonly signer: AccountId;
-  readonly signature: OffChainSignature;
-  readonly metadata: ReceiptMetadata;
+	readonly receipt_uid: u64;
+	readonly leg_id: u64;
+	readonly signer: AccountId;
+	readonly signature: OffChainSignature;
+	readonly metadata: ReceiptMetadata;
 }
 
 /** @name ReceiptMetadata */
@@ -1285,25 +1308,25 @@
 
 /** @name RecordDate */
 export interface RecordDate extends Struct {
-  readonly date: Moment;
-  readonly checkpoint: CACheckpoint;
+	readonly date: Moment;
+	readonly checkpoint: CACheckpoint;
 }
 
 /** @name RecordDateSpec */
 export interface RecordDateSpec extends Enum {
-  readonly isScheduled: boolean;
-  readonly asScheduled: Moment;
-  readonly isExistingSchedule: boolean;
-  readonly asExistingSchedule: ScheduleId;
-  readonly isExisting: boolean;
-  readonly asExisting: CheckpointId;
+	readonly isScheduled: boolean;
+	readonly asScheduled: Moment;
+	readonly isExistingSchedule: boolean;
+	readonly asExistingSchedule: ScheduleId;
+	readonly isExisting: boolean;
+	readonly asExisting: CheckpointId;
 }
 
 /** @name RestrictionResult */
 export interface RestrictionResult extends Enum {
-  readonly isValid: boolean;
-  readonly isInvalid: boolean;
-  readonly isForceValid: boolean;
+	readonly isValid: boolean;
+	readonly isInvalid: boolean;
+	readonly isForceValid: boolean;
 }
 
 /** @name RistrettoPoint */
@@ -1317,26 +1340,26 @@
 
 /** @name ScheduleSpec */
 export interface ScheduleSpec extends Struct {
-  readonly start: Option<Moment>;
-  readonly period: CalendarPeriod;
-  readonly remaining: u32;
+	readonly start: Option<Moment>;
+	readonly period: CalendarPeriod;
+	readonly remaining: u32;
 }
 
 /** @name Scope */
 export interface Scope extends Enum {
-  readonly isIdentity: boolean;
-  readonly asIdentity: IdentityId;
-  readonly isTicker: boolean;
-  readonly asTicker: Ticker;
-  readonly isCustom: boolean;
-  readonly asCustom: Bytes;
+	readonly isIdentity: boolean;
+	readonly asIdentity: IdentityId;
+	readonly isTicker: boolean;
+	readonly asTicker: Ticker;
+	readonly isCustom: boolean;
+	readonly asCustom: Bytes;
 }
 
 /** @name ScopeClaimProof */
 export interface ScopeClaimProof extends Struct {
-  readonly proof_scope_id_wellformed: Signature;
-  readonly proof_scope_id_cdd_id_match: ZkProofData;
-  readonly scope_id: RistrettoPoint;
+	readonly proof_scope_id_wellformed: Signature;
+	readonly proof_scope_id_cdd_id_match: ZkProofData;
+	readonly scope_id: RistrettoPoint;
 }
 
 /** @name ScopeId */
@@ -1344,44 +1367,44 @@
 
 /** @name SecondaryKey */
 export interface SecondaryKey extends Struct {
-  readonly signer: Signatory;
-  readonly permissions: Permissions;
+	readonly signer: Signatory;
+	readonly permissions: Permissions;
 }
 
 /** @name SecondaryKeyWithAuth */
 export interface SecondaryKeyWithAuth extends Struct {
-  readonly secondary_key: SecondaryKey;
-  readonly auth_signature: Signature;
+	readonly secondary_key: SecondaryKey;
+	readonly auth_signature: Signature;
 }
 
 /** @name SecurityToken */
 export interface SecurityToken extends Struct {
-  readonly total_supply: Balance;
-  readonly owner_did: IdentityId;
-  readonly divisible: bool;
-  readonly asset_type: AssetType;
+	readonly total_supply: Balance;
+	readonly owner_did: IdentityId;
+	readonly divisible: bool;
+	readonly asset_type: AssetType;
 }
 
 /** @name SettlementType */
 export interface SettlementType extends Enum {
-  readonly isSettleOnAffirmation: boolean;
-  readonly isSettleOnBlock: boolean;
-  readonly asSettleOnBlock: BlockNumber;
+	readonly isSettleOnAffirmation: boolean;
+	readonly isSettleOnBlock: boolean;
+	readonly asSettleOnBlock: BlockNumber;
 }
 
 /** @name Signatory */
 export interface Signatory extends Enum {
-  readonly isIdentity: boolean;
-  readonly asIdentity: IdentityId;
-  readonly isAccount: boolean;
-  readonly asAccount: AccountId;
+	readonly isIdentity: boolean;
+	readonly asIdentity: IdentityId;
+	readonly isAccount: boolean;
+	readonly asAccount: AccountId;
 }
 
 /** @name SimpleTokenRecord */
 export interface SimpleTokenRecord extends Struct {
-  readonly ticker: Ticker;
-  readonly total_supply: Balance;
-  readonly owner_did: IdentityId;
+	readonly ticker: Ticker;
+	readonly total_supply: Balance;
+	readonly owner_did: IdentityId;
 }
 
 /** @name SkippedCount */
@@ -1389,17 +1412,17 @@
 
 /** @name SlashingSwitch */
 export interface SlashingSwitch extends Enum {
-  readonly isValidator: boolean;
-  readonly isValidatorAndNominator: boolean;
-  readonly isNone: boolean;
+	readonly isValidator: boolean;
+	readonly isValidatorAndNominator: boolean;
+	readonly isNone: boolean;
 }
 
 /** @name SmartExtension */
 export interface SmartExtension extends Struct {
-  readonly extension_type: SmartExtensionType;
-  readonly extension_name: SmartExtensionName;
-  readonly extension_id: AccountId;
-  readonly is_archive: bool;
+	readonly extension_type: SmartExtensionType;
+	readonly extension_name: SmartExtensionName;
+	readonly extension_id: AccountId;
+	readonly is_archive: bool;
 }
 
 /** @name SmartExtensionName */
@@ -1407,11 +1430,11 @@
 
 /** @name SmartExtensionType */
 export interface SmartExtensionType extends Enum {
-  readonly isTransferManager: boolean;
-  readonly isOfferings: boolean;
-  readonly isSmartWallet: boolean;
-  readonly isCustom: boolean;
-  readonly asCustom: Bytes;
+	readonly isTransferManager: boolean;
+	readonly isOfferings: boolean;
+	readonly isSmartWallet: boolean;
+	readonly isCustom: boolean;
+	readonly asCustom: Bytes;
 }
 
 /** @name SnapshotId */
@@ -1419,62 +1442,62 @@
 
 /** @name SnapshotMetadata */
 export interface SnapshotMetadata extends Struct {
-  readonly created_at: BlockNumber;
-  readonly made_by: AccountId;
-  readonly id: SnapshotId;
+	readonly created_at: BlockNumber;
+	readonly made_by: AccountId;
+	readonly id: SnapshotId;
 }
 
 /** @name SnapshotResult */
 export interface SnapshotResult extends Enum {
-  readonly isApprove: boolean;
-  readonly isReject: boolean;
-  readonly isSkip: boolean;
+	readonly isApprove: boolean;
+	readonly isReject: boolean;
+	readonly isSkip: boolean;
 }
 
 /** @name SnapshottedPip */
 export interface SnapshottedPip extends Struct {
-  readonly id: PipId;
-  readonly weight: ITuple<[bool, Balance]>;
+	readonly id: PipId;
+	readonly weight: ITuple<[bool, Balance]>;
 }
 
 /** @name StoredSchedule */
 export interface StoredSchedule extends Struct {
-  readonly schedule: CheckpointSchedule;
-  readonly id: ScheduleId;
-  readonly at: Moment;
-  readonly remaining: u32;
+	readonly schedule: CheckpointSchedule;
+	readonly id: ScheduleId;
+	readonly at: Moment;
+	readonly remaining: u32;
 }
 
 /** @name Subsidy */
 export interface Subsidy extends Struct {
-  readonly paying_key: AccountId;
-  readonly remaining: Balance;
+	readonly paying_key: AccountId;
+	readonly remaining: Balance;
 }
 
 /** @name TargetIdAuthorization */
 export interface TargetIdAuthorization extends Struct {
-  readonly target_id: IdentityId;
-  readonly nonce: u64;
-  readonly expires_at: Moment;
+	readonly target_id: IdentityId;
+	readonly nonce: u64;
+	readonly expires_at: Moment;
 }
 
 /** @name TargetIdentities */
 export interface TargetIdentities extends Struct {
-  readonly identities: Vec<IdentityId>;
-  readonly treatment: TargetTreatment;
+	readonly identities: Vec<IdentityId>;
+	readonly treatment: TargetTreatment;
 }
 
 /** @name TargetIdentity */
 export interface TargetIdentity extends Enum {
-  readonly isExternalAgent: boolean;
-  readonly isSpecific: boolean;
-  readonly asSpecific: IdentityId;
+	readonly isExternalAgent: boolean;
+	readonly isSpecific: boolean;
+	readonly asSpecific: IdentityId;
 }
 
 /** @name TargetTreatment */
 export interface TargetTreatment extends Enum {
-  readonly isInclude: boolean;
-  readonly isExclude: boolean;
+	readonly isInclude: boolean;
+	readonly isExclude: boolean;
 }
 
 /** @name Tax */
@@ -1482,18 +1505,18 @@
 
 /** @name TemplateDetails */
 export interface TemplateDetails extends Struct {
-  readonly instantiation_fee: Balance;
-  readonly owner: IdentityId;
-  readonly frozen: bool;
+	readonly instantiation_fee: Balance;
+	readonly owner: IdentityId;
+	readonly frozen: bool;
 }
 
 /** @name TemplateMetadata */
 export interface TemplateMetadata extends Struct {
-  readonly url: Option<MetaUrl>;
-  readonly se_type: SmartExtensionType;
-  readonly usage_fee: Balance;
-  readonly description: MetaDescription;
-  readonly version: MetaVersion;
+	readonly url: Option<MetaUrl>;
+	readonly se_type: SmartExtensionType;
+	readonly usage_fee: Balance;
+	readonly description: MetaDescription;
+	readonly version: MetaVersion;
 }
 
 /** @name Ticker */
@@ -1501,61 +1524,61 @@
 
 /** @name TickerRangeProof */
 export interface TickerRangeProof extends Struct {
-  readonly initial_message: U8aFixed;
-  readonly final_response: Bytes;
-  readonly max_two_exp: u32;
+	readonly initial_message: U8aFixed;
+	readonly final_response: Bytes;
+	readonly max_two_exp: u32;
 }
 
 /** @name TickerRegistration */
 export interface TickerRegistration extends Struct {
-  readonly owner: IdentityId;
-  readonly expiry: Option<Moment>;
+	readonly owner: IdentityId;
+	readonly expiry: Option<Moment>;
 }
 
 /** @name TickerRegistrationConfig */
 export interface TickerRegistrationConfig extends Struct {
-  readonly max_ticker_length: u8;
-  readonly registration_length: Option<Moment>;
+	readonly max_ticker_length: u8;
+	readonly registration_length: Option<Moment>;
 }
 
 /** @name TickerTransferApproval */
 export interface TickerTransferApproval extends Struct {
-  readonly authorized_by: IdentityId;
-  readonly next_ticker: Option<Ticker>;
-  readonly previous_ticker: Option<Ticker>;
+	readonly authorized_by: IdentityId;
+	readonly next_ticker: Option<Ticker>;
+	readonly previous_ticker: Option<Ticker>;
 }
 
 /** @name TransferManager */
 export interface TransferManager extends Enum {
-  readonly isCountTransferManager: boolean;
-  readonly asCountTransferManager: Counter;
-  readonly isPercentageTransferManager: boolean;
-  readonly asPercentageTransferManager: Percentage;
+	readonly isCountTransferManager: boolean;
+	readonly asCountTransferManager: Counter;
+	readonly isPercentageTransferManager: boolean;
+	readonly asPercentageTransferManager: Percentage;
 }
 
 /** @name TransferManagerResult */
 export interface TransferManagerResult extends Struct {
-  readonly tm: TransferManager;
-  readonly result: bool;
+	readonly tm: TransferManager;
+	readonly result: bool;
 }
 
 /** @name TrustedFor */
 export interface TrustedFor extends Enum {
-  readonly isAny: boolean;
-  readonly isSpecific: boolean;
-  readonly asSpecific: Vec<ClaimType>;
+	readonly isAny: boolean;
+	readonly isSpecific: boolean;
+	readonly asSpecific: Vec<ClaimType>;
 }
 
 /** @name TrustedIssuer */
 export interface TrustedIssuer extends Struct {
-  readonly issuer: IdentityId;
-  readonly trusted_for: TrustedFor;
+	readonly issuer: IdentityId;
+	readonly trusted_for: TrustedFor;
 }
 
 /** @name UniqueCall */
 export interface UniqueCall extends Struct {
-  readonly nonce: u64;
-  readonly call: Call;
+	readonly nonce: u64;
+	readonly call: Call;
 }
 
 /** @name Url */
@@ -1563,13 +1586,13 @@
 
 /** @name ValidatorPrefsWithBlocked */
 export interface ValidatorPrefsWithBlocked extends Struct {
-  readonly commission: Compact<Perbill>;
+	readonly commission: Compact<Perbill>;
 }
 
 /** @name Venue */
 export interface Venue extends Struct {
-  readonly creator: IdentityId;
-  readonly venue_type: VenueType;
+	readonly creator: IdentityId;
+	readonly venue_type: VenueType;
 }
 
 /** @name VenueDetails */
@@ -1577,10 +1600,10 @@
 
 /** @name VenueType */
 export interface VenueType extends Enum {
-  readonly isOther: boolean;
-  readonly isDistribution: boolean;
-  readonly isSto: boolean;
-  readonly isExchange: boolean;
+	readonly isOther: boolean;
+	readonly isDistribution: boolean;
+	readonly isSto: boolean;
+	readonly isExchange: boolean;
 }
 
 /** @name Version */
@@ -1591,45 +1614,45 @@
 
 /** @name VoteByPip */
 export interface VoteByPip extends Struct {
-  readonly pip: PipId;
-  readonly vote: Vote;
+	readonly pip: PipId;
+	readonly vote: Vote;
 }
 
 /** @name VoteCount */
 export interface VoteCount extends Enum {
-  readonly isProposalFound: boolean;
-  readonly asProposalFound: VoteCountProposalFound;
-  readonly isProposalNotFound: boolean;
-  readonly asProposalNotFound: Bytes;
+	readonly isProposalFound: boolean;
+	readonly asProposalFound: VoteCountProposalFound;
+	readonly isProposalNotFound: boolean;
+	readonly asProposalNotFound: Bytes;
 }
 
 /** @name VoteCountProposalFound */
 export interface VoteCountProposalFound extends Struct {
-  readonly ayes: u64;
-  readonly nays: u64;
+	readonly ayes: u64;
+	readonly nays: u64;
 }
 
 /** @name VotingResult */
 export interface VotingResult extends Struct {
-  readonly ayes_count: u32;
-  readonly ayes_stake: Balance;
-  readonly nays_count: u32;
-  readonly nays_stake: Balance;
+	readonly ayes_count: u32;
+	readonly ayes_stake: Balance;
+	readonly nays_count: u32;
+	readonly nays_stake: Balance;
 }
 
 /** @name WeightToFeeCoefficient */
 export interface WeightToFeeCoefficient extends Struct {
-  readonly coeffInteger: Balance;
-  readonly coeffFrac: Perbill;
-  readonly negative: bool;
-  readonly degree: u8;
+	readonly coeffInteger: Balance;
+	readonly coeffFrac: Perbill;
+	readonly negative: bool;
+	readonly degree: u8;
 }
 
 /** @name ZkProofData */
 export interface ZkProofData extends Struct {
-  readonly challenge_responses: Vec<Scalar>;
-  readonly subtract_expressions_res: RistrettoPoint;
-  readonly blinded_scope_did_hash: RistrettoPoint;
-}
-
-export type PHANTOM_DEFAULT = 'default';+	readonly challenge_responses: Vec<Scalar>;
+	readonly subtract_expressions_res: RistrettoPoint;
+	readonly blinded_scope_did_hash: RistrettoPoint;
+}
+
+export type PHANTOM_DEFAULT = "default";
// Auto-generated via `yarn polkadot-types-from-chain`, do not edit
/* eslint-disable */

import type { Bytes, Option, Vec, bool, u32, u64 } from '@polkadot/types';
import type { ITuple } from '@polkadot/types/types';
import type { BalanceStatus } from '@polkadot/types/interfaces/balances';
import type { EthereumAddress } from '@polkadot/types/interfaces/claims';
import type { MemberCount, ProposalIndex } from '@polkadot/types/interfaces/collective';
import type { AuthorityId } from '@polkadot/types/interfaces/consensus';
import type { AuthorityList } from '@polkadot/types/interfaces/grandpa';
import type { Kind, OpaqueTimeSlot } from '@polkadot/types/interfaces/offences';
import type { AccountId, AccountIndex, Balance, BlockNumber, Hash, Moment, Perbill, PhantomData } from '@polkadot/types/interfaces/runtime';
import type { TaskAddress } from '@polkadot/types/interfaces/scheduler';
import type { IdentificationTuple, SessionIndex } from '@polkadot/types/interfaces/session';
import type { ElectionCompute, EraIndex } from '@polkadot/types/interfaces/staking';
import type { DispatchError, DispatchInfo, DispatchResult } from '@polkadot/types/interfaces/system';
import type { AGId, AgentGroup, AssetIdentifier, AssetName, AssetType, AuthorizationData, BallotMeta, BallotTimeRange, BallotVote, BridgeTx, CADetails, CAId, CheckpointId, ComplianceRequirement, CorporateAction, CustomAssetTypeId, DispatchableName, Distribution, Document, DocumentId, ErrorAt, EventCounts, EventDid, ExtrinsicPermissions, FundingRoundName, Fundraiser, FundraiserName, HandledTxStatus, IdentityClaim, IdentityId, InvestorUid, Leg, MaybeBlock, Memo, MigrationError, PalletName, Permissions, PipDescription, PipId, PortfolioId, PortfolioName, PortfolioNumber, PosRatio, ProposalData, ProposalState, Proposer, ReceiptMetadata, ScopeId, SecondaryKey, SettlementType, Signatory, SkippedCount, SlashingSwitch, SnapshotId, SnapshottedPip, StoredSchedule, TargetIdentities, Tax, Ticker, TransferManager, TrustedIssuer, Url, VenueDetails, VenueType } from 'polymesh-typegen/interfaces/default';
import type { ApiTypes } from '@polkadot/api/types';

declare module '@polkadot/api/types/events' {
  export interface AugmentedEvents<ApiType> {
    asset: {
      /**
       * Event for creation of the asset.
       * caller DID/ owner DID, ticker, divisibility, asset type, beneficiary DID
       **/
      AssetCreated: AugmentedEvent<ApiType, [IdentityId, Ticker, bool, AssetType, IdentityId]>;
      /**
       * An event emitted when an asset is frozen.
       * Parameter: caller DID, ticker.
       **/
      AssetFrozen: AugmentedEvent<ApiType, [IdentityId, Ticker]>;
      /**
       * Emit when token ownership is transferred.
       * caller DID / token ownership transferred to DID, ticker, from
       **/
      AssetOwnershipTransferred: AugmentedEvent<ApiType, [IdentityId, Ticker, IdentityId]>;
      /**
       * An event emitted when a token is renamed.
       * Parameters: caller DID, ticker, new token name.
       **/
      AssetRenamed: AugmentedEvent<ApiType, [IdentityId, Ticker, AssetName]>;
      /**
       * An event emitted when an asset is unfrozen.
       * Parameter: caller DID, ticker.
       **/
      AssetUnfrozen: AugmentedEvent<ApiType, [IdentityId, Ticker]>;
      /**
       * A Polymath Classic token was claimed and transferred to a non-systematic DID.
       **/
      ClassicTickerClaimed: AugmentedEvent<ApiType, [IdentityId, Ticker, EthereumAddress]>;
      /**
       * Event for when a forced transfer takes place.
       * caller DID/ controller DID, ticker, Portfolio of token holder, value.
       **/
      ControllerTransfer: AugmentedEvent<ApiType, [IdentityId, Ticker, PortfolioId, Balance]>;
      /**
       * A custom asset type already exists on-chain.
       * caller DID, the ID of the custom asset type, the string contents registered.
       **/
      CustomAssetTypeExists: AugmentedEvent<ApiType, [IdentityId, CustomAssetTypeId, Bytes]>;
      /**
       * A custom asset type was registered on-chain.
       * caller DID, the ID of the custom asset type, the string contents registered.
       **/
      CustomAssetTypeRegistered: AugmentedEvent<ApiType, [IdentityId, CustomAssetTypeId, Bytes]>;
      /**
       * Event for change in divisibility.
       * caller DID, ticker, divisibility
       **/
      DivisibilityChanged: AugmentedEvent<ApiType, [IdentityId, Ticker, bool]>;
      /**
       * A new document attached to an asset
       **/
      DocumentAdded: AugmentedEvent<ApiType, [IdentityId, Ticker, DocumentId, Document]>;
      /**
       * A document removed from an asset
       **/
      DocumentRemoved: AugmentedEvent<ApiType, [IdentityId, Ticker, DocumentId]>;
      /**
       * A extension got removed.
       * caller DID, ticker, AccountId
       **/
      ExtensionRemoved: AugmentedEvent<ApiType, [IdentityId, Ticker, AccountId]>;
      /**
       * An event carrying the name of the current funding round of a ticker.
       * Parameters: caller DID, ticker, funding round name.
       **/
      FundingRoundSet: AugmentedEvent<ApiType, [IdentityId, Ticker, FundingRoundName]>;
      /**
       * Event emitted when any token identifiers are updated.
       * caller DID, ticker, a vector of (identifier type, identifier value)
       **/
      IdentifiersUpdated: AugmentedEvent<ApiType, [IdentityId, Ticker, Vec<AssetIdentifier>]>;
      /**
       * is_issuable() output
       * ticker, return value (true if issuable)
       **/
      IsIssuable: AugmentedEvent<ApiType, [Ticker, bool]>;
      /**
       * Emit when tokens get issued.
       * caller DID, ticker, beneficiary DID, value, funding round, total issued in this funding round
       **/
      Issued: AugmentedEvent<ApiType, [IdentityId, Ticker, IdentityId, Balance, FundingRoundName, Balance]>;
      /**
       * Migration error event.
       **/
      MigrationFailure: AugmentedEvent<ApiType, [MigrationError]>;
      /**
       * Emit when tokens get redeemed.
       * caller DID, ticker,  from DID, value
       **/
      Redeemed: AugmentedEvent<ApiType, [IdentityId, Ticker, IdentityId, Balance]>;
      /**
       * Emit when ticker is registered.
       * caller DID / ticker owner did, ticker, ticker owner, expiry
       **/
      TickerRegistered: AugmentedEvent<ApiType, [IdentityId, Ticker, Option<Moment>]>;
      /**
       * Emit when ticker is transferred.
       * caller DID / ticker transferred to DID, ticker, from
       **/
      TickerTransferred: AugmentedEvent<ApiType, [IdentityId, Ticker, IdentityId]>;
      /**
       * Event for transfer of tokens.
       * caller DID, ticker, from portfolio, to portfolio, value
       **/
      Transfer: AugmentedEvent<ApiType, [IdentityId, Ticker, PortfolioId, PortfolioId, Balance]>;
      /**
       * An additional event to Transfer; emitted when `transfer_with_data` is called.
       * caller DID , ticker, from DID, to DID, value, data
       **/
      TransferWithData: AugmentedEvent<ApiType, [IdentityId, Ticker, IdentityId, IdentityId, Balance, Bytes]>;
      /**
       * Generic event
       **/
      [key: string]: AugmentedEvent<ApiType>;
    };
    balances: {
      /**
       * The account and the amount of unlocked balance of that account that was burned.
       * (caller Id, caller account, amount)
       **/
      AccountBalanceBurned: AugmentedEvent<ApiType, [IdentityId, AccountId, Balance]>;
      /**
       * A balance was set by root (did, who, free, reserved).
       **/
      BalanceSet: AugmentedEvent<ApiType, [IdentityId, AccountId, Balance, Balance]>;
      /**
       * An account was created with some free balance. \[did, account, free_balance]
       **/
      Endowed: AugmentedEvent<ApiType, [Option<IdentityId>, AccountId, Balance]>;
      /**
       * Some balance was reserved (moved from free to reserved). \[who, value]
       **/
      Reserved: AugmentedEvent<ApiType, [AccountId, Balance]>;
      /**
       * Some balance was moved from the reserve of the first account to the second account.
       * Final argument indicates the destination balance type.
       * \[from, to, balance, destination_status]
       **/
      ReserveRepatriated: AugmentedEvent<ApiType, [AccountId, AccountId, Balance, BalanceStatus]>;
      /**
       * Transfer succeeded (from_did, from, to_did, to, value, memo).
       **/
      Transfer: AugmentedEvent<ApiType, [Option<IdentityId>, AccountId, Option<IdentityId>, AccountId, Balance, Option<Memo>]>;
      /**
       * Some balance was unreserved (moved from reserved to free). \[who, value]
       **/
      Unreserved: AugmentedEvent<ApiType, [AccountId, Balance]>;
      /**
       * Generic event
       **/
      [key: string]: AugmentedEvent<ApiType>;
    };
    base: {
      /**
       * An unexpected error happened that should be investigated.
       **/
      UnexpectedError: AugmentedEvent<ApiType, [Option<DispatchError>]>;
      /**
       * Generic event
       **/
      [key: string]: AugmentedEvent<ApiType>;
    };
    bridge: {
      /**
       * Confirmation of Admin change.
       **/
      AdminChanged: AugmentedEvent<ApiType, [IdentityId, AccountId]>;
      /**
       * Confirmation of POLYX upgrade on Polymesh from POLY tokens on Ethereum
       **/
      Bridged: AugmentedEvent<ApiType, [IdentityId, BridgeTx]>;
      /**
       * Bridge limit has been updated
       **/
      BridgeLimitUpdated: AugmentedEvent<ApiType, [IdentityId, Balance, BlockNumber]>;
      /**
       * Bridge Tx Scheduled
       **/
      BridgeTxScheduled: AugmentedEvent<ApiType, [IdentityId, BridgeTx, BlockNumber]>;
      /**
       * Confirmation of a signer set change.
       **/
      ControllerChanged: AugmentedEvent<ApiType, [IdentityId, AccountId]>;
      /**
       * Exemption status of an identity has been updated.
       **/
      ExemptedUpdated: AugmentedEvent<ApiType, [IdentityId, IdentityId, bool]>;
      /**
       * Notification of freezing the bridge.
       **/
      Frozen: AugmentedEvent<ApiType, [IdentityId]>;
      /**
       * Notification of freezing a transaction.
       **/
      FrozenTx: AugmentedEvent<ApiType, [IdentityId, BridgeTx]>;
      /**
       * Confirmation of default timelock change.
       **/
      TimelockChanged: AugmentedEvent<ApiType, [IdentityId, BlockNumber]>;
      /**
       * An event emitted after a vector of transactions is handled. The parameter is a vector of
       * tuples of recipient account, its nonce, and the status of the processed transaction.
       **/
      TxsHandled: AugmentedEvent<ApiType, [Vec<ITuple<[AccountId, u32, HandledTxStatus]>>]>;
      /**
       * Notification of unfreezing the bridge.
       **/
      Unfrozen: AugmentedEvent<ApiType, [IdentityId]>;
      /**
       * Notification of unfreezing a transaction.
       **/
      UnfrozenTx: AugmentedEvent<ApiType, [IdentityId, BridgeTx]>;
      /**
       * Generic event
       **/
      [key: string]: AugmentedEvent<ApiType>;
    };
    capitalDistribution: {
      /**
       * A token holder's benefit of a capital distribution for the given `CAId` was claimed.
       * 
       * (Caller DID, Holder/Claimant DID, CA's ID, updated distribution details, DID's benefit, DID's tax %)
       **/
      BenefitClaimed: AugmentedEvent<ApiType, [EventDid, EventDid, CAId, Distribution, Balance, Tax]>;
      /**
       * A capital distribution, with details included,
       * was created by the DID (the CAA) for the CA specified by the `CAId`.
       * 
       * (CAA of CAId's ticker, CA's ID, distribution details)
       **/
      Created: AugmentedEvent<ApiType, [EventDid, CAId, Distribution]>;
      /**
       * Stats from `push_benefit` was emitted.
       * 
       * (CAA/owner of CA's ticker, CA's ID, max requested DIDs, processed DIDs, failed DIDs)
       **/
      Reclaimed: AugmentedEvent<ApiType, [EventDid, CAId, Balance]>;
      /**
       * A capital distribution was removed.
       * 
       * (Ticker's CAA, CA's ID)
       **/
      Removed: AugmentedEvent<ApiType, [EventDid, CAId]>;
      /**
       * Generic event
       **/
      [key: string]: AugmentedEvent<ApiType>;
    };
    cddServiceProviders: {
      /**
       * The limit of how many active members there can be concurrently was changed.
       **/
      ActiveLimitChanged: AugmentedEvent<ApiType, [IdentityId, MemberCount, MemberCount]>;
      /**
       * Phantom member, never used.
       **/
      Dummy: AugmentedEvent<ApiType, [PhantomData]>;
      /**
       * The given member was added; see the transaction for who.
       * caller DID, New member DID.
       **/
      MemberAdded: AugmentedEvent<ApiType, [IdentityId, IdentityId]>;
      /**
       * The given member was removed; see the transaction for who.
       * caller DID, member DID that get removed.
       **/
      MemberRemoved: AugmentedEvent<ApiType, [IdentityId, IdentityId]>;
      /**
       * The given member has been revoked at specific time-stamp.
       * caller DID, member DID that get revoked.
       **/
      MemberRevoked: AugmentedEvent<ApiType, [IdentityId, IdentityId]>;
      /**
       * The membership was reset; see the transaction for who the new set is.
       * caller DID, List of new members.
       **/
      MembersReset: AugmentedEvent<ApiType, [IdentityId, Vec<IdentityId>]>;
      /**
       * Two members were swapped; see the transaction for who.
       * caller DID, Removed DID, New add DID.
       **/
      MembersSwapped: AugmentedEvent<ApiType, [IdentityId, IdentityId, IdentityId]>;
      /**
       * Generic event
       **/
      [key: string]: AugmentedEvent<ApiType>;
    };
    checkpoint: {
      /**
       * A checkpoint was created.
       * 
       * (caller DID, ticker, checkpoint ID, total supply, checkpoint timestamp)
       **/
      CheckpointCreated: AugmentedEvent<ApiType, [Option<EventDid>, Ticker, CheckpointId, Balance, Moment]>;
      /**
       * The maximum complexity for an arbitrary ticker's schedule set was changed.
       * 
       * (GC DID, the new maximum)
       **/
      MaximumSchedulesComplexityChanged: AugmentedEvent<ApiType, [IdentityId, u64]>;
      /**
       * A checkpoint schedule was created.
       * 
       * (caller DID, ticker, schedule)
       **/
      ScheduleCreated: AugmentedEvent<ApiType, [EventDid, Ticker, StoredSchedule]>;
      /**
       * A checkpoint schedule was removed.
       * 
       * (caller DID, ticker, schedule)
       **/
      ScheduleRemoved: AugmentedEvent<ApiType, [IdentityId, Ticker, StoredSchedule]>;
      /**
       * Generic event
       **/
      [key: string]: AugmentedEvent<ApiType>;
    };
    committeeMembership: {
      /**
       * The limit of how many active members there can be concurrently was changed.
       **/
      ActiveLimitChanged: AugmentedEvent<ApiType, [IdentityId, MemberCount, MemberCount]>;
      /**
       * Phantom member, never used.
       **/
      Dummy: AugmentedEvent<ApiType, [PhantomData]>;
      /**
       * The given member was added; see the transaction for who.
       * caller DID, New member DID.
       **/
      MemberAdded: AugmentedEvent<ApiType, [IdentityId, IdentityId]>;
      /**
       * The given member was removed; see the transaction for who.
       * caller DID, member DID that get removed.
       **/
      MemberRemoved: AugmentedEvent<ApiType, [IdentityId, IdentityId]>;
      /**
       * The given member has been revoked at specific time-stamp.
       * caller DID, member DID that get revoked.
       **/
      MemberRevoked: AugmentedEvent<ApiType, [IdentityId, IdentityId]>;
      /**
       * The membership was reset; see the transaction for who the new set is.
       * caller DID, List of new members.
       **/
      MembersReset: AugmentedEvent<ApiType, [IdentityId, Vec<IdentityId>]>;
      /**
       * Two members were swapped; see the transaction for who.
       * caller DID, Removed DID, New add DID.
       **/
      MembersSwapped: AugmentedEvent<ApiType, [IdentityId, IdentityId, IdentityId]>;
      /**
       * Generic event
       **/
      [key: string]: AugmentedEvent<ApiType>;
    };
    complianceManager: {
      /**
       * Emitted when an asset compliance for a given ticker gets paused.
       * (caller DID, Ticker).
       **/
      AssetCompliancePaused: AugmentedEvent<ApiType, [IdentityId, Ticker]>;
      /**
       * Emitted when an asset compliance is replaced.
       * Parameters: caller DID, ticker, new asset compliance.
       **/
      AssetComplianceReplaced: AugmentedEvent<ApiType, [IdentityId, Ticker, Vec<ComplianceRequirement>]>;
      /**
       * Emitted when an asset compliance of a ticker is reset.
       * (caller DID, Ticker).
       **/
      AssetComplianceReset: AugmentedEvent<ApiType, [IdentityId, Ticker]>;
      /**
       * Emitted when an asset compliance for a given ticker gets resume.
       * (caller DID, Ticker).
       **/
      AssetComplianceResumed: AugmentedEvent<ApiType, [IdentityId, Ticker]>;
      /**
       * Emitted when compliance requirement get modified/change.
       * (caller DID, Ticker, ComplianceRequirement).
       **/
      ComplianceRequirementChanged: AugmentedEvent<ApiType, [IdentityId, Ticker, ComplianceRequirement]>;
      /**
       * Emitted when new compliance requirement is created.
       * (caller DID, Ticker, ComplianceRequirement).
       **/
      ComplianceRequirementCreated: AugmentedEvent<ApiType, [IdentityId, Ticker, ComplianceRequirement]>;
      /**
       * Emitted when a compliance requirement is removed.
       * (caller DID, Ticker, requirement_id).
       **/
      ComplianceRequirementRemoved: AugmentedEvent<ApiType, [IdentityId, Ticker, u32]>;
      /**
       * Emitted when default claim issuer list for a given ticker gets added.
       * (caller DID, Ticker, Added TrustedIssuer).
       **/
      TrustedDefaultClaimIssuerAdded: AugmentedEvent<ApiType, [IdentityId, Ticker, TrustedIssuer]>;
      /**
       * Emitted when default claim issuer list for a given ticker get removed.
       * (caller DID, Ticker, Removed TrustedIssuer).
       **/
      TrustedDefaultClaimIssuerRemoved: AugmentedEvent<ApiType, [IdentityId, Ticker, IdentityId]>;
      /**
       * Generic event
       **/
      [key: string]: AugmentedEvent<ApiType>;
    };
    corporateAction: {
      /**
       * A new DID was made the CAA.
       * (New CAA DID, Ticker, New CAA DID).
       **/
      CAATransferred: AugmentedEvent<ApiType, [IdentityId, Ticker, IdentityId]>;
      /**
       * A CA was initiated.
       * (CAA DID, CA id, the CA, the CA details)
       **/
      CAInitiated: AugmentedEvent<ApiType, [EventDid, CAId, CorporateAction, CADetails]>;
      /**
       * A CA was linked to a set of docs.
       * (CAA, CA Id, List of doc identifiers)
       **/
      CALinkedToDoc: AugmentedEvent<ApiType, [IdentityId, CAId, Vec<DocumentId>]>;
      /**
       * A CA was removed.
       * (CAA, CA Id)
       **/
      CARemoved: AugmentedEvent<ApiType, [EventDid, CAId]>;
      /**
       * The set of default `TargetIdentities` for a ticker changed.
       * (CAA DID, Ticker, New TargetIdentities)
       **/
      DefaultTargetIdentitiesChanged: AugmentedEvent<ApiType, [IdentityId, Ticker, TargetIdentities]>;
      /**
       * The default withholding tax for a ticker changed.
       * (CAA DID, Ticker, New Tax).
       **/
      DefaultWithholdingTaxChanged: AugmentedEvent<ApiType, [IdentityId, Ticker, Tax]>;
      /**
       * The withholding tax specific to a DID for a ticker changed.
       * (CAA DID, Ticker, Taxed DID, New Tax).
       **/
      DidWithholdingTaxChanged: AugmentedEvent<ApiType, [IdentityId, Ticker, IdentityId, Option<Tax>]>;
      /**
       * The maximum length of `details` in bytes was changed.
       * (GC DID, new length)
       **/
      MaxDetailsLengthChanged: AugmentedEvent<ApiType, [IdentityId, u32]>;
      /**
       * A CA's record date changed.
       **/
      RecordDateChanged: AugmentedEvent<ApiType, [EventDid, CAId, CorporateAction]>;
      /**
       * Generic event
       **/
      [key: string]: AugmentedEvent<ApiType>;
    };
    corporateBallot: {
      /**
       * A corporate ballot was created.
       * 
       * (Ticker's CAA, CA's ID, Voting start/end, Ballot metadata, RCV enabled?)
       **/
      Created: AugmentedEvent<ApiType, [IdentityId, CAId, BallotTimeRange, BallotMeta, bool]>;
      /**
       * A corporate ballot changed its metadata.
       * 
       * (Ticker's CAA, CA's ID, New metadata)
       **/
      MetaChanged: AugmentedEvent<ApiType, [IdentityId, CAId, BallotMeta]>;
      /**
       * A corporate ballot changed its start/end date range.
       * 
       * (Ticker's CAA, CA's ID, Voting start/end)
       **/
      RangeChanged: AugmentedEvent<ApiType, [IdentityId, CAId, BallotTimeRange]>;
      /**
       * A corporate ballot changed its RCV support.
       * 
       * (Ticker's CAA, CA's ID, New support)
       **/
      RCVChanged: AugmentedEvent<ApiType, [IdentityId, CAId, bool]>;
      /**
       * A corporate ballot was removed.
       * 
       * (Ticker's CAA, CA's ID)
       **/
      Removed: AugmentedEvent<ApiType, [EventDid, CAId]>;
      /**
       * A vote was cast in a corporate ballot.
       * 
       * (voter DID, CAId, Votes)
       **/
      VoteCast: AugmentedEvent<ApiType, [IdentityId, CAId, Vec<BallotVote>]>;
      /**
       * Generic event
       **/
      [key: string]: AugmentedEvent<ApiType>;
    };
    externalAgents: {
      /**
       * An agent was added.
       * 
       * (Caller/Agent DID, Agent's ticker, Agent's group)
       **/
      AgentAdded: AugmentedEvent<ApiType, [EventDid, Ticker, AgentGroup]>;
      /**
       * An agent was removed.
       * 
       * (Caller DID, Agent's ticker, Agent's DID)
       **/
      AgentRemoved: AugmentedEvent<ApiType, [EventDid, Ticker, IdentityId]>;
      /**
       * An agent's group was changed.
       * 
       * (Caller DID, Agent's ticker, Agent's DID, The new group of the agent)
       **/
      GroupChanged: AugmentedEvent<ApiType, [EventDid, Ticker, IdentityId, AgentGroup]>;
      /**
       * An Agent Group was created.
       * 
       * (Caller DID, AG's ticker, AG's ID, AG's permissions)
       **/
      GroupCreated: AugmentedEvent<ApiType, [EventDid, Ticker, AGId, ExtrinsicPermissions]>;
      /**
       * An Agent Group's permissions was updated.
       * 
       * (Caller DID, AG's ticker, AG's ID, AG's new permissions)
       **/
      GroupPermissionsUpdated: AugmentedEvent<ApiType, [EventDid, Ticker, AGId, ExtrinsicPermissions]>;
      /**
       * Generic event
       **/
      [key: string]: AugmentedEvent<ApiType>;
    };
    grandpa: {
      /**
       * New authority set has been applied. \[authority_set\]
       **/
      NewAuthorities: AugmentedEvent<ApiType, [AuthorityList]>;
      /**
       * Current authority set has been paused.
       **/
      Paused: AugmentedEvent<ApiType, []>;
      /**
       * Current authority set has been resumed.
       **/
      Resumed: AugmentedEvent<ApiType, []>;
      /**
       * Generic event
       **/
      [key: string]: AugmentedEvent<ApiType>;
    };
    identity: {
      /**
       * Asset DID
       **/
      AssetDidRegistered: AugmentedEvent<ApiType, [IdentityId, Ticker]>;
      /**
       * New authorization added.
       * (authorised_by, target_did, target_key, auth_id, authorization_data, expiry)
       **/
      AuthorizationAdded: AugmentedEvent<ApiType, [IdentityId, Option<IdentityId>, Option<AccountId>, u64, AuthorizationData, Option<Moment>]>;
      /**
       * Authorization consumed.
       * (authorized_identity, authorized_key, auth_id)
       **/
      AuthorizationConsumed: AugmentedEvent<ApiType, [Option<IdentityId>, Option<AccountId>, u64]>;
      /**
       * Authorization rejected by the user who was authorized.
       * (authorized_identity, authorized_key, auth_id)
       **/
      AuthorizationRejected: AugmentedEvent<ApiType, [Option<IdentityId>, Option<AccountId>, u64]>;
      /**
       * Authorization revoked by the authorizer.
       * (authorized_identity, authorized_key, auth_id)
       **/
      AuthorizationRevoked: AugmentedEvent<ApiType, [Option<IdentityId>, Option<AccountId>, u64]>;
      /**
       * CDD claims generated by `IdentityId` (a CDD Provider) have been invalidated from
       * `Moment`.
       **/
      CddClaimsInvalidated: AugmentedEvent<ApiType, [IdentityId, Moment]>;
      /**
       * CDD requirement for updating primary key changed. (new_requirement)
       **/
      CddRequirementForPrimaryKeyUpdated: AugmentedEvent<ApiType, [bool]>;
      /**
       * DID, claims
       **/
      ClaimAdded: AugmentedEvent<ApiType, [IdentityId, IdentityClaim]>;
      /**
       * DID, ClaimType, Claim Issuer
       **/
      ClaimRevoked: AugmentedEvent<ApiType, [IdentityId, IdentityClaim]>;
      /**
       * DID, primary key account ID, secondary keys
       **/
      DidCreated: AugmentedEvent<ApiType, [IdentityId, AccountId, Vec<SecondaryKey>]>;
      /**
       * Forwarded Call - (calling DID, target DID, pallet name, function name)
       **/
      ForwardedCall: AugmentedEvent<ApiType, [IdentityId, IdentityId, PalletName, DispatchableName]>;
      /**
       * Mocked InvestorUid created.
       **/
      MockInvestorUIDCreated: AugmentedEvent<ApiType, [IdentityId, InvestorUid]>;
      /**
       * Off-chain Authorization has been revoked.
       * (Target Identity, Signatory)
       **/
      OffChainAuthorizationRevoked: AugmentedEvent<ApiType, [IdentityId, Signatory]>;
      /**
       * DID, old primary key account ID, new ID
       **/
      PrimaryKeyUpdated: AugmentedEvent<ApiType, [IdentityId, AccountId, AccountId]>;
      /**
       * DID, updated secondary key, previous permissions, new permissions
       **/
      SecondaryKeyPermissionsUpdated: AugmentedEvent<ApiType, [IdentityId, SecondaryKey, Permissions, Permissions]>;
      /**
       * DID, new keys
       **/
      SecondaryKeysAdded: AugmentedEvent<ApiType, [IdentityId, Vec<SecondaryKey>]>;
      /**
       * All Secondary keys of the identity ID are frozen.
       **/
      SecondaryKeysFrozen: AugmentedEvent<ApiType, [IdentityId]>;
      /**
       * DID, the keys that got removed
       **/
      SecondaryKeysRemoved: AugmentedEvent<ApiType, [IdentityId, Vec<Signatory>]>;
      /**
       * All Secondary keys of the identity ID are unfrozen.
       **/
      SecondaryKeysUnfrozen: AugmentedEvent<ApiType, [IdentityId]>;
      /**
       * A signer left their identity. (did, signer)
       **/
      SignerLeft: AugmentedEvent<ApiType, [IdentityId, Signatory]>;
      /**
       * Generic event
       **/
      [key: string]: AugmentedEvent<ApiType>;
    };
    imOnline: {
      /**
       * At the end of the session, no offence was committed.
       **/
      AllGood: AugmentedEvent<ApiType, []>;
      /**
       * A new heartbeat was received from `AuthorityId` \[authority_id\]
       **/
      HeartbeatReceived: AugmentedEvent<ApiType, [AuthorityId]>;
      /**
       * At the end of the session, at least one validator was found to be \[offline\].
       **/
      SomeOffline: AugmentedEvent<ApiType, [Vec<IdentificationTuple>]>;
      /**
       * Generic event
       **/
      [key: string]: AugmentedEvent<ApiType>;
    };
    indices: {
      /**
       * A account index was assigned. \[index, who\]
       **/
      IndexAssigned: AugmentedEvent<ApiType, [AccountId, AccountIndex]>;
      /**
       * A account index has been freed up (unassigned). \[index\]
       **/
      IndexFreed: AugmentedEvent<ApiType, [AccountIndex]>;
      /**
       * A account index has been frozen to its current account ID. \[index, who\]
       **/
      IndexFrozen: AugmentedEvent<ApiType, [AccountIndex, AccountId]>;
      /**
       * Generic event
       **/
      [key: string]: AugmentedEvent<ApiType>;
    };
    multiSig: {
      /**
       * Event emitted after creation of a multisig.
       * Arguments: caller DID, multisig address, signers (pending approval), signatures required.
       **/
      MultiSigCreated: AugmentedEvent<ApiType, [IdentityId, AccountId, AccountId, Vec<Signatory>, u64]>;
      /**
       * Event emitted when the number of required signatures is changed.
       * Arguments: caller DID, multisig, new required signatures.
       **/
      MultiSigSignaturesRequiredChanged: AugmentedEvent<ApiType, [IdentityId, AccountId, u64]>;
      /**
       * Event emitted when a signatory is added.
       * Arguments: caller DID, multisig, added signer.
       **/
      MultiSigSignerAdded: AugmentedEvent<ApiType, [IdentityId, AccountId, Signatory]>;
      /**
       * Event emitted when a multisig signatory is authorized to be added.
       * Arguments: caller DID, multisig, authorized signer.
       **/
      MultiSigSignerAuthorized: AugmentedEvent<ApiType, [IdentityId, AccountId, Signatory]>;
      /**
       * Event emitted when a multisig signatory is removed.
       * Arguments: caller DID, multisig, removed signer.
       **/
      MultiSigSignerRemoved: AugmentedEvent<ApiType, [IdentityId, AccountId, Signatory]>;
      /**
       * Event emitted after adding a proposal.
       * Arguments: caller DID, multisig, proposal ID.
       **/
      ProposalAdded: AugmentedEvent<ApiType, [IdentityId, AccountId, u64]>;
      /**
       * Event emitted when the proposal get approved.
       * Arguments: caller DID, multisig, authorized signer, proposal id.
       **/
      ProposalApproved: AugmentedEvent<ApiType, [IdentityId, AccountId, Signatory, u64]>;
      /**
       * Event emitted when a proposal is executed.
       * Arguments: caller DID, multisig, proposal ID, result.
       **/
      ProposalExecuted: AugmentedEvent<ApiType, [IdentityId, AccountId, u64, bool]>;
      /**
       * Event emitted when there's an error in proposal execution
       **/
      ProposalExecutionFailed: AugmentedEvent<ApiType, [DispatchError]>;
      /**
       * Event emitted when a proposal is rejected.
       * Arguments: caller DID, multisig, proposal ID.
       **/
      ProposalRejected: AugmentedEvent<ApiType, [IdentityId, AccountId, u64]>;
      /**
       * Event emitted when a vote is cast in favor of rejecting a proposal.
       * Arguments: caller DID, multisig, authorized signer, proposal id.
       **/
      ProposalRejectionVote: AugmentedEvent<ApiType, [IdentityId, AccountId, Signatory, u64]>;
      /**
       * Scheduling of proposal fails.
       **/
      SchedulingFailed: AugmentedEvent<ApiType, [DispatchError]>;
      /**
       * Generic event
       **/
      [key: string]: AugmentedEvent<ApiType>;
    };
    offences: {
      /**
       * There is an offence reported of the given `kind` happened at the `session_index` and
       * (kind-specific) time slot. This event is not deposited for duplicate slashes. last
       * element indicates of the offence was applied (true) or queued (false)
       * \[kind, timeslot, applied\].
       **/
      Offence: AugmentedEvent<ApiType, [Kind, OpaqueTimeSlot, bool]>;
      /**
       * Generic event
       **/
      [key: string]: AugmentedEvent<ApiType>;
    };
    pips: {
      /**
       * The maximum number of active PIPs was changed.
       * (caller DID, old value, new value)
       **/
      ActivePipLimitChanged: AugmentedEvent<ApiType, [IdentityId, u32, u32]>;
      /**
       * Default enactment period (in blocks) has been changed.
       * (caller DID, old period, new period)
       **/
      DefaultEnactmentPeriodChanged: AugmentedEvent<ApiType, [IdentityId, BlockNumber, BlockNumber]>;
      /**
       * Cancelling the PIP execution failed in the scheduler pallet.
       **/
      ExecutionCancellingFailed: AugmentedEvent<ApiType, [PipId]>;
      /**
       * Execution of a PIP has been scheduled at specific block.
       **/
      ExecutionScheduled: AugmentedEvent<ApiType, [IdentityId, PipId, BlockNumber]>;
      /**
       * Scheduling of the PIP for execution failed in the scheduler pallet.
       **/
      ExecutionSchedulingFailed: AugmentedEvent<ApiType, [IdentityId, PipId, BlockNumber]>;
      /**
       * The PIP has been scheduled for expiry.
       **/
      ExpiryScheduled: AugmentedEvent<ApiType, [IdentityId, PipId, BlockNumber]>;
      /**
       * Scheduling of the PIP for expiry failed in the scheduler pallet.
       **/
      ExpirySchedulingFailed: AugmentedEvent<ApiType, [IdentityId, PipId, BlockNumber]>;
      /**
       * Pruning Historical PIPs is enabled or disabled (caller DID, old value, new value)
       **/
      HistoricalPipsPruned: AugmentedEvent<ApiType, [IdentityId, bool, bool]>;
      /**
       * The maximum times a PIP can be skipped was changed.
       * (caller DID, old value, new value)
       **/
      MaxPipSkipCountChanged: AugmentedEvent<ApiType, [IdentityId, SkippedCount, SkippedCount]>;
      /**
       * Minimum deposit amount modified
       * (caller DID, old amount, new amount)
       **/
      MinimumProposalDepositChanged: AugmentedEvent<ApiType, [IdentityId, Balance, Balance]>;
      /**
       * Amount of blocks after which a pending PIP expires.
       * (caller DID, old expiry, new expiry)
       **/
      PendingPipExpiryChanged: AugmentedEvent<ApiType, [IdentityId, MaybeBlock, MaybeBlock]>;
      /**
       * Pip has been closed, bool indicates whether data is pruned
       **/
      PipClosed: AugmentedEvent<ApiType, [IdentityId, PipId, bool]>;
      /**
       * A PIP in the snapshot queue was skipped.
       * (gc_did, pip_id, new_skip_count)
       **/
      PipSkipped: AugmentedEvent<ApiType, [IdentityId, PipId, SkippedCount]>;
      /**
       * A PIP was made with a `Balance` stake.
       * 
       * # Parameters:
       * 
       * Caller DID, Proposer, PIP ID, deposit, URL, description, expiry time, proposal data.
       **/
      ProposalCreated: AugmentedEvent<ApiType, [IdentityId, Proposer, PipId, Balance, Option<Url>, Option<PipDescription>, MaybeBlock, ProposalData]>;
      /**
       * Refund proposal
       * (id, total amount)
       **/
      ProposalRefund: AugmentedEvent<ApiType, [IdentityId, PipId, Balance]>;
      /**
       * Triggered each time the state of a proposal is amended
       **/
      ProposalStateUpdated: AugmentedEvent<ApiType, [IdentityId, PipId, ProposalState]>;
      /**
       * The snapshot was cleared.
       **/
      SnapshotCleared: AugmentedEvent<ApiType, [IdentityId, SnapshotId]>;
      /**
       * Results (e.g., approved, rejected, and skipped), were enacted for some PIPs.
       * (gc_did, snapshot_id_opt, skipped_pips_with_new_count, rejected_pips, approved_pips)
       **/
      SnapshotResultsEnacted: AugmentedEvent<ApiType, [IdentityId, Option<SnapshotId>, Vec<ITuple<[PipId, SkippedCount]>>, Vec<PipId>, Vec<PipId>]>;
      /**
       * A new snapshot was taken.
       **/
      SnapshotTaken: AugmentedEvent<ApiType, [IdentityId, SnapshotId, Vec<SnapshottedPip>]>;
      /**
       * `AccountId` voted `bool` on the proposal referenced by `PipId`
       **/
      Voted: AugmentedEvent<ApiType, [IdentityId, AccountId, PipId, bool, Balance]>;
      /**
       * Generic event
       **/
      [key: string]: AugmentedEvent<ApiType>;
    };
    polymeshCommittee: {
      /**
       * A motion was approved by the required threshold with the following
       * tally (yes votes, no votes and total seats given respectively as `MemberCount`).
       * Parameters: caller DID, proposal hash, yay vote count, nay vote count, total seats.
       **/
      Approved: AugmentedEvent<ApiType, [IdentityId, Hash, MemberCount, MemberCount, MemberCount]>;
      /**
       * A motion was executed; `DispatchResult` is `Ok(())` if returned without error.
       * Parameters: caller DID, proposal hash, result of proposal dispatch.
       **/
      Executed: AugmentedEvent<ApiType, [IdentityId, Hash, DispatchResult]>;
      /**
       * Proposal expiry time has been updated.
       * Parameters: caller DID, new expiry time (if any).
       **/
      ExpiresAfterUpdated: AugmentedEvent<ApiType, [IdentityId, MaybeBlock]>;
      /**
       * Final votes on a motion (given hash)
       * caller DID, ProposalIndex, Proposal hash, yes voters, no voter
       **/
      FinalVotes: AugmentedEvent<ApiType, [IdentityId, ProposalIndex, Hash, Vec<IdentityId>, Vec<IdentityId>]>;
      /**
       * A motion (given hash) has been proposed (by given account) with a threshold (given `MemberCount`).
       * Parameters: caller DID, proposal index, proposal hash.
       **/
      Proposed: AugmentedEvent<ApiType, [IdentityId, ProposalIndex, Hash]>;
      /**
       * A motion was rejected by the required threshold with the following
       * tally (yes votes, no votes and total seats given respectively as `MemberCount`).
       * Parameters: caller DID, proposal hash, yay vote count, nay vote count, total seats.
       **/
      Rejected: AugmentedEvent<ApiType, [IdentityId, Hash, MemberCount, MemberCount, MemberCount]>;
      /**
       * Release coordinator has been updated.
       * Parameters: caller DID, DID of the release coordinator.
       **/
      ReleaseCoordinatorUpdated: AugmentedEvent<ApiType, [IdentityId, Option<IdentityId>]>;
      /**
       * A motion (given hash) has been voted on by given account, leaving
       * a tally (yes votes, no votes and total seats given respectively as `MemberCount`).
       * caller DID, Proposal index, Proposal hash, current vote, yay vote count, nay vote count, total seats.
       **/
      Voted: AugmentedEvent<ApiType, [IdentityId, ProposalIndex, Hash, bool, MemberCount, MemberCount, MemberCount]>;
      /**
       * A vote on a motion (given hash) has been retracted.
       * caller DID, ProposalIndex, Proposal hash, vote that was retracted
       **/
      VoteRetracted: AugmentedEvent<ApiType, [IdentityId, ProposalIndex, Hash, bool]>;
      /**
       * Voting threshold has been updated
       * Parameters: caller DID, numerator, denominator
       **/
      VoteThresholdUpdated: AugmentedEvent<ApiType, [IdentityId, u32, u32]>;
      /**
       * Generic event
       **/
      [key: string]: AugmentedEvent<ApiType>;
    };
    portfolio: {
      /**
       * A token amount has been moved from one portfolio to another.
       * 
       * # Parameters
       * * origin DID
       * * source portfolio
       * * destination portfolio
       * * asset ticker
       * * asset balance that was moved
       **/
      MovedBetweenPortfolios: AugmentedEvent<ApiType, [IdentityId, PortfolioId, PortfolioId, Ticker, Balance, Option<Memo>]>;
      /**
       * The portfolio has been successfully created.
       * 
       * # Parameters
       * * origin DID
       * * portfolio number
       * * portfolio name
       **/
      PortfolioCreated: AugmentedEvent<ApiType, [IdentityId, PortfolioNumber, PortfolioName]>;
      /**
       * Custody of a portfolio has been given to a different identity
       * 
       * # Parameters
       * * origin DID
       * * portfolio id
       * * portfolio custodian did
       **/
      PortfolioCustodianChanged: AugmentedEvent<ApiType, [IdentityId, PortfolioId, IdentityId]>;
      /**
       * The portfolio has been successfully removed.
       * 
       * # Parameters
       * * origin DID
       * * portfolio number
       **/
      PortfolioDeleted: AugmentedEvent<ApiType, [IdentityId, PortfolioNumber]>;
      /**
       * The portfolio identified with `num` has been renamed to `name`.
       * 
       * # Parameters
       * * origin DID
       * * portfolio number
       * * portfolio name
       **/
      PortfolioRenamed: AugmentedEvent<ApiType, [IdentityId, PortfolioNumber, PortfolioName]>;
      /**
       * All non-default portfolio numbers and names of a DID.
       * 
       * # Parameters
       * * origin DID
       * * vector of number-name pairs
       **/
      UserPortfolios: AugmentedEvent<ApiType, [IdentityId, Vec<ITuple<[PortfolioNumber, PortfolioName]>>]>;
      /**
       * Generic event
       **/
      [key: string]: AugmentedEvent<ApiType>;
    };
    protocolFee: {
      /**
       * The fee coefficient.
       **/
      CoefficientSet: AugmentedEvent<ApiType, [IdentityId, PosRatio]>;
      /**
       * Fee charged.
       **/
      FeeCharged: AugmentedEvent<ApiType, [AccountId, Balance]>;
      /**
       * The protocol fee of an operation.
       **/
      FeeSet: AugmentedEvent<ApiType, [IdentityId, Balance]>;
      /**
       * Generic event
       **/
      [key: string]: AugmentedEvent<ApiType>;
    };
    relayer: {
      /**
       * Accepted paying key.
       * 
       * (Caller DID, User Key, Paying Key)
       **/
      AcceptedPayingKey: AugmentedEvent<ApiType, [EventDid, AccountId, AccountId]>;
      /**
       * Authorization given for `paying_key` to `user_key`.
       * 
       * (Caller DID, User Key, Paying Key, Initial POLYX limit, Auth ID)
       **/
      AuthorizedPayingKey: AugmentedEvent<ApiType, [EventDid, AccountId, AccountId, Balance, u64]>;
      /**
       * Removed paying key.
       * 
       * (Caller DID, User Key, Paying Key)
       **/
      RemovedPayingKey: AugmentedEvent<ApiType, [EventDid, AccountId, AccountId]>;
      /**
       * Updated polyx limit.
       * 
<<<<<<< HEAD
       * (Caller DID, User Key, Paying Key, POLYX limit)
       **/
      UpdatedPolyxLimit: AugmentedEvent<ApiType, [EventDid, AccountId, AccountId, Balance]>;
=======
       * (Caller DID, User Key, Paying Key, POLYX limit, old remaining POLYX)
       **/
      UpdatedPolyxLimit: AugmentedEvent<ApiType, [EventDid, AccountId, AccountId, Balance, Balance]>;
>>>>>>> fe74957c
      /**
       * Generic event
       **/
      [key: string]: AugmentedEvent<ApiType>;
    };
    scheduler: {
      /**
       * Canceled some task. \[when, index\]
       **/
      Canceled: AugmentedEvent<ApiType, [BlockNumber, u32]>;
      /**
       * Dispatched some task. \[task, id, result\]
       **/
      Dispatched: AugmentedEvent<ApiType, [TaskAddress, Option<Bytes>, DispatchResult]>;
      /**
       * Scheduled some task. \[when, index\]
       **/
      Scheduled: AugmentedEvent<ApiType, [BlockNumber, u32]>;
      /**
       * Generic event
       **/
      [key: string]: AugmentedEvent<ApiType>;
    };
    session: {
      /**
       * New session has happened. Note that the argument is the \[session_index\], not the block
       * number as the type might suggest.
       **/
      NewSession: AugmentedEvent<ApiType, [SessionIndex]>;
      /**
       * Generic event
       **/
      [key: string]: AugmentedEvent<ApiType>;
    };
    settlement: {
      /**
       * An affirmation has been withdrawn (did, portfolio, instruction_id)
       **/
      AffirmationWithdrawn: AugmentedEvent<ApiType, [IdentityId, PortfolioId, u64]>;
      /**
       * An instruction has been affirmed (did, portfolio, instruction_id)
       **/
      InstructionAffirmed: AugmentedEvent<ApiType, [IdentityId, PortfolioId, u64]>;
      /**
       * A new instruction has been created
       * (did, venue_id, instruction_id, settlement_type, trade_date, value_date, legs)
       **/
      InstructionCreated: AugmentedEvent<ApiType, [IdentityId, u64, u64, SettlementType, Option<Moment>, Option<Moment>, Vec<Leg>]>;
      /**
       * Instruction executed successfully(did, instruction_id)
       **/
      InstructionExecuted: AugmentedEvent<ApiType, [IdentityId, u64]>;
      /**
       * Instruction failed execution (did, instruction_id)
       **/
      InstructionFailed: AugmentedEvent<ApiType, [IdentityId, u64]>;
      /**
       * An instruction has been rejected (did, instruction_id)
       **/
      InstructionRejected: AugmentedEvent<ApiType, [IdentityId, u64]>;
      /**
       * Instruction is rescheduled.
       * (caller DID, instruction_id)
       **/
      InstructionRescheduled: AugmentedEvent<ApiType, [IdentityId, u64]>;
      /**
       * Execution of a leg failed (did, instruction_id, leg_id)
       **/
      LegFailedExecution: AugmentedEvent<ApiType, [IdentityId, u64, u64]>;
      /**
       * A receipt has been claimed (did, instruction_id, leg_id, receipt_uid, signer, receipt metadata)
       **/
      ReceiptClaimed: AugmentedEvent<ApiType, [IdentityId, u64, u64, u64, AccountId, ReceiptMetadata]>;
      /**
       * A receipt has been unclaimed (did, instruction_id, leg_id, receipt_uid, signer)
       **/
      ReceiptUnclaimed: AugmentedEvent<ApiType, [IdentityId, u64, u64, u64, AccountId]>;
      /**
       * A receipt has been invalidated (did, signer, receipt_uid, validity)
       **/
      ReceiptValidityChanged: AugmentedEvent<ApiType, [IdentityId, AccountId, u64, bool]>;
      /**
       * Scheduling of instruction fails.
       **/
      SchedulingFailed: AugmentedEvent<ApiType, [DispatchError]>;
      /**
       * A new venue has been created (did, venue_id, details, type)
       **/
      VenueCreated: AugmentedEvent<ApiType, [IdentityId, u64, VenueDetails, VenueType]>;
      /**
       * An existing venue's details has been updated (did, venue_id, details)
       **/
      VenueDetailsUpdated: AugmentedEvent<ApiType, [IdentityId, u64, VenueDetails]>;
      /**
       * Venue filtering has been enabled or disabled for a ticker (did, ticker, filtering_enabled)
       **/
      VenueFiltering: AugmentedEvent<ApiType, [IdentityId, Ticker, bool]>;
      /**
       * Venues added to allow list (did, ticker, vec<venue_id>)
       **/
      VenuesAllowed: AugmentedEvent<ApiType, [IdentityId, Ticker, Vec<u64>]>;
      /**
       * Venues added to block list (did, ticker, vec<venue_id>)
       **/
      VenuesBlocked: AugmentedEvent<ApiType, [IdentityId, Ticker, Vec<u64>]>;
      /**
       * An existing venue's type has been updated (did, venue_id, type)
       **/
      VenueTypeUpdated: AugmentedEvent<ApiType, [IdentityId, u64, VenueType]>;
      /**
       * Venue unauthorized by ticker owner (did, Ticker, venue_id)
       **/
      VenueUnauthorized: AugmentedEvent<ApiType, [IdentityId, Ticker, u64]>;
      /**
       * Generic event
       **/
      [key: string]: AugmentedEvent<ApiType>;
    };
    staking: {
      /**
       * An account has bonded this amount. \[did, stash, amount\]
       * 
       * NOTE: This event is only emitted when funds are bonded via a dispatchable. Notably,
       * it will not be emitted for staking rewards when they are added to stake.
       **/
      Bonded: AugmentedEvent<ApiType, [IdentityId, AccountId, Balance]>;
      /**
       * When commission cap get updated.
       * (old value, new value)
       **/
      CommissionCapUpdated: AugmentedEvent<ApiType, [IdentityId, Perbill, Perbill]>;
      /**
       * The era payout has been set; the first balance is the validator-payout; the second is
       * the remainder from the maximum amount of reward.
       * \[era_index, validator_payout, remainder\]
       **/
      EraPayout: AugmentedEvent<ApiType, [EraIndex, Balance, Balance]>;
      /**
       * Remove the nominators from the valid nominators when there CDD expired.
       * Caller, Stash accountId of nominators
       **/
      InvalidatedNominators: AugmentedEvent<ApiType, [IdentityId, AccountId, Vec<AccountId>]>;
      /**
       * Min bond threshold was updated (new value).
       **/
      MinimumBondThresholdUpdated: AugmentedEvent<ApiType, [Option<IdentityId>, Balance]>;
      /**
       * User has updated their nominations
       **/
      Nominated: AugmentedEvent<ApiType, [IdentityId, AccountId, Vec<AccountId>]>;
      /**
       * An old slashing report from a prior era was discarded because it could
       * not be processed. \[session_index\]
       **/
      OldSlashingReportDiscarded: AugmentedEvent<ApiType, [SessionIndex]>;
      /**
       * An DID has issued a candidacy. See the transaction for who.
       * GC identity , Validator's identity.
       **/
      PermissionedIdentityAdded: AugmentedEvent<ApiType, [IdentityId, IdentityId]>;
      /**
       * The given member was removed. See the transaction for who.
       * GC identity , Validator's identity.
       **/
      PermissionedIdentityRemoved: AugmentedEvent<ApiType, [IdentityId, IdentityId]>;
      /**
       * The staker has been rewarded by this amount. \[stash_identity, stash, amount\]
       **/
      Reward: AugmentedEvent<ApiType, [IdentityId, AccountId, Balance]>;
      /**
       * When scheduling of reward payments get interrupted.
       **/
      RewardPaymentSchedulingInterrupted: AugmentedEvent<ApiType, [AccountId, EraIndex, DispatchError]>;
      /**
       * One validator (and its nominators) has been slashed by the given amount.
       * \[validator, amount\]
       **/
      Slash: AugmentedEvent<ApiType, [AccountId, Balance]>;
      /**
       * Update for whom balance get slashed.
       **/
      SlashingAllowedForChanged: AugmentedEvent<ApiType, [SlashingSwitch]>;
      /**
       * A new solution for the upcoming election has been stored. \[compute\]
       **/
      SolutionStored: AugmentedEvent<ApiType, [ElectionCompute]>;
      /**
       * A new set of stakers was elected with the given \[compute\].
       **/
      StakingElection: AugmentedEvent<ApiType, [ElectionCompute]>;
      /**
       * An account has unbonded this amount. \[did, stash, amount\]
       **/
      Unbonded: AugmentedEvent<ApiType, [IdentityId, AccountId, Balance]>;
      /**
       * An account has called `withdraw_unbonded` and removed unbonding chunks worth `Balance`
       * from the unlocking queue. \[stash, amount\]
       **/
      Withdrawn: AugmentedEvent<ApiType, [AccountId, Balance]>;
      /**
       * Generic event
       **/
      [key: string]: AugmentedEvent<ApiType>;
    };
    statistics: {
      /**
       * `ScopeId`s were added to the exemption list.
       **/
      ExemptionsAdded: AugmentedEvent<ApiType, [IdentityId, Ticker, TransferManager, Vec<ScopeId>]>;
      /**
       * `ScopeId`s were removed from the exemption list.
       **/
      ExemptionsRemoved: AugmentedEvent<ApiType, [IdentityId, Ticker, TransferManager, Vec<ScopeId>]>;
      /**
       * A new transfer manager was added.
       **/
      TransferManagerAdded: AugmentedEvent<ApiType, [IdentityId, Ticker, TransferManager]>;
      /**
       * An existing transfer manager was removed.
       **/
      TransferManagerRemoved: AugmentedEvent<ApiType, [IdentityId, Ticker, TransferManager]>;
      /**
       * Generic event
       **/
      [key: string]: AugmentedEvent<ApiType>;
    };
    sto: {
      /**
       * A fundraiser has been stopped.
       * (primary issuance agent, fundraiser id)
       **/
      FundraiserClosed: AugmentedEvent<ApiType, [IdentityId, u64]>;
      /**
       * A new fundraiser has been created.
       * (primary issuance agent, fundraiser id, fundraiser name, fundraiser details)
       **/
      FundraiserCreated: AugmentedEvent<ApiType, [IdentityId, u64, FundraiserName, Fundraiser]>;
      /**
       * A fundraiser has been frozen.
       * (primary issuance agent, fundraiser id)
       **/
      FundraiserFrozen: AugmentedEvent<ApiType, [IdentityId, u64]>;
      /**
       * A fundraiser has been unfrozen.
       * (primary issuance agent, fundraiser id)
       **/
      FundraiserUnfrozen: AugmentedEvent<ApiType, [IdentityId, u64]>;
      /**
       * A fundraiser window has been modified.
       * (primary issuance agent, fundraiser id, old_start, old_end, new_start, new_end)
       **/
      FundraiserWindowModified: AugmentedEvent<ApiType, [EventDid, u64, Moment, Option<Moment>, Moment, Option<Moment>]>;
      /**
       * An investor invested in the fundraiser.
       * (Investor, fundraiser_id, offering token, raise token, offering_token_amount, raise_token_amount)
       **/
      Invested: AugmentedEvent<ApiType, [IdentityId, u64, Ticker, Ticker, Balance, Balance]>;
      /**
       * Generic event
       **/
      [key: string]: AugmentedEvent<ApiType>;
    };
    sudo: {
      /**
       * The \[sudoer\] just switched identity; the old key is supplied.
       **/
      KeyChanged: AugmentedEvent<ApiType, [AccountId]>;
      /**
       * A sudo just took place. \[result\]
       **/
      Sudid: AugmentedEvent<ApiType, [DispatchResult]>;
      /**
       * A sudo just took place. \[result\]
       **/
      SudoAsDone: AugmentedEvent<ApiType, [DispatchResult]>;
      /**
       * Generic event
       **/
      [key: string]: AugmentedEvent<ApiType>;
    };
    system: {
      /**
       * `:code` was updated.
       **/
      CodeUpdated: AugmentedEvent<ApiType, []>;
      /**
       * An extrinsic failed. \[error, info\]
       **/
      ExtrinsicFailed: AugmentedEvent<ApiType, [DispatchError, DispatchInfo]>;
      /**
       * An extrinsic completed successfully. \[info\]
       **/
      ExtrinsicSuccess: AugmentedEvent<ApiType, [DispatchInfo]>;
      /**
       * An \[account\] was reaped.
       **/
      KilledAccount: AugmentedEvent<ApiType, [AccountId]>;
      /**
       * A new \[account\] was created.
       **/
      NewAccount: AugmentedEvent<ApiType, [AccountId]>;
      /**
       * Generic event
       **/
      [key: string]: AugmentedEvent<ApiType>;
    };
    technicalCommittee: {
      /**
       * A motion was approved by the required threshold with the following
       * tally (yes votes, no votes and total seats given respectively as `MemberCount`).
       * Parameters: caller DID, proposal hash, yay vote count, nay vote count, total seats.
       **/
      Approved: AugmentedEvent<ApiType, [IdentityId, Hash, MemberCount, MemberCount, MemberCount]>;
      /**
       * A motion was executed; `DispatchResult` is `Ok(())` if returned without error.
       * Parameters: caller DID, proposal hash, result of proposal dispatch.
       **/
      Executed: AugmentedEvent<ApiType, [IdentityId, Hash, DispatchResult]>;
      /**
       * Proposal expiry time has been updated.
       * Parameters: caller DID, new expiry time (if any).
       **/
      ExpiresAfterUpdated: AugmentedEvent<ApiType, [IdentityId, MaybeBlock]>;
      /**
       * Final votes on a motion (given hash)
       * caller DID, ProposalIndex, Proposal hash, yes voters, no voter
       **/
      FinalVotes: AugmentedEvent<ApiType, [IdentityId, ProposalIndex, Hash, Vec<IdentityId>, Vec<IdentityId>]>;
      /**
       * A motion (given hash) has been proposed (by given account) with a threshold (given `MemberCount`).
       * Parameters: caller DID, proposal index, proposal hash.
       **/
      Proposed: AugmentedEvent<ApiType, [IdentityId, ProposalIndex, Hash]>;
      /**
       * A motion was rejected by the required threshold with the following
       * tally (yes votes, no votes and total seats given respectively as `MemberCount`).
       * Parameters: caller DID, proposal hash, yay vote count, nay vote count, total seats.
       **/
      Rejected: AugmentedEvent<ApiType, [IdentityId, Hash, MemberCount, MemberCount, MemberCount]>;
      /**
       * Release coordinator has been updated.
       * Parameters: caller DID, DID of the release coordinator.
       **/
      ReleaseCoordinatorUpdated: AugmentedEvent<ApiType, [IdentityId, Option<IdentityId>]>;
      /**
       * A motion (given hash) has been voted on by given account, leaving
       * a tally (yes votes, no votes and total seats given respectively as `MemberCount`).
       * caller DID, Proposal index, Proposal hash, current vote, yay vote count, nay vote count, total seats.
       **/
      Voted: AugmentedEvent<ApiType, [IdentityId, ProposalIndex, Hash, bool, MemberCount, MemberCount, MemberCount]>;
      /**
       * A vote on a motion (given hash) has been retracted.
       * caller DID, ProposalIndex, Proposal hash, vote that was retracted
       **/
      VoteRetracted: AugmentedEvent<ApiType, [IdentityId, ProposalIndex, Hash, bool]>;
      /**
       * Voting threshold has been updated
       * Parameters: caller DID, numerator, denominator
       **/
      VoteThresholdUpdated: AugmentedEvent<ApiType, [IdentityId, u32, u32]>;
      /**
       * Generic event
       **/
      [key: string]: AugmentedEvent<ApiType>;
    };
    technicalCommitteeMembership: {
      /**
       * The limit of how many active members there can be concurrently was changed.
       **/
      ActiveLimitChanged: AugmentedEvent<ApiType, [IdentityId, MemberCount, MemberCount]>;
      /**
       * Phantom member, never used.
       **/
      Dummy: AugmentedEvent<ApiType, [PhantomData]>;
      /**
       * The given member was added; see the transaction for who.
       * caller DID, New member DID.
       **/
      MemberAdded: AugmentedEvent<ApiType, [IdentityId, IdentityId]>;
      /**
       * The given member was removed; see the transaction for who.
       * caller DID, member DID that get removed.
       **/
      MemberRemoved: AugmentedEvent<ApiType, [IdentityId, IdentityId]>;
      /**
       * The given member has been revoked at specific time-stamp.
       * caller DID, member DID that get revoked.
       **/
      MemberRevoked: AugmentedEvent<ApiType, [IdentityId, IdentityId]>;
      /**
       * The membership was reset; see the transaction for who the new set is.
       * caller DID, List of new members.
       **/
      MembersReset: AugmentedEvent<ApiType, [IdentityId, Vec<IdentityId>]>;
      /**
       * Two members were swapped; see the transaction for who.
       * caller DID, Removed DID, New add DID.
       **/
      MembersSwapped: AugmentedEvent<ApiType, [IdentityId, IdentityId, IdentityId]>;
      /**
       * Generic event
       **/
      [key: string]: AugmentedEvent<ApiType>;
    };
    testUtils: {
      /**
       * Shows the `DID` associated to the `AccountId`, and a flag indicates if that DID has a
       * valid CDD claim.
       * (Target DID, Target Account, a valid CDD claim exists)
       **/
      CddStatus: AugmentedEvent<ApiType, [Option<IdentityId>, AccountId, bool]>;
      /**
       * Emits the `IdentityId` and the `AccountId` of the caller.
       * (Caller DID, Caller account)
       **/
      DidStatus: AugmentedEvent<ApiType, [IdentityId, AccountId]>;
      /**
       * A new mocked `InvestorUid` has been created for the given Identity.
       * (Target DID, New InvestorUid)
       **/
      MockInvestorUIDCreated: AugmentedEvent<ApiType, [IdentityId, InvestorUid]>;
      /**
       * Generic event
       **/
      [key: string]: AugmentedEvent<ApiType>;
    };
    treasury: {
      /**
       * Disbursement to a target Identity.
       * (target identity, amount)
       **/
      TreasuryDisbursement: AugmentedEvent<ApiType, [IdentityId, IdentityId, Balance]>;
      /**
       * Treasury reimbursement.
       **/
      TreasuryReimbursement: AugmentedEvent<ApiType, [IdentityId, Balance]>;
      /**
       * Generic event
       **/
      [key: string]: AugmentedEvent<ApiType>;
    };
    upgradeCommittee: {
      /**
       * A motion was approved by the required threshold with the following
       * tally (yes votes, no votes and total seats given respectively as `MemberCount`).
       * Parameters: caller DID, proposal hash, yay vote count, nay vote count, total seats.
       **/
      Approved: AugmentedEvent<ApiType, [IdentityId, Hash, MemberCount, MemberCount, MemberCount]>;
      /**
       * A motion was executed; `DispatchResult` is `Ok(())` if returned without error.
       * Parameters: caller DID, proposal hash, result of proposal dispatch.
       **/
      Executed: AugmentedEvent<ApiType, [IdentityId, Hash, DispatchResult]>;
      /**
       * Proposal expiry time has been updated.
       * Parameters: caller DID, new expiry time (if any).
       **/
      ExpiresAfterUpdated: AugmentedEvent<ApiType, [IdentityId, MaybeBlock]>;
      /**
       * Final votes on a motion (given hash)
       * caller DID, ProposalIndex, Proposal hash, yes voters, no voter
       **/
      FinalVotes: AugmentedEvent<ApiType, [IdentityId, ProposalIndex, Hash, Vec<IdentityId>, Vec<IdentityId>]>;
      /**
       * A motion (given hash) has been proposed (by given account) with a threshold (given `MemberCount`).
       * Parameters: caller DID, proposal index, proposal hash.
       **/
      Proposed: AugmentedEvent<ApiType, [IdentityId, ProposalIndex, Hash]>;
      /**
       * A motion was rejected by the required threshold with the following
       * tally (yes votes, no votes and total seats given respectively as `MemberCount`).
       * Parameters: caller DID, proposal hash, yay vote count, nay vote count, total seats.
       **/
      Rejected: AugmentedEvent<ApiType, [IdentityId, Hash, MemberCount, MemberCount, MemberCount]>;
      /**
       * Release coordinator has been updated.
       * Parameters: caller DID, DID of the release coordinator.
       **/
      ReleaseCoordinatorUpdated: AugmentedEvent<ApiType, [IdentityId, Option<IdentityId>]>;
      /**
       * A motion (given hash) has been voted on by given account, leaving
       * a tally (yes votes, no votes and total seats given respectively as `MemberCount`).
       * caller DID, Proposal index, Proposal hash, current vote, yay vote count, nay vote count, total seats.
       **/
      Voted: AugmentedEvent<ApiType, [IdentityId, ProposalIndex, Hash, bool, MemberCount, MemberCount, MemberCount]>;
      /**
       * A vote on a motion (given hash) has been retracted.
       * caller DID, ProposalIndex, Proposal hash, vote that was retracted
       **/
      VoteRetracted: AugmentedEvent<ApiType, [IdentityId, ProposalIndex, Hash, bool]>;
      /**
       * Voting threshold has been updated
       * Parameters: caller DID, numerator, denominator
       **/
      VoteThresholdUpdated: AugmentedEvent<ApiType, [IdentityId, u32, u32]>;
      /**
       * Generic event
       **/
      [key: string]: AugmentedEvent<ApiType>;
    };
    upgradeCommitteeMembership: {
      /**
       * The limit of how many active members there can be concurrently was changed.
       **/
      ActiveLimitChanged: AugmentedEvent<ApiType, [IdentityId, MemberCount, MemberCount]>;
      /**
       * Phantom member, never used.
       **/
      Dummy: AugmentedEvent<ApiType, [PhantomData]>;
      /**
       * The given member was added; see the transaction for who.
       * caller DID, New member DID.
       **/
      MemberAdded: AugmentedEvent<ApiType, [IdentityId, IdentityId]>;
      /**
       * The given member was removed; see the transaction for who.
       * caller DID, member DID that get removed.
       **/
      MemberRemoved: AugmentedEvent<ApiType, [IdentityId, IdentityId]>;
      /**
       * The given member has been revoked at specific time-stamp.
       * caller DID, member DID that get revoked.
       **/
      MemberRevoked: AugmentedEvent<ApiType, [IdentityId, IdentityId]>;
      /**
       * The membership was reset; see the transaction for who the new set is.
       * caller DID, List of new members.
       **/
      MembersReset: AugmentedEvent<ApiType, [IdentityId, Vec<IdentityId>]>;
      /**
       * Two members were swapped; see the transaction for who.
       * caller DID, Removed DID, New add DID.
       **/
      MembersSwapped: AugmentedEvent<ApiType, [IdentityId, IdentityId, IdentityId]>;
      /**
       * Generic event
       **/
      [key: string]: AugmentedEvent<ApiType>;
    };
    utility: {
      /**
       * Batch of dispatches completed fully with no error.
       * Includes a vector of event counts for each dispatch.
       **/
      BatchCompleted: AugmentedEvent<ApiType, [EventCounts]>;
      /**
       * Batch of dispatches did not complete fully.
       * Includes a vector of event counts for each dispatch and
       * the index of the first failing dispatch as well as the error.
       **/
      BatchInterrupted: AugmentedEvent<ApiType, [EventCounts, ErrorAt]>;
      /**
       * Batch of dispatches did not complete fully.
       * Includes a vector of event counts for each call and
       * a vector of any failed dispatches with their indices and associated error.
       **/
      BatchOptimisticFailed: AugmentedEvent<ApiType, [EventCounts, Vec<ErrorAt>]>;
      /**
       * Generic event
       **/
      [key: string]: AugmentedEvent<ApiType>;
    };
  }

  export interface DecoratedEvents<ApiType extends ApiTypes> extends AugmentedEvents<ApiType> {
    [key: string]: ModuleEvents<ApiType>;
  }
}<|MERGE_RESOLUTION|>--- conflicted
+++ resolved
@@ -1036,15 +1036,9 @@
       /**
        * Updated polyx limit.
        * 
-<<<<<<< HEAD
        * (Caller DID, User Key, Paying Key, POLYX limit)
        **/
       UpdatedPolyxLimit: AugmentedEvent<ApiType, [EventDid, AccountId, AccountId, Balance]>;
-=======
-       * (Caller DID, User Key, Paying Key, POLYX limit, old remaining POLYX)
-       **/
-      UpdatedPolyxLimit: AugmentedEvent<ApiType, [EventDid, AccountId, AccountId, Balance, Balance]>;
->>>>>>> fe74957c
       /**
        * Generic event
        **/

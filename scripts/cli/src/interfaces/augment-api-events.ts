--- conflicted
+++ resolved
@@ -9,13 +9,9 @@
 import type { BTreeSet, Bytes, Null, Option, Result, U8aFixed, Vec, bool, u128, u32, u64, u8 } from '@polkadot/types-codec';
 import type { ITuple } from '@polkadot/types-codec/types';
 import type { AccountId32, H256, Perbill, Permill } from '@polkadot/types/interfaces/runtime';
-<<<<<<< HEAD
-import type { FrameSupportDispatchDispatchInfo, FrameSupportTokensMiscBalanceStatus, PalletBridgeBridgeTx, PalletBridgeHandledTxStatus, PalletCorporateActionsBallotBallotMeta, PalletCorporateActionsBallotBallotTimeRange, PalletCorporateActionsBallotBallotVote, PalletCorporateActionsCaId, PalletCorporateActionsCorporateAction, PalletCorporateActionsDistribution, PalletCorporateActionsTargetIdentities, PalletElectionProviderMultiPhaseElectionCompute, PalletElectionProviderMultiPhasePhase, PalletImOnlineSr25519AppSr25519Public, PalletPipsProposalData, PalletPipsProposalState, PalletPipsProposer, PalletPipsSnapshottedPip, PalletStakingExposure, PalletStakingForcing, PalletStakingSlashingSwitch, PalletStakingValidatorPrefs, PalletStateTrieMigrationError, PalletStateTrieMigrationMigrationCompute, PalletStoFundraiser, PolymeshCommonUtilitiesCheckpointScheduleCheckpoints, PolymeshCommonUtilitiesMaybeBlock, PolymeshContractsApi, PolymeshContractsChainExtensionExtrinsicId, PolymeshContractsChainVersion, PolymeshPrimitivesAgentAgentGroup, PolymeshPrimitivesAssetAssetType, PolymeshPrimitivesAssetIdentifier, PolymeshPrimitivesAssetMetadataAssetMetadataKey, PolymeshPrimitivesAssetMetadataAssetMetadataSpec, PolymeshPrimitivesAssetMetadataAssetMetadataValueDetail, PolymeshPrimitivesAuthorizationAuthorizationData, PolymeshPrimitivesComplianceManagerComplianceRequirement, PolymeshPrimitivesConditionTrustedIssuer, PolymeshPrimitivesDocument, PolymeshPrimitivesEventOnly, PolymeshPrimitivesIdentityClaim, PolymeshPrimitivesIdentityId, PolymeshPrimitivesIdentityIdPortfolioId, PolymeshPrimitivesMemo, PolymeshPrimitivesNftNfTs, PolymeshPrimitivesPortfolioFundDescription, PolymeshPrimitivesPortfolioPortfolioUpdateReason, PolymeshPrimitivesPosRatio, PolymeshPrimitivesSecondaryKey, PolymeshPrimitivesSecondaryKeyPermissions, PolymeshPrimitivesSecondaryKeySignatory, PolymeshPrimitivesSettlementLeg, PolymeshPrimitivesSettlementReceiptMetadata, PolymeshPrimitivesSettlementSettlementType, PolymeshPrimitivesSettlementVenueType, PolymeshPrimitivesStatisticsAssetScope, PolymeshPrimitivesStatisticsStatType, PolymeshPrimitivesStatisticsStatUpdate, PolymeshPrimitivesSubsetSubsetRestrictionPalletPermissions, PolymeshPrimitivesTicker, PolymeshPrimitivesTransferComplianceTransferCondition, PolymeshPrimitivesTransferComplianceTransferConditionExemptKey, SpConsensusGrandpaAppPublic, SpNposElectionsElectionScore, SpRuntimeDispatchError } from '@polkadot/types/lookup';
-=======
-import type { FrameSupportDispatchDispatchInfo, FrameSupportTokensMiscBalanceStatus, PalletCorporateActionsBallotBallotMeta, PalletCorporateActionsBallotBallotTimeRange, PalletCorporateActionsBallotBallotVote, PalletCorporateActionsCaId, PalletCorporateActionsCorporateAction, PalletCorporateActionsDistribution, PalletCorporateActionsTargetIdentities, PalletImOnlineSr25519AppSr25519Public, PalletPipsProposalData, PalletPipsProposalState, PalletPipsProposer, PalletPipsSnapshottedPip, PalletStakingElectionCompute, PalletStakingExposure, PalletStakingSlashingSwitch, PalletStateTrieMigrationError, PalletStateTrieMigrationMigrationCompute, PalletStoFundraiser, PolymeshCommonUtilitiesCheckpointScheduleCheckpoints, PolymeshCommonUtilitiesMaybeBlock, PolymeshContractsApi, PolymeshContractsChainExtensionExtrinsicId, PolymeshContractsChainVersion, PolymeshPrimitivesAgentAgentGroup, PolymeshPrimitivesAssetAssetID, PolymeshPrimitivesAssetAssetType, PolymeshPrimitivesAssetIdentifier, PolymeshPrimitivesAssetMetadataAssetMetadataKey, PolymeshPrimitivesAssetMetadataAssetMetadataSpec, PolymeshPrimitivesAssetMetadataAssetMetadataValueDetail, PolymeshPrimitivesAuthorizationAuthorizationData, PolymeshPrimitivesComplianceManagerComplianceRequirement, PolymeshPrimitivesConditionTrustedIssuer, PolymeshPrimitivesDocument, PolymeshPrimitivesEventOnly, PolymeshPrimitivesIdentityClaim, PolymeshPrimitivesIdentityId, PolymeshPrimitivesIdentityIdPortfolioId, PolymeshPrimitivesMemo, PolymeshPrimitivesNftNfTs, PolymeshPrimitivesPortfolioFundDescription, PolymeshPrimitivesPortfolioPortfolioUpdateReason, PolymeshPrimitivesPosRatio, PolymeshPrimitivesSecondaryKey, PolymeshPrimitivesSecondaryKeyExtrinsicPermissions, PolymeshPrimitivesSecondaryKeyPermissions, PolymeshPrimitivesSettlementLeg, PolymeshPrimitivesSettlementReceiptMetadata, PolymeshPrimitivesSettlementSettlementType, PolymeshPrimitivesSettlementVenueType, PolymeshPrimitivesStatisticsStatType, PolymeshPrimitivesStatisticsStatUpdate, PolymeshPrimitivesTicker, PolymeshPrimitivesTransferComplianceTransferCondition, PolymeshPrimitivesTransferComplianceTransferConditionExemptKey, SpConsensusGrandpaAppPublic, SpRuntimeDispatchError } from '@polkadot/types/lookup';
+import type { FrameSupportDispatchDispatchInfo, FrameSupportTokensMiscBalanceStatus, PalletCorporateActionsBallotBallotMeta, PalletCorporateActionsBallotBallotTimeRange, PalletCorporateActionsBallotBallotVote, PalletCorporateActionsCaId, PalletCorporateActionsCorporateAction, PalletCorporateActionsDistribution, PalletCorporateActionsTargetIdentities, PalletElectionProviderMultiPhaseElectionCompute, PalletElectionProviderMultiPhasePhase, PalletImOnlineSr25519AppSr25519Public, PalletPipsProposalData, PalletPipsProposalState, PalletPipsProposer, PalletPipsSnapshottedPip, PalletStakingExposure, PalletStakingForcing, PalletStakingSlashingSwitch, PalletStakingValidatorPrefs, PalletStateTrieMigrationError, PalletStateTrieMigrationMigrationCompute, PalletStoFundraiser, PolymeshCommonUtilitiesCheckpointScheduleCheckpoints, PolymeshCommonUtilitiesMaybeBlock, PolymeshContractsApi, PolymeshContractsChainExtensionExtrinsicId, PolymeshContractsChainVersion, PolymeshPrimitivesAgentAgentGroup, PolymeshPrimitivesAssetAssetID, PolymeshPrimitivesAssetAssetType, PolymeshPrimitivesAssetIdentifier, PolymeshPrimitivesAssetMetadataAssetMetadataKey, PolymeshPrimitivesAssetMetadataAssetMetadataSpec, PolymeshPrimitivesAssetMetadataAssetMetadataValueDetail, PolymeshPrimitivesAuthorizationAuthorizationData, PolymeshPrimitivesComplianceManagerComplianceRequirement, PolymeshPrimitivesConditionTrustedIssuer, PolymeshPrimitivesDocument, PolymeshPrimitivesEventOnly, PolymeshPrimitivesIdentityClaim, PolymeshPrimitivesIdentityId, PolymeshPrimitivesIdentityIdPortfolioId, PolymeshPrimitivesMemo, PolymeshPrimitivesNftNfTs, PolymeshPrimitivesPortfolioFundDescription, PolymeshPrimitivesPortfolioPortfolioUpdateReason, PolymeshPrimitivesPosRatio, PolymeshPrimitivesSecondaryKey, PolymeshPrimitivesSecondaryKeyExtrinsicPermissions, PolymeshPrimitivesSecondaryKeyPermissions, PolymeshPrimitivesSettlementLeg, PolymeshPrimitivesSettlementReceiptMetadata, PolymeshPrimitivesSettlementSettlementType, PolymeshPrimitivesSettlementVenueType, PolymeshPrimitivesStatisticsStatType, PolymeshPrimitivesStatisticsStatUpdate, PolymeshPrimitivesTicker, PolymeshPrimitivesTransferComplianceTransferCondition, PolymeshPrimitivesTransferComplianceTransferConditionExemptKey, SpConsensusGrandpaAppPublic, SpNposElectionsElectionScore, SpRuntimeDispatchError } from '@polkadot/types/lookup';
 
 export type __AugmentedEvent<ApiType extends ApiTypes> = AugmentedEvent<ApiType>;
->>>>>>> e568106c
 
 declare module '@polkadot/api-base/types/events' {
   interface AugmentedEvents<ApiType extends ApiTypes> {
@@ -563,19 +559,19 @@
       /**
        * The election has been finalized, with the given computation and score.
        **/
-      ElectionFinalized: AugmentedEvent<ApiType, [PalletElectionProviderMultiPhaseElectionCompute, SpNposElectionsElectionScore]>;
+      ElectionFinalized: AugmentedEvent<ApiType, [compute: PalletElectionProviderMultiPhaseElectionCompute, score: SpNposElectionsElectionScore], { compute: PalletElectionProviderMultiPhaseElectionCompute, score: SpNposElectionsElectionScore }>;
       /**
        * There was a phase transition in a given round.
        **/
-      PhaseTransitioned: AugmentedEvent<ApiType, [PalletElectionProviderMultiPhasePhase, PalletElectionProviderMultiPhasePhase, u32]>;
+      PhaseTransitioned: AugmentedEvent<ApiType, [from: PalletElectionProviderMultiPhasePhase, to: PalletElectionProviderMultiPhasePhase, round: u32], { from: PalletElectionProviderMultiPhasePhase, to: PalletElectionProviderMultiPhasePhase, round: u32 }>;
       /**
        * An account has been rewarded for their signed submission being finalized.
        **/
-      Rewarded: AugmentedEvent<ApiType, [AccountId32, u128]>;
+      Rewarded: AugmentedEvent<ApiType, [account: AccountId32, value: u128], { account: AccountId32, value: u128 }>;
       /**
        * An account has been slashed for submitting an invalid signed submission.
        **/
-      Slashed: AugmentedEvent<ApiType, [AccountId32, u128]>;
+      Slashed: AugmentedEvent<ApiType, [account: AccountId32, value: u128], { account: AccountId32, value: u128 }>;
       /**
        * A solution was stored with the given compute.
        * 
@@ -585,7 +581,7 @@
        * `T::ForceOrigin`. The `bool` is `true` when a previous solution was ejected to make
        * room for this one.
        **/
-      SolutionStored: AugmentedEvent<ApiType, [PalletElectionProviderMultiPhaseElectionCompute, Option<AccountId32>, bool]>;
+      SolutionStored: AugmentedEvent<ApiType, [compute: PalletElectionProviderMultiPhaseElectionCompute, origin: Option<AccountId32>, prevEjected: bool], { compute: PalletElectionProviderMultiPhaseElectionCompute, origin: Option<AccountId32>, prevEjected: bool }>;
       /**
        * Generic event
        **/
@@ -852,17 +848,7 @@
        **/
       ProposalAdded: AugmentedEvent<ApiType, [callerDid: Option<PolymeshPrimitivesIdentityId>, multisig: AccountId32, proposalId: u64], { callerDid: Option<PolymeshPrimitivesIdentityId>, multisig: AccountId32, proposalId: u64 }>;
       /**
-<<<<<<< HEAD
-       * Event emitted when a proposal failed to execute.
-       * Arguments: caller DID, multisig, proposal ID, error.
-       **/
-      ProposalFailedToExecute: AugmentedEvent<ApiType, [PolymeshPrimitivesIdentityId, AccountId32, u64, SpRuntimeDispatchError]>;
-      /**
-       * Event emitted when a proposal is rejected.
-       * Arguments: caller DID, multisig, proposal ID.
-=======
        * A signer has voted to approve a Multisig proposal.
->>>>>>> e568106c
        **/
       ProposalApprovalVote: AugmentedEvent<ApiType, [callerDid: Option<PolymeshPrimitivesIdentityId>, multisig: AccountId32, signer: AccountId32, proposalId: u64], { callerDid: Option<PolymeshPrimitivesIdentityId>, multisig: AccountId32, signer: AccountId32, proposalId: u64 }>;
       /**
@@ -1018,12 +1004,12 @@
        * tally (yes votes, no votes and total seats given respectively as `MemberCount`).
        * Parameters: caller DID, proposal hash, yay vote count, nay vote count, total seats.
        **/
-      Approved: AugmentedEvent<ApiType, [PolymeshPrimitivesIdentityId, H256, u32, u32, u32]>;
+      Approved: AugmentedEvent<ApiType, [Option<PolymeshPrimitivesIdentityId>, H256, u32, u32, u32]>;
       /**
        * A motion was executed; `DispatchResult` is `Ok(())` if returned without error.
        * Parameters: caller DID, proposal hash, result of proposal dispatch.
        **/
-      Executed: AugmentedEvent<ApiType, [PolymeshPrimitivesIdentityId, H256, Result<Null, SpRuntimeDispatchError>]>;
+      Executed: AugmentedEvent<ApiType, [Option<PolymeshPrimitivesIdentityId>, H256, Result<Null, SpRuntimeDispatchError>]>;
       /**
        * Proposal expiry time has been updated.
        * Parameters: caller DID, new expiry time (if any).
@@ -1033,7 +1019,7 @@
        * Final votes on a motion (given hash)
        * caller DID, ProposalIndex, Proposal hash, yes voters, no voter
        **/
-      FinalVotes: AugmentedEvent<ApiType, [PolymeshPrimitivesIdentityId, u32, H256, Vec<PolymeshPrimitivesIdentityId>, Vec<PolymeshPrimitivesIdentityId>]>;
+      FinalVotes: AugmentedEvent<ApiType, [Option<PolymeshPrimitivesIdentityId>, u32, H256, Vec<PolymeshPrimitivesIdentityId>, Vec<PolymeshPrimitivesIdentityId>]>;
       /**
        * A motion (given hash) has been proposed (by given account) with a threshold (given `MemberCount`).
        * Parameters: caller DID, proposal index, proposal hash.
@@ -1044,12 +1030,12 @@
        * tally (yes votes, no votes and total seats given respectively as `MemberCount`).
        * Parameters: caller DID, proposal hash, yay vote count, nay vote count, total seats.
        **/
-      Rejected: AugmentedEvent<ApiType, [PolymeshPrimitivesIdentityId, H256, u32, u32, u32]>;
+      Rejected: AugmentedEvent<ApiType, [Option<PolymeshPrimitivesIdentityId>, H256, u32, u32, u32]>;
       /**
        * Release coordinator has been updated.
-       * Parameters: caller DID, DID of the release coordinator.
-       **/
-      ReleaseCoordinatorUpdated: AugmentedEvent<ApiType, [PolymeshPrimitivesIdentityId, Option<PolymeshPrimitivesIdentityId>]>;
+       * Parameters: DID of the release coordinator.
+       **/
+      ReleaseCoordinatorUpdated: AugmentedEvent<ApiType, [Option<PolymeshPrimitivesIdentityId>]>;
       /**
        * A motion (given hash) has been voted on by given account, leaving
        * a tally (yes votes, no votes and total seats given respectively as `MemberCount`).
@@ -1294,7 +1280,7 @@
        * A new instruction has been created
        * (did, venue_id, instruction_id, settlement_type, trade_date, value_date, legs, memo)
        **/
-      InstructionCreated: AugmentedEvent<ApiType, [PolymeshPrimitivesIdentityId, u64, u64, PolymeshPrimitivesSettlementSettlementType, Option<u64>, Option<u64>, Vec<PolymeshPrimitivesSettlementLeg>, Option<PolymeshPrimitivesMemo>]>;
+      InstructionCreated: AugmentedEvent<ApiType, [PolymeshPrimitivesIdentityId, Option<u64>, u64, PolymeshPrimitivesSettlementSettlementType, Option<u64>, Option<u64>, Vec<PolymeshPrimitivesSettlementLeg>, Option<PolymeshPrimitivesMemo>]>;
       /**
        * Instruction executed successfully(did, instruction_id)
        **/
@@ -1387,102 +1373,95 @@
        * NOTE: This event is only emitted when funds are bonded via a dispatchable. Notably,
        * it will not be emitted for staking rewards when they are added to stake.
        **/
-      Bonded: AugmentedEvent<ApiType, [PolymeshPrimitivesIdentityId, AccountId32, u128]>;
+      Bonded: AugmentedEvent<ApiType, [identity: PolymeshPrimitivesIdentityId, stash: AccountId32, amount: u128], { identity: PolymeshPrimitivesIdentityId, stash: AccountId32, amount: u128 }>;
       /**
        * An account has stopped participating as either a validator or nominator.
        **/
-      Chilled: AugmentedEvent<ApiType, [AccountId32]>;
+      Chilled: AugmentedEvent<ApiType, [stash: AccountId32], { stash: AccountId32 }>;
       /**
        * Commission cap has been updated.
        **/
-      CommissionCapUpdated: AugmentedEvent<ApiType, [PolymeshPrimitivesIdentityId, Perbill, Perbill]>;
+      CommissionCapUpdated: AugmentedEvent<ApiType, [governanceCouncillDid: PolymeshPrimitivesIdentityId, oldCommissionCap: Perbill, newCommissionCap: Perbill], { governanceCouncillDid: PolymeshPrimitivesIdentityId, oldCommissionCap: Perbill, newCommissionCap: Perbill }>;
       /**
        * The era payout has been set; the first balance is the validator-payout; the second is
        * the remainder from the maximum amount of reward.
        **/
-      EraPaid: AugmentedEvent<ApiType, [u32, u128, u128]>;
+      EraPaid: AugmentedEvent<ApiType, [eraIndex: u32, validatorPayout: u128, remainder: u128], { eraIndex: u32, validatorPayout: u128, remainder: u128 }>;
       /**
        * A new force era mode was set.
        **/
-      ForceEra: AugmentedEvent<ApiType, [PalletStakingForcing]>;
+      ForceEra: AugmentedEvent<ApiType, [mode: PalletStakingForcing], { mode: PalletStakingForcing }>;
       /**
        * Remove the nominators from the valid nominators when there CDD expired.
        **/
-      InvalidatedNominators: AugmentedEvent<ApiType, [PolymeshPrimitivesIdentityId, PolymeshPrimitivesIdentityId, Vec<AccountId32>]>;
+      InvalidatedNominators: AugmentedEvent<ApiType, [governanceCouncillDid: PolymeshPrimitivesIdentityId, governanceCouncillAccount: PolymeshPrimitivesIdentityId, expiredNominators: Vec<AccountId32>], { governanceCouncillDid: PolymeshPrimitivesIdentityId, governanceCouncillAccount: PolymeshPrimitivesIdentityId, expiredNominators: Vec<AccountId32> }>;
       /**
        * A nominator has been kicked from a validator.
        **/
-      Kicked: AugmentedEvent<ApiType, [AccountId32, AccountId32]>;
+      Kicked: AugmentedEvent<ApiType, [nominator: AccountId32, stash: AccountId32], { nominator: AccountId32, stash: AccountId32 }>;
       /**
        * User has updated their nominations.
        **/
-      Nominated: AugmentedEvent<ApiType, [PolymeshPrimitivesIdentityId, AccountId32, Vec<AccountId32>]>;
+      Nominated: AugmentedEvent<ApiType, [nominatorIdentity: PolymeshPrimitivesIdentityId, stash: AccountId32, targets: Vec<AccountId32>], { nominatorIdentity: PolymeshPrimitivesIdentityId, stash: AccountId32, targets: Vec<AccountId32> }>;
       /**
        * An old slashing report from a prior era was discarded because it could
        * not be processed.
        **/
-      OldSlashingReportDiscarded: AugmentedEvent<ApiType, [u32]>;
+      OldSlashingReportDiscarded: AugmentedEvent<ApiType, [sessionIndex: u32], { sessionIndex: u32 }>;
       /**
        * The stakers' rewards are getting paid.
        **/
-      PayoutStarted: AugmentedEvent<ApiType, [u32, AccountId32]>;
+      PayoutStarted: AugmentedEvent<ApiType, [eraIndex: u32, validatorStash: AccountId32], { eraIndex: u32, validatorStash: AccountId32 }>;
       /**
        * An identity has issued a candidacy for becoming a validator.
        **/
-      PermissionedIdentityAdded: AugmentedEvent<ApiType, [PolymeshPrimitivesIdentityId, PolymeshPrimitivesIdentityId]>;
+      PermissionedIdentityAdded: AugmentedEvent<ApiType, [governanceCouncillDid: PolymeshPrimitivesIdentityId, validatorsIdentity: PolymeshPrimitivesIdentityId], { governanceCouncillDid: PolymeshPrimitivesIdentityId, validatorsIdentity: PolymeshPrimitivesIdentityId }>;
       /**
        * An identity has been removed from the permissioned identities pool.
        **/
-      PermissionedIdentityRemoved: AugmentedEvent<ApiType, [PolymeshPrimitivesIdentityId, PolymeshPrimitivesIdentityId]>;
+      PermissionedIdentityRemoved: AugmentedEvent<ApiType, [governanceCouncillDid: PolymeshPrimitivesIdentityId, validatorsIdentity: PolymeshPrimitivesIdentityId], { governanceCouncillDid: PolymeshPrimitivesIdentityId, validatorsIdentity: PolymeshPrimitivesIdentityId }>;
       /**
        * The nominator has been rewarded by this amount.
        **/
-      Rewarded: AugmentedEvent<ApiType, [PolymeshPrimitivesIdentityId, AccountId32, u128]>;
+      Rewarded: AugmentedEvent<ApiType, [identity: PolymeshPrimitivesIdentityId, stash: AccountId32, amount: u128], { identity: PolymeshPrimitivesIdentityId, stash: AccountId32, amount: u128 }>;
       /**
        * Reward scheduling interrupted.
        **/
-      RewardPaymentSchedulingInterrupted: AugmentedEvent<ApiType, [AccountId32, u32, SpRuntimeDispatchError]>;
+      RewardPaymentSchedulingInterrupted: AugmentedEvent<ApiType, [accountId: AccountId32, era: u32, error: SpRuntimeDispatchError], { accountId: AccountId32, era: u32, error: SpRuntimeDispatchError }>;
       /**
        * A staker (validator or nominator) has been slashed by the given amount.
        **/
-      Slashed: AugmentedEvent<ApiType, [AccountId32, u128]>;
+      Slashed: AugmentedEvent<ApiType, [staker: AccountId32, amount: u128], { staker: AccountId32, amount: u128 }>;
       /**
        * Slashing allowed has been updated.
        **/
-      SlashingAllowedForChanged: AugmentedEvent<ApiType, [PalletStakingSlashingSwitch]>;
-      /**
-<<<<<<< HEAD
+      SlashingAllowedForChanged: AugmentedEvent<ApiType, [slashingSwitch: PalletStakingSlashingSwitch], { slashingSwitch: PalletStakingSlashingSwitch }>;
+      /**
        * A slash for the given validator, for the given percentage of their stake, at the given
        * era as been reported.
-=======
-       * A new solution for the upcoming election has been stored.
->>>>>>> e568106c
-       **/
-      SlashReported: AugmentedEvent<ApiType, [AccountId32, Perbill, u32]>;
+       **/
+      SlashReported: AugmentedEvent<ApiType, [validator: AccountId32, fraction: Perbill, slashEra: u32], { validator: AccountId32, fraction: Perbill, slashEra: u32 }>;
       /**
        * A new set of stakers was elected.
        **/
       StakersElected: AugmentedEvent<ApiType, []>;
       /**
-<<<<<<< HEAD
        * The election failed. No new era is planned.
        **/
       StakingElectionFailed: AugmentedEvent<ApiType, []>;
       /**
-=======
->>>>>>> e568106c
        * An account has unbonded this amount.
        **/
-      Unbonded: AugmentedEvent<ApiType, [PolymeshPrimitivesIdentityId, AccountId32, u128]>;
+      Unbonded: AugmentedEvent<ApiType, [identity: PolymeshPrimitivesIdentityId, stash: AccountId32, amount: u128], { identity: PolymeshPrimitivesIdentityId, stash: AccountId32, amount: u128 }>;
       /**
        * A validator has set their preferences.
        **/
-      ValidatorPrefsSet: AugmentedEvent<ApiType, [AccountId32, PalletStakingValidatorPrefs]>;
+      ValidatorPrefsSet: AugmentedEvent<ApiType, [stash: AccountId32, prefs: PalletStakingValidatorPrefs], { stash: AccountId32, prefs: PalletStakingValidatorPrefs }>;
       /**
        * An account has called `withdraw_unbonded` and removed unbonding chunks worth `Balance`
        * from the unlocking queue.
        **/
-      Withdrawn: AugmentedEvent<ApiType, [AccountId32, u128]>;
+      Withdrawn: AugmentedEvent<ApiType, [stash: AccountId32, amount: u128], { stash: AccountId32, amount: u128 }>;
       /**
        * Generic event
        **/
@@ -1496,28 +1475,16 @@
       /**
        * Migration got halted due to an error or miss-configuration.
        **/
-<<<<<<< HEAD
-      Halted: AugmentedEvent<ApiType, [PalletStateTrieMigrationError]>;
-=======
       Halted: AugmentedEvent<ApiType, [error: PalletStateTrieMigrationError], { error: PalletStateTrieMigrationError }>;
->>>>>>> e568106c
       /**
        * Given number of `(top, child)` keys were migrated respectively, with the given
        * `compute`.
        **/
-<<<<<<< HEAD
-      Migrated: AugmentedEvent<ApiType, [u32, u32, PalletStateTrieMigrationMigrationCompute]>;
+      Migrated: AugmentedEvent<ApiType, [top: u32, child: u32, compute: PalletStateTrieMigrationMigrationCompute], { top: u32, child: u32, compute: PalletStateTrieMigrationMigrationCompute }>;
       /**
        * Some account got slashed by the given amount.
        **/
-      Slashed: AugmentedEvent<ApiType, [AccountId32, u128]>;
-=======
-      Migrated: AugmentedEvent<ApiType, [top: u32, child: u32, compute: PalletStateTrieMigrationMigrationCompute], { top: u32, child: u32, compute: PalletStateTrieMigrationMigrationCompute }>;
-      /**
-       * Some account got slashed by the given amount.
-       **/
       Slashed: AugmentedEvent<ApiType, [who: AccountId32, amount: u128], { who: AccountId32, amount: u128 }>;
->>>>>>> e568106c
       /**
        * Generic event
        **/
@@ -1655,12 +1622,12 @@
        * tally (yes votes, no votes and total seats given respectively as `MemberCount`).
        * Parameters: caller DID, proposal hash, yay vote count, nay vote count, total seats.
        **/
-      Approved: AugmentedEvent<ApiType, [PolymeshPrimitivesIdentityId, H256, u32, u32, u32]>;
+      Approved: AugmentedEvent<ApiType, [Option<PolymeshPrimitivesIdentityId>, H256, u32, u32, u32]>;
       /**
        * A motion was executed; `DispatchResult` is `Ok(())` if returned without error.
        * Parameters: caller DID, proposal hash, result of proposal dispatch.
        **/
-      Executed: AugmentedEvent<ApiType, [PolymeshPrimitivesIdentityId, H256, Result<Null, SpRuntimeDispatchError>]>;
+      Executed: AugmentedEvent<ApiType, [Option<PolymeshPrimitivesIdentityId>, H256, Result<Null, SpRuntimeDispatchError>]>;
       /**
        * Proposal expiry time has been updated.
        * Parameters: caller DID, new expiry time (if any).
@@ -1670,7 +1637,7 @@
        * Final votes on a motion (given hash)
        * caller DID, ProposalIndex, Proposal hash, yes voters, no voter
        **/
-      FinalVotes: AugmentedEvent<ApiType, [PolymeshPrimitivesIdentityId, u32, H256, Vec<PolymeshPrimitivesIdentityId>, Vec<PolymeshPrimitivesIdentityId>]>;
+      FinalVotes: AugmentedEvent<ApiType, [Option<PolymeshPrimitivesIdentityId>, u32, H256, Vec<PolymeshPrimitivesIdentityId>, Vec<PolymeshPrimitivesIdentityId>]>;
       /**
        * A motion (given hash) has been proposed (by given account) with a threshold (given `MemberCount`).
        * Parameters: caller DID, proposal index, proposal hash.
@@ -1681,12 +1648,12 @@
        * tally (yes votes, no votes and total seats given respectively as `MemberCount`).
        * Parameters: caller DID, proposal hash, yay vote count, nay vote count, total seats.
        **/
-      Rejected: AugmentedEvent<ApiType, [PolymeshPrimitivesIdentityId, H256, u32, u32, u32]>;
+      Rejected: AugmentedEvent<ApiType, [Option<PolymeshPrimitivesIdentityId>, H256, u32, u32, u32]>;
       /**
        * Release coordinator has been updated.
-       * Parameters: caller DID, DID of the release coordinator.
-       **/
-      ReleaseCoordinatorUpdated: AugmentedEvent<ApiType, [PolymeshPrimitivesIdentityId, Option<PolymeshPrimitivesIdentityId>]>;
+       * Parameters: DID of the release coordinator.
+       **/
+      ReleaseCoordinatorUpdated: AugmentedEvent<ApiType, [Option<PolymeshPrimitivesIdentityId>]>;
       /**
        * A motion (given hash) has been voted on by given account, leaving
        * a tally (yes votes, no votes and total seats given respectively as `MemberCount`).
@@ -1805,12 +1772,12 @@
        * tally (yes votes, no votes and total seats given respectively as `MemberCount`).
        * Parameters: caller DID, proposal hash, yay vote count, nay vote count, total seats.
        **/
-      Approved: AugmentedEvent<ApiType, [PolymeshPrimitivesIdentityId, H256, u32, u32, u32]>;
+      Approved: AugmentedEvent<ApiType, [Option<PolymeshPrimitivesIdentityId>, H256, u32, u32, u32]>;
       /**
        * A motion was executed; `DispatchResult` is `Ok(())` if returned without error.
        * Parameters: caller DID, proposal hash, result of proposal dispatch.
        **/
-      Executed: AugmentedEvent<ApiType, [PolymeshPrimitivesIdentityId, H256, Result<Null, SpRuntimeDispatchError>]>;
+      Executed: AugmentedEvent<ApiType, [Option<PolymeshPrimitivesIdentityId>, H256, Result<Null, SpRuntimeDispatchError>]>;
       /**
        * Proposal expiry time has been updated.
        * Parameters: caller DID, new expiry time (if any).
@@ -1820,7 +1787,7 @@
        * Final votes on a motion (given hash)
        * caller DID, ProposalIndex, Proposal hash, yes voters, no voter
        **/
-      FinalVotes: AugmentedEvent<ApiType, [PolymeshPrimitivesIdentityId, u32, H256, Vec<PolymeshPrimitivesIdentityId>, Vec<PolymeshPrimitivesIdentityId>]>;
+      FinalVotes: AugmentedEvent<ApiType, [Option<PolymeshPrimitivesIdentityId>, u32, H256, Vec<PolymeshPrimitivesIdentityId>, Vec<PolymeshPrimitivesIdentityId>]>;
       /**
        * A motion (given hash) has been proposed (by given account) with a threshold (given `MemberCount`).
        * Parameters: caller DID, proposal index, proposal hash.
@@ -1831,12 +1798,12 @@
        * tally (yes votes, no votes and total seats given respectively as `MemberCount`).
        * Parameters: caller DID, proposal hash, yay vote count, nay vote count, total seats.
        **/
-      Rejected: AugmentedEvent<ApiType, [PolymeshPrimitivesIdentityId, H256, u32, u32, u32]>;
+      Rejected: AugmentedEvent<ApiType, [Option<PolymeshPrimitivesIdentityId>, H256, u32, u32, u32]>;
       /**
        * Release coordinator has been updated.
-       * Parameters: caller DID, DID of the release coordinator.
-       **/
-      ReleaseCoordinatorUpdated: AugmentedEvent<ApiType, [PolymeshPrimitivesIdentityId, Option<PolymeshPrimitivesIdentityId>]>;
+       * Parameters: DID of the release coordinator.
+       **/
+      ReleaseCoordinatorUpdated: AugmentedEvent<ApiType, [Option<PolymeshPrimitivesIdentityId>]>;
       /**
        * A motion (given hash) has been voted on by given account, leaving
        * a tally (yes votes, no votes and total seats given respectively as `MemberCount`).

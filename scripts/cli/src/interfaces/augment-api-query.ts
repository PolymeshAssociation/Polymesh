// Auto-generated via `yarn polkadot-types-from-chain`, do not edit
/* eslint-disable */

// import type lookup before we augment - in some environments
// this is required to allow for ambient/previous definitions
import '@polkadot/api-base/types/storage';

import type { ApiTypes, AugmentedQuery, QueryableStorageEntry } from '@polkadot/api-base/types';
import type { BTreeSet, Bytes, Null, Option, U8aFixed, Vec, WrapperOpaque, bool, u128, u16, u32, u64, u8 } from '@polkadot/types-codec';
import type { AnyNumber, ITuple } from '@polkadot/types-codec/types';
<<<<<<< HEAD
import type { AccountId32, Call, H256, Perbill, Percent, Permill } from '@polkadot/types/interfaces/runtime';
import type { FrameSupportDispatchPerDispatchClassWeight, FrameSystemAccountInfo, FrameSystemEventRecord, FrameSystemLastRuntimeUpgradeInfo, FrameSystemPhase, PalletAssetAssetOwnershipRelation, PalletAssetSecurityToken, PalletAssetTickerRegistration, PalletAssetTickerRegistrationConfig, PalletBalancesBalanceLock, PalletBridgeBridgeTxDetail, PalletCommitteePolymeshVotes, PalletContractsStorageContractInfo, PalletContractsStorageDeletedContract, PalletContractsWasmOwnerInfo, PalletContractsWasmPrefabWasmModule, PalletCorporateActionsBallotBallotMeta, PalletCorporateActionsBallotBallotTimeRange, PalletCorporateActionsBallotBallotVote, PalletCorporateActionsCaId, PalletCorporateActionsCorporateAction, PalletCorporateActionsDistribution, PalletCorporateActionsTargetIdentities, PalletElectionProviderMultiPhasePhase, PalletElectionProviderMultiPhaseReadySolution, PalletElectionProviderMultiPhaseRoundSnapshot, PalletElectionProviderMultiPhaseSignedSignedSubmission, PalletElectionProviderMultiPhaseSolutionOrSnapshotSize, PalletGrandpaStoredPendingChange, PalletGrandpaStoredState, PalletIdentityClaim1stKey, PalletIdentityClaim2ndKey, PalletImOnlineBoundedOpaqueNetworkState, PalletImOnlineSr25519AppSr25519Public, PalletPipsDepositInfo, PalletPipsPip, PalletPipsPipsMetadata, PalletPipsProposalState, PalletPipsSnapshotMetadata, PalletPipsSnapshottedPip, PalletPipsVote, PalletPipsVotingResult, PalletPreimageRequestStatus, PalletRelayerSubsidy, PalletSchedulerScheduled, PalletStakingActiveEraInfo, PalletStakingEraRewardPoints, PalletStakingExposure, PalletStakingForcing, PalletStakingNominations, PalletStakingPermissionedIdentityPrefs, PalletStakingRewardDestination, PalletStakingSlashingSlashingSpans, PalletStakingSlashingSpanRecord, PalletStakingSlashingSwitch, PalletStakingStakingLedger, PalletStakingUnappliedSlash, PalletStakingValidatorPrefs, PalletStateTrieMigrationMigrationLimits, PalletStateTrieMigrationMigrationTask, PalletStoFundraiser, PalletTransactionPaymentReleases, PolymeshCommonUtilitiesCheckpointNextCheckpoints, PolymeshCommonUtilitiesCheckpointScheduleCheckpoints, PolymeshCommonUtilitiesGroupInactiveMember, PolymeshCommonUtilitiesMaybeBlock, PolymeshCommonUtilitiesProtocolFeeProtocolOp, PolymeshContractsApi, PolymeshContractsApiCodeHash, PolymeshContractsChainExtensionExtrinsicId, PolymeshContractsNextUpgrade, PolymeshPrimitivesAgentAgentGroup, PolymeshPrimitivesAssetIdentifier, PolymeshPrimitivesAssetMetadataAssetMetadataKey, PolymeshPrimitivesAssetMetadataAssetMetadataSpec, PolymeshPrimitivesAssetMetadataAssetMetadataValueDetail, PolymeshPrimitivesAuthorization, PolymeshPrimitivesComplianceManagerAssetCompliance, PolymeshPrimitivesConditionTrustedIssuer, PolymeshPrimitivesDocument, PolymeshPrimitivesIdentityClaim, PolymeshPrimitivesIdentityDidRecord, PolymeshPrimitivesIdentityId, PolymeshPrimitivesIdentityIdPortfolioId, PolymeshPrimitivesMemo, PolymeshPrimitivesMultisigProposalDetails, PolymeshPrimitivesNftNftCollection, PolymeshPrimitivesPosRatio, PolymeshPrimitivesSecondaryKeyKeyRecord, PolymeshPrimitivesSecondaryKeySignatory, PolymeshPrimitivesSettlementAffirmationStatus, PolymeshPrimitivesSettlementInstruction, PolymeshPrimitivesSettlementInstructionStatus, PolymeshPrimitivesSettlementLeg, PolymeshPrimitivesSettlementLegStatus, PolymeshPrimitivesSettlementMediatorAffirmationStatus, PolymeshPrimitivesSettlementVenue, PolymeshPrimitivesStatisticsAssetScope, PolymeshPrimitivesStatisticsStat1stKey, PolymeshPrimitivesStatisticsStat2ndKey, PolymeshPrimitivesStatisticsStatType, PolymeshPrimitivesSubsetSubsetRestrictionPalletPermissions, PolymeshPrimitivesTicker, PolymeshPrimitivesTransferComplianceAssetTransferCompliance, PolymeshPrimitivesTransferComplianceTransferConditionExemptKey, PolymeshRuntimeDevelopRuntimeSessionKeys, SpConsensusBabeAppPublic, SpConsensusBabeBabeEpochConfiguration, SpConsensusBabeDigestsNextConfigDescriptor, SpConsensusBabeDigestsPreDigest, SpCoreCryptoKeyTypeId, SpNposElectionsElectionScore, SpRuntimeDigest, SpStakingOffenceOffenceDetails } from '@polkadot/types/lookup';
=======
import type { AccountId32, Call, H256, Perbill, Permill } from '@polkadot/types/interfaces/runtime';
import type { FrameSupportDispatchPerDispatchClassWeight, FrameSystemAccountInfo, FrameSystemEventRecord, FrameSystemLastRuntimeUpgradeInfo, FrameSystemPhase, PalletAssetSecurityToken, PalletAssetTickerRegistration, PalletAssetTickerRegistrationConfig, PalletBalancesBalanceLock, PalletBridgeBridgeTxDetail, PalletCommitteePolymeshVotes, PalletContractsStorageContractInfo, PalletContractsStorageDeletedContract, PalletContractsWasmOwnerInfo, PalletContractsWasmPrefabWasmModule, PalletCorporateActionsBallotBallotMeta, PalletCorporateActionsBallotBallotTimeRange, PalletCorporateActionsBallotBallotVote, PalletCorporateActionsCaId, PalletCorporateActionsCorporateAction, PalletCorporateActionsDistribution, PalletCorporateActionsTargetIdentities, PalletGrandpaStoredPendingChange, PalletGrandpaStoredState, PalletIdentityClaim1stKey, PalletIdentityClaim2ndKey, PalletImOnlineBoundedOpaqueNetworkState, PalletImOnlineSr25519AppSr25519Public, PalletPipsDepositInfo, PalletPipsPip, PalletPipsPipsMetadata, PalletPipsProposalState, PalletPipsSnapshotMetadata, PalletPipsSnapshottedPip, PalletPipsVote, PalletPipsVotingResult, PalletPreimageRequestStatus, PalletRelayerSubsidy, PalletSchedulerScheduled, PalletStakingActiveEraInfo, PalletStakingElectionResult, PalletStakingElectionStatus, PalletStakingEraRewardPoints, PalletStakingExposure, PalletStakingForcing, PalletStakingNominations, PalletStakingPermissionedIdentityPrefs, PalletStakingRewardDestination, PalletStakingSlashingSlashingSpans, PalletStakingSlashingSpanRecord, PalletStakingSlashingSwitch, PalletStakingStakingLedger, PalletStakingUnappliedSlash, PalletStakingValidatorPrefs, PalletStateTrieMigrationMigrationLimits, PalletStateTrieMigrationMigrationTask, PalletStoFundraiser, PalletTransactionPaymentReleases, PolymeshCommonUtilitiesCheckpointNextCheckpoints, PolymeshCommonUtilitiesCheckpointScheduleCheckpoints, PolymeshCommonUtilitiesGroupInactiveMember, PolymeshCommonUtilitiesMaybeBlock, PolymeshCommonUtilitiesProtocolFeeProtocolOp, PolymeshContractsApi, PolymeshContractsApiCodeHash, PolymeshContractsChainExtensionExtrinsicId, PolymeshContractsNextUpgrade, PolymeshPrimitivesAgentAgentGroup, PolymeshPrimitivesAssetAssetID, PolymeshPrimitivesAssetIdentifier, PolymeshPrimitivesAssetMetadataAssetMetadataKey, PolymeshPrimitivesAssetMetadataAssetMetadataSpec, PolymeshPrimitivesAssetMetadataAssetMetadataValueDetail, PolymeshPrimitivesAuthorization, PolymeshPrimitivesComplianceManagerAssetCompliance, PolymeshPrimitivesConditionTrustedIssuer, PolymeshPrimitivesDocument, PolymeshPrimitivesIdentityClaim, PolymeshPrimitivesIdentityDidRecord, PolymeshPrimitivesIdentityId, PolymeshPrimitivesIdentityIdPortfolioId, PolymeshPrimitivesMemo, PolymeshPrimitivesMultisigProposalState, PolymeshPrimitivesMultisigProposalVoteCount, PolymeshPrimitivesNftNftCollection, PolymeshPrimitivesPosRatio, PolymeshPrimitivesSecondaryKeyExtrinsicPermissions, PolymeshPrimitivesSecondaryKeyKeyRecord, PolymeshPrimitivesSecondaryKeySignatory, PolymeshPrimitivesSettlementAffirmationStatus, PolymeshPrimitivesSettlementInstruction, PolymeshPrimitivesSettlementInstructionStatus, PolymeshPrimitivesSettlementLeg, PolymeshPrimitivesSettlementLegStatus, PolymeshPrimitivesSettlementMediatorAffirmationStatus, PolymeshPrimitivesSettlementVenue, PolymeshPrimitivesStatisticsStat1stKey, PolymeshPrimitivesStatisticsStat2ndKey, PolymeshPrimitivesStatisticsStatType, PolymeshPrimitivesSubsetSubsetRestrictionAssetID, PolymeshPrimitivesSubsetSubsetRestrictionPortfolioId, PolymeshPrimitivesTicker, PolymeshPrimitivesTransferComplianceAssetTransferCompliance, PolymeshPrimitivesTransferComplianceTransferConditionExemptKey, PolymeshRuntimeDevelopRuntimeSessionKeys, SpConsensusBabeAppPublic, SpConsensusBabeBabeEpochConfiguration, SpConsensusBabeDigestsNextConfigDescriptor, SpConsensusBabeDigestsPreDigest, SpCoreCryptoKeyTypeId, SpNposElectionsElectionScore, SpRuntimeDigest, SpStakingOffenceOffenceDetails } from '@polkadot/types/lookup';
>>>>>>> e568106c
import type { Observable } from '@polkadot/types/types';

export type __AugmentedQuery<ApiType extends ApiTypes> = AugmentedQuery<ApiType, () => unknown>;
export type __QueryableStorageEntry<ApiType extends ApiTypes> = QueryableStorageEntry<ApiType>;

declare module '@polkadot/api-base/types/storage' {
  interface AugmentedQueries<ApiType extends ApiTypes> {
    asset: {
      /**
       * All [`Document`] attached to an asset.
       **/
      assetDocuments: AugmentedQuery<ApiType, (arg1: PolymeshPrimitivesAssetAssetID | string | Uint8Array, arg2: u32 | AnyNumber | Uint8Array) => Observable<Option<PolymeshPrimitivesDocument>>, [PolymeshPrimitivesAssetAssetID, u32]> & QueryableStorageEntry<ApiType, [PolymeshPrimitivesAssetAssetID, u32]>;
      /**
       * [`DocumentId`] counter per [`AssetID`].
       **/
      assetDocumentsIdSequence: AugmentedQuery<ApiType, (arg: PolymeshPrimitivesAssetAssetID | string | Uint8Array) => Observable<u32>, [PolymeshPrimitivesAssetAssetID]> & QueryableStorageEntry<ApiType, [PolymeshPrimitivesAssetAssetID]>;
      /**
       * Maps each [`AssetID`] to its asset identifiers ([`AssetIdentifier`]).
       **/
      assetIdentifiers: AugmentedQuery<ApiType, (arg: PolymeshPrimitivesAssetAssetID | string | Uint8Array) => Observable<Vec<PolymeshPrimitivesAssetIdentifier>>, [PolymeshPrimitivesAssetAssetID]> & QueryableStorageEntry<ApiType, [PolymeshPrimitivesAssetAssetID]>;
      /**
       * Maps all [`AssetID`] that are mapped to a [`Ticker`].
       **/
      assetIDTicker: AugmentedQuery<ApiType, (arg: PolymeshPrimitivesAssetAssetID | string | Uint8Array) => Observable<Option<PolymeshPrimitivesTicker>>, [PolymeshPrimitivesAssetAssetID]> & QueryableStorageEntry<ApiType, [PolymeshPrimitivesAssetAssetID]>;
      /**
       * Asset Metadata Global Key -> Name.
       **/
      assetMetadataGlobalKeyToName: AugmentedQuery<ApiType, (arg: u64 | AnyNumber | Uint8Array) => Observable<Option<Bytes>>, [u64]> & QueryableStorageEntry<ApiType, [u64]>;
      /**
       * Asset Metadata Global Name -> Key.
       **/
      assetMetadataGlobalNameToKey: AugmentedQuery<ApiType, (arg: Bytes | string | Uint8Array) => Observable<Option<u64>>, [Bytes]> & QueryableStorageEntry<ApiType, [Bytes]>;
      /**
       * Asset Metadata Global Key specs.
       **/
      assetMetadataGlobalSpecs: AugmentedQuery<ApiType, (arg: u64 | AnyNumber | Uint8Array) => Observable<Option<PolymeshPrimitivesAssetMetadataAssetMetadataSpec>>, [u64]> & QueryableStorageEntry<ApiType, [u64]>;
      /**
       * Asset Metadata Local Key -> Name.
       **/
      assetMetadataLocalKeyToName: AugmentedQuery<ApiType, (arg1: PolymeshPrimitivesAssetAssetID | string | Uint8Array, arg2: u64 | AnyNumber | Uint8Array) => Observable<Option<Bytes>>, [PolymeshPrimitivesAssetAssetID, u64]> & QueryableStorageEntry<ApiType, [PolymeshPrimitivesAssetAssetID, u64]>;
      /**
       * Asset Metadata Local Name -> Key.
       **/
      assetMetadataLocalNameToKey: AugmentedQuery<ApiType, (arg1: PolymeshPrimitivesAssetAssetID | string | Uint8Array, arg2: Bytes | string | Uint8Array) => Observable<Option<u64>>, [PolymeshPrimitivesAssetAssetID, Bytes]> & QueryableStorageEntry<ApiType, [PolymeshPrimitivesAssetAssetID, Bytes]>;
      /**
       * Asset Metadata Local Key specs.
       **/
      assetMetadataLocalSpecs: AugmentedQuery<ApiType, (arg1: PolymeshPrimitivesAssetAssetID | string | Uint8Array, arg2: u64 | AnyNumber | Uint8Array) => Observable<Option<PolymeshPrimitivesAssetMetadataAssetMetadataSpec>>, [PolymeshPrimitivesAssetAssetID, u64]> & QueryableStorageEntry<ApiType, [PolymeshPrimitivesAssetAssetID, u64]>;
      /**
       * Next Asset Metadata Global Key.
       **/
      assetMetadataNextGlobalKey: AugmentedQuery<ApiType, () => Observable<u64>, []> & QueryableStorageEntry<ApiType, []>;
      /**
       * Next Asset Metadata Local Key.
       **/
      assetMetadataNextLocalKey: AugmentedQuery<ApiType, (arg: PolymeshPrimitivesAssetAssetID | string | Uint8Array) => Observable<u64>, [PolymeshPrimitivesAssetAssetID]> & QueryableStorageEntry<ApiType, [PolymeshPrimitivesAssetAssetID]>;
      /**
       * Details for an asset's Metadata values.
       **/
      assetMetadataValueDetails: AugmentedQuery<ApiType, (arg1: PolymeshPrimitivesAssetAssetID | string | Uint8Array, arg2: PolymeshPrimitivesAssetMetadataAssetMetadataKey | { Global: any } | { Local: any } | string | Uint8Array) => Observable<Option<PolymeshPrimitivesAssetMetadataAssetMetadataValueDetail>>, [PolymeshPrimitivesAssetAssetID, PolymeshPrimitivesAssetMetadataAssetMetadataKey]> & QueryableStorageEntry<ApiType, [PolymeshPrimitivesAssetAssetID, PolymeshPrimitivesAssetMetadataAssetMetadataKey]>;
      /**
       * Metatdata values for an asset.
       **/
      assetMetadataValues: AugmentedQuery<ApiType, (arg1: PolymeshPrimitivesAssetAssetID | string | Uint8Array, arg2: PolymeshPrimitivesAssetMetadataAssetMetadataKey | { Global: any } | { Local: any } | string | Uint8Array) => Observable<Option<Bytes>>, [PolymeshPrimitivesAssetAssetID, PolymeshPrimitivesAssetMetadataAssetMetadataKey]> & QueryableStorageEntry<ApiType, [PolymeshPrimitivesAssetAssetID, PolymeshPrimitivesAssetMetadataAssetMetadataKey]>;
      /**
       * Maps each [`AssetID`] to its underling [`AssetName`].
       **/
      assetNames: AugmentedQuery<ApiType, (arg: PolymeshPrimitivesAssetAssetID | string | Uint8Array) => Observable<Option<Bytes>>, [PolymeshPrimitivesAssetAssetID]> & QueryableStorageEntry<ApiType, [PolymeshPrimitivesAssetAssetID]>;
      assetNonce: AugmentedQuery<ApiType, (arg: AccountId32 | string | Uint8Array) => Observable<u64>, [AccountId32]> & QueryableStorageEntry<ApiType, [AccountId32]>;
      /**
       * A list of assets that exempt all users from affirming its receivement.
       **/
      assetsExemptFromAffirmation: AugmentedQuery<ApiType, (arg: PolymeshPrimitivesAssetAssetID | string | Uint8Array) => Observable<bool>, [PolymeshPrimitivesAssetAssetID]> & QueryableStorageEntry<ApiType, [PolymeshPrimitivesAssetAssetID]>;
      /**
<<<<<<< HEAD
       * Tickers and token owned by a user
       * (user, ticker) -> AssetOwnership
=======
       * Tracks the total [`Balance`] for each [`AssetID`] per [`IdentityId`].
       **/
      balanceOf: AugmentedQuery<ApiType, (arg1: PolymeshPrimitivesAssetAssetID | string | Uint8Array, arg2: PolymeshPrimitivesIdentityId | string | Uint8Array) => Observable<u128>, [PolymeshPrimitivesAssetAssetID, PolymeshPrimitivesIdentityId]> & QueryableStorageEntry<ApiType, [PolymeshPrimitivesAssetAssetID, PolymeshPrimitivesIdentityId]>;
      /**
       * The last [`AssetMetadataGlobalKey`] used for a global key.
>>>>>>> e568106c
       **/
      currentAssetMetadataGlobalKey: AugmentedQuery<ApiType, () => Observable<Option<u64>>, []> & QueryableStorageEntry<ApiType, []>;
      /**
       * The last [`AssetMetadataLocalKey`] used for [`AssetID`].
       **/
      currentAssetMetadataLocalKey: AugmentedQuery<ApiType, (arg: PolymeshPrimitivesAssetAssetID | string | Uint8Array) => Observable<Option<u64>>, [PolymeshPrimitivesAssetAssetID]> & QueryableStorageEntry<ApiType, [PolymeshPrimitivesAssetAssetID]>;
      /**
       * The last [`AssetMetadataGlobalKey`] used for a global key.
       **/
      currentAssetMetadataGlobalKey: AugmentedQuery<ApiType, () => Observable<Option<u64>>, []> & QueryableStorageEntry<ApiType, []>;
      /**
       * The last [`AssetMetadataLocalKey`] used for [`Ticker`].
       **/
      currentAssetMetadataLocalKey: AugmentedQuery<ApiType, (arg: PolymeshPrimitivesTicker | string | Uint8Array) => Observable<Option<u64>>, [PolymeshPrimitivesTicker]> & QueryableStorageEntry<ApiType, [PolymeshPrimitivesTicker]>;
      /**
       * The next `AssetType::Custom` ID in the sequence.
       * 
       * Numbers in the sequence start from 1 rather than 0.
       **/
      customTypeIdSequence: AugmentedQuery<ApiType, () => Observable<u32>, []> & QueryableStorageEntry<ApiType, []>;
      /**
       * Maps custom asset type ids to the registered string contents.
       **/
      customTypes: AugmentedQuery<ApiType, (arg: u32 | AnyNumber | Uint8Array) => Observable<Bytes>, [u32]> & QueryableStorageEntry<ApiType, [u32]>;
      /**
       * Inverse map of `CustomTypes`, from registered string contents to custom asset type ids.
       **/
      customTypesInverse: AugmentedQuery<ApiType, (arg: Bytes | string | Uint8Array) => Observable<Option<u32>>, [Bytes]> & QueryableStorageEntry<ApiType, [Bytes]>;
      /**
       * Returns `true` if transfers for the token associated to [`AssetID`] are frozen. Otherwise, returns `false`.
       **/
      frozen: AugmentedQuery<ApiType, (arg: PolymeshPrimitivesAssetAssetID | string | Uint8Array) => Observable<bool>, [PolymeshPrimitivesAssetAssetID]> & QueryableStorageEntry<ApiType, [PolymeshPrimitivesAssetAssetID]>;
      /**
       * Maps each [`AssetID`] to the name of its founding round ([`FundingRoundName`]).
       **/
      fundingRound: AugmentedQuery<ApiType, (arg: PolymeshPrimitivesAssetAssetID | string | Uint8Array) => Observable<Bytes>, [PolymeshPrimitivesAssetAssetID]> & QueryableStorageEntry<ApiType, [PolymeshPrimitivesAssetAssetID]>;
      /**
       * The total [`Balance`] of tokens issued in all recorded funding rounds ([`FundingRoundName`]).
       **/
      issuedInFundingRound: AugmentedQuery<ApiType, (arg: ITuple<[PolymeshPrimitivesAssetAssetID, Bytes]> | [PolymeshPrimitivesAssetAssetID | string | Uint8Array, Bytes | string | Uint8Array]) => Observable<u128>, [ITuple<[PolymeshPrimitivesAssetAssetID, Bytes]>]> & QueryableStorageEntry<ApiType, [ITuple<[PolymeshPrimitivesAssetAssetID, Bytes]>]>;
      /**
       * The list of mandatory mediators for every ticker.
       **/
      mandatoryMediators: AugmentedQuery<ApiType, (arg: PolymeshPrimitivesAssetAssetID | string | Uint8Array) => Observable<BTreeSet<PolymeshPrimitivesIdentityId>>, [PolymeshPrimitivesAssetAssetID]> & QueryableStorageEntry<ApiType, [PolymeshPrimitivesAssetAssetID]>;
      /**
       * All assets that don't need an affirmation to be received by an identity.
       **/
      preApprovedAsset: AugmentedQuery<ApiType, (arg1: PolymeshPrimitivesIdentityId | string | Uint8Array, arg2: PolymeshPrimitivesAssetAssetID | string | Uint8Array) => Observable<bool>, [PolymeshPrimitivesIdentityId, PolymeshPrimitivesAssetAssetID]> & QueryableStorageEntry<ApiType, [PolymeshPrimitivesIdentityId, PolymeshPrimitivesAssetAssetID]>;
      /**
       * Maps each [`AssetID`] to its underling [`SecurityToken`].
       **/
      securityTokens: AugmentedQuery<ApiType, (arg: PolymeshPrimitivesAssetAssetID | string | Uint8Array) => Observable<Option<PalletAssetSecurityToken>>, [PolymeshPrimitivesAssetAssetID]> & QueryableStorageEntry<ApiType, [PolymeshPrimitivesAssetAssetID]>;
      /**
       * All security tokens owned by a user.
       **/
      securityTokensOwnedByUser: AugmentedQuery<ApiType, (arg1: PolymeshPrimitivesIdentityId | string | Uint8Array, arg2: PolymeshPrimitivesAssetAssetID | string | Uint8Array) => Observable<bool>, [PolymeshPrimitivesIdentityId, PolymeshPrimitivesAssetAssetID]> & QueryableStorageEntry<ApiType, [PolymeshPrimitivesIdentityId, PolymeshPrimitivesAssetAssetID]>;
      /**
       * Storage version.
       **/
      storageVersion: AugmentedQuery<ApiType, () => Observable<u8>, []> & QueryableStorageEntry<ApiType, []>;
      /**
       * Maps all [`Ticker`] that are linked to an [`AssetID`].
       **/
      tickerAssetID: AugmentedQuery<ApiType, (arg: PolymeshPrimitivesTicker | string | Uint8Array) => Observable<Option<PolymeshPrimitivesAssetAssetID>>, [PolymeshPrimitivesTicker]> & QueryableStorageEntry<ApiType, [PolymeshPrimitivesTicker]>;
      /**
       * Returns [`TickerRegistrationConfig`] for assessing if a ticker is valid.
       **/
      tickerConfig: AugmentedQuery<ApiType, () => Observable<PalletAssetTickerRegistrationConfig>, []> & QueryableStorageEntry<ApiType, []>;
      /**
       * All tickers owned by a user.
       **/
      tickersOwnedByUser: AugmentedQuery<ApiType, (arg1: PolymeshPrimitivesIdentityId | string | Uint8Array, arg2: PolymeshPrimitivesTicker | string | Uint8Array) => Observable<bool>, [PolymeshPrimitivesIdentityId, PolymeshPrimitivesTicker]> & QueryableStorageEntry<ApiType, [PolymeshPrimitivesIdentityId, PolymeshPrimitivesTicker]>;
      /**
       * Maps each [`Ticker`] to its registration details ([`TickerRegistration`]).
       **/
      uniqueTickerRegistration: AugmentedQuery<ApiType, (arg: PolymeshPrimitivesTicker | string | Uint8Array) => Observable<Option<PalletAssetTickerRegistration>>, [PolymeshPrimitivesTicker]> & QueryableStorageEntry<ApiType, [PolymeshPrimitivesTicker]>;
      /**
       * Generic query
       **/
      [key: string]: QueryableStorageEntry<ApiType>;
    };
    authorship: {
      /**
       * Author of current block.
       **/
      author: AugmentedQuery<ApiType, () => Observable<Option<AccountId32>>, []> & QueryableStorageEntry<ApiType, []>;
      /**
       * Generic query
       **/
      [key: string]: QueryableStorageEntry<ApiType>;
    };
    babe: {
      /**
       * Current epoch authorities.
       **/
      authorities: AugmentedQuery<ApiType, () => Observable<Vec<ITuple<[SpConsensusBabeAppPublic, u64]>>>, []> & QueryableStorageEntry<ApiType, []>;
      /**
       * This field should always be populated during block processing unless
       * secondary plain slots are enabled (which don't contain a VRF output).
       * 
       * It is set in `on_finalize`, before it will contain the value from the last block.
       **/
      authorVrfRandomness: AugmentedQuery<ApiType, () => Observable<Option<U8aFixed>>, []> & QueryableStorageEntry<ApiType, []>;
      /**
       * Current slot number.
       **/
      currentSlot: AugmentedQuery<ApiType, () => Observable<u64>, []> & QueryableStorageEntry<ApiType, []>;
      /**
       * The configuration for the current epoch. Should never be `None` as it is initialized in
       * genesis.
       **/
      epochConfig: AugmentedQuery<ApiType, () => Observable<Option<SpConsensusBabeBabeEpochConfiguration>>, []> & QueryableStorageEntry<ApiType, []>;
      /**
       * Current epoch index.
       **/
      epochIndex: AugmentedQuery<ApiType, () => Observable<u64>, []> & QueryableStorageEntry<ApiType, []>;
      /**
       * The block numbers when the last and current epoch have started, respectively `N-1` and
       * `N`.
       * NOTE: We track this is in order to annotate the block number when a given pool of
       * entropy was fixed (i.e. it was known to chain observers). Since epochs are defined in
       * slots, which may be skipped, the block numbers may not line up with the slot numbers.
       **/
      epochStart: AugmentedQuery<ApiType, () => Observable<ITuple<[u32, u32]>>, []> & QueryableStorageEntry<ApiType, []>;
      /**
       * The slot at which the first epoch actually started. This is 0
       * until the first block of the chain.
       **/
      genesisSlot: AugmentedQuery<ApiType, () => Observable<u64>, []> & QueryableStorageEntry<ApiType, []>;
      /**
       * Temporary value (cleared at block finalization) which is `Some`
       * if per-block initialization has already been called for current block.
       **/
      initialized: AugmentedQuery<ApiType, () => Observable<Option<Option<SpConsensusBabeDigestsPreDigest>>>, []> & QueryableStorageEntry<ApiType, []>;
      /**
       * How late the current block is compared to its parent.
       * 
       * This entry is populated as part of block execution and is cleaned up
       * on block finalization. Querying this storage entry outside of block
       * execution context should always yield zero.
       **/
      lateness: AugmentedQuery<ApiType, () => Observable<u32>, []> & QueryableStorageEntry<ApiType, []>;
      /**
       * Next epoch authorities.
       **/
      nextAuthorities: AugmentedQuery<ApiType, () => Observable<Vec<ITuple<[SpConsensusBabeAppPublic, u64]>>>, []> & QueryableStorageEntry<ApiType, []>;
      /**
       * The configuration for the next epoch, `None` if the config will not change
       * (you can fallback to `EpochConfig` instead in that case).
       **/
      nextEpochConfig: AugmentedQuery<ApiType, () => Observable<Option<SpConsensusBabeBabeEpochConfiguration>>, []> & QueryableStorageEntry<ApiType, []>;
      /**
       * Next epoch randomness.
       **/
      nextRandomness: AugmentedQuery<ApiType, () => Observable<U8aFixed>, []> & QueryableStorageEntry<ApiType, []>;
      /**
       * Pending epoch configuration change that will be applied when the next epoch is enacted.
       **/
      pendingEpochConfigChange: AugmentedQuery<ApiType, () => Observable<Option<SpConsensusBabeDigestsNextConfigDescriptor>>, []> & QueryableStorageEntry<ApiType, []>;
      /**
       * The epoch randomness for the *current* epoch.
       * 
       * # Security
       * 
       * This MUST NOT be used for gambling, as it can be influenced by a
       * malicious validator in the short term. It MAY be used in many
       * cryptographic protocols, however, so long as one remembers that this
       * (like everything else on-chain) it is public. For example, it can be
       * used where a number is needed that cannot have been chosen by an
       * adversary, for purposes such as public-coin zero-knowledge proofs.
       **/
      randomness: AugmentedQuery<ApiType, () => Observable<U8aFixed>, []> & QueryableStorageEntry<ApiType, []>;
      /**
       * Randomness under construction.
       * 
       * We make a trade-off between storage accesses and list length.
       * We store the under-construction randomness in segments of up to
       * `UNDER_CONSTRUCTION_SEGMENT_LENGTH`.
       * 
       * Once a segment reaches this length, we begin the next one.
       * We reset all segments and return to `0` at the beginning of every
       * epoch.
       **/
      segmentIndex: AugmentedQuery<ApiType, () => Observable<u32>, []> & QueryableStorageEntry<ApiType, []>;
      /**
       * A list of the last 100 skipped epochs and the corresponding session index
       * when the epoch was skipped.
       * 
       * This is only used for validating equivocation proofs. An equivocation proof
       * must contains a key-ownership proof for a given session, therefore we need a
       * way to tie together sessions and epoch indices, i.e. we need to validate that
       * a validator was the owner of a given key on a given session, and what the
       * active epoch index was during that session.
       **/
      skippedEpochs: AugmentedQuery<ApiType, () => Observable<Vec<ITuple<[u64, u32]>>>, []> & QueryableStorageEntry<ApiType, []>;
      /**
       * TWOX-NOTE: `SegmentIndex` is an increasing integer, so this is okay.
       **/
      underConstruction: AugmentedQuery<ApiType, (arg: u32 | AnyNumber | Uint8Array) => Observable<Vec<U8aFixed>>, [u32]> & QueryableStorageEntry<ApiType, [u32]>;
      /**
       * Generic query
       **/
      [key: string]: QueryableStorageEntry<ApiType>;
    };
    balances: {
      /**
       * Any liquidity locks on some account balances.
       * NOTE: Should only be accessed when setting, changing and freeing a lock.
       **/
      locks: AugmentedQuery<ApiType, (arg: AccountId32 | string | Uint8Array) => Observable<Vec<PalletBalancesBalanceLock>>, [AccountId32]> & QueryableStorageEntry<ApiType, [AccountId32]>;
      /**
       * The total units issued in the system.
       **/
      totalIssuance: AugmentedQuery<ApiType, () => Observable<u128>, []> & QueryableStorageEntry<ApiType, []>;
      /**
       * Generic query
       **/
      [key: string]: QueryableStorageEntry<ApiType>;
    };
    bridge: {
      /**
       * The admin key.
       **/
      admin: AugmentedQuery<ApiType, () => Observable<Option<AccountId32>>, []> & QueryableStorageEntry<ApiType, []>;
      /**
       * The maximum number of bridged POLYX per identity within a set interval of
       * blocks. Fields: POLYX amount and the block interval duration.
       **/
      bridgeLimit: AugmentedQuery<ApiType, () => Observable<ITuple<[u128, u32]>>, []> & QueryableStorageEntry<ApiType, []>;
      /**
       * Identities not constrained by the bridge limit.
       **/
      bridgeLimitExempted: AugmentedQuery<ApiType, (arg: PolymeshPrimitivesIdentityId | string | Uint8Array) => Observable<bool>, [PolymeshPrimitivesIdentityId]> & QueryableStorageEntry<ApiType, [PolymeshPrimitivesIdentityId]>;
      /**
       * Details of bridge transactions identified with pairs of the recipient account and the
       * bridge transaction nonce.
       **/
      bridgeTxDetails: AugmentedQuery<ApiType, (arg1: AccountId32 | string | Uint8Array, arg2: u32 | AnyNumber | Uint8Array) => Observable<PalletBridgeBridgeTxDetail>, [AccountId32, u32]> & QueryableStorageEntry<ApiType, [AccountId32, u32]>;
      /**
       * The multisig account of the bridge controller. The genesis signers accept their
       * authorizations and are able to get their proposals delivered. The bridge creator
       * transfers some POLY to their identity.
       **/
      controller: AugmentedQuery<ApiType, () => Observable<Option<AccountId32>>, []> & QueryableStorageEntry<ApiType, []>;
      /**
       * Freeze bridge admins.  These accounts can only freeze the bridge.
       **/
      freezeAdmins: AugmentedQuery<ApiType, (arg: AccountId32 | string | Uint8Array) => Observable<bool>, [AccountId32]> & QueryableStorageEntry<ApiType, [AccountId32]>;
      /**
       * Whether or not the bridge operation is frozen.
       **/
      frozen: AugmentedQuery<ApiType, () => Observable<bool>, []> & QueryableStorageEntry<ApiType, []>;
      /**
       * Amount of POLYX bridged by the identity in last block interval. Fields: the bridged
       * amount and the last interval number.
       **/
      polyxBridged: AugmentedQuery<ApiType, (arg: PolymeshPrimitivesIdentityId | string | Uint8Array) => Observable<ITuple<[u128, u32]>>, [PolymeshPrimitivesIdentityId]> & QueryableStorageEntry<ApiType, [PolymeshPrimitivesIdentityId]>;
      /**
       * Storage version.
       **/
      storageVersion: AugmentedQuery<ApiType, () => Observable<u8>, []> & QueryableStorageEntry<ApiType, []>;
      /**
       * The bridge transaction timelock period, in blocks, since the acceptance of the
       * transaction proposal during which the admin key can freeze the transaction.
       **/
      timelock: AugmentedQuery<ApiType, () => Observable<u32>, []> & QueryableStorageEntry<ApiType, []>;
      /**
       * Generic query
       **/
      [key: string]: QueryableStorageEntry<ApiType>;
    };
    capitalDistribution: {
      /**
       * All capital distributions, tied to their respective corporate actions (CAs).
       * 
       * (CAId) => Distribution
       **/
      distributions: AugmentedQuery<ApiType, (arg: PalletCorporateActionsCaId | { assetId?: any; localId?: any } | string | Uint8Array) => Observable<Option<PalletCorporateActionsDistribution>>, [PalletCorporateActionsCaId]> & QueryableStorageEntry<ApiType, [PalletCorporateActionsCaId]>;
      /**
       * Has an asset holder been paid yet?
       * 
       * (CAId, DID) -> Was DID paid in the CAId?
       **/
      holderPaid: AugmentedQuery<ApiType, (arg: ITuple<[PalletCorporateActionsCaId, PolymeshPrimitivesIdentityId]> | [PalletCorporateActionsCaId | { assetId?: any; localId?: any } | string | Uint8Array, PolymeshPrimitivesIdentityId | string | Uint8Array]) => Observable<bool>, [ITuple<[PalletCorporateActionsCaId, PolymeshPrimitivesIdentityId]>]> & QueryableStorageEntry<ApiType, [ITuple<[PalletCorporateActionsCaId, PolymeshPrimitivesIdentityId]>]>;
      /**
       * Storage version.
       **/
      storageVersion: AugmentedQuery<ApiType, () => Observable<u8>, []> & QueryableStorageEntry<ApiType, []>;
      /**
       * Generic query
       **/
      [key: string]: QueryableStorageEntry<ApiType>;
    };
    cddServiceProviders: {
      /**
       * The current "active" membership, stored as an ordered Vec.
       **/
      activeMembers: AugmentedQuery<ApiType, () => Observable<Vec<PolymeshPrimitivesIdentityId>>, []> & QueryableStorageEntry<ApiType, []>;
      /**
       * Limit of how many "active" members there can be.
       **/
      activeMembersLimit: AugmentedQuery<ApiType, () => Observable<u32>, []> & QueryableStorageEntry<ApiType, []>;
      /**
       * The current "inactive" membership, stored as an ordered Vec.
       **/
      inactiveMembers: AugmentedQuery<ApiType, () => Observable<Vec<PolymeshCommonUtilitiesGroupInactiveMember>>, []> & QueryableStorageEntry<ApiType, []>;
      /**
       * Generic query
       **/
      [key: string]: QueryableStorageEntry<ApiType>;
    };
    checkpoint: {
      /**
       * Balance of a DID at a checkpoint.
       * 
       * ([`AssetID`], did, checkpoint ID) -> Balance of a DID at a checkpoint
       **/
      balance: AugmentedQuery<ApiType, (arg1: ITuple<[PolymeshPrimitivesAssetAssetID, u64]> | [PolymeshPrimitivesAssetAssetID | string | Uint8Array, u64 | AnyNumber | Uint8Array], arg2: PolymeshPrimitivesIdentityId | string | Uint8Array) => Observable<u128>, [ITuple<[PolymeshPrimitivesAssetAssetID, u64]>, PolymeshPrimitivesIdentityId]> & QueryableStorageEntry<ApiType, [ITuple<[PolymeshPrimitivesAssetAssetID, u64]>, PolymeshPrimitivesIdentityId]>;
      /**
       * Checkpoints where a DID's balance was updated.
       * ([`AssetID`], did) -> [checkpoint ID where user balance changed]
       **/
      balanceUpdates: AugmentedQuery<ApiType, (arg1: PolymeshPrimitivesAssetAssetID | string | Uint8Array, arg2: PolymeshPrimitivesIdentityId | string | Uint8Array) => Observable<Vec<u64>>, [PolymeshPrimitivesAssetAssetID, PolymeshPrimitivesIdentityId]> & QueryableStorageEntry<ApiType, [PolymeshPrimitivesAssetAssetID, PolymeshPrimitivesIdentityId]>;
      /**
       * Cached next checkpoint for each schedule.
       * 
       * This is used to quickly find the next checkpoint from a asset's schedules.
       * 
       * ([`AssetID`]) -> next checkpoints
       **/
      cachedNextCheckpoints: AugmentedQuery<ApiType, (arg: PolymeshPrimitivesAssetAssetID | string | Uint8Array) => Observable<Option<PolymeshCommonUtilitiesCheckpointNextCheckpoints>>, [PolymeshPrimitivesAssetAssetID]> & QueryableStorageEntry<ApiType, [PolymeshPrimitivesAssetAssetID]>;
      /**
       * Checkpoints ID generator sequence.
       * ID of first checkpoint is 1 instead of 0.
       * 
       * ([`AssetID`]) -> no. of checkpoints
       **/
      checkpointIdSequence: AugmentedQuery<ApiType, (arg: PolymeshPrimitivesAssetAssetID | string | Uint8Array) => Observable<u64>, [PolymeshPrimitivesAssetAssetID]> & QueryableStorageEntry<ApiType, [PolymeshPrimitivesAssetAssetID]>;
      /**
       * Scheduled checkpoints.
       * 
       * ([`AssetID`], schedule ID) -> schedule checkpoints
       **/
      scheduledCheckpoints: AugmentedQuery<ApiType, (arg1: PolymeshPrimitivesAssetAssetID | string | Uint8Array, arg2: u64 | AnyNumber | Uint8Array) => Observable<Option<PolymeshCommonUtilitiesCheckpointScheduleCheckpoints>>, [PolymeshPrimitivesAssetAssetID, u64]> & QueryableStorageEntry<ApiType, [PolymeshPrimitivesAssetAssetID, u64]>;
      /**
       * Checkpoint schedule ID sequence for assets.
       * 
       * ([`AssetID`]) -> schedule ID
       **/
      scheduleIdSequence: AugmentedQuery<ApiType, (arg: PolymeshPrimitivesAssetAssetID | string | Uint8Array) => Observable<u64>, [PolymeshPrimitivesAssetAssetID]> & QueryableStorageEntry<ApiType, [PolymeshPrimitivesAssetAssetID]>;
      /**
       * All the checkpoints a given schedule originated.
       * 
       * ([`AssetID`], schedule ID) -> [checkpoint ID]
       **/
      schedulePoints: AugmentedQuery<ApiType, (arg1: PolymeshPrimitivesAssetAssetID | string | Uint8Array, arg2: u64 | AnyNumber | Uint8Array) => Observable<Vec<u64>>, [PolymeshPrimitivesAssetAssetID, u64]> & QueryableStorageEntry<ApiType, [PolymeshPrimitivesAssetAssetID, u64]>;
      /**
       * How many "strong" references are there to a given `ScheduleId`?
       * 
       * The presence of a "strong" reference, in the sense of `Rc<T>`,
       * entails that the referenced schedule cannot be removed.
       * Thus, as long as `strong_ref_count(schedule_id) > 0`,
       * `remove_schedule(schedule_id)` will error.
       * 
       * ([`AssetID`], schedule ID) -> strong ref count
       **/
      scheduleRefCount: AugmentedQuery<ApiType, (arg1: PolymeshPrimitivesAssetAssetID | string | Uint8Array, arg2: u64 | AnyNumber | Uint8Array) => Observable<u32>, [PolymeshPrimitivesAssetAssetID, u64]> & QueryableStorageEntry<ApiType, [PolymeshPrimitivesAssetAssetID, u64]>;
      /**
       * The maximum complexity allowed for an asset's schedules.
       **/
      schedulesMaxComplexity: AugmentedQuery<ApiType, () => Observable<u64>, []> & QueryableStorageEntry<ApiType, []>;
      /**
       * Storage version.
       **/
      storageVersion: AugmentedQuery<ApiType, () => Observable<u8>, []> & QueryableStorageEntry<ApiType, []>;
      /**
       * Checkpoint timestamps.
       * 
       * Every schedule-originated checkpoint maps its ID to its due time.
       * Every checkpoint manually created maps its ID to the time of recording.
       * 
       * ([`AssetID`]) -> (checkpoint ID) -> checkpoint timestamp
       **/
      timestamps: AugmentedQuery<ApiType, (arg1: PolymeshPrimitivesAssetAssetID | string | Uint8Array, arg2: u64 | AnyNumber | Uint8Array) => Observable<u64>, [PolymeshPrimitivesAssetAssetID, u64]> & QueryableStorageEntry<ApiType, [PolymeshPrimitivesAssetAssetID, u64]>;
      /**
       * Total supply of the token at the checkpoint.
       * 
       * ([`AssetID`], checkpointId) -> total supply at given checkpoint
       **/
      totalSupply: AugmentedQuery<ApiType, (arg1: PolymeshPrimitivesAssetAssetID | string | Uint8Array, arg2: u64 | AnyNumber | Uint8Array) => Observable<u128>, [PolymeshPrimitivesAssetAssetID, u64]> & QueryableStorageEntry<ApiType, [PolymeshPrimitivesAssetAssetID, u64]>;
      /**
       * Generic query
       **/
      [key: string]: QueryableStorageEntry<ApiType>;
    };
    committeeMembership: {
      /**
       * The current "active" membership, stored as an ordered Vec.
       **/
      activeMembers: AugmentedQuery<ApiType, () => Observable<Vec<PolymeshPrimitivesIdentityId>>, []> & QueryableStorageEntry<ApiType, []>;
      /**
       * Limit of how many "active" members there can be.
       **/
      activeMembersLimit: AugmentedQuery<ApiType, () => Observable<u32>, []> & QueryableStorageEntry<ApiType, []>;
      /**
       * The current "inactive" membership, stored as an ordered Vec.
       **/
      inactiveMembers: AugmentedQuery<ApiType, () => Observable<Vec<PolymeshCommonUtilitiesGroupInactiveMember>>, []> & QueryableStorageEntry<ApiType, []>;
      /**
       * Generic query
       **/
      [key: string]: QueryableStorageEntry<ApiType>;
    };
    complianceManager: {
      /**
       * Compliance for an asset ([`AssetID`] -> [`AssetCompliance`])
       **/
      assetCompliances: AugmentedQuery<ApiType, (arg: PolymeshPrimitivesAssetAssetID | string | Uint8Array) => Observable<PolymeshPrimitivesComplianceManagerAssetCompliance>, [PolymeshPrimitivesAssetAssetID]> & QueryableStorageEntry<ApiType, [PolymeshPrimitivesAssetAssetID]>;
      /**
       * Storage version.
       **/
      storageVersion: AugmentedQuery<ApiType, () => Observable<u8>, []> & QueryableStorageEntry<ApiType, []>;
      /**
       * List of trusted claim issuer [`AssetID`] -> Issuer Identity
       **/
      trustedClaimIssuer: AugmentedQuery<ApiType, (arg: PolymeshPrimitivesAssetAssetID | string | Uint8Array) => Observable<Vec<PolymeshPrimitivesConditionTrustedIssuer>>, [PolymeshPrimitivesAssetAssetID]> & QueryableStorageEntry<ApiType, [PolymeshPrimitivesAssetAssetID]>;
      /**
       * Generic query
       **/
      [key: string]: QueryableStorageEntry<ApiType>;
    };
    contracts: {
      /**
       * A mapping between an original code hash and instrumented wasm code, ready for execution.
       **/
      codeStorage: AugmentedQuery<ApiType, (arg: H256 | string | Uint8Array) => Observable<Option<PalletContractsWasmPrefabWasmModule>>, [H256]> & QueryableStorageEntry<ApiType, [H256]>;
      /**
       * The code associated with a given account.
       * 
       * TWOX-NOTE: SAFE since `AccountId` is a secure hash.
       **/
      contractInfoOf: AugmentedQuery<ApiType, (arg: AccountId32 | string | Uint8Array) => Observable<Option<PalletContractsStorageContractInfo>>, [AccountId32]> & QueryableStorageEntry<ApiType, [AccountId32]>;
      /**
       * Evicted contracts that await child trie deletion.
       * 
       * Child trie deletion is a heavy operation depending on the amount of storage items
       * stored in said trie. Therefore this operation is performed lazily in `on_initialize`.
       **/
      deletionQueue: AugmentedQuery<ApiType, () => Observable<Vec<PalletContractsStorageDeletedContract>>, []> & QueryableStorageEntry<ApiType, []>;
      /**
       * This is a **monotonic** counter incremented on contract instantiation.
       * 
       * This is used in order to generate unique trie ids for contracts.
       * The trie id of a new contract is calculated from hash(account_id, nonce).
       * The nonce is required because otherwise the following sequence would lead to
       * a possible collision of storage:
       * 
       * 1. Create a new contract.
       * 2. Terminate the contract.
       * 3. Immediately recreate the contract with the same account_id.
       * 
       * This is bad because the contents of a trie are deleted lazily and there might be
       * storage of the old instantiation still in it when the new contract is created. Please
       * note that we can't replace the counter by the block number because the sequence above
       * can happen in the same block. We also can't keep the account counter in memory only
       * because storage is the only way to communicate across different extrinsics in the
       * same block.
       * 
       * # Note
       * 
       * Do not use it to determine the number of contracts. It won't be decremented if
       * a contract is destroyed.
       **/
      nonce: AugmentedQuery<ApiType, () => Observable<u64>, []> & QueryableStorageEntry<ApiType, []>;
      /**
       * A mapping between an original code hash and its owner information.
       **/
      ownerInfoOf: AugmentedQuery<ApiType, (arg: H256 | string | Uint8Array) => Observable<Option<PalletContractsWasmOwnerInfo>>, [H256]> & QueryableStorageEntry<ApiType, [H256]>;
      /**
       * A mapping from an original code hash to the original code, untouched by instrumentation.
       **/
      pristineCode: AugmentedQuery<ApiType, (arg: H256 | string | Uint8Array) => Observable<Option<Bytes>>, [H256]> & QueryableStorageEntry<ApiType, [H256]>;
      /**
       * Generic query
       **/
      [key: string]: QueryableStorageEntry<ApiType>;
    };
    corporateAction: {
      /**
       * Associations from CAs to `Document`s via their IDs.
       * (CAId => [DocumentId])
       * 
       * The `CorporateActions` map stores `AssetID => LocalId => The CA`,
       * so we can infer `AssetID => CAId`. Therefore, we don't need a double map.
       **/
      caDocLink: AugmentedQuery<ApiType, (arg: PalletCorporateActionsCaId | { assetId?: any; localId?: any } | string | Uint8Array) => Observable<Vec<u32>>, [PalletCorporateActionsCaId]> & QueryableStorageEntry<ApiType, [PalletCorporateActionsCaId]>;
      /**
       * The next per-`AssetID` CA ID in the sequence.
       * The full ID is defined as a combination of `AssetID` and a number in this sequence.
       **/
      caIdSequence: AugmentedQuery<ApiType, (arg: PolymeshPrimitivesAssetAssetID | string | Uint8Array) => Observable<u32>, [PolymeshPrimitivesAssetAssetID]> & QueryableStorageEntry<ApiType, [PolymeshPrimitivesAssetAssetID]>;
      /**
       * All recorded CAs thus far.
       * Only generic information is stored here.
       * Specific `CAKind`s, e.g., benefits and corporate ballots, may use additional on-chain storage.
       * 
       * (AssetID => local ID => the corporate action)
       **/
      corporateActions: AugmentedQuery<ApiType, (arg1: PolymeshPrimitivesAssetAssetID | string | Uint8Array, arg2: u32 | AnyNumber | Uint8Array) => Observable<Option<PalletCorporateActionsCorporateAction>>, [PolymeshPrimitivesAssetAssetID, u32]> & QueryableStorageEntry<ApiType, [PolymeshPrimitivesAssetAssetID, u32]>;
      /**
       * The identities targeted by default for CAs for this asset,
       * either to be excluded or included.
       * 
       * (AssetID => target identities)
       **/
      defaultTargetIdentities: AugmentedQuery<ApiType, (arg: PolymeshPrimitivesAssetAssetID | string | Uint8Array) => Observable<PalletCorporateActionsTargetIdentities>, [PolymeshPrimitivesAssetAssetID]> & QueryableStorageEntry<ApiType, [PolymeshPrimitivesAssetAssetID]>;
      /**
       * The default amount of tax to withhold ("withholding tax", WT) for this asset when distributing dividends.
       * 
       * To understand withholding tax, e.g., let's assume that you hold ACME shares.
       * ACME now decides to distribute 100 SEK to Alice.
       * Alice lives in Sweden, so Skatteverket (the Swedish tax authority) wants 30% of that.
       * Then those 100 * 30% are withheld from Alice, and ACME will send them to Skatteverket.
       * 
       * (AssetID => % to withhold)
       **/
      defaultWithholdingTax: AugmentedQuery<ApiType, (arg: PolymeshPrimitivesAssetAssetID | string | Uint8Array) => Observable<Permill>, [PolymeshPrimitivesAssetAssetID]> & QueryableStorageEntry<ApiType, [PolymeshPrimitivesAssetAssetID]>;
      /**
       * Associates details in free-form text with a CA by its ID.
       * (CAId => CADetails)
       **/
      details: AugmentedQuery<ApiType, (arg: PalletCorporateActionsCaId | { assetId?: any; localId?: any } | string | Uint8Array) => Observable<Bytes>, [PalletCorporateActionsCaId]> & QueryableStorageEntry<ApiType, [PalletCorporateActionsCaId]>;
      /**
       * The amount of tax to withhold ("withholding tax", WT) for a certain AssetID x DID.
       * If an entry exists for a certain DID, it overrides the default in `DefaultWithholdingTax`.
       * 
       * (AssetID => [(did, % to withhold)]
       **/
      didWithholdingTax: AugmentedQuery<ApiType, (arg: PolymeshPrimitivesAssetAssetID | string | Uint8Array) => Observable<Vec<ITuple<[PolymeshPrimitivesIdentityId, Permill]>>>, [PolymeshPrimitivesAssetAssetID]> & QueryableStorageEntry<ApiType, [PolymeshPrimitivesAssetAssetID]>;
      /**
       * Determines the maximum number of bytes that the free-form `details` of a CA can store.
       * 
       * Note that this is not the number of `char`s or the number of [graphemes].
       * While this may be unnatural in terms of human understanding of a text's length,
       * it more closely reflects actual storage costs (`'a'` is cheaper to store than an emoji).
       * 
       * [graphemes]: https://en.wikipedia.org/wiki/Grapheme
       **/
      maxDetailsLength: AugmentedQuery<ApiType, () => Observable<u32>, []> & QueryableStorageEntry<ApiType, []>;
      /**
       * Storage version.
       **/
      storageVersion: AugmentedQuery<ApiType, () => Observable<u8>, []> & QueryableStorageEntry<ApiType, []>;
      /**
       * Generic query
       **/
      [key: string]: QueryableStorageEntry<ApiType>;
    };
    corporateBallot: {
      /**
       * Metadata of a corporate ballot.
       * 
       * (CAId) => BallotMeta
       **/
      metas: AugmentedQuery<ApiType, (arg: PalletCorporateActionsCaId | { assetId?: any; localId?: any } | string | Uint8Array) => Observable<Option<PalletCorporateActionsBallotBallotMeta>>, [PalletCorporateActionsCaId]> & QueryableStorageEntry<ApiType, [PalletCorporateActionsCaId]>;
      /**
       * Stores how many choices there are in each motion.
       * 
       * At all times, the invariant holds that `motion_choices[idx]` is equal to
       * `metas.unwrap().motions[idx].choices.len()`. That is, this is just a cache,
       * used to avoid fetching all the motions with their associated texts.
       * 
       * `u16` choices should be more than enough to fit real use cases.
       * 
       * (CAId) => Number of choices in each motion.
       **/
      motionNumChoices: AugmentedQuery<ApiType, (arg: PalletCorporateActionsCaId | { assetId?: any; localId?: any } | string | Uint8Array) => Observable<Vec<u16>>, [PalletCorporateActionsCaId]> & QueryableStorageEntry<ApiType, [PalletCorporateActionsCaId]>;
      /**
       * Is ranked choice voting (RCV) enabled for this ballot?
       * For an understanding of how RCV is handled, see note on `BallotVote`'s `fallback` field.
       * 
       * (CAId) => bool
       **/
      rcv: AugmentedQuery<ApiType, (arg: PalletCorporateActionsCaId | { assetId?: any; localId?: any } | string | Uint8Array) => Observable<bool>, [PalletCorporateActionsCaId]> & QueryableStorageEntry<ApiType, [PalletCorporateActionsCaId]>;
      /**
       * Stores the total vote tally on each choice.
       * 
       * RCV is not accounted for,
       * as there are too many wants to interpret the graph,
       * and because it would not be efficient.
       * 
       * (CAId) => [current vote weights]
       **/
      results: AugmentedQuery<ApiType, (arg: PalletCorporateActionsCaId | { assetId?: any; localId?: any } | string | Uint8Array) => Observable<Vec<u128>>, [PalletCorporateActionsCaId]> & QueryableStorageEntry<ApiType, [PalletCorporateActionsCaId]>;
      /**
       * Time details of a corporate ballot associated with a CA.
       * The timestamps denote when voting starts and stops.
       * 
       * (CAId) => BallotTimeRange
       **/
      timeRanges: AugmentedQuery<ApiType, (arg: PalletCorporateActionsCaId | { assetId?: any; localId?: any } | string | Uint8Array) => Observable<Option<PalletCorporateActionsBallotBallotTimeRange>>, [PalletCorporateActionsCaId]> & QueryableStorageEntry<ApiType, [PalletCorporateActionsCaId]>;
      /**
       * Stores each DID's votes in a given ballot.
       * See the documentation of `BallotVote` for notes on semantics.
       * 
       * (CAId) => (DID) => [vote weight]
       * 
       * User must enter 0 vote weight if they don't want to vote for a choice.
       **/
      votes: AugmentedQuery<ApiType, (arg1: PalletCorporateActionsCaId | { assetId?: any; localId?: any } | string | Uint8Array, arg2: PolymeshPrimitivesIdentityId | string | Uint8Array) => Observable<Vec<PalletCorporateActionsBallotBallotVote>>, [PalletCorporateActionsCaId, PolymeshPrimitivesIdentityId]> & QueryableStorageEntry<ApiType, [PalletCorporateActionsCaId, PolymeshPrimitivesIdentityId]>;
      /**
       * Generic query
       **/
      [key: string]: QueryableStorageEntry<ApiType>;
    };
    electionProviderMultiPhase: {
      /**
       * Current phase.
       **/
      currentPhase: AugmentedQuery<ApiType, () => Observable<PalletElectionProviderMultiPhasePhase>, []> & QueryableStorageEntry<ApiType, []>;
      /**
       * Desired number of targets to elect for this round.
       * 
       * Only exists when [`Snapshot`] is present.
       **/
      desiredTargets: AugmentedQuery<ApiType, () => Observable<Option<u32>>, []> & QueryableStorageEntry<ApiType, []>;
      /**
       * The minimum score that each 'untrusted' solution must attain in order to be considered
       * feasible.
       * 
       * Can be set via `set_minimum_untrusted_score`.
       **/
      minimumUntrustedScore: AugmentedQuery<ApiType, () => Observable<Option<SpNposElectionsElectionScore>>, []> & QueryableStorageEntry<ApiType, []>;
      /**
       * Current best solution, signed or unsigned, queued to be returned upon `elect`.
       **/
      queuedSolution: AugmentedQuery<ApiType, () => Observable<Option<PalletElectionProviderMultiPhaseReadySolution>>, []> & QueryableStorageEntry<ApiType, []>;
      /**
       * Internal counter for the number of rounds.
       * 
       * This is useful for de-duplication of transactions submitted to the pool, and general
       * diagnostics of the pallet.
       * 
       * This is merely incremented once per every time that an upstream `elect` is called.
       **/
      round: AugmentedQuery<ApiType, () => Observable<u32>, []> & QueryableStorageEntry<ApiType, []>;
      /**
       * A sorted, bounded vector of `(score, block_number, index)`, where each `index` points to a
       * value in `SignedSubmissions`.
       * 
       * We never need to process more than a single signed submission at a time. Signed submissions
       * can be quite large, so we're willing to pay the cost of multiple database accesses to access
       * them one at a time instead of reading and decoding all of them at once.
       **/
      signedSubmissionIndices: AugmentedQuery<ApiType, () => Observable<Vec<ITuple<[SpNposElectionsElectionScore, u32, u32]>>>, []> & QueryableStorageEntry<ApiType, []>;
      /**
       * The next index to be assigned to an incoming signed submission.
       * 
       * Every accepted submission is assigned a unique index; that index is bound to that particular
       * submission for the duration of the election. On election finalization, the next index is
       * reset to 0.
       * 
       * We can't just use `SignedSubmissionIndices.len()`, because that's a bounded set; past its
       * capacity, it will simply saturate. We can't just iterate over `SignedSubmissionsMap`,
       * because iteration is slow. Instead, we store the value here.
       **/
      signedSubmissionNextIndex: AugmentedQuery<ApiType, () => Observable<u32>, []> & QueryableStorageEntry<ApiType, []>;
      /**
       * Unchecked, signed solutions.
       * 
       * Together with `SubmissionIndices`, this stores a bounded set of `SignedSubmissions` while
       * allowing us to keep only a single one in memory at a time.
       * 
       * Twox note: the key of the map is an auto-incrementing index which users cannot inspect or
       * affect; we shouldn't need a cryptographically secure hasher.
       **/
      signedSubmissionsMap: AugmentedQuery<ApiType, (arg: u32 | AnyNumber | Uint8Array) => Observable<Option<PalletElectionProviderMultiPhaseSignedSignedSubmission>>, [u32]> & QueryableStorageEntry<ApiType, [u32]>;
      /**
       * Snapshot data of the round.
       * 
       * This is created at the beginning of the signed phase and cleared upon calling `elect`.
       **/
      snapshot: AugmentedQuery<ApiType, () => Observable<Option<PalletElectionProviderMultiPhaseRoundSnapshot>>, []> & QueryableStorageEntry<ApiType, []>;
      /**
       * The metadata of the [`RoundSnapshot`]
       * 
       * Only exists when [`Snapshot`] is present.
       **/
      snapshotMetadata: AugmentedQuery<ApiType, () => Observable<Option<PalletElectionProviderMultiPhaseSolutionOrSnapshotSize>>, []> & QueryableStorageEntry<ApiType, []>;
      /**
       * Generic query
       **/
      [key: string]: QueryableStorageEntry<ApiType>;
    };
    externalAgents: {
      /**
       * Maps an agent (`IdentityId`) to all assets they belong to, if any.
       **/
      agentOf: AugmentedQuery<ApiType, (arg1: PolymeshPrimitivesIdentityId | string | Uint8Array, arg2: PolymeshPrimitivesAssetAssetID | string | Uint8Array) => Observable<Null>, [PolymeshPrimitivesIdentityId, PolymeshPrimitivesAssetAssetID]> & QueryableStorageEntry<ApiType, [PolymeshPrimitivesIdentityId, PolymeshPrimitivesAssetAssetID]>;
      /**
       * The next per-asset AG ID in the sequence.
       * 
       * The full ID is defined as a combination of `AssetID` and a number in this sequence,
       * which starts from 1, rather than 0.
       **/
      agIdSequence: AugmentedQuery<ApiType, (arg: PolymeshPrimitivesAssetAssetID | string | Uint8Array) => Observable<u32>, [PolymeshPrimitivesAssetAssetID]> & QueryableStorageEntry<ApiType, [PolymeshPrimitivesAssetAssetID]>;
      /**
       * Maps agents (`IdentityId`) for an `AssetID` to what AG they belong to, if any.
       **/
      groupOfAgent: AugmentedQuery<ApiType, (arg1: PolymeshPrimitivesAssetAssetID | string | Uint8Array, arg2: PolymeshPrimitivesIdentityId | string | Uint8Array) => Observable<Option<PolymeshPrimitivesAgentAgentGroup>>, [PolymeshPrimitivesAssetAssetID, PolymeshPrimitivesIdentityId]> & QueryableStorageEntry<ApiType, [PolymeshPrimitivesAssetAssetID, PolymeshPrimitivesIdentityId]>;
      /**
       * For custom AGs of an `AssetID`, maps to what permissions an agent in that AG would have.
       **/
      groupPermissions: AugmentedQuery<ApiType, (arg1: PolymeshPrimitivesAssetAssetID | string | Uint8Array, arg2: u32 | AnyNumber | Uint8Array) => Observable<Option<PolymeshPrimitivesSecondaryKeyExtrinsicPermissions>>, [PolymeshPrimitivesAssetAssetID, u32]> & QueryableStorageEntry<ApiType, [PolymeshPrimitivesAssetAssetID, u32]>;
      /**
       * Maps an `AssetID` to the number of `Full` agents for it.
       **/
      numFullAgents: AugmentedQuery<ApiType, (arg: PolymeshPrimitivesAssetAssetID | string | Uint8Array) => Observable<u32>, [PolymeshPrimitivesAssetAssetID]> & QueryableStorageEntry<ApiType, [PolymeshPrimitivesAssetAssetID]>;
      /**
       * Generic query
       **/
      [key: string]: QueryableStorageEntry<ApiType>;
    };
    grandpa: {
      /**
       * The number of changes (both in terms of keys and underlying economic responsibilities)
       * in the "set" of Grandpa validators from genesis.
       **/
      currentSetId: AugmentedQuery<ApiType, () => Observable<u64>, []> & QueryableStorageEntry<ApiType, []>;
      /**
       * next block number where we can force a change.
       **/
      nextForced: AugmentedQuery<ApiType, () => Observable<Option<u32>>, []> & QueryableStorageEntry<ApiType, []>;
      /**
       * Pending change: (signaled at, scheduled change).
       **/
      pendingChange: AugmentedQuery<ApiType, () => Observable<Option<PalletGrandpaStoredPendingChange>>, []> & QueryableStorageEntry<ApiType, []>;
      /**
       * A mapping from grandpa set ID to the index of the *most recent* session for which its
       * members were responsible.
       * 
       * This is only used for validating equivocation proofs. An equivocation proof must
       * contains a key-ownership proof for a given session, therefore we need a way to tie
       * together sessions and GRANDPA set ids, i.e. we need to validate that a validator
       * was the owner of a given key on a given session, and what the active set ID was
       * during that session.
       * 
       * TWOX-NOTE: `SetId` is not under user control.
       **/
      setIdSession: AugmentedQuery<ApiType, (arg: u64 | AnyNumber | Uint8Array) => Observable<Option<u32>>, [u64]> & QueryableStorageEntry<ApiType, [u64]>;
      /**
       * `true` if we are currently stalled.
       **/
      stalled: AugmentedQuery<ApiType, () => Observable<Option<ITuple<[u32, u32]>>>, []> & QueryableStorageEntry<ApiType, []>;
      /**
       * State of the current authority set.
       **/
      state: AugmentedQuery<ApiType, () => Observable<PalletGrandpaStoredState>, []> & QueryableStorageEntry<ApiType, []>;
      /**
       * Generic query
       **/
      [key: string]: QueryableStorageEntry<ApiType>;
    };
    identity: {
      /**
       * How many "strong" references to the account key.
       * 
       * Strong references will block a key from leaving it's identity.
       * 
       * Pallets using "strong" references to account keys:
       * * Relayer: For `user_key` and `paying_key`
       * 
       **/
      accountKeyRefCount: AugmentedQuery<ApiType, (arg: AccountId32 | string | Uint8Array) => Observable<u64>, [AccountId32]> & QueryableStorageEntry<ApiType, [AccountId32]>;
      /**
       * All authorizations that an identity/key has
       **/
      authorizations: AugmentedQuery<ApiType, (arg1: PolymeshPrimitivesSecondaryKeySignatory | { Identity: any } | { Account: any } | string | Uint8Array, arg2: u64 | AnyNumber | Uint8Array) => Observable<Option<PolymeshPrimitivesAuthorization>>, [PolymeshPrimitivesSecondaryKeySignatory, u64]> & QueryableStorageEntry<ApiType, [PolymeshPrimitivesSecondaryKeySignatory, u64]>;
      /**
       * All authorizations that an identity has given. (Authorizer, auth_id -> authorized)
       **/
      authorizationsGiven: AugmentedQuery<ApiType, (arg1: PolymeshPrimitivesIdentityId | string | Uint8Array, arg2: u64 | AnyNumber | Uint8Array) => Observable<PolymeshPrimitivesSecondaryKeySignatory>, [PolymeshPrimitivesIdentityId, u64]> & QueryableStorageEntry<ApiType, [PolymeshPrimitivesIdentityId, u64]>;
      /**
       * A config flag that, if set, instructs an authorization from a CDD provider in order to
       * change the primary key of an identity.
       **/
      cddAuthForPrimaryKeyRotation: AugmentedQuery<ApiType, () => Observable<bool>, []> & QueryableStorageEntry<ApiType, []>;
      /**
       * All child identities of a parent (i.e ParentDID, ChildDID, true)
       **/
      childDid: AugmentedQuery<ApiType, (arg1: PolymeshPrimitivesIdentityId | string | Uint8Array, arg2: PolymeshPrimitivesIdentityId | string | Uint8Array) => Observable<bool>, [PolymeshPrimitivesIdentityId, PolymeshPrimitivesIdentityId]> & QueryableStorageEntry<ApiType, [PolymeshPrimitivesIdentityId, PolymeshPrimitivesIdentityId]>;
      /**
       * (Target ID, claim type) (issuer,scope) -> Associated claims
       **/
      claims: AugmentedQuery<ApiType, (arg1: PalletIdentityClaim1stKey | { target?: any; claimType?: any } | string | Uint8Array, arg2: PalletIdentityClaim2ndKey | { issuer?: any; scope?: any } | string | Uint8Array) => Observable<Option<PolymeshPrimitivesIdentityClaim>>, [PalletIdentityClaim1stKey, PalletIdentityClaim2ndKey]> & QueryableStorageEntry<ApiType, [PalletIdentityClaim1stKey, PalletIdentityClaim2ndKey]>;
      /**
       * Controls the authorization id.
       **/
      currentAuthId: AugmentedQuery<ApiType, () => Observable<u64>, []> & QueryableStorageEntry<ApiType, []>;
      /**
       * It stores the current identity for current transaction.
       **/
      currentDid: AugmentedQuery<ApiType, () => Observable<Option<U8aFixed>>, []> & QueryableStorageEntry<ApiType, []>;
      /**
       * It stores the current gas fee payer for the current transaction
       **/
      currentPayer: AugmentedQuery<ApiType, () => Observable<Option<AccountId32>>, []> & QueryableStorageEntry<ApiType, []>;
      /**
       * The next `CustomClaimTypeId`.
       **/
      customClaimIdSequence: AugmentedQuery<ApiType, () => Observable<u32>, []> & QueryableStorageEntry<ApiType, []>;
      /**
       * CustomClaimTypeId -> String constant
       **/
      customClaims: AugmentedQuery<ApiType, (arg: u32 | AnyNumber | Uint8Array) => Observable<Option<Bytes>>, [u32]> & QueryableStorageEntry<ApiType, [u32]>;
      /**
       * String constant -> CustomClaimTypeId
       **/
      customClaimsInverse: AugmentedQuery<ApiType, (arg: Bytes | string | Uint8Array) => Observable<Option<u32>>, [Bytes]> & QueryableStorageEntry<ApiType, [Bytes]>;
      /**
       * A reverse double map to allow finding all keys for an identity.
       **/
      didKeys: AugmentedQuery<ApiType, (arg1: PolymeshPrimitivesIdentityId | string | Uint8Array, arg2: AccountId32 | string | Uint8Array) => Observable<bool>, [PolymeshPrimitivesIdentityId, AccountId32]> & QueryableStorageEntry<ApiType, [PolymeshPrimitivesIdentityId, AccountId32]>;
      /**
       * DID -> identity info
       **/
      didRecords: AugmentedQuery<ApiType, (arg: PolymeshPrimitivesIdentityId | string | Uint8Array) => Observable<Option<PolymeshPrimitivesIdentityDidRecord>>, [PolymeshPrimitivesIdentityId]> & QueryableStorageEntry<ApiType, [PolymeshPrimitivesIdentityId]>;
      /**
       * DID -> bool that indicates if secondary keys are frozen.
       **/
      isDidFrozen: AugmentedQuery<ApiType, (arg: PolymeshPrimitivesIdentityId | string | Uint8Array) => Observable<bool>, [PolymeshPrimitivesIdentityId]> & QueryableStorageEntry<ApiType, [PolymeshPrimitivesIdentityId]>;
      /**
       * A secondary key's asset permissions.
       **/
      keyAssetPermissions: AugmentedQuery<ApiType, (arg: AccountId32 | string | Uint8Array) => Observable<Option<PolymeshPrimitivesSubsetSubsetRestrictionAssetID>>, [AccountId32]> & QueryableStorageEntry<ApiType, [AccountId32]>;
      /**
       * A secondary key's extrinsic permissions.
       **/
      keyExtrinsicPermissions: AugmentedQuery<ApiType, (arg: AccountId32 | string | Uint8Array) => Observable<Option<PolymeshPrimitivesSecondaryKeyExtrinsicPermissions>>, [AccountId32]> & QueryableStorageEntry<ApiType, [AccountId32]>;
      /**
       * A secondary key's portfolio permissions.
       **/
      keyPortfolioPermissions: AugmentedQuery<ApiType, (arg: AccountId32 | string | Uint8Array) => Observable<Option<PolymeshPrimitivesSubsetSubsetRestrictionPortfolioId>>, [AccountId32]> & QueryableStorageEntry<ApiType, [AccountId32]>;
      /**
       * Map from AccountId to `KeyRecord` that holds the key's type and identity.
       **/
      keyRecords: AugmentedQuery<ApiType, (arg: AccountId32 | string | Uint8Array) => Observable<Option<PolymeshPrimitivesSecondaryKeyKeyRecord>>, [AccountId32]> & QueryableStorageEntry<ApiType, [AccountId32]>;
      /**
       * Nonce to ensure unique actions. starts from 1.
       **/
      multiPurposeNonce: AugmentedQuery<ApiType, () => Observable<u64>, []> & QueryableStorageEntry<ApiType, []>;
      /**
       * Track the number of authorizations given by each identity.
       **/
      numberOfGivenAuths: AugmentedQuery<ApiType, (arg: PolymeshPrimitivesIdentityId | string | Uint8Array) => Observable<u32>, [PolymeshPrimitivesIdentityId]> & QueryableStorageEntry<ApiType, [PolymeshPrimitivesIdentityId]>;
      /**
       * Authorization nonce per Identity. Initially is 0.
       **/
      offChainAuthorizationNonce: AugmentedQuery<ApiType, (arg: PolymeshPrimitivesIdentityId | string | Uint8Array) => Observable<u64>, [PolymeshPrimitivesIdentityId]> & QueryableStorageEntry<ApiType, [PolymeshPrimitivesIdentityId]>;
      /**
       * Tracks all authorizations that must be deleted
       **/
      outdatedAuthorizations: AugmentedQuery<ApiType, (arg: PolymeshPrimitivesSecondaryKeySignatory | { Identity: any } | { Account: any } | string | Uint8Array) => Observable<Option<u64>>, [PolymeshPrimitivesSecondaryKeySignatory]> & QueryableStorageEntry<ApiType, [PolymeshPrimitivesSecondaryKeySignatory]>;
      /**
       * Parent identity if the DID is a child Identity.
       **/
      parentDid: AugmentedQuery<ApiType, (arg: PolymeshPrimitivesIdentityId | string | Uint8Array) => Observable<Option<PolymeshPrimitivesIdentityId>>, [PolymeshPrimitivesIdentityId]> & QueryableStorageEntry<ApiType, [PolymeshPrimitivesIdentityId]>;
      /**
       * Storage version.
       **/
      storageVersion: AugmentedQuery<ApiType, () => Observable<u8>, []> & QueryableStorageEntry<ApiType, []>;
      /**
       * Generic query
       **/
      [key: string]: QueryableStorageEntry<ApiType>;
    };
    imOnline: {
      /**
       * For each session index, we keep a mapping of `ValidatorId<T>` to the
       * number of blocks authored by the given authority.
       **/
      authoredBlocks: AugmentedQuery<ApiType, (arg1: u32 | AnyNumber | Uint8Array, arg2: AccountId32 | string | Uint8Array) => Observable<u32>, [u32, AccountId32]> & QueryableStorageEntry<ApiType, [u32, AccountId32]>;
      /**
       * The block number after which it's ok to send heartbeats in the current
       * session.
       * 
       * At the beginning of each session we set this to a value that should fall
       * roughly in the middle of the session duration. The idea is to first wait for
       * the validators to produce a block in the current session, so that the
       * heartbeat later on will not be necessary.
       * 
       * This value will only be used as a fallback if we fail to get a proper session
       * progress estimate from `NextSessionRotation`, as those estimates should be
       * more accurate then the value we calculate for `HeartbeatAfter`.
       **/
      heartbeatAfter: AugmentedQuery<ApiType, () => Observable<u32>, []> & QueryableStorageEntry<ApiType, []>;
      /**
       * The current set of keys that may issue a heartbeat.
       **/
      keys: AugmentedQuery<ApiType, () => Observable<Vec<PalletImOnlineSr25519AppSr25519Public>>, []> & QueryableStorageEntry<ApiType, []>;
      /**
       * For each session index, we keep a mapping of `SessionIndex` and `AuthIndex` to
       * `WrapperOpaque<BoundedOpaqueNetworkState>`.
       **/
      receivedHeartbeats: AugmentedQuery<ApiType, (arg1: u32 | AnyNumber | Uint8Array, arg2: u32 | AnyNumber | Uint8Array) => Observable<Option<WrapperOpaque<PalletImOnlineBoundedOpaqueNetworkState>>>, [u32, u32]> & QueryableStorageEntry<ApiType, [u32, u32]>;
      /**
       * Generic query
       **/
      [key: string]: QueryableStorageEntry<ApiType>;
    };
    indices: {
      /**
       * The lookup from index to account.
       **/
      accounts: AugmentedQuery<ApiType, (arg: u32 | AnyNumber | Uint8Array) => Observable<Option<ITuple<[AccountId32, u128, bool]>>>, [u32]> & QueryableStorageEntry<ApiType, [u32]>;
      /**
       * Generic query
       **/
      [key: string]: QueryableStorageEntry<ApiType>;
    };
    multiSig: {
      /**
       * The multisig's admin identity.  The primary key of this identity
       * has admin control over the multisig.
       * 
       * multisig -> Option<IdentityId>.
       **/
      adminDid: AugmentedQuery<ApiType, (arg: AccountId32 | string | Uint8Array) => Observable<Option<PolymeshPrimitivesIdentityId>>, [AccountId32]> & QueryableStorageEntry<ApiType, [AccountId32]>;
      /**
       * Pending join identity authorization proposals.
       * 
       * multisig -> auth id => Option<proposal id>.
       **/
      authToProposalId: AugmentedQuery<ApiType, (arg1: AccountId32 | string | Uint8Array, arg2: u64 | AnyNumber | Uint8Array) => Observable<Option<u64>>, [AccountId32, u64]> & QueryableStorageEntry<ApiType, [AccountId32, u64]>;
      /**
       * Proposal execution reentry guard.
       **/
      executionReentry: AugmentedQuery<ApiType, () => Observable<bool>, []> & QueryableStorageEntry<ApiType, []>;
      /**
       * Nonce to ensure unique MultiSig addresses are generated; starts from 1.
       **/
      multiSigNonce: AugmentedQuery<ApiType, () => Observable<u64>, []> & QueryableStorageEntry<ApiType, []>;
      /**
       * Signers of a multisig. (multisig, signer) => bool.
       **/
      multiSigSigners: AugmentedQuery<ApiType, (arg1: AccountId32 | string | Uint8Array, arg2: AccountId32 | string | Uint8Array) => Observable<bool>, [AccountId32, AccountId32]> & QueryableStorageEntry<ApiType, [AccountId32, AccountId32]>;
      /**
       * Confirmations required before processing a multisig tx.
       **/
      multiSigSignsRequired: AugmentedQuery<ApiType, (arg: AccountId32 | string | Uint8Array) => Observable<u64>, [AccountId32]> & QueryableStorageEntry<ApiType, [AccountId32]>;
      /**
       * Next proposal id for a multisig.  Starts from 0.
       * 
       * multisig => next proposal id
       **/
      nextProposalId: AugmentedQuery<ApiType, (arg: AccountId32 | string | Uint8Array) => Observable<u64>, [AccountId32]> & QueryableStorageEntry<ApiType, [AccountId32]>;
      /**
       * Number of approved/accepted signers of a multisig.
       **/
      numberOfSigners: AugmentedQuery<ApiType, (arg: AccountId32 | string | Uint8Array) => Observable<u64>, [AccountId32]> & QueryableStorageEntry<ApiType, [AccountId32]>;
      /**
       * The multisig's paying identity.  The primary key of this identity
       * pays the transaction/protocal fees of the multisig proposals.
       * 
       * multisig -> Option<IdentityId>.
       **/
      payingDid: AugmentedQuery<ApiType, (arg: AccountId32 | string | Uint8Array) => Observable<Option<PolymeshPrimitivesIdentityId>>, [AccountId32]> & QueryableStorageEntry<ApiType, [AccountId32]>;
      /**
       * Proposals presented for voting to a multisig.
       * 
       * multisig -> proposal id => Option<Proposal>.
       **/
      proposals: AugmentedQuery<ApiType, (arg1: AccountId32 | string | Uint8Array, arg2: u64 | AnyNumber | Uint8Array) => Observable<Option<Call>>, [AccountId32, u64]> & QueryableStorageEntry<ApiType, [AccountId32, u64]>;
      /**
       * The state of a multisig proposal
       * 
       * multisig -> proposal id => Option<ProposalState>.
       **/
      proposalStates: AugmentedQuery<ApiType, (arg1: AccountId32 | string | Uint8Array, arg2: u64 | AnyNumber | Uint8Array) => Observable<Option<PolymeshPrimitivesMultisigProposalState>>, [AccountId32, u64]> & QueryableStorageEntry<ApiType, [AccountId32, u64]>;
      /**
       * The count of approvals/rejections of a multisig proposal.
       * 
       * multisig -> proposal id => Option<ProposalVoteCount>.
       **/
      proposalVoteCounts: AugmentedQuery<ApiType, (arg1: AccountId32 | string | Uint8Array, arg2: u64 | AnyNumber | Uint8Array) => Observable<Option<PolymeshPrimitivesMultisigProposalVoteCount>>, [AccountId32, u64]> & QueryableStorageEntry<ApiType, [AccountId32, u64]>;
      /**
       * Storage version.
       **/
      storageVersion: AugmentedQuery<ApiType, () => Observable<u8>, []> & QueryableStorageEntry<ApiType, []>;
      /**
       * The last transaction version, used for `on_runtime_upgrade`.
       **/
      transactionVersion: AugmentedQuery<ApiType, () => Observable<u32>, []> & QueryableStorageEntry<ApiType, []>;
      /**
       * Individual multisig signer votes.
       * 
       * (multisig, proposal_id) -> signer => vote.
       **/
      votes: AugmentedQuery<ApiType, (arg1: ITuple<[AccountId32, u64]> | [AccountId32 | string | Uint8Array, u64 | AnyNumber | Uint8Array], arg2: AccountId32 | string | Uint8Array) => Observable<bool>, [ITuple<[AccountId32, u64]>, AccountId32]> & QueryableStorageEntry<ApiType, [ITuple<[AccountId32, u64]>, AccountId32]>;
      /**
       * Generic query
       **/
      [key: string]: QueryableStorageEntry<ApiType>;
    };
    nft: {
      /**
       * All collection details for a given collection id.
       **/
      collection: AugmentedQuery<ApiType, (arg: u64 | AnyNumber | Uint8Array) => Observable<PolymeshPrimitivesNftNftCollection>, [u64]> & QueryableStorageEntry<ApiType, [u64]>;
      /**
       * The collection id corresponding to each asset.
       **/
      collectionAsset: AugmentedQuery<ApiType, (arg: PolymeshPrimitivesAssetAssetID | string | Uint8Array) => Observable<u64>, [PolymeshPrimitivesAssetAssetID]> & QueryableStorageEntry<ApiType, [PolymeshPrimitivesAssetAssetID]>;
      /**
       * All mandatory metadata keys for a given collection.
       **/
      collectionKeys: AugmentedQuery<ApiType, (arg: u64 | AnyNumber | Uint8Array) => Observable<BTreeSet<PolymeshPrimitivesAssetMetadataAssetMetadataKey>>, [u64]> & QueryableStorageEntry<ApiType, [u64]>;
      /**
       * The last `NFTCollectionId` used for a collection.
       **/
      currentCollectionId: AugmentedQuery<ApiType, () => Observable<Option<u64>>, []> & QueryableStorageEntry<ApiType, []>;
      /**
       * The last `NFTId` used for an NFT.
       **/
      currentNFTId: AugmentedQuery<ApiType, (arg: u64 | AnyNumber | Uint8Array) => Observable<Option<u64>>, [u64]> & QueryableStorageEntry<ApiType, [u64]>;
      /**
       * The last `NFTCollectionId` used for a collection.
       **/
      currentCollectionId: AugmentedQuery<ApiType, () => Observable<Option<u64>>, []> & QueryableStorageEntry<ApiType, []>;
      /**
       * The last `NFTId` used for an NFT.
       **/
      currentNFTId: AugmentedQuery<ApiType, (arg: u64 | AnyNumber | Uint8Array) => Observable<Option<u64>>, [u64]> & QueryableStorageEntry<ApiType, [u64]>;
      /**
       * The metadata value of an nft given its collection id, token id and metadata key.
       **/
      metadataValue: AugmentedQuery<ApiType, (arg1: ITuple<[u64, u64]> | [u64 | AnyNumber | Uint8Array, u64 | AnyNumber | Uint8Array], arg2: PolymeshPrimitivesAssetMetadataAssetMetadataKey | { Global: any } | { Local: any } | string | Uint8Array) => Observable<Bytes>, [ITuple<[u64, u64]>, PolymeshPrimitivesAssetMetadataAssetMetadataKey]> & QueryableStorageEntry<ApiType, [ITuple<[u64, u64]>, PolymeshPrimitivesAssetMetadataAssetMetadataKey]>;
      /**
       * The next available id for an NFT collection.
       **/
      nextCollectionId: AugmentedQuery<ApiType, () => Observable<u64>, []> & QueryableStorageEntry<ApiType, []>;
      /**
       * The next available id for an NFT within a collection.
       **/
      nextNFTId: AugmentedQuery<ApiType, (arg: u64 | AnyNumber | Uint8Array) => Observable<u64>, [u64]> & QueryableStorageEntry<ApiType, [u64]>;
      /**
       * Tracks the owner of an NFT
       **/
      nftOwner: AugmentedQuery<ApiType, (arg1: PolymeshPrimitivesAssetAssetID | string | Uint8Array, arg2: u64 | AnyNumber | Uint8Array) => Observable<Option<PolymeshPrimitivesIdentityIdPortfolioId>>, [PolymeshPrimitivesAssetAssetID, u64]> & QueryableStorageEntry<ApiType, [PolymeshPrimitivesAssetAssetID, u64]>;
      /**
       * The total number of NFTs in a collection
       **/
      nfTsInCollection: AugmentedQuery<ApiType, (arg: PolymeshPrimitivesAssetAssetID | string | Uint8Array) => Observable<u64>, [PolymeshPrimitivesAssetAssetID]> & QueryableStorageEntry<ApiType, [PolymeshPrimitivesAssetAssetID]>;
      /**
       * The total number of NFTs per identity.
       **/
      numberOfNFTs: AugmentedQuery<ApiType, (arg1: PolymeshPrimitivesAssetAssetID | string | Uint8Array, arg2: PolymeshPrimitivesIdentityId | string | Uint8Array) => Observable<u64>, [PolymeshPrimitivesAssetAssetID, PolymeshPrimitivesIdentityId]> & QueryableStorageEntry<ApiType, [PolymeshPrimitivesAssetAssetID, PolymeshPrimitivesIdentityId]>;
      /**
       * Storage version.
       **/
      storageVersion: AugmentedQuery<ApiType, () => Observable<u8>, []> & QueryableStorageEntry<ApiType, []>;
      /**
       * Generic query
       **/
      [key: string]: QueryableStorageEntry<ApiType>;
    };
    offences: {
      /**
       * A vector of reports of the same kind that happened at the same time slot.
       **/
      concurrentReportsIndex: AugmentedQuery<ApiType, (arg1: U8aFixed | string | Uint8Array, arg2: Bytes | string | Uint8Array) => Observable<Vec<H256>>, [U8aFixed, Bytes]> & QueryableStorageEntry<ApiType, [U8aFixed, Bytes]>;
      /**
       * The primary structure that holds all offence records keyed by report identifiers.
       **/
      reports: AugmentedQuery<ApiType, (arg: H256 | string | Uint8Array) => Observable<Option<SpStakingOffenceOffenceDetails>>, [H256]> & QueryableStorageEntry<ApiType, [H256]>;
      /**
       * Enumerates all reports of a kind along with the time they happened.
       * 
       * All reports are sorted by the time of offence.
       * 
       * Note that the actual type of this mapping is `Vec<u8>`, this is because values of
       * different types are not supported at the moment so we are doing the manual serialization.
       **/
      reportsByKindIndex: AugmentedQuery<ApiType, (arg: U8aFixed | string | Uint8Array) => Observable<Bytes>, [U8aFixed]> & QueryableStorageEntry<ApiType, [U8aFixed]>;
      /**
       * Generic query
       **/
      [key: string]: QueryableStorageEntry<ApiType>;
    };
    pips: {
      /**
       * Total count of current pending or scheduled PIPs.
       **/
      activePipCount: AugmentedQuery<ApiType, () => Observable<u32>, []> & QueryableStorageEntry<ApiType, []>;
      /**
       * The maximum allowed number for `ActivePipCount`.
       * Once reached, new PIPs cannot be proposed by community members.
       **/
      activePipLimit: AugmentedQuery<ApiType, () => Observable<u32>, []> & QueryableStorageEntry<ApiType, []>;
      /**
       * All existing PIPs where the proposer is a committee.
       * This list is a cache of all ids in `Proposals` with `Proposer::Committee(_)`.
       **/
      committeePips: AugmentedQuery<ApiType, () => Observable<Vec<u32>>, []> & QueryableStorageEntry<ApiType, []>;
      /**
       * Default enactment period that will be use after a proposal is accepted by GC.
       **/
      defaultEnactmentPeriod: AugmentedQuery<ApiType, () => Observable<u32>, []> & QueryableStorageEntry<ApiType, []>;
      /**
       * Those who have locked a deposit.
       * proposal (id, proposer) -> deposit
       **/
      deposits: AugmentedQuery<ApiType, (arg1: u32 | AnyNumber | Uint8Array, arg2: AccountId32 | string | Uint8Array) => Observable<Option<PalletPipsDepositInfo>>, [u32, AccountId32]> & QueryableStorageEntry<ApiType, [u32, AccountId32]>;
      /**
       * A live priority queue (lowest priority at index 0)
       * of pending PIPs up to the active limit.
       * Priority is defined by the `weight` in the `SnapshottedPip`.
       * 
       * Unlike `SnapshotQueue`, this queue is live, getting updated with each vote cast.
       * The snapshot is therefore essentially a point-in-time clone of this queue.
       **/
      liveQueue: AugmentedQuery<ApiType, () => Observable<Vec<PalletPipsSnapshottedPip>>, []> & QueryableStorageEntry<ApiType, []>;
      /**
       * Maximum times a PIP can be skipped before triggering `CannotSkipPip` in `enact_snapshot_results`.
       **/
      maxPipSkipCount: AugmentedQuery<ApiType, () => Observable<u8>, []> & QueryableStorageEntry<ApiType, []>;
      /**
       * The minimum amount to be used as a deposit for community PIP creation.
       **/
      minimumProposalDeposit: AugmentedQuery<ApiType, () => Observable<u128>, []> & QueryableStorageEntry<ApiType, []>;
      /**
       * How many blocks will it take, after a `Pending` PIP expires,
       * assuming it has not transitioned to another `ProposalState`?
       **/
      pendingPipExpiry: AugmentedQuery<ApiType, () => Observable<PolymeshCommonUtilitiesMaybeBlock>, []> & QueryableStorageEntry<ApiType, []>;
      /**
       * Proposals so far. id can be used to keep track of PIPs off-chain.
       **/
      pipIdSequence: AugmentedQuery<ApiType, () => Observable<u32>, []> & QueryableStorageEntry<ApiType, []>;
      /**
       * The number of times a certain PIP has been skipped.
       * Once a (configurable) threshhold is exceeded, a PIP cannot be skipped again.
       **/
      pipSkipCount: AugmentedQuery<ApiType, (arg: u32 | AnyNumber | Uint8Array) => Observable<u8>, [u32]> & QueryableStorageEntry<ApiType, [u32]>;
      /**
       * Maps PIPs to the block at which they will be executed, if any.
       **/
      pipToSchedule: AugmentedQuery<ApiType, (arg: u32 | AnyNumber | Uint8Array) => Observable<Option<u32>>, [u32]> & QueryableStorageEntry<ApiType, [u32]>;
      /**
       * The metadata of the active proposals.
       **/
      proposalMetadata: AugmentedQuery<ApiType, (arg: u32 | AnyNumber | Uint8Array) => Observable<Option<PalletPipsPipsMetadata>>, [u32]> & QueryableStorageEntry<ApiType, [u32]>;
      /**
       * PolymeshVotes on a given proposal, if it is ongoing.
       * proposal id -> vote count
       **/
      proposalResult: AugmentedQuery<ApiType, (arg: u32 | AnyNumber | Uint8Array) => Observable<PalletPipsVotingResult>, [u32]> & QueryableStorageEntry<ApiType, [u32]>;
      /**
       * Actual proposal for a given id, if it's current.
       * proposal id -> proposal
       **/
      proposals: AugmentedQuery<ApiType, (arg: u32 | AnyNumber | Uint8Array) => Observable<Option<PalletPipsPip>>, [u32]> & QueryableStorageEntry<ApiType, [u32]>;
      /**
       * Proposal state for a given id.
       * proposal id -> proposalState
       **/
      proposalStates: AugmentedQuery<ApiType, (arg: u32 | AnyNumber | Uint8Array) => Observable<Option<PalletPipsProposalState>>, [u32]> & QueryableStorageEntry<ApiType, [u32]>;
      /**
       * Votes per Proposal and account. Used to avoid double vote issue.
       * (proposal id, account) -> Vote
       **/
      proposalVotes: AugmentedQuery<ApiType, (arg1: u32 | AnyNumber | Uint8Array, arg2: AccountId32 | string | Uint8Array) => Observable<Option<PalletPipsVote>>, [u32, AccountId32]> & QueryableStorageEntry<ApiType, [u32, AccountId32]>;
      /**
       * Determines whether historical PIP data is persisted or removed
       **/
      pruneHistoricalPips: AugmentedQuery<ApiType, () => Observable<bool>, []> & QueryableStorageEntry<ApiType, []>;
      /**
       * Snapshots so far. id can be used to keep track of snapshots off-chain.
       **/
      snapshotIdSequence: AugmentedQuery<ApiType, () => Observable<u32>, []> & QueryableStorageEntry<ApiType, []>;
      /**
       * The metadata of the snapshot, if there is one.
       **/
      snapshotMeta: AugmentedQuery<ApiType, () => Observable<Option<PalletPipsSnapshotMetadata>>, []> & QueryableStorageEntry<ApiType, []>;
      /**
       * The priority queue (lowest priority at index 0) of PIPs at the point of snapshotting.
       * Priority is defined by the `weight` in the `SnapshottedPip`.
       * 
       * A queued PIP can be skipped. Doing so bumps the `pip_skip_count`.
       * Once a (configurable) threshhold is exceeded, a PIP cannot be skipped again.
       **/
      snapshotQueue: AugmentedQuery<ApiType, () => Observable<Vec<PalletPipsSnapshottedPip>>, []> & QueryableStorageEntry<ApiType, []>;
      storageVersion: AugmentedQuery<ApiType, () => Observable<u8>, []> & QueryableStorageEntry<ApiType, []>;
      /**
       * Generic query
       **/
      [key: string]: QueryableStorageEntry<ApiType>;
    };
    polymeshCommittee: {
      /**
       * Time after which a proposal will expire.
       **/
      expiresAfter: AugmentedQuery<ApiType, () => Observable<PolymeshCommonUtilitiesMaybeBlock>, []> & QueryableStorageEntry<ApiType, []>;
      /**
       * The current members of the committee.
       **/
      members: AugmentedQuery<ApiType, () => Observable<Vec<PolymeshPrimitivesIdentityId>>, []> & QueryableStorageEntry<ApiType, []>;
      /**
       * Proposals so far.
       **/
      proposalCount: AugmentedQuery<ApiType, () => Observable<u32>, []> & QueryableStorageEntry<ApiType, []>;
      /**
       * Actual proposal for a given hash.
       **/
      proposalOf: AugmentedQuery<ApiType, (arg: H256 | string | Uint8Array) => Observable<Option<Call>>, [H256]> & QueryableStorageEntry<ApiType, [H256]>;
      /**
       * The hashes of the active proposals.
       **/
      proposals: AugmentedQuery<ApiType, () => Observable<Vec<H256>>, []> & QueryableStorageEntry<ApiType, []>;
      /**
       * Release coordinator.
       **/
      releaseCoordinator: AugmentedQuery<ApiType, () => Observable<Option<U8aFixed>>, []> & QueryableStorageEntry<ApiType, []>;
      /**
       * Storage version.
       **/
      storageVersion: AugmentedQuery<ApiType, () => Observable<u8>, []> & QueryableStorageEntry<ApiType, []>;
      /**
       * Vote threshold for an approval.
       **/
      voteThreshold: AugmentedQuery<ApiType, () => Observable<ITuple<[u32, u32]>>, []> & QueryableStorageEntry<ApiType, []>;
      /**
       * PolymeshVotes on a given proposal, if it is ongoing.
       **/
      voting: AugmentedQuery<ApiType, (arg: H256 | string | Uint8Array) => Observable<Option<PalletCommitteePolymeshVotes>>, [H256]> & QueryableStorageEntry<ApiType, [H256]>;
      /**
       * Generic query
       **/
      [key: string]: QueryableStorageEntry<ApiType>;
    };
    polymeshContracts: {
      /**
       * Stores the chain version and code hash for the next chain upgrade.
       **/
      apiNextUpgrade: AugmentedQuery<ApiType, (arg: PolymeshContractsApi | { desc?: any; major?: any } | string | Uint8Array) => Observable<Option<PolymeshContractsNextUpgrade>>, [PolymeshContractsApi]> & QueryableStorageEntry<ApiType, [PolymeshContractsApi]>;
      /**
       * Whitelist of extrinsics allowed to be called from contracts.
       **/
      callRuntimeWhitelist: AugmentedQuery<ApiType, (arg: PolymeshContractsChainExtensionExtrinsicId) => Observable<bool>, [PolymeshContractsChainExtensionExtrinsicId]> & QueryableStorageEntry<ApiType, [PolymeshContractsChainExtensionExtrinsicId]>;
      /**
       * Stores the code hash for the current api.
       **/
      currentApiHash: AugmentedQuery<ApiType, (arg: PolymeshContractsApi | { desc?: any; major?: any } | string | Uint8Array) => Observable<Option<PolymeshContractsApiCodeHash>>, [PolymeshContractsApi]> & QueryableStorageEntry<ApiType, [PolymeshContractsApi]>;
      /**
       * Storage version.
       **/
      storageVersion: AugmentedQuery<ApiType, () => Observable<u8>, []> & QueryableStorageEntry<ApiType, []>;
      /**
       * Generic query
       **/
      [key: string]: QueryableStorageEntry<ApiType>;
    };
    portfolio: {
      /**
       * Custodians allowed to create and take custody of portfolios on an id's behalf.
       **/
      allowedCustodians: AugmentedQuery<ApiType, (arg1: PolymeshPrimitivesIdentityId | string | Uint8Array, arg2: PolymeshPrimitivesIdentityId | string | Uint8Array) => Observable<bool>, [PolymeshPrimitivesIdentityId, PolymeshPrimitivesIdentityId]> & QueryableStorageEntry<ApiType, [PolymeshPrimitivesIdentityId, PolymeshPrimitivesIdentityId]>;
      /**
       * Inverse map of `Portfolios` used to ensure bijectivitiy,
       * and uniqueness of names in `Portfolios`.
       **/
      nameToNumber: AugmentedQuery<ApiType, (arg1: PolymeshPrimitivesIdentityId | string | Uint8Array, arg2: Bytes | string | Uint8Array) => Observable<Option<u64>>, [PolymeshPrimitivesIdentityId, Bytes]> & QueryableStorageEntry<ApiType, [PolymeshPrimitivesIdentityId, Bytes]>;
      /**
       * The next portfolio sequence number of an identity.
       **/
      nextPortfolioNumber: AugmentedQuery<ApiType, (arg: PolymeshPrimitivesIdentityId | string | Uint8Array) => Observable<u64>, [PolymeshPrimitivesIdentityId]> & QueryableStorageEntry<ApiType, [PolymeshPrimitivesIdentityId]>;
      /**
       * The asset balances of portfolios.
       **/
      portfolioAssetBalances: AugmentedQuery<ApiType, (arg1: PolymeshPrimitivesIdentityIdPortfolioId | { did?: any; kind?: any } | string | Uint8Array, arg2: PolymeshPrimitivesAssetAssetID | string | Uint8Array) => Observable<u128>, [PolymeshPrimitivesIdentityIdPortfolioId, PolymeshPrimitivesAssetAssetID]> & QueryableStorageEntry<ApiType, [PolymeshPrimitivesIdentityIdPortfolioId, PolymeshPrimitivesAssetAssetID]>;
      /**
       * How many assets with non-zero balance this portfolio contains.
       **/
      portfolioAssetCount: AugmentedQuery<ApiType, (arg: PolymeshPrimitivesIdentityIdPortfolioId | { did?: any; kind?: any } | string | Uint8Array) => Observable<u64>, [PolymeshPrimitivesIdentityIdPortfolioId]> & QueryableStorageEntry<ApiType, [PolymeshPrimitivesIdentityIdPortfolioId]>;
      /**
       * The custodian of a particular portfolio. None implies that the identity owner is the custodian.
       **/
      portfolioCustodian: AugmentedQuery<ApiType, (arg: PolymeshPrimitivesIdentityIdPortfolioId | { did?: any; kind?: any } | string | Uint8Array) => Observable<Option<PolymeshPrimitivesIdentityId>>, [PolymeshPrimitivesIdentityIdPortfolioId]> & QueryableStorageEntry<ApiType, [PolymeshPrimitivesIdentityIdPortfolioId]>;
      /**
       * Amount of assets locked in a portfolio.
       * These assets show up in portfolio balance but can not be transferred away.
       **/
      portfolioLockedAssets: AugmentedQuery<ApiType, (arg1: PolymeshPrimitivesIdentityIdPortfolioId | { did?: any; kind?: any } | string | Uint8Array, arg2: PolymeshPrimitivesAssetAssetID | string | Uint8Array) => Observable<u128>, [PolymeshPrimitivesIdentityIdPortfolioId, PolymeshPrimitivesAssetAssetID]> & QueryableStorageEntry<ApiType, [PolymeshPrimitivesIdentityIdPortfolioId, PolymeshPrimitivesAssetAssetID]>;
      /**
       * All locked nft for a given portfolio.
       **/
      portfolioLockedNFT: AugmentedQuery<ApiType, (arg1: PolymeshPrimitivesIdentityIdPortfolioId | { did?: any; kind?: any } | string | Uint8Array, arg2: ITuple<[PolymeshPrimitivesAssetAssetID, u64]> | [PolymeshPrimitivesAssetAssetID | string | Uint8Array, u64 | AnyNumber | Uint8Array]) => Observable<bool>, [PolymeshPrimitivesIdentityIdPortfolioId, ITuple<[PolymeshPrimitivesAssetAssetID, u64]>]> & QueryableStorageEntry<ApiType, [PolymeshPrimitivesIdentityIdPortfolioId, ITuple<[PolymeshPrimitivesAssetAssetID, u64]>]>;
      /**
       * The nft associated to the portfolio.
       **/
      portfolioNFT: AugmentedQuery<ApiType, (arg1: PolymeshPrimitivesIdentityIdPortfolioId | { did?: any; kind?: any } | string | Uint8Array, arg2: ITuple<[PolymeshPrimitivesAssetAssetID, u64]> | [PolymeshPrimitivesAssetAssetID | string | Uint8Array, u64 | AnyNumber | Uint8Array]) => Observable<bool>, [PolymeshPrimitivesIdentityIdPortfolioId, ITuple<[PolymeshPrimitivesAssetAssetID, u64]>]> & QueryableStorageEntry<ApiType, [PolymeshPrimitivesIdentityIdPortfolioId, ITuple<[PolymeshPrimitivesAssetAssetID, u64]>]>;
      /**
       * The set of existing portfolios with their names. If a certain pair of a DID and
       * portfolio number maps to `None` then such a portfolio doesn't exist. Conversely, if a
       * pair maps to `Some(name)` then such a portfolio exists and is called `name`.
       **/
      portfolios: AugmentedQuery<ApiType, (arg1: PolymeshPrimitivesIdentityId | string | Uint8Array, arg2: u64 | AnyNumber | Uint8Array) => Observable<Option<Bytes>>, [PolymeshPrimitivesIdentityId, u64]> & QueryableStorageEntry<ApiType, [PolymeshPrimitivesIdentityId, u64]>;
      /**
       * Tracks all the portfolios in custody of a particular identity. Only used by the UIs.
       * When `true` is stored as the value for a given `(did, pid)`, it means that `pid` is in custody of `did`.
       * `false` values are never explicitly stored in the map, and are instead inferred by the absence of a key.
       **/
      portfoliosInCustody: AugmentedQuery<ApiType, (arg1: PolymeshPrimitivesIdentityId | string | Uint8Array, arg2: PolymeshPrimitivesIdentityIdPortfolioId | { did?: any; kind?: any } | string | Uint8Array) => Observable<bool>, [PolymeshPrimitivesIdentityId, PolymeshPrimitivesIdentityIdPortfolioId]> & QueryableStorageEntry<ApiType, [PolymeshPrimitivesIdentityId, PolymeshPrimitivesIdentityIdPortfolioId]>;
      /**
       * All portfolios that don't need to affirm the receivement of a given [`AssetID`].
       **/
      preApprovedPortfolios: AugmentedQuery<ApiType, (arg1: PolymeshPrimitivesIdentityIdPortfolioId | { did?: any; kind?: any } | string | Uint8Array, arg2: PolymeshPrimitivesAssetAssetID | string | Uint8Array) => Observable<bool>, [PolymeshPrimitivesIdentityIdPortfolioId, PolymeshPrimitivesAssetAssetID]> & QueryableStorageEntry<ApiType, [PolymeshPrimitivesIdentityIdPortfolioId, PolymeshPrimitivesAssetAssetID]>;
      /**
       * Storage version.
       **/
      storageVersion: AugmentedQuery<ApiType, () => Observable<u8>, []> & QueryableStorageEntry<ApiType, []>;
      /**
       * Generic query
       **/
      [key: string]: QueryableStorageEntry<ApiType>;
    };
    preimage: {
      preimageFor: AugmentedQuery<ApiType, (arg: ITuple<[H256, u32]> | [H256 | string | Uint8Array, u32 | AnyNumber | Uint8Array]) => Observable<Option<Bytes>>, [ITuple<[H256, u32]>]> & QueryableStorageEntry<ApiType, [ITuple<[H256, u32]>]>;
      /**
       * The request status of a given hash.
       **/
      statusFor: AugmentedQuery<ApiType, (arg: H256 | string | Uint8Array) => Observable<Option<PalletPreimageRequestStatus>>, [H256]> & QueryableStorageEntry<ApiType, [H256]>;
      /**
       * Generic query
       **/
      [key: string]: QueryableStorageEntry<ApiType>;
    };
    protocolFee: {
      /**
       * The mapping of operation names to the base fees of those operations.
       **/
      baseFees: AugmentedQuery<ApiType, (arg: PolymeshCommonUtilitiesProtocolFeeProtocolOp | 'AssetRegisterTicker' | 'AssetIssue' | 'AssetAddDocuments' | 'AssetCreateAsset' | 'CheckpointCreateSchedule' | 'ComplianceManagerAddComplianceRequirement' | 'IdentityCddRegisterDid' | 'IdentityAddClaim' | 'IdentityAddSecondaryKeysWithAuthorization' | 'PipsPropose' | 'ContractsPutCode' | 'CorporateBallotAttachBallot' | 'CapitalDistributionDistribute' | 'NFTCreateCollection' | 'NFTMint' | 'IdentityCreateChildIdentity' | number | Uint8Array) => Observable<u128>, [PolymeshCommonUtilitiesProtocolFeeProtocolOp]> & QueryableStorageEntry<ApiType, [PolymeshCommonUtilitiesProtocolFeeProtocolOp]>;
      /**
       * The fee coefficient as a positive rational (numerator, denominator).
       **/
      coefficient: AugmentedQuery<ApiType, () => Observable<ITuple<[u32, u32]>>, []> & QueryableStorageEntry<ApiType, []>;
      /**
       * Generic query
       **/
      [key: string]: QueryableStorageEntry<ApiType>;
    };
    randomnessCollectiveFlip: {
      /**
       * Series of block headers from the last 81 blocks that acts as random seed material. This
       * is arranged as a ring buffer with `block_number % 81` being the index into the `Vec` of
       * the oldest hash.
       **/
      randomMaterial: AugmentedQuery<ApiType, () => Observable<Vec<H256>>, []> & QueryableStorageEntry<ApiType, []>;
      /**
       * Generic query
       **/
      [key: string]: QueryableStorageEntry<ApiType>;
    };
    relayer: {
      /**
       * The subsidy for a `user_key` if they are being subsidised,
       * as a map `user_key` => `Subsidy`.
       * 
       * A key can only have one subsidy at a time.  To change subsidisers
       * a key needs to call `remove_paying_key` to remove the current subsidy,
       * before they can accept a new subsidiser.
       **/
      subsidies: AugmentedQuery<ApiType, (arg: AccountId32 | string | Uint8Array) => Observable<Option<PalletRelayerSubsidy>>, [AccountId32]> & QueryableStorageEntry<ApiType, [AccountId32]>;
      /**
       * Generic query
       **/
      [key: string]: QueryableStorageEntry<ApiType>;
    };
    scheduler: {
      /**
       * Items to be executed, indexed by the block number that they should be executed on.
       **/
      agenda: AugmentedQuery<ApiType, (arg: u32 | AnyNumber | Uint8Array) => Observable<Vec<Option<PalletSchedulerScheduled>>>, [u32]> & QueryableStorageEntry<ApiType, [u32]>;
      incompleteSince: AugmentedQuery<ApiType, () => Observable<Option<u32>>, []> & QueryableStorageEntry<ApiType, []>;
      /**
       * Lookup from a name to the block number and index of the task.
       * 
       * For v3 -> v4 the previously unbounded identities are Blake2-256 hashed to form the v4
       * identities.
       **/
      lookup: AugmentedQuery<ApiType, (arg: U8aFixed | string | Uint8Array) => Observable<Option<ITuple<[u32, u32]>>>, [U8aFixed]> & QueryableStorageEntry<ApiType, [U8aFixed]>;
      /**
       * Generic query
       **/
      [key: string]: QueryableStorageEntry<ApiType>;
    };
    session: {
      /**
       * Current index of the session.
       **/
      currentIndex: AugmentedQuery<ApiType, () => Observable<u32>, []> & QueryableStorageEntry<ApiType, []>;
      /**
       * Indices of disabled validators.
       * 
       * The vec is always kept sorted so that we can find whether a given validator is
       * disabled using binary search. It gets cleared when `on_session_ending` returns
       * a new set of identities.
       **/
      disabledValidators: AugmentedQuery<ApiType, () => Observable<Vec<u32>>, []> & QueryableStorageEntry<ApiType, []>;
      /**
       * The owner of a key. The key is the `KeyTypeId` + the encoded key.
       **/
      keyOwner: AugmentedQuery<ApiType, (arg: ITuple<[SpCoreCryptoKeyTypeId, Bytes]> | [SpCoreCryptoKeyTypeId | string | Uint8Array, Bytes | string | Uint8Array]) => Observable<Option<AccountId32>>, [ITuple<[SpCoreCryptoKeyTypeId, Bytes]>]> & QueryableStorageEntry<ApiType, [ITuple<[SpCoreCryptoKeyTypeId, Bytes]>]>;
      /**
       * The next session keys for a validator.
       **/
      nextKeys: AugmentedQuery<ApiType, (arg: AccountId32 | string | Uint8Array) => Observable<Option<PolymeshRuntimeDevelopRuntimeSessionKeys>>, [AccountId32]> & QueryableStorageEntry<ApiType, [AccountId32]>;
      /**
       * True if the underlying economic identities or weighting behind the validators
       * has changed in the queued validator set.
       **/
      queuedChanged: AugmentedQuery<ApiType, () => Observable<bool>, []> & QueryableStorageEntry<ApiType, []>;
      /**
       * The queued keys for the next session. When the next session begins, these keys
       * will be used to determine the validator's session keys.
       **/
      queuedKeys: AugmentedQuery<ApiType, () => Observable<Vec<ITuple<[AccountId32, PolymeshRuntimeDevelopRuntimeSessionKeys]>>>, []> & QueryableStorageEntry<ApiType, []>;
      /**
       * The current set of validators.
       **/
      validators: AugmentedQuery<ApiType, () => Observable<Vec<AccountId32>>, []> & QueryableStorageEntry<ApiType, []>;
      /**
       * Generic query
       **/
      [key: string]: QueryableStorageEntry<ApiType>;
    };
    settlement: {
      /**
       * Tracks affirmations received for an instruction. (instruction_id, counter_party) -> AffirmationStatus
       **/
      affirmsReceived: AugmentedQuery<ApiType, (arg1: u64 | AnyNumber | Uint8Array, arg2: PolymeshPrimitivesIdentityIdPortfolioId | { did?: any; kind?: any } | string | Uint8Array) => Observable<PolymeshPrimitivesSettlementAffirmationStatus>, [u64, PolymeshPrimitivesIdentityIdPortfolioId]> & QueryableStorageEntry<ApiType, [u64, PolymeshPrimitivesIdentityIdPortfolioId]>;
      /**
       * Free-form text about a venue. venue_id -> `VenueDetails`
       * Only needed for the UI.
       **/
      details: AugmentedQuery<ApiType, (arg: u64 | AnyNumber | Uint8Array) => Observable<Bytes>, [u64]> & QueryableStorageEntry<ApiType, [u64]>;
      /**
       * Number of affirmations pending before instruction is executed. instruction_id -> affirm_pending
       **/
      instructionAffirmsPending: AugmentedQuery<ApiType, (arg: u64 | AnyNumber | Uint8Array) => Observable<u64>, [u64]> & QueryableStorageEntry<ApiType, [u64]>;
      /**
       * Number of instructions in the system (It's one more than the actual number)
       **/
      instructionCounter: AugmentedQuery<ApiType, () => Observable<u64>, []> & QueryableStorageEntry<ApiType, []>;
      /**
       * Details about an instruction. instruction_id -> instruction_details
       **/
      instructionDetails: AugmentedQuery<ApiType, (arg: u64 | AnyNumber | Uint8Array) => Observable<PolymeshPrimitivesSettlementInstruction>, [u64]> & QueryableStorageEntry<ApiType, [u64]>;
      /**
       * Legs under an instruction. (instruction_id, leg_id) -> Leg
       **/
      instructionLegs: AugmentedQuery<ApiType, (arg1: u64 | AnyNumber | Uint8Array, arg2: u64 | AnyNumber | Uint8Array) => Observable<Option<PolymeshPrimitivesSettlementLeg>>, [u64, u64]> & QueryableStorageEntry<ApiType, [u64, u64]>;
      /**
       * Status of a leg under an instruction. (instruction_id, leg_id) -> LegStatus
       **/
      instructionLegStatus: AugmentedQuery<ApiType, (arg1: u64 | AnyNumber | Uint8Array, arg2: u64 | AnyNumber | Uint8Array) => Observable<PolymeshPrimitivesSettlementLegStatus>, [u64, u64]> & QueryableStorageEntry<ApiType, [u64, u64]>;
      /**
       * The status for the mediators affirmation.
       **/
      instructionMediatorsAffirmations: AugmentedQuery<ApiType, (arg1: u64 | AnyNumber | Uint8Array, arg2: PolymeshPrimitivesIdentityId | string | Uint8Array) => Observable<PolymeshPrimitivesSettlementMediatorAffirmationStatus>, [u64, PolymeshPrimitivesIdentityId]> & QueryableStorageEntry<ApiType, [u64, PolymeshPrimitivesIdentityId]>;
      /**
       * Instruction memo
       **/
      instructionMemos: AugmentedQuery<ApiType, (arg: u64 | AnyNumber | Uint8Array) => Observable<Option<PolymeshPrimitivesMemo>>, [u64]> & QueryableStorageEntry<ApiType, [u64]>;
      /**
       * Instruction statuses. instruction_id -> InstructionStatus
       **/
      instructionStatuses: AugmentedQuery<ApiType, (arg: u64 | AnyNumber | Uint8Array) => Observable<PolymeshPrimitivesSettlementInstructionStatus>, [u64]> & QueryableStorageEntry<ApiType, [u64]>;
      /**
       * Tracks the number of signers each venue has.
       **/
      numberOfVenueSigners: AugmentedQuery<ApiType, (arg: u64 | AnyNumber | Uint8Array) => Observable<u32>, [u64]> & QueryableStorageEntry<ApiType, [u64]>;
      /**
       * Tracks the affirmation status for offchain legs in a instruction. [`(InstructionId, LegId)`] -> [`AffirmationStatus`]
       **/
      offChainAffirmations: AugmentedQuery<ApiType, (arg1: u64 | AnyNumber | Uint8Array, arg2: u64 | AnyNumber | Uint8Array) => Observable<PolymeshPrimitivesSettlementAffirmationStatus>, [u64, u64]> & QueryableStorageEntry<ApiType, [u64, u64]>;
      /**
       * Tracks redemption of receipts. (signer, receipt_uid) -> receipt_used
       **/
      receiptsUsed: AugmentedQuery<ApiType, (arg1: AccountId32 | string | Uint8Array, arg2: u64 | AnyNumber | Uint8Array) => Observable<bool>, [AccountId32, u64]> & QueryableStorageEntry<ApiType, [AccountId32, u64]>;
      /**
       * Storage version.
       **/
      storageVersion: AugmentedQuery<ApiType, () => Observable<u8>, []> & QueryableStorageEntry<ApiType, []>;
      /**
       * Helps a user track their pending instructions and affirmations (only needed for UI).
       * (counter_party, instruction_id) -> AffirmationStatus
       **/
      userAffirmations: AugmentedQuery<ApiType, (arg1: PolymeshPrimitivesIdentityIdPortfolioId | { did?: any; kind?: any } | string | Uint8Array, arg2: u64 | AnyNumber | Uint8Array) => Observable<PolymeshPrimitivesSettlementAffirmationStatus>, [PolymeshPrimitivesIdentityIdPortfolioId, u64]> & QueryableStorageEntry<ApiType, [PolymeshPrimitivesIdentityIdPortfolioId, u64]>;
      /**
       * Array of venues created by an identity. Only needed for the UI. IdentityId -> Vec<venue_id>
       * Venues create by an identity.
       * Only needed for the UI.
       * 
       * identity -> venue_id ()
       **/
      userVenues: AugmentedQuery<ApiType, (arg1: PolymeshPrimitivesIdentityId | string | Uint8Array, arg2: u64 | AnyNumber | Uint8Array) => Observable<Null>, [PolymeshPrimitivesIdentityId, u64]> & QueryableStorageEntry<ApiType, [PolymeshPrimitivesIdentityId, u64]>;
      /**
       * Venues that are allowed to create instructions involving a particular asset. Only used if filtering is enabled.
       * ([`AssetID`], venue_id) -> allowed
       **/
      venueAllowList: AugmentedQuery<ApiType, (arg1: PolymeshPrimitivesAssetAssetID | string | Uint8Array, arg2: u64 | AnyNumber | Uint8Array) => Observable<bool>, [PolymeshPrimitivesAssetAssetID, u64]> & QueryableStorageEntry<ApiType, [PolymeshPrimitivesAssetAssetID, u64]>;
      /**
       * Number of venues in the system (It's one more than the actual number)
       **/
      venueCounter: AugmentedQuery<ApiType, () => Observable<u64>, []> & QueryableStorageEntry<ApiType, []>;
      /**
       * Tracks if a token has enabled filtering venues that can create instructions involving their token. AssetID -> filtering_enabled
       **/
      venueFiltering: AugmentedQuery<ApiType, (arg: PolymeshPrimitivesAssetAssetID | string | Uint8Array) => Observable<bool>, [PolymeshPrimitivesAssetAssetID]> & QueryableStorageEntry<ApiType, [PolymeshPrimitivesAssetAssetID]>;
      /**
       * Info about a venue. venue_id -> venue
       **/
      venueInfo: AugmentedQuery<ApiType, (arg: u64 | AnyNumber | Uint8Array) => Observable<Option<PolymeshPrimitivesSettlementVenue>>, [u64]> & QueryableStorageEntry<ApiType, [u64]>;
      /**
       * Instructions under a venue.
       * Only needed for the UI.
       * 
       * venue_id -> instruction_id -> ()
       **/
      venueInstructions: AugmentedQuery<ApiType, (arg1: u64 | AnyNumber | Uint8Array, arg2: u64 | AnyNumber | Uint8Array) => Observable<Null>, [u64, u64]> & QueryableStorageEntry<ApiType, [u64, u64]>;
      /**
       * Signers allowed by the venue. (venue_id, signer) -> bool
       **/
      venueSigners: AugmentedQuery<ApiType, (arg1: u64 | AnyNumber | Uint8Array, arg2: AccountId32 | string | Uint8Array) => Observable<bool>, [u64, AccountId32]> & QueryableStorageEntry<ApiType, [u64, AccountId32]>;
      /**
       * Generic query
       **/
      [key: string]: QueryableStorageEntry<ApiType>;
    };
    staking: {
      /**
       * The active era information, it holds index and start.
       * 
       * The active era is the era being currently rewarded. Validator set of this era must be
       * equal to [`SessionInterface::validators`].
       **/
      activeEra: AugmentedQuery<ApiType, () => Observable<Option<PalletStakingActiveEraInfo>>, []> & QueryableStorageEntry<ApiType, []>;
      /**
       * Map from all locked "stash" accounts to the controller account.
       * 
       * TWOX-NOTE: SAFE since `AccountId` is a secure hash.
       **/
      bonded: AugmentedQuery<ApiType, (arg: AccountId32 | string | Uint8Array) => Observable<Option<AccountId32>>, [AccountId32]> & QueryableStorageEntry<ApiType, [AccountId32]>;
      /**
       * A mapping from still-bonded eras to the first session index of that era.
       * 
       * Must contains information for eras for the range:
       * `[active_era - bounding_duration; active_era]`
       **/
      bondedEras: AugmentedQuery<ApiType, () => Observable<Vec<ITuple<[u32, u32]>>>, []> & QueryableStorageEntry<ApiType, []>;
      /**
       * The amount of currency given to reporters of a slash event which was
       * canceled by extraordinary circumstances (e.g. governance).
       **/
      canceledSlashPayout: AugmentedQuery<ApiType, () => Observable<u128>, []> & QueryableStorageEntry<ApiType, []>;
      /**
       * The threshold for when users can start calling `chill_other` for other validators /
       * nominators. The threshold is compared to the actual number of validators / nominators
       * (`CountFor*`) in the system compared to the configured max (`Max*Count`).
       **/
      chillThreshold: AugmentedQuery<ApiType, () => Observable<Option<Percent>>, []> & QueryableStorageEntry<ApiType, []>;
      /**
       * Counter for the related counted storage map
       **/
      counterForNominators: AugmentedQuery<ApiType, () => Observable<u32>, []> & QueryableStorageEntry<ApiType, []>;
      /**
       * Counter for the related counted storage map
       **/
      counterForValidators: AugmentedQuery<ApiType, () => Observable<u32>, []> & QueryableStorageEntry<ApiType, []>;
      /**
       * The current era index.
       * 
       * This is the latest planned era, depending on how the Session pallet queues the validator
       * set, it might be active or not.
       **/
      currentEra: AugmentedQuery<ApiType, () => Observable<Option<u32>>, []> & QueryableStorageEntry<ApiType, []>;
      /**
<<<<<<< HEAD
       * The last planned session scheduled by the session pallet.
       * 
       * This is basically in sync with the call to [`pallet_session::SessionManager::new_session`].
=======
       * The earliest era for which we have a pending, unapplied slash.
       **/
      earliestUnappliedSlash: AugmentedQuery<ApiType, () => Observable<Option<u32>>, []> & QueryableStorageEntry<ApiType, []>;
      /**
       * Flag to control the execution of the offchain election. When `Open(_)`, we accept solutions
       * to be submitted.
>>>>>>> e568106c
       **/
      currentPlannedSession: AugmentedQuery<ApiType, () => Observable<u32>, []> & QueryableStorageEntry<ApiType, []>;
      /**
       * Rewards for the last `HISTORY_DEPTH` eras.
       * If reward hasn't been set or has been removed then 0 reward is returned.
       **/
      erasRewardPoints: AugmentedQuery<ApiType, (arg: u32 | AnyNumber | Uint8Array) => Observable<PalletStakingEraRewardPoints>, [u32]> & QueryableStorageEntry<ApiType, [u32]>;
      /**
       * Exposure of validator at era.
       * 
       * This is keyed first by the era index to allow bulk deletion and then the stash account.
       * 
       * Is it removed after `HISTORY_DEPTH` eras.
       * If stakers hasn't been set or has been removed then empty exposure is returned.
       **/
      erasStakers: AugmentedQuery<ApiType, (arg1: u32 | AnyNumber | Uint8Array, arg2: AccountId32 | string | Uint8Array) => Observable<PalletStakingExposure>, [u32, AccountId32]> & QueryableStorageEntry<ApiType, [u32, AccountId32]>;
      /**
       * Clipped Exposure of validator at era.
       * 
       * This is similar to [`ErasStakers`] but number of nominators exposed is reduced to the
       * `T::MaxNominatorRewardedPerValidator` biggest stakers.
       * (Note: the field `total` and `own` of the exposure remains unchanged).
       * This is used to limit the i/o cost for the nominator payout.
       * 
       * This is keyed fist by the era index to allow bulk deletion and then the stash account.
       * 
       * Is it removed after `HISTORY_DEPTH` eras.
       * If stakers hasn't been set or has been removed then empty exposure is returned.
       **/
      erasStakersClipped: AugmentedQuery<ApiType, (arg1: u32 | AnyNumber | Uint8Array, arg2: AccountId32 | string | Uint8Array) => Observable<PalletStakingExposure>, [u32, AccountId32]> & QueryableStorageEntry<ApiType, [u32, AccountId32]>;
      /**
       * The session index at which the era start for the last `HISTORY_DEPTH` eras.
       * 
       * Note: This tracks the starting session (i.e. session index when era start being active)
       * for the eras in `[CurrentEra - HISTORY_DEPTH, CurrentEra]`.
       **/
      erasStartSessionIndex: AugmentedQuery<ApiType, (arg: u32 | AnyNumber | Uint8Array) => Observable<Option<u32>>, [u32]> & QueryableStorageEntry<ApiType, [u32]>;
      /**
       * The total amount staked for the last `HISTORY_DEPTH` eras.
       * If total hasn't been set or has been removed then 0 stake is returned.
       **/
      erasTotalStake: AugmentedQuery<ApiType, (arg: u32 | AnyNumber | Uint8Array) => Observable<u128>, [u32]> & QueryableStorageEntry<ApiType, [u32]>;
      /**
       * Similar to `ErasStakers`, this holds the preferences of validators.
       * 
       * This is keyed first by the era index to allow bulk deletion and then the stash account.
       * 
       * Is it removed after `HISTORY_DEPTH` eras.
       **/
      erasValidatorPrefs: AugmentedQuery<ApiType, (arg1: u32 | AnyNumber | Uint8Array, arg2: AccountId32 | string | Uint8Array) => Observable<PalletStakingValidatorPrefs>, [u32, AccountId32]> & QueryableStorageEntry<ApiType, [u32, AccountId32]>;
      /**
       * The total validator era payout for the last `HISTORY_DEPTH` eras.
       * 
       * Eras that haven't finished yet or has been removed doesn't have reward.
       **/
      erasValidatorReward: AugmentedQuery<ApiType, (arg: u32 | AnyNumber | Uint8Array) => Observable<Option<u128>>, [u32]> & QueryableStorageEntry<ApiType, [u32]>;
      /**
       * Mode of era forcing.
       **/
      forceEra: AugmentedQuery<ApiType, () => Observable<PalletStakingForcing>, []> & QueryableStorageEntry<ApiType, []>;
      /**
       * Any validators that may never be slashed or forcibly kicked. It's a Vec since they're
       * easy to initialize and the performance hit is minimal (we expect no more than four
       * invulnerables) and restricted to testnets.
       **/
      invulnerables: AugmentedQuery<ApiType, () => Observable<Vec<AccountId32>>, []> & QueryableStorageEntry<ApiType, []>;
      /**
       * Map from all (unlocked) "controller" accounts to the info regarding the staking.
       **/
      ledger: AugmentedQuery<ApiType, (arg: AccountId32 | string | Uint8Array) => Observable<Option<PalletStakingStakingLedger>>, [AccountId32]> & QueryableStorageEntry<ApiType, [AccountId32]>;
      /**
       * The maximum nominator count before we stop allowing new validators to join.
       * 
       * When this value is not set, no limits are enforced.
       **/
      maxNominatorsCount: AugmentedQuery<ApiType, () => Observable<Option<u32>>, []> & QueryableStorageEntry<ApiType, []>;
      /**
       * The maximum validator count before we stop allowing new validators to join.
       * 
       * When this value is not set, no limits are enforced.
       **/
      maxValidatorsCount: AugmentedQuery<ApiType, () => Observable<Option<u32>>, []> & QueryableStorageEntry<ApiType, []>;
      /**
       * The minimum amount of commission that validators can set.
       * 
       * If set to `0`, no limit exists.
       **/
      minCommission: AugmentedQuery<ApiType, () => Observable<Perbill>, []> & QueryableStorageEntry<ApiType, []>;
      /**
       * The minimum active nominator stake of the last successful election.
       **/
      minimumActiveStake: AugmentedQuery<ApiType, () => Observable<u128>, []> & QueryableStorageEntry<ApiType, []>;
      /**
       * Minimum number of staking participants before emergency conditions are imposed.
       **/
      minimumValidatorCount: AugmentedQuery<ApiType, () => Observable<u32>, []> & QueryableStorageEntry<ApiType, []>;
      /**
<<<<<<< HEAD
       * The minimum active bond to become and maintain the role of a nominator.
       **/
      minNominatorBond: AugmentedQuery<ApiType, () => Observable<u128>, []> & QueryableStorageEntry<ApiType, []>;
      /**
       * The minimum active bond to become and maintain the role of a validator.
       **/
      minValidatorBond: AugmentedQuery<ApiType, () => Observable<u128>, []> & QueryableStorageEntry<ApiType, []>;
      /**
=======
>>>>>>> e568106c
       * The map from nominator stash key to their nomination preferences, namely the validators that
       * they wish to support.
       * 
       * Note that the keys of this storage map might become non-decodable in case the
       * [`Config::MaxNominations`] configuration is decreased. In this rare case, these nominators
       * are still existent in storage, their key is correct and retrievable (i.e. `contains_key`
       * indicates that they exist), but their value cannot be decoded. Therefore, the non-decodable
       * nominators will effectively not-exist, until they re-submit their preferences such that it
       * is within the bounds of the newly set `Config::MaxNominations`.
       * 
       * This implies that `::iter_keys().count()` and `::iter().count()` might return different
       * values for this map. Moreover, the main `::count()` is aligned with the former, namely the
       * number of keys that exist.
       * 
       * Lastly, if any of the nominators become non-decodable, they can be chilled immediately via
       * [`Call::chill_other`] dispatchable by anyone.
       * 
       * TWOX-NOTE: SAFE since `AccountId` is a secure hash.
       **/
      nominators: AugmentedQuery<ApiType, (arg: AccountId32 | string | Uint8Array) => Observable<Option<PalletStakingNominations>>, [AccountId32]> & QueryableStorageEntry<ApiType, [AccountId32]>;
      /**
       * All slashing events on nominators, mapped by era to the highest slash value of the era.
       **/
      nominatorSlashInEra: AugmentedQuery<ApiType, (arg1: u32 | AnyNumber | Uint8Array, arg2: AccountId32 | string | Uint8Array) => Observable<Option<u128>>, [u32, AccountId32]> & QueryableStorageEntry<ApiType, [u32, AccountId32]>;
      /**
       * Indices of validators that have offended in the active era and whether they are currently
       * disabled.
       * 
       * This value should be a superset of disabled validators since not all offences lead to the
       * validator being disabled (if there was no slash). This is needed to track the percentage of
       * validators that have offended in the current era, ensuring a new era is forced if
       * `OffendingValidatorsThreshold` is reached. The vec is always kept sorted so that we can find
       * whether a given validator has previously offended using binary search. It gets cleared when
       * the era ends.
       **/
      offendingValidators: AugmentedQuery<ApiType, () => Observable<Vec<ITuple<[u32, bool]>>>, []> & QueryableStorageEntry<ApiType, []>;
      /**
       * Where the reward payment should be made. Keyed by stash.
       * 
       * TWOX-NOTE: SAFE since `AccountId` is a secure hash.
       **/
      payee: AugmentedQuery<ApiType, (arg: AccountId32 | string | Uint8Array) => Observable<PalletStakingRewardDestination>, [AccountId32]> & QueryableStorageEntry<ApiType, [AccountId32]>;
      /**
       * Entities that are allowed to run operator/validator nodes.
       **/
      permissionedIdentity: AugmentedQuery<ApiType, (arg: PolymeshPrimitivesIdentityId | string | Uint8Array) => Observable<Option<PalletStakingPermissionedIdentityPrefs>>, [PolymeshPrimitivesIdentityId]> & QueryableStorageEntry<ApiType, [PolymeshPrimitivesIdentityId]>;
      polymeshStorageVersion: AugmentedQuery<ApiType, () => Observable<u8>, []> & QueryableStorageEntry<ApiType, []>;
      /**
       * Slashing switch for validators & Nominators.
       **/
      slashingAllowedFor: AugmentedQuery<ApiType, () => Observable<PalletStakingSlashingSwitch>, []> & QueryableStorageEntry<ApiType, []>;
      /**
       * Slashing spans for stash accounts.
       **/
      slashingSpans: AugmentedQuery<ApiType, (arg: AccountId32 | string | Uint8Array) => Observable<Option<PalletStakingSlashingSlashingSpans>>, [AccountId32]> & QueryableStorageEntry<ApiType, [AccountId32]>;
      /**
       * The percentage of the slash that is distributed to reporters.
       * 
       * The rest of the slashed value is handled by the `Slash`.
       **/
      slashRewardFraction: AugmentedQuery<ApiType, () => Observable<Perbill>, []> & QueryableStorageEntry<ApiType, []>;
      /**
       * Records information about the maximum slash of a stash within a slashing span,
       * as well as how much reward has been paid out.
       **/
      spanSlash: AugmentedQuery<ApiType, (arg: ITuple<[AccountId32, u32]> | [AccountId32 | string | Uint8Array, u32 | AnyNumber | Uint8Array]) => Observable<PalletStakingSlashingSpanRecord>, [ITuple<[AccountId32, u32]>]> & QueryableStorageEntry<ApiType, [ITuple<[AccountId32, u32]>]>;
      /**
       * All unapplied slashes that are queued for later.
       **/
      unappliedSlashes: AugmentedQuery<ApiType, (arg: u32 | AnyNumber | Uint8Array) => Observable<Vec<PalletStakingUnappliedSlash>>, [u32]> & QueryableStorageEntry<ApiType, [u32]>;
      /**
<<<<<<< HEAD
       * Allows flexibility in commission. Every validator has commission that should be in the range [0, Cap].
=======
       * Allows flexibility in commission. Every validator has commission that should be in the
       * range [0, Cap].
>>>>>>> e568106c
       **/
      validatorCommissionCap: AugmentedQuery<ApiType, () => Observable<Perbill>, []> & QueryableStorageEntry<ApiType, []>;
      /**
       * The ideal number of active validators.
       **/
      validatorCount: AugmentedQuery<ApiType, () => Observable<u32>, []> & QueryableStorageEntry<ApiType, []>;
      /**
       * The map from (wannabe) validator stash key to the preferences of that validator.
       * 
       * TWOX-NOTE: SAFE since `AccountId` is a secure hash.
       **/
      validators: AugmentedQuery<ApiType, (arg: AccountId32 | string | Uint8Array) => Observable<PalletStakingValidatorPrefs>, [AccountId32]> & QueryableStorageEntry<ApiType, [AccountId32]>;
      /**
       * All slashing events on validators, mapped by era to the highest slash proportion
       * and slash value of the era.
       **/
      validatorSlashInEra: AugmentedQuery<ApiType, (arg1: u32 | AnyNumber | Uint8Array, arg2: AccountId32 | string | Uint8Array) => Observable<Option<ITuple<[Perbill, u128]>>>, [u32, AccountId32]> & QueryableStorageEntry<ApiType, [u32, AccountId32]>;
      /**
       * Generic query
       **/
      [key: string]: QueryableStorageEntry<ApiType>;
    };
    stateTrieMigration: {
      /**
       * The limits that are imposed on automatic migrations.
       * 
       * If set to None, then no automatic migration happens.
       **/
      autoLimits: AugmentedQuery<ApiType, () => Observable<Option<PalletStateTrieMigrationMigrationLimits>>, []> & QueryableStorageEntry<ApiType, []>;
      /**
       * Migration progress.
       * 
       * This stores the snapshot of the last migrated keys. It can be set into motion and move
       * forward by any of the means provided by this pallet.
       **/
      migrationProcess: AugmentedQuery<ApiType, () => Observable<PalletStateTrieMigrationMigrationTask>, []> & QueryableStorageEntry<ApiType, []>;
      /**
       * The maximum limits that the signed migration could use.
       * 
       * If not set, no signed submission is allowed.
       **/
      signedMigrationMaxLimits: AugmentedQuery<ApiType, () => Observable<Option<PalletStateTrieMigrationMigrationLimits>>, []> & QueryableStorageEntry<ApiType, []>;
      /**
       * Generic query
       **/
      [key: string]: QueryableStorageEntry<ApiType>;
    };
    statistics: {
      /**
       * Maps a set of [`StatType`] for each [`AssetID`].
       **/
      activeAssetStats: AugmentedQuery<ApiType, (arg: PolymeshPrimitivesAssetAssetID | string | Uint8Array) => Observable<BTreeSet<PolymeshPrimitivesStatisticsStatType>>, [PolymeshPrimitivesAssetAssetID]> & QueryableStorageEntry<ApiType, [PolymeshPrimitivesAssetAssetID]>;
      /**
       * Asset stats.
       **/
      assetStats: AugmentedQuery<ApiType, (arg1: PolymeshPrimitivesStatisticsStat1stKey | { assetId?: any; statType?: any } | string | Uint8Array, arg2: PolymeshPrimitivesStatisticsStat2ndKey | { NoClaimStat: any } | { Claim: any } | string | Uint8Array) => Observable<u128>, [PolymeshPrimitivesStatisticsStat1stKey, PolymeshPrimitivesStatisticsStat2ndKey]> & QueryableStorageEntry<ApiType, [PolymeshPrimitivesStatisticsStat1stKey, PolymeshPrimitivesStatisticsStat2ndKey]>;
      /**
       * The [`AssetTransferCompliance`] for each [`AssetID`].
       **/
      assetTransferCompliances: AugmentedQuery<ApiType, (arg: PolymeshPrimitivesAssetAssetID | string | Uint8Array) => Observable<PolymeshPrimitivesTransferComplianceAssetTransferCompliance>, [PolymeshPrimitivesAssetAssetID]> & QueryableStorageEntry<ApiType, [PolymeshPrimitivesAssetAssetID]>;
      /**
       * Storage migration version.
       **/
      storageVersion: AugmentedQuery<ApiType, () => Observable<u8>, []> & QueryableStorageEntry<ApiType, []>;
      /**
       * Entities exempt from a Transfer Compliance rule.
       **/
      transferConditionExemptEntities: AugmentedQuery<ApiType, (arg1: PolymeshPrimitivesTransferComplianceTransferConditionExemptKey | { assetId?: any; op?: any; claimType?: any } | string | Uint8Array, arg2: PolymeshPrimitivesIdentityId | string | Uint8Array) => Observable<bool>, [PolymeshPrimitivesTransferComplianceTransferConditionExemptKey, PolymeshPrimitivesIdentityId]> & QueryableStorageEntry<ApiType, [PolymeshPrimitivesTransferComplianceTransferConditionExemptKey, PolymeshPrimitivesIdentityId]>;
      /**
       * Generic query
       **/
      [key: string]: QueryableStorageEntry<ApiType>;
    };
    sto: {
      /**
       * Total fundraisers created for a token.
       **/
      fundraiserCount: AugmentedQuery<ApiType, (arg: PolymeshPrimitivesAssetAssetID | string | Uint8Array) => Observable<u64>, [PolymeshPrimitivesAssetAssetID]> & QueryableStorageEntry<ApiType, [PolymeshPrimitivesAssetAssetID]>;
      /**
       * Name for the Fundraiser. Only used offchain.
       * (AssetID, fundraiser_id) -> Fundraiser name
       **/
      fundraiserNames: AugmentedQuery<ApiType, (arg1: PolymeshPrimitivesAssetAssetID | string | Uint8Array, arg2: u64 | AnyNumber | Uint8Array) => Observable<Option<Bytes>>, [PolymeshPrimitivesAssetAssetID, u64]> & QueryableStorageEntry<ApiType, [PolymeshPrimitivesAssetAssetID, u64]>;
      /**
       * All fundraisers that are currently running.
       * (AssetID, fundraiser_id) -> Fundraiser
       **/
      fundraisers: AugmentedQuery<ApiType, (arg1: PolymeshPrimitivesAssetAssetID | string | Uint8Array, arg2: u64 | AnyNumber | Uint8Array) => Observable<Option<PalletStoFundraiser>>, [PolymeshPrimitivesAssetAssetID, u64]> & QueryableStorageEntry<ApiType, [PolymeshPrimitivesAssetAssetID, u64]>;
      /**
       * Generic query
       **/
      [key: string]: QueryableStorageEntry<ApiType>;
    };
    sudo: {
      /**
       * The `AccountId` of the sudo key.
       **/
      key: AugmentedQuery<ApiType, () => Observable<Option<AccountId32>>, []> & QueryableStorageEntry<ApiType, []>;
      /**
       * Generic query
       **/
      [key: string]: QueryableStorageEntry<ApiType>;
    };
    system: {
      /**
       * The full account information for a particular account ID.
       **/
      account: AugmentedQuery<ApiType, (arg: AccountId32 | string | Uint8Array) => Observable<FrameSystemAccountInfo>, [AccountId32]> & QueryableStorageEntry<ApiType, [AccountId32]>;
      /**
       * Total length (in bytes) for all extrinsics put together, for the current block.
       **/
      allExtrinsicsLen: AugmentedQuery<ApiType, () => Observable<Option<u32>>, []> & QueryableStorageEntry<ApiType, []>;
      /**
       * Map of block numbers to block hashes.
       **/
      blockHash: AugmentedQuery<ApiType, (arg: u32 | AnyNumber | Uint8Array) => Observable<H256>, [u32]> & QueryableStorageEntry<ApiType, [u32]>;
      /**
       * The current weight for the block.
       **/
      blockWeight: AugmentedQuery<ApiType, () => Observable<FrameSupportDispatchPerDispatchClassWeight>, []> & QueryableStorageEntry<ApiType, []>;
      /**
       * Digest of the current block, also part of the block header.
       **/
      digest: AugmentedQuery<ApiType, () => Observable<SpRuntimeDigest>, []> & QueryableStorageEntry<ApiType, []>;
      /**
       * The number of events in the `Events<T>` list.
       **/
      eventCount: AugmentedQuery<ApiType, () => Observable<u32>, []> & QueryableStorageEntry<ApiType, []>;
      /**
       * Events deposited for the current block.
       * 
       * NOTE: The item is unbound and should therefore never be read on chain.
       * It could otherwise inflate the PoV size of a block.
       * 
       * Events have a large in-memory size. Box the events to not go out-of-memory
       * just in case someone still reads them from within the runtime.
       **/
      events: AugmentedQuery<ApiType, () => Observable<Vec<FrameSystemEventRecord>>, []> & QueryableStorageEntry<ApiType, []>;
      /**
       * Mapping between a topic (represented by T::Hash) and a vector of indexes
       * of events in the `<Events<T>>` list.
       * 
       * All topic vectors have deterministic storage locations depending on the topic. This
       * allows light-clients to leverage the changes trie storage tracking mechanism and
       * in case of changes fetch the list of events of interest.
       * 
       * The value has the type `(T::BlockNumber, EventIndex)` because if we used only just
       * the `EventIndex` then in case if the topic has the same contents on the next block
       * no notification will be triggered thus the event might be lost.
       **/
      eventTopics: AugmentedQuery<ApiType, (arg: H256 | string | Uint8Array) => Observable<Vec<ITuple<[u32, u32]>>>, [H256]> & QueryableStorageEntry<ApiType, [H256]>;
      /**
       * The execution phase of the block.
       **/
      executionPhase: AugmentedQuery<ApiType, () => Observable<Option<FrameSystemPhase>>, []> & QueryableStorageEntry<ApiType, []>;
      /**
       * Total extrinsics count for the current block.
       **/
      extrinsicCount: AugmentedQuery<ApiType, () => Observable<Option<u32>>, []> & QueryableStorageEntry<ApiType, []>;
      /**
       * Extrinsics data for the current block (maps an extrinsic's index to its data).
       **/
      extrinsicData: AugmentedQuery<ApiType, (arg: u32 | AnyNumber | Uint8Array) => Observable<Bytes>, [u32]> & QueryableStorageEntry<ApiType, [u32]>;
      /**
       * Stores the `spec_version` and `spec_name` of when the last runtime upgrade happened.
       **/
      lastRuntimeUpgrade: AugmentedQuery<ApiType, () => Observable<Option<FrameSystemLastRuntimeUpgradeInfo>>, []> & QueryableStorageEntry<ApiType, []>;
      /**
       * The current block number being processed. Set by `execute_block`.
       **/
      number: AugmentedQuery<ApiType, () => Observable<u32>, []> & QueryableStorageEntry<ApiType, []>;
      /**
       * Hash of the previous block.
       **/
      parentHash: AugmentedQuery<ApiType, () => Observable<H256>, []> & QueryableStorageEntry<ApiType, []>;
      /**
       * True if we have upgraded so that AccountInfo contains three types of `RefCount`. False
       * (default) if not.
       **/
      upgradedToTripleRefCount: AugmentedQuery<ApiType, () => Observable<bool>, []> & QueryableStorageEntry<ApiType, []>;
      /**
       * True if we have upgraded so that `type RefCount` is `u32`. False (default) if not.
       **/
      upgradedToU32RefCount: AugmentedQuery<ApiType, () => Observable<bool>, []> & QueryableStorageEntry<ApiType, []>;
      /**
       * Generic query
       **/
      [key: string]: QueryableStorageEntry<ApiType>;
    };
    technicalCommittee: {
      /**
       * Time after which a proposal will expire.
       **/
      expiresAfter: AugmentedQuery<ApiType, () => Observable<PolymeshCommonUtilitiesMaybeBlock>, []> & QueryableStorageEntry<ApiType, []>;
      /**
       * The current members of the committee.
       **/
      members: AugmentedQuery<ApiType, () => Observable<Vec<PolymeshPrimitivesIdentityId>>, []> & QueryableStorageEntry<ApiType, []>;
      /**
       * Proposals so far.
       **/
      proposalCount: AugmentedQuery<ApiType, () => Observable<u32>, []> & QueryableStorageEntry<ApiType, []>;
      /**
       * Actual proposal for a given hash.
       **/
      proposalOf: AugmentedQuery<ApiType, (arg: H256 | string | Uint8Array) => Observable<Option<Call>>, [H256]> & QueryableStorageEntry<ApiType, [H256]>;
      /**
       * The hashes of the active proposals.
       **/
      proposals: AugmentedQuery<ApiType, () => Observable<Vec<H256>>, []> & QueryableStorageEntry<ApiType, []>;
      /**
       * Release coordinator.
       **/
      releaseCoordinator: AugmentedQuery<ApiType, () => Observable<Option<U8aFixed>>, []> & QueryableStorageEntry<ApiType, []>;
      /**
       * Storage version.
       **/
      storageVersion: AugmentedQuery<ApiType, () => Observable<u8>, []> & QueryableStorageEntry<ApiType, []>;
      /**
       * Vote threshold for an approval.
       **/
      voteThreshold: AugmentedQuery<ApiType, () => Observable<ITuple<[u32, u32]>>, []> & QueryableStorageEntry<ApiType, []>;
      /**
       * PolymeshVotes on a given proposal, if it is ongoing.
       **/
      voting: AugmentedQuery<ApiType, (arg: H256 | string | Uint8Array) => Observable<Option<PalletCommitteePolymeshVotes>>, [H256]> & QueryableStorageEntry<ApiType, [H256]>;
      /**
       * Generic query
       **/
      [key: string]: QueryableStorageEntry<ApiType>;
    };
    technicalCommitteeMembership: {
      /**
       * The current "active" membership, stored as an ordered Vec.
       **/
      activeMembers: AugmentedQuery<ApiType, () => Observable<Vec<PolymeshPrimitivesIdentityId>>, []> & QueryableStorageEntry<ApiType, []>;
      /**
       * Limit of how many "active" members there can be.
       **/
      activeMembersLimit: AugmentedQuery<ApiType, () => Observable<u32>, []> & QueryableStorageEntry<ApiType, []>;
      /**
       * The current "inactive" membership, stored as an ordered Vec.
       **/
      inactiveMembers: AugmentedQuery<ApiType, () => Observable<Vec<PolymeshCommonUtilitiesGroupInactiveMember>>, []> & QueryableStorageEntry<ApiType, []>;
      /**
       * Generic query
       **/
      [key: string]: QueryableStorageEntry<ApiType>;
    };
    testUtils: {
      /**
       * Generic query
       **/
      [key: string]: QueryableStorageEntry<ApiType>;
    };
    timestamp: {
      /**
       * Did the timestamp get updated in this block?
       **/
      didUpdate: AugmentedQuery<ApiType, () => Observable<bool>, []> & QueryableStorageEntry<ApiType, []>;
      /**
       * Current time for the current block.
       **/
      now: AugmentedQuery<ApiType, () => Observable<u64>, []> & QueryableStorageEntry<ApiType, []>;
      /**
       * Generic query
       **/
      [key: string]: QueryableStorageEntry<ApiType>;
    };
    transactionPayment: {
      nextFeeMultiplier: AugmentedQuery<ApiType, () => Observable<u128>, []> & QueryableStorageEntry<ApiType, []>;
      storageVersion: AugmentedQuery<ApiType, () => Observable<PalletTransactionPaymentReleases>, []> & QueryableStorageEntry<ApiType, []>;
      /**
       * Generic query
       **/
      [key: string]: QueryableStorageEntry<ApiType>;
    };
    upgradeCommittee: {
      /**
       * Time after which a proposal will expire.
       **/
      expiresAfter: AugmentedQuery<ApiType, () => Observable<PolymeshCommonUtilitiesMaybeBlock>, []> & QueryableStorageEntry<ApiType, []>;
      /**
       * The current members of the committee.
       **/
      members: AugmentedQuery<ApiType, () => Observable<Vec<PolymeshPrimitivesIdentityId>>, []> & QueryableStorageEntry<ApiType, []>;
      /**
       * Proposals so far.
       **/
      proposalCount: AugmentedQuery<ApiType, () => Observable<u32>, []> & QueryableStorageEntry<ApiType, []>;
      /**
       * Actual proposal for a given hash.
       **/
      proposalOf: AugmentedQuery<ApiType, (arg: H256 | string | Uint8Array) => Observable<Option<Call>>, [H256]> & QueryableStorageEntry<ApiType, [H256]>;
      /**
       * The hashes of the active proposals.
       **/
      proposals: AugmentedQuery<ApiType, () => Observable<Vec<H256>>, []> & QueryableStorageEntry<ApiType, []>;
      /**
       * Release coordinator.
       **/
      releaseCoordinator: AugmentedQuery<ApiType, () => Observable<Option<U8aFixed>>, []> & QueryableStorageEntry<ApiType, []>;
      /**
       * Storage version.
       **/
      storageVersion: AugmentedQuery<ApiType, () => Observable<u8>, []> & QueryableStorageEntry<ApiType, []>;
      /**
       * Vote threshold for an approval.
       **/
      voteThreshold: AugmentedQuery<ApiType, () => Observable<ITuple<[u32, u32]>>, []> & QueryableStorageEntry<ApiType, []>;
      /**
       * PolymeshVotes on a given proposal, if it is ongoing.
       **/
      voting: AugmentedQuery<ApiType, (arg: H256 | string | Uint8Array) => Observable<Option<PalletCommitteePolymeshVotes>>, [H256]> & QueryableStorageEntry<ApiType, [H256]>;
      /**
       * Generic query
       **/
      [key: string]: QueryableStorageEntry<ApiType>;
    };
    upgradeCommitteeMembership: {
      /**
       * The current "active" membership, stored as an ordered Vec.
       **/
      activeMembers: AugmentedQuery<ApiType, () => Observable<Vec<PolymeshPrimitivesIdentityId>>, []> & QueryableStorageEntry<ApiType, []>;
      /**
       * Limit of how many "active" members there can be.
       **/
      activeMembersLimit: AugmentedQuery<ApiType, () => Observable<u32>, []> & QueryableStorageEntry<ApiType, []>;
      /**
       * The current "inactive" membership, stored as an ordered Vec.
       **/
      inactiveMembers: AugmentedQuery<ApiType, () => Observable<Vec<PolymeshCommonUtilitiesGroupInactiveMember>>, []> & QueryableStorageEntry<ApiType, []>;
      /**
       * Generic query
       **/
      [key: string]: QueryableStorageEntry<ApiType>;
    };
    utility: {
      /**
       * Nonce for `relay_tx`.
       * POLYMESH: added.
       **/
      nonces: AugmentedQuery<ApiType, (arg: AccountId32 | string | Uint8Array) => Observable<u64>, [AccountId32]> & QueryableStorageEntry<ApiType, [AccountId32]>;
      /**
       * Generic query
       **/
      [key: string]: QueryableStorageEntry<ApiType>;
    };
  } // AugmentedQueries
} // declare module<|MERGE_RESOLUTION|>--- conflicted
+++ resolved
@@ -8,13 +8,8 @@
 import type { ApiTypes, AugmentedQuery, QueryableStorageEntry } from '@polkadot/api-base/types';
 import type { BTreeSet, Bytes, Null, Option, U8aFixed, Vec, WrapperOpaque, bool, u128, u16, u32, u64, u8 } from '@polkadot/types-codec';
 import type { AnyNumber, ITuple } from '@polkadot/types-codec/types';
-<<<<<<< HEAD
 import type { AccountId32, Call, H256, Perbill, Percent, Permill } from '@polkadot/types/interfaces/runtime';
-import type { FrameSupportDispatchPerDispatchClassWeight, FrameSystemAccountInfo, FrameSystemEventRecord, FrameSystemLastRuntimeUpgradeInfo, FrameSystemPhase, PalletAssetAssetOwnershipRelation, PalletAssetSecurityToken, PalletAssetTickerRegistration, PalletAssetTickerRegistrationConfig, PalletBalancesBalanceLock, PalletBridgeBridgeTxDetail, PalletCommitteePolymeshVotes, PalletContractsStorageContractInfo, PalletContractsStorageDeletedContract, PalletContractsWasmOwnerInfo, PalletContractsWasmPrefabWasmModule, PalletCorporateActionsBallotBallotMeta, PalletCorporateActionsBallotBallotTimeRange, PalletCorporateActionsBallotBallotVote, PalletCorporateActionsCaId, PalletCorporateActionsCorporateAction, PalletCorporateActionsDistribution, PalletCorporateActionsTargetIdentities, PalletElectionProviderMultiPhasePhase, PalletElectionProviderMultiPhaseReadySolution, PalletElectionProviderMultiPhaseRoundSnapshot, PalletElectionProviderMultiPhaseSignedSignedSubmission, PalletElectionProviderMultiPhaseSolutionOrSnapshotSize, PalletGrandpaStoredPendingChange, PalletGrandpaStoredState, PalletIdentityClaim1stKey, PalletIdentityClaim2ndKey, PalletImOnlineBoundedOpaqueNetworkState, PalletImOnlineSr25519AppSr25519Public, PalletPipsDepositInfo, PalletPipsPip, PalletPipsPipsMetadata, PalletPipsProposalState, PalletPipsSnapshotMetadata, PalletPipsSnapshottedPip, PalletPipsVote, PalletPipsVotingResult, PalletPreimageRequestStatus, PalletRelayerSubsidy, PalletSchedulerScheduled, PalletStakingActiveEraInfo, PalletStakingEraRewardPoints, PalletStakingExposure, PalletStakingForcing, PalletStakingNominations, PalletStakingPermissionedIdentityPrefs, PalletStakingRewardDestination, PalletStakingSlashingSlashingSpans, PalletStakingSlashingSpanRecord, PalletStakingSlashingSwitch, PalletStakingStakingLedger, PalletStakingUnappliedSlash, PalletStakingValidatorPrefs, PalletStateTrieMigrationMigrationLimits, PalletStateTrieMigrationMigrationTask, PalletStoFundraiser, PalletTransactionPaymentReleases, PolymeshCommonUtilitiesCheckpointNextCheckpoints, PolymeshCommonUtilitiesCheckpointScheduleCheckpoints, PolymeshCommonUtilitiesGroupInactiveMember, PolymeshCommonUtilitiesMaybeBlock, PolymeshCommonUtilitiesProtocolFeeProtocolOp, PolymeshContractsApi, PolymeshContractsApiCodeHash, PolymeshContractsChainExtensionExtrinsicId, PolymeshContractsNextUpgrade, PolymeshPrimitivesAgentAgentGroup, PolymeshPrimitivesAssetIdentifier, PolymeshPrimitivesAssetMetadataAssetMetadataKey, PolymeshPrimitivesAssetMetadataAssetMetadataSpec, PolymeshPrimitivesAssetMetadataAssetMetadataValueDetail, PolymeshPrimitivesAuthorization, PolymeshPrimitivesComplianceManagerAssetCompliance, PolymeshPrimitivesConditionTrustedIssuer, PolymeshPrimitivesDocument, PolymeshPrimitivesIdentityClaim, PolymeshPrimitivesIdentityDidRecord, PolymeshPrimitivesIdentityId, PolymeshPrimitivesIdentityIdPortfolioId, PolymeshPrimitivesMemo, PolymeshPrimitivesMultisigProposalDetails, PolymeshPrimitivesNftNftCollection, PolymeshPrimitivesPosRatio, PolymeshPrimitivesSecondaryKeyKeyRecord, PolymeshPrimitivesSecondaryKeySignatory, PolymeshPrimitivesSettlementAffirmationStatus, PolymeshPrimitivesSettlementInstruction, PolymeshPrimitivesSettlementInstructionStatus, PolymeshPrimitivesSettlementLeg, PolymeshPrimitivesSettlementLegStatus, PolymeshPrimitivesSettlementMediatorAffirmationStatus, PolymeshPrimitivesSettlementVenue, PolymeshPrimitivesStatisticsAssetScope, PolymeshPrimitivesStatisticsStat1stKey, PolymeshPrimitivesStatisticsStat2ndKey, PolymeshPrimitivesStatisticsStatType, PolymeshPrimitivesSubsetSubsetRestrictionPalletPermissions, PolymeshPrimitivesTicker, PolymeshPrimitivesTransferComplianceAssetTransferCompliance, PolymeshPrimitivesTransferComplianceTransferConditionExemptKey, PolymeshRuntimeDevelopRuntimeSessionKeys, SpConsensusBabeAppPublic, SpConsensusBabeBabeEpochConfiguration, SpConsensusBabeDigestsNextConfigDescriptor, SpConsensusBabeDigestsPreDigest, SpCoreCryptoKeyTypeId, SpNposElectionsElectionScore, SpRuntimeDigest, SpStakingOffenceOffenceDetails } from '@polkadot/types/lookup';
-=======
-import type { AccountId32, Call, H256, Perbill, Permill } from '@polkadot/types/interfaces/runtime';
-import type { FrameSupportDispatchPerDispatchClassWeight, FrameSystemAccountInfo, FrameSystemEventRecord, FrameSystemLastRuntimeUpgradeInfo, FrameSystemPhase, PalletAssetSecurityToken, PalletAssetTickerRegistration, PalletAssetTickerRegistrationConfig, PalletBalancesBalanceLock, PalletBridgeBridgeTxDetail, PalletCommitteePolymeshVotes, PalletContractsStorageContractInfo, PalletContractsStorageDeletedContract, PalletContractsWasmOwnerInfo, PalletContractsWasmPrefabWasmModule, PalletCorporateActionsBallotBallotMeta, PalletCorporateActionsBallotBallotTimeRange, PalletCorporateActionsBallotBallotVote, PalletCorporateActionsCaId, PalletCorporateActionsCorporateAction, PalletCorporateActionsDistribution, PalletCorporateActionsTargetIdentities, PalletGrandpaStoredPendingChange, PalletGrandpaStoredState, PalletIdentityClaim1stKey, PalletIdentityClaim2ndKey, PalletImOnlineBoundedOpaqueNetworkState, PalletImOnlineSr25519AppSr25519Public, PalletPipsDepositInfo, PalletPipsPip, PalletPipsPipsMetadata, PalletPipsProposalState, PalletPipsSnapshotMetadata, PalletPipsSnapshottedPip, PalletPipsVote, PalletPipsVotingResult, PalletPreimageRequestStatus, PalletRelayerSubsidy, PalletSchedulerScheduled, PalletStakingActiveEraInfo, PalletStakingElectionResult, PalletStakingElectionStatus, PalletStakingEraRewardPoints, PalletStakingExposure, PalletStakingForcing, PalletStakingNominations, PalletStakingPermissionedIdentityPrefs, PalletStakingRewardDestination, PalletStakingSlashingSlashingSpans, PalletStakingSlashingSpanRecord, PalletStakingSlashingSwitch, PalletStakingStakingLedger, PalletStakingUnappliedSlash, PalletStakingValidatorPrefs, PalletStateTrieMigrationMigrationLimits, PalletStateTrieMigrationMigrationTask, PalletStoFundraiser, PalletTransactionPaymentReleases, PolymeshCommonUtilitiesCheckpointNextCheckpoints, PolymeshCommonUtilitiesCheckpointScheduleCheckpoints, PolymeshCommonUtilitiesGroupInactiveMember, PolymeshCommonUtilitiesMaybeBlock, PolymeshCommonUtilitiesProtocolFeeProtocolOp, PolymeshContractsApi, PolymeshContractsApiCodeHash, PolymeshContractsChainExtensionExtrinsicId, PolymeshContractsNextUpgrade, PolymeshPrimitivesAgentAgentGroup, PolymeshPrimitivesAssetAssetID, PolymeshPrimitivesAssetIdentifier, PolymeshPrimitivesAssetMetadataAssetMetadataKey, PolymeshPrimitivesAssetMetadataAssetMetadataSpec, PolymeshPrimitivesAssetMetadataAssetMetadataValueDetail, PolymeshPrimitivesAuthorization, PolymeshPrimitivesComplianceManagerAssetCompliance, PolymeshPrimitivesConditionTrustedIssuer, PolymeshPrimitivesDocument, PolymeshPrimitivesIdentityClaim, PolymeshPrimitivesIdentityDidRecord, PolymeshPrimitivesIdentityId, PolymeshPrimitivesIdentityIdPortfolioId, PolymeshPrimitivesMemo, PolymeshPrimitivesMultisigProposalState, PolymeshPrimitivesMultisigProposalVoteCount, PolymeshPrimitivesNftNftCollection, PolymeshPrimitivesPosRatio, PolymeshPrimitivesSecondaryKeyExtrinsicPermissions, PolymeshPrimitivesSecondaryKeyKeyRecord, PolymeshPrimitivesSecondaryKeySignatory, PolymeshPrimitivesSettlementAffirmationStatus, PolymeshPrimitivesSettlementInstruction, PolymeshPrimitivesSettlementInstructionStatus, PolymeshPrimitivesSettlementLeg, PolymeshPrimitivesSettlementLegStatus, PolymeshPrimitivesSettlementMediatorAffirmationStatus, PolymeshPrimitivesSettlementVenue, PolymeshPrimitivesStatisticsStat1stKey, PolymeshPrimitivesStatisticsStat2ndKey, PolymeshPrimitivesStatisticsStatType, PolymeshPrimitivesSubsetSubsetRestrictionAssetID, PolymeshPrimitivesSubsetSubsetRestrictionPortfolioId, PolymeshPrimitivesTicker, PolymeshPrimitivesTransferComplianceAssetTransferCompliance, PolymeshPrimitivesTransferComplianceTransferConditionExemptKey, PolymeshRuntimeDevelopRuntimeSessionKeys, SpConsensusBabeAppPublic, SpConsensusBabeBabeEpochConfiguration, SpConsensusBabeDigestsNextConfigDescriptor, SpConsensusBabeDigestsPreDigest, SpCoreCryptoKeyTypeId, SpNposElectionsElectionScore, SpRuntimeDigest, SpStakingOffenceOffenceDetails } from '@polkadot/types/lookup';
->>>>>>> e568106c
+import type { FrameSupportDispatchPerDispatchClassWeight, FrameSystemAccountInfo, FrameSystemEventRecord, FrameSystemLastRuntimeUpgradeInfo, FrameSystemPhase, PalletAssetAssetDetails, PalletAssetTickerRegistration, PalletAssetTickerRegistrationConfig, PalletBalancesBalanceLock, PalletBridgeBridgeTxDetail, PalletCommitteePolymeshVotes, PalletContractsStorageContractInfo, PalletContractsStorageDeletedContract, PalletContractsWasmOwnerInfo, PalletContractsWasmPrefabWasmModule, PalletCorporateActionsBallotBallotMeta, PalletCorporateActionsBallotBallotTimeRange, PalletCorporateActionsBallotBallotVote, PalletCorporateActionsCaId, PalletCorporateActionsCorporateAction, PalletCorporateActionsDistribution, PalletCorporateActionsTargetIdentities, PalletElectionProviderMultiPhasePhase, PalletElectionProviderMultiPhaseReadySolution, PalletElectionProviderMultiPhaseRoundSnapshot, PalletElectionProviderMultiPhaseSignedSignedSubmission, PalletElectionProviderMultiPhaseSolutionOrSnapshotSize, PalletGrandpaStoredPendingChange, PalletGrandpaStoredState, PalletIdentityClaim1stKey, PalletIdentityClaim2ndKey, PalletImOnlineBoundedOpaqueNetworkState, PalletImOnlineSr25519AppSr25519Public, PalletPipsDepositInfo, PalletPipsPip, PalletPipsPipsMetadata, PalletPipsProposalState, PalletPipsSnapshotMetadata, PalletPipsSnapshottedPip, PalletPipsVote, PalletPipsVotingResult, PalletPreimageRequestStatus, PalletRelayerSubsidy, PalletSchedulerScheduled, PalletStakingActiveEraInfo, PalletStakingEraRewardPoints, PalletStakingExposure, PalletStakingForcing, PalletStakingNominations, PalletStakingPermissionedIdentityPrefs, PalletStakingRewardDestination, PalletStakingSlashingSlashingSpans, PalletStakingSlashingSpanRecord, PalletStakingSlashingSwitch, PalletStakingStakingLedger, PalletStakingUnappliedSlash, PalletStakingValidatorPrefs, PalletStateTrieMigrationMigrationLimits, PalletStateTrieMigrationMigrationTask, PalletStoFundraiser, PalletTransactionPaymentReleases, PolymeshCommonUtilitiesCheckpointNextCheckpoints, PolymeshCommonUtilitiesCheckpointScheduleCheckpoints, PolymeshCommonUtilitiesGroupInactiveMember, PolymeshCommonUtilitiesMaybeBlock, PolymeshCommonUtilitiesProtocolFeeProtocolOp, PolymeshContractsApi, PolymeshContractsApiCodeHash, PolymeshContractsChainExtensionExtrinsicId, PolymeshContractsNextUpgrade, PolymeshPrimitivesAgentAgentGroup, PolymeshPrimitivesAssetAssetID, PolymeshPrimitivesAssetIdentifier, PolymeshPrimitivesAssetMetadataAssetMetadataKey, PolymeshPrimitivesAssetMetadataAssetMetadataSpec, PolymeshPrimitivesAssetMetadataAssetMetadataValueDetail, PolymeshPrimitivesAuthorization, PolymeshPrimitivesComplianceManagerAssetCompliance, PolymeshPrimitivesConditionTrustedIssuer, PolymeshPrimitivesDocument, PolymeshPrimitivesIdentityClaim, PolymeshPrimitivesIdentityDidRecord, PolymeshPrimitivesIdentityId, PolymeshPrimitivesIdentityIdPortfolioId, PolymeshPrimitivesMemo, PolymeshPrimitivesMultisigProposalState, PolymeshPrimitivesMultisigProposalVoteCount, PolymeshPrimitivesNftNftCollection, PolymeshPrimitivesPosRatio, PolymeshPrimitivesSecondaryKeyExtrinsicPermissions, PolymeshPrimitivesSecondaryKeyKeyRecord, PolymeshPrimitivesSecondaryKeySignatory, PolymeshPrimitivesSettlementAffirmationStatus, PolymeshPrimitivesSettlementInstruction, PolymeshPrimitivesSettlementInstructionStatus, PolymeshPrimitivesSettlementLeg, PolymeshPrimitivesSettlementLegStatus, PolymeshPrimitivesSettlementMediatorAffirmationStatus, PolymeshPrimitivesSettlementVenue, PolymeshPrimitivesStatisticsStat1stKey, PolymeshPrimitivesStatisticsStat2ndKey, PolymeshPrimitivesStatisticsStatType, PolymeshPrimitivesSubsetSubsetRestrictionAssetID, PolymeshPrimitivesSubsetSubsetRestrictionPortfolioId, PolymeshPrimitivesTicker, PolymeshPrimitivesTransferComplianceAssetTransferCompliance, PolymeshPrimitivesTransferComplianceTransferConditionExemptKey, PolymeshRuntimeDevelopRuntimeSessionKeys, SpConsensusBabeAppPublic, SpConsensusBabeBabeEpochConfiguration, SpConsensusBabeDigestsNextConfigDescriptor, SpConsensusBabeDigestsPreDigest, SpCoreCryptoKeyTypeId, SpNposElectionsElectionScore, SpRuntimeDigest, SpStakingOffenceOffenceDetails } from '@polkadot/types/lookup';
 import type { Observable } from '@polkadot/types/types';
 
 export type __AugmentedQuery<ApiType extends ApiTypes> = AugmentedQuery<ApiType, () => unknown>;
@@ -83,22 +78,24 @@
        * Maps each [`AssetID`] to its underling [`AssetName`].
        **/
       assetNames: AugmentedQuery<ApiType, (arg: PolymeshPrimitivesAssetAssetID | string | Uint8Array) => Observable<Option<Bytes>>, [PolymeshPrimitivesAssetAssetID]> & QueryableStorageEntry<ApiType, [PolymeshPrimitivesAssetAssetID]>;
+      /**
+       * A per account nonce that is used for generating an [`AssetID`].
+       **/
       assetNonce: AugmentedQuery<ApiType, (arg: AccountId32 | string | Uint8Array) => Observable<u64>, [AccountId32]> & QueryableStorageEntry<ApiType, [AccountId32]>;
       /**
+       * Maps each [`AssetID`] to its underling [`AssetDetails`].
+       **/
+      assets: AugmentedQuery<ApiType, (arg: PolymeshPrimitivesAssetAssetID | string | Uint8Array) => Observable<Option<PalletAssetAssetDetails>>, [PolymeshPrimitivesAssetAssetID]> & QueryableStorageEntry<ApiType, [PolymeshPrimitivesAssetAssetID]>;
+      /**
        * A list of assets that exempt all users from affirming its receivement.
        **/
       assetsExemptFromAffirmation: AugmentedQuery<ApiType, (arg: PolymeshPrimitivesAssetAssetID | string | Uint8Array) => Observable<bool>, [PolymeshPrimitivesAssetAssetID]> & QueryableStorageEntry<ApiType, [PolymeshPrimitivesAssetAssetID]>;
       /**
-<<<<<<< HEAD
-       * Tickers and token owned by a user
-       * (user, ticker) -> AssetOwnership
-=======
        * Tracks the total [`Balance`] for each [`AssetID`] per [`IdentityId`].
        **/
       balanceOf: AugmentedQuery<ApiType, (arg1: PolymeshPrimitivesAssetAssetID | string | Uint8Array, arg2: PolymeshPrimitivesIdentityId | string | Uint8Array) => Observable<u128>, [PolymeshPrimitivesAssetAssetID, PolymeshPrimitivesIdentityId]> & QueryableStorageEntry<ApiType, [PolymeshPrimitivesAssetAssetID, PolymeshPrimitivesIdentityId]>;
       /**
        * The last [`AssetMetadataGlobalKey`] used for a global key.
->>>>>>> e568106c
        **/
       currentAssetMetadataGlobalKey: AugmentedQuery<ApiType, () => Observable<Option<u64>>, []> & QueryableStorageEntry<ApiType, []>;
       /**
@@ -106,14 +103,6 @@
        **/
       currentAssetMetadataLocalKey: AugmentedQuery<ApiType, (arg: PolymeshPrimitivesAssetAssetID | string | Uint8Array) => Observable<Option<u64>>, [PolymeshPrimitivesAssetAssetID]> & QueryableStorageEntry<ApiType, [PolymeshPrimitivesAssetAssetID]>;
       /**
-       * The last [`AssetMetadataGlobalKey`] used for a global key.
-       **/
-      currentAssetMetadataGlobalKey: AugmentedQuery<ApiType, () => Observable<Option<u64>>, []> & QueryableStorageEntry<ApiType, []>;
-      /**
-       * The last [`AssetMetadataLocalKey`] used for [`Ticker`].
-       **/
-      currentAssetMetadataLocalKey: AugmentedQuery<ApiType, (arg: PolymeshPrimitivesTicker | string | Uint8Array) => Observable<Option<u64>>, [PolymeshPrimitivesTicker]> & QueryableStorageEntry<ApiType, [PolymeshPrimitivesTicker]>;
-      /**
        * The next `AssetType::Custom` ID in the sequence.
        * 
        * Numbers in the sequence start from 1 rather than 0.
@@ -147,10 +136,6 @@
        * All assets that don't need an affirmation to be received by an identity.
        **/
       preApprovedAsset: AugmentedQuery<ApiType, (arg1: PolymeshPrimitivesIdentityId | string | Uint8Array, arg2: PolymeshPrimitivesAssetAssetID | string | Uint8Array) => Observable<bool>, [PolymeshPrimitivesIdentityId, PolymeshPrimitivesAssetAssetID]> & QueryableStorageEntry<ApiType, [PolymeshPrimitivesIdentityId, PolymeshPrimitivesAssetAssetID]>;
-      /**
-       * Maps each [`AssetID`] to its underling [`SecurityToken`].
-       **/
-      securityTokens: AugmentedQuery<ApiType, (arg: PolymeshPrimitivesAssetAssetID | string | Uint8Array) => Observable<Option<PalletAssetSecurityToken>>, [PolymeshPrimitivesAssetAssetID]> & QueryableStorageEntry<ApiType, [PolymeshPrimitivesAssetAssetID]>;
       /**
        * All security tokens owned by a user.
        **/
@@ -694,6 +679,10 @@
        **/
       results: AugmentedQuery<ApiType, (arg: PalletCorporateActionsCaId | { assetId?: any; localId?: any } | string | Uint8Array) => Observable<Vec<u128>>, [PalletCorporateActionsCaId]> & QueryableStorageEntry<ApiType, [PalletCorporateActionsCaId]>;
       /**
+       * Storage version.
+       **/
+      storageVersion: AugmentedQuery<ApiType, () => Observable<u8>, []> & QueryableStorageEntry<ApiType, []>;
+      /**
        * Time details of a corporate ballot associated with a CA.
        * The timestamps denote when voting starts and stops.
        * 
@@ -817,6 +806,7 @@
        * Maps an `AssetID` to the number of `Full` agents for it.
        **/
       numFullAgents: AugmentedQuery<ApiType, (arg: PolymeshPrimitivesAssetAssetID | string | Uint8Array) => Observable<u32>, [PolymeshPrimitivesAssetAssetID]> & QueryableStorageEntry<ApiType, [PolymeshPrimitivesAssetAssetID]>;
+      storageVersion: AugmentedQuery<ApiType, () => Observable<u8>, []> & QueryableStorageEntry<ApiType, []>;
       /**
        * Generic query
        **/
@@ -899,10 +889,6 @@
        **/
       currentAuthId: AugmentedQuery<ApiType, () => Observable<u64>, []> & QueryableStorageEntry<ApiType, []>;
       /**
-       * It stores the current identity for current transaction.
-       **/
-      currentDid: AugmentedQuery<ApiType, () => Observable<Option<U8aFixed>>, []> & QueryableStorageEntry<ApiType, []>;
-      /**
        * It stores the current gas fee payer for the current transaction
        **/
       currentPayer: AugmentedQuery<ApiType, () => Observable<Option<AccountId32>>, []> & QueryableStorageEntry<ApiType, []>;
@@ -1125,14 +1111,6 @@
        **/
       currentNFTId: AugmentedQuery<ApiType, (arg: u64 | AnyNumber | Uint8Array) => Observable<Option<u64>>, [u64]> & QueryableStorageEntry<ApiType, [u64]>;
       /**
-       * The last `NFTCollectionId` used for a collection.
-       **/
-      currentCollectionId: AugmentedQuery<ApiType, () => Observable<Option<u64>>, []> & QueryableStorageEntry<ApiType, []>;
-      /**
-       * The last `NFTId` used for an NFT.
-       **/
-      currentNFTId: AugmentedQuery<ApiType, (arg: u64 | AnyNumber | Uint8Array) => Observable<Option<u64>>, [u64]> & QueryableStorageEntry<ApiType, [u64]>;
-      /**
        * The metadata value of an nft given its collection id, token id and metadata key.
        **/
       metadataValue: AugmentedQuery<ApiType, (arg1: ITuple<[u64, u64]> | [u64 | AnyNumber | Uint8Array, u64 | AnyNumber | Uint8Array], arg2: PolymeshPrimitivesAssetMetadataAssetMetadataKey | { Global: any } | { Local: any } | string | Uint8Array) => Observable<Bytes>, [ITuple<[u64, u64]>, PolymeshPrimitivesAssetMetadataAssetMetadataKey]> & QueryableStorageEntry<ApiType, [ITuple<[u64, u64]>, PolymeshPrimitivesAssetMetadataAssetMetadataKey]>;
@@ -1687,18 +1665,9 @@
        **/
       currentEra: AugmentedQuery<ApiType, () => Observable<Option<u32>>, []> & QueryableStorageEntry<ApiType, []>;
       /**
-<<<<<<< HEAD
        * The last planned session scheduled by the session pallet.
        * 
        * This is basically in sync with the call to [`pallet_session::SessionManager::new_session`].
-=======
-       * The earliest era for which we have a pending, unapplied slash.
-       **/
-      earliestUnappliedSlash: AugmentedQuery<ApiType, () => Observable<Option<u32>>, []> & QueryableStorageEntry<ApiType, []>;
-      /**
-       * Flag to control the execution of the offchain election. When `Open(_)`, we accept solutions
-       * to be submitted.
->>>>>>> e568106c
        **/
       currentPlannedSession: AugmentedQuery<ApiType, () => Observable<u32>, []> & QueryableStorageEntry<ApiType, []>;
       /**
@@ -1796,7 +1765,6 @@
        **/
       minimumValidatorCount: AugmentedQuery<ApiType, () => Observable<u32>, []> & QueryableStorageEntry<ApiType, []>;
       /**
-<<<<<<< HEAD
        * The minimum active bond to become and maintain the role of a nominator.
        **/
       minNominatorBond: AugmentedQuery<ApiType, () => Observable<u128>, []> & QueryableStorageEntry<ApiType, []>;
@@ -1805,8 +1773,6 @@
        **/
       minValidatorBond: AugmentedQuery<ApiType, () => Observable<u128>, []> & QueryableStorageEntry<ApiType, []>;
       /**
-=======
->>>>>>> e568106c
        * The map from nominator stash key to their nomination preferences, namely the validators that
        * they wish to support.
        * 
@@ -1878,12 +1844,7 @@
        **/
       unappliedSlashes: AugmentedQuery<ApiType, (arg: u32 | AnyNumber | Uint8Array) => Observable<Vec<PalletStakingUnappliedSlash>>, [u32]> & QueryableStorageEntry<ApiType, [u32]>;
       /**
-<<<<<<< HEAD
        * Allows flexibility in commission. Every validator has commission that should be in the range [0, Cap].
-=======
-       * Allows flexibility in commission. Every validator has commission that should be in the
-       * range [0, Cap].
->>>>>>> e568106c
        **/
       validatorCommissionCap: AugmentedQuery<ApiType, () => Observable<Perbill>, []> & QueryableStorageEntry<ApiType, []>;
       /**
@@ -1972,6 +1933,10 @@
        * (AssetID, fundraiser_id) -> Fundraiser
        **/
       fundraisers: AugmentedQuery<ApiType, (arg1: PolymeshPrimitivesAssetAssetID | string | Uint8Array, arg2: u64 | AnyNumber | Uint8Array) => Observable<Option<PalletStoFundraiser>>, [PolymeshPrimitivesAssetAssetID, u64]> & QueryableStorageEntry<ApiType, [PolymeshPrimitivesAssetAssetID, u64]>;
+      /**
+       * Storage migration version.
+       **/
+      storageVersion: AugmentedQuery<ApiType, () => Observable<u8>, []> & QueryableStorageEntry<ApiType, []>;
       /**
        * Generic query
        **/

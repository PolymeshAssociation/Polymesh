--- conflicted
+++ resolved
@@ -5,11 +5,7 @@
 import type { BTreeSet, Bytes, Compact, Option, U8aFixed, Vec, bool, u128, u16, u32, u64, u8 } from '@polkadot/types-codec';
 import type { AnyNumber, ITuple } from '@polkadot/types-codec/types';
 import type { AccountId32, Call, H256, MultiAddress, Perbill, Percent, Permill } from '@polkadot/types/interfaces/runtime';
-<<<<<<< HEAD
-import type { ConfidentialIdentityV2ClaimProofsScopeClaimProof, PalletAssetCheckpointScheduleSpec, PalletAssetClassicTickerImport, PalletAssetTickerRegistrationConfig, PalletBridgeBridgeTx, PalletConfidentialAssetAffirmLeg, PalletConfidentialAssetMercatAccount, PalletConfidentialAssetTransactionId, PalletConfidentialAssetTransactionLeg, PalletConfidentialAssetUnaffirmLeg, PalletContractsWasmDeterminism, PalletCorporateActionsBallotBallotMeta, PalletCorporateActionsBallotBallotTimeRange, PalletCorporateActionsBallotBallotVote, PalletCorporateActionsCaId, PalletCorporateActionsCaKind, PalletCorporateActionsInitiateCorporateActionArgs, PalletCorporateActionsRecordDateSpec, PalletCorporateActionsTargetIdentities, PalletImOnlineHeartbeat, PalletImOnlineSr25519AppSr25519Signature, PalletPipsSnapshotResult, PalletPortfolioMovePortfolioItem, PalletRewardsItnRewardStatus, PalletStakingCompactAssignments, PalletStakingElectionSize, PalletStakingRewardDestination, PalletStakingSlashingSwitch, PalletStakingValidatorPrefs, PalletStoPriceTier, PalletUtilityUniqueCall, PolymeshCommonUtilitiesIdentityCreateChildIdentityWithAuth, PolymeshCommonUtilitiesIdentitySecondaryKeyWithAuth, PolymeshCommonUtilitiesIdentitySecondaryKeyWithAuthV1, PolymeshCommonUtilitiesMaybeBlock, PolymeshCommonUtilitiesProtocolFeeProtocolOp, PolymeshContractsChainExtensionExtrinsicId, PolymeshPrimitivesAgentAgentGroup, PolymeshPrimitivesAssetAssetType, PolymeshPrimitivesAssetIdentifier, PolymeshPrimitivesAssetMetadataAssetMetadataKey, PolymeshPrimitivesAssetMetadataAssetMetadataSpec, PolymeshPrimitivesAssetMetadataAssetMetadataValueDetail, PolymeshPrimitivesAssetNonFungibleType, PolymeshPrimitivesAuthorizationAuthorizationData, PolymeshPrimitivesBeneficiary, PolymeshPrimitivesCddIdInvestorUid, PolymeshPrimitivesComplianceManagerComplianceRequirement, PolymeshPrimitivesCondition, PolymeshPrimitivesConditionTrustedIssuer, PolymeshPrimitivesDocument, PolymeshPrimitivesEthereumEcdsaSignature, PolymeshPrimitivesIdentityClaimClaim, PolymeshPrimitivesIdentityClaimClaimType, PolymeshPrimitivesIdentityClaimScope, PolymeshPrimitivesIdentityId, PolymeshPrimitivesIdentityIdPortfolioId, PolymeshPrimitivesIdentityIdPortfolioKind, PolymeshPrimitivesMemo, PolymeshPrimitivesNftNftCollectionKeys, PolymeshPrimitivesNftNftMetadataAttribute, PolymeshPrimitivesPortfolioFund, PolymeshPrimitivesPosRatio, PolymeshPrimitivesSecondaryKey, PolymeshPrimitivesSecondaryKeyPermissions, PolymeshPrimitivesSecondaryKeySignatory, PolymeshPrimitivesSettlementLeg, PolymeshPrimitivesSettlementReceiptDetails, PolymeshPrimitivesSettlementSettlementType, PolymeshPrimitivesSettlementVenueType, PolymeshPrimitivesStatisticsAssetScope, PolymeshPrimitivesStatisticsStatType, PolymeshPrimitivesStatisticsStatUpdate, PolymeshPrimitivesSubsetSubsetRestrictionPalletPermissions, PolymeshPrimitivesTicker, PolymeshPrimitivesTransferComplianceTransferCondition, PolymeshPrimitivesTransferComplianceTransferConditionExemptKey, PolymeshRuntimeDevelopRuntimeSessionKeys, SpConsensusBabeDigestsNextConfigDescriptor, SpConsensusSlotsEquivocationProof, SpFinalityGrandpaEquivocationProof, SpNposElectionsElectionScore, SpRuntimeHeader, SpRuntimeMultiSignature, SpSessionMembershipProof, SpWeightsWeightV2Weight } from '@polkadot/types/lookup';
-=======
-import type { ConfidentialIdentityV2ClaimProofsScopeClaimProof, PalletAssetCheckpointScheduleSpec, PalletBridgeBridgeTx, PalletContractsWasmDeterminism, PalletCorporateActionsBallotBallotMeta, PalletCorporateActionsBallotBallotTimeRange, PalletCorporateActionsBallotBallotVote, PalletCorporateActionsCaId, PalletCorporateActionsCaKind, PalletCorporateActionsInitiateCorporateActionArgs, PalletCorporateActionsRecordDateSpec, PalletCorporateActionsTargetIdentities, PalletImOnlineHeartbeat, PalletImOnlineSr25519AppSr25519Signature, PalletPipsSnapshotResult, PalletPortfolioMovePortfolioItem, PalletRewardsItnRewardStatus, PalletStakingCompactAssignments, PalletStakingElectionSize, PalletStakingRewardDestination, PalletStakingSlashingSwitch, PalletStakingValidatorPrefs, PalletStoPriceTier, PalletUtilityUniqueCall, PolymeshCommonUtilitiesIdentityCreateChildIdentityWithAuth, PolymeshCommonUtilitiesIdentitySecondaryKeyWithAuth, PolymeshCommonUtilitiesIdentitySecondaryKeyWithAuthV1, PolymeshCommonUtilitiesMaybeBlock, PolymeshCommonUtilitiesProtocolFeeProtocolOp, PolymeshContractsChainExtensionExtrinsicId, PolymeshPrimitivesAgentAgentGroup, PolymeshPrimitivesAssetAssetType, PolymeshPrimitivesAssetIdentifier, PolymeshPrimitivesAssetMetadataAssetMetadataKey, PolymeshPrimitivesAssetMetadataAssetMetadataSpec, PolymeshPrimitivesAssetMetadataAssetMetadataValueDetail, PolymeshPrimitivesAssetNonFungibleType, PolymeshPrimitivesAuthorizationAuthorizationData, PolymeshPrimitivesBeneficiary, PolymeshPrimitivesCddIdInvestorUid, PolymeshPrimitivesComplianceManagerComplianceRequirement, PolymeshPrimitivesCondition, PolymeshPrimitivesConditionTrustedIssuer, PolymeshPrimitivesDocument, PolymeshPrimitivesIdentityClaimClaim, PolymeshPrimitivesIdentityClaimClaimType, PolymeshPrimitivesIdentityClaimScope, PolymeshPrimitivesIdentityId, PolymeshPrimitivesIdentityIdPortfolioId, PolymeshPrimitivesIdentityIdPortfolioKind, PolymeshPrimitivesMemo, PolymeshPrimitivesNftNftCollectionKeys, PolymeshPrimitivesNftNftMetadataAttribute, PolymeshPrimitivesPortfolioFund, PolymeshPrimitivesPosRatio, PolymeshPrimitivesSecondaryKey, PolymeshPrimitivesSecondaryKeyPermissions, PolymeshPrimitivesSecondaryKeySignatory, PolymeshPrimitivesSettlementLeg, PolymeshPrimitivesSettlementReceiptDetails, PolymeshPrimitivesSettlementSettlementType, PolymeshPrimitivesSettlementVenueType, PolymeshPrimitivesStatisticsAssetScope, PolymeshPrimitivesStatisticsStatType, PolymeshPrimitivesStatisticsStatUpdate, PolymeshPrimitivesSubsetSubsetRestrictionPalletPermissions, PolymeshPrimitivesTicker, PolymeshPrimitivesTransferComplianceTransferCondition, PolymeshPrimitivesTransferComplianceTransferConditionExemptKey, PolymeshRuntimeDevelopRuntimeSessionKeys, SpConsensusBabeDigestsNextConfigDescriptor, SpConsensusSlotsEquivocationProof, SpFinalityGrandpaEquivocationProof, SpNposElectionsElectionScore, SpRuntimeHeader, SpRuntimeMultiSignature, SpSessionMembershipProof, SpWeightsWeightV2Weight } from '@polkadot/types/lookup';
->>>>>>> c63e167f
+import type { ConfidentialIdentityV2ClaimProofsScopeClaimProof, PalletAssetCheckpointScheduleSpec, PalletBridgeBridgeTx, PalletConfidentialAssetAffirmLeg, PalletConfidentialAssetMercatAccount, PalletConfidentialAssetTransactionId, PalletConfidentialAssetTransactionLeg, PalletConfidentialAssetUnaffirmLeg, PalletContractsWasmDeterminism, PalletCorporateActionsBallotBallotMeta, PalletCorporateActionsBallotBallotTimeRange, PalletCorporateActionsBallotBallotVote, PalletCorporateActionsCaId, PalletCorporateActionsCaKind, PalletCorporateActionsInitiateCorporateActionArgs, PalletCorporateActionsRecordDateSpec, PalletCorporateActionsTargetIdentities, PalletImOnlineHeartbeat, PalletImOnlineSr25519AppSr25519Signature, PalletPipsSnapshotResult, PalletRewardsItnRewardStatus, PalletStakingCompactAssignments, PalletStakingElectionSize, PalletStakingRewardDestination, PalletStakingSlashingSwitch, PalletStakingValidatorPrefs, PalletStoPriceTier, PalletUtilityUniqueCall, PolymeshCommonUtilitiesIdentityCreateChildIdentityWithAuth, PolymeshCommonUtilitiesIdentitySecondaryKeyWithAuth, PolymeshCommonUtilitiesMaybeBlock, PolymeshCommonUtilitiesProtocolFeeProtocolOp, PolymeshContractsChainExtensionExtrinsicId, PolymeshPrimitivesAgentAgentGroup, PolymeshPrimitivesAssetAssetType, PolymeshPrimitivesAssetIdentifier, PolymeshPrimitivesAssetMetadataAssetMetadataKey, PolymeshPrimitivesAssetMetadataAssetMetadataSpec, PolymeshPrimitivesAssetMetadataAssetMetadataValueDetail, PolymeshPrimitivesAssetNonFungibleType, PolymeshPrimitivesAuthorizationAuthorizationData, PolymeshPrimitivesBeneficiary, PolymeshPrimitivesCddIdInvestorUid, PolymeshPrimitivesComplianceManagerComplianceRequirement, PolymeshPrimitivesCondition, PolymeshPrimitivesConditionTrustedIssuer, PolymeshPrimitivesDocument, PolymeshPrimitivesIdentityClaimClaim, PolymeshPrimitivesIdentityClaimClaimType, PolymeshPrimitivesIdentityClaimScope, PolymeshPrimitivesIdentityId, PolymeshPrimitivesIdentityIdPortfolioId, PolymeshPrimitivesIdentityIdPortfolioKind, PolymeshPrimitivesMemo, PolymeshPrimitivesNftNftCollectionKeys, PolymeshPrimitivesNftNftMetadataAttribute, PolymeshPrimitivesPortfolioFund, PolymeshPrimitivesPosRatio, PolymeshPrimitivesSecondaryKey, PolymeshPrimitivesSecondaryKeyPermissions, PolymeshPrimitivesSecondaryKeySignatory, PolymeshPrimitivesSettlementLeg, PolymeshPrimitivesSettlementReceiptDetails, PolymeshPrimitivesSettlementSettlementType, PolymeshPrimitivesSettlementVenueType, PolymeshPrimitivesStatisticsAssetScope, PolymeshPrimitivesStatisticsStatType, PolymeshPrimitivesStatisticsStatUpdate, PolymeshPrimitivesSubsetSubsetRestrictionPalletPermissions, PolymeshPrimitivesTicker, PolymeshPrimitivesTransferComplianceTransferCondition, PolymeshPrimitivesTransferComplianceTransferConditionExemptKey, PolymeshRuntimeDevelopRuntimeSessionKeys, SpConsensusBabeDigestsNextConfigDescriptor, SpConsensusGrandpaEquivocationProof, SpConsensusSlotsEquivocationProof, SpNposElectionsElectionScore, SpRuntimeMultiSignature, SpSessionMembershipProof, SpWeightsWeightV2Weight } from '@polkadot/types/lookup';
 
 declare module '@polkadot/api-base/types/submittable' {
   export interface AugmentedSubmittables<ApiType extends ApiTypes> {
@@ -94,6 +90,17 @@
        **/
       createAssetWithCustomType: AugmentedSubmittable<(name: Bytes | string | Uint8Array, ticker: PolymeshPrimitivesTicker | string | Uint8Array, divisible: bool | boolean | Uint8Array, customAssetType: Bytes | string | Uint8Array, identifiers: Vec<PolymeshPrimitivesAssetIdentifier> | (PolymeshPrimitivesAssetIdentifier | { CUSIP: any } | { CINS: any } | { ISIN: any } | { LEI: any } | { FIGI: any } | string | Uint8Array)[], fundingRound: Option<Bytes> | null | object | string | Uint8Array, disableIu: bool | boolean | Uint8Array) => SubmittableExtrinsic<ApiType>, [Bytes, PolymeshPrimitivesTicker, bool, Bytes, Vec<PolymeshPrimitivesAssetIdentifier>, Option<Bytes>, bool]>;
       /**
+       * Pre-approves the receivement of the asset for all identities.
+       * 
+       * # Arguments
+       * * `origin` - the secondary key of the sender.
+       * * `ticker` - the [`Ticker`] that will be exempt from affirmation.
+       * 
+       * # Permissions
+       * * Root
+       **/
+      exemptTickerAffirmation: AugmentedSubmittable<(ticker: PolymeshPrimitivesTicker | string | Uint8Array) => SubmittableExtrinsic<ApiType>, [PolymeshPrimitivesTicker]>;
+      /**
        * Freezes transfers and minting of a given token.
        * 
        * # Arguments
@@ -135,6 +142,17 @@
        * * Asset
        **/
       makeDivisible: AugmentedSubmittable<(ticker: PolymeshPrimitivesTicker | string | Uint8Array) => SubmittableExtrinsic<ApiType>, [PolymeshPrimitivesTicker]>;
+      /**
+       * Pre-approves the receivement of an asset.
+       * 
+       * # Arguments
+       * * `origin` - the secondary key of the sender.
+       * * `ticker` - the [`Ticker`] that will be exempt from affirmation.
+       * 
+       * # Permissions
+       * * Asset
+       **/
+      preApproveTicker: AugmentedSubmittable<(ticker: PolymeshPrimitivesTicker | string | Uint8Array) => SubmittableExtrinsic<ApiType>, [PolymeshPrimitivesTicker]>;
       /**
        * Redeems existing tokens by reducing the balance of the caller's default portfolio and the total supply of the token
        * 
@@ -302,6 +320,28 @@
        **/
       removeMetadataValue: AugmentedSubmittable<(ticker: PolymeshPrimitivesTicker | string | Uint8Array, metadataKey: PolymeshPrimitivesAssetMetadataAssetMetadataKey | { Global: any } | { Local: any } | string | Uint8Array) => SubmittableExtrinsic<ApiType>, [PolymeshPrimitivesTicker, PolymeshPrimitivesAssetMetadataAssetMetadataKey]>;
       /**
+       * Removes the pre-approval of the asset for all identities.
+       * 
+       * # Arguments
+       * * `origin` - the secondary key of the sender.
+       * * `ticker` - the [`Ticker`] that will have its exemption removed.
+       * 
+       * # Permissions
+       * * Root
+       **/
+      removeTickerAffirmationExemption: AugmentedSubmittable<(ticker: PolymeshPrimitivesTicker | string | Uint8Array) => SubmittableExtrinsic<ApiType>, [PolymeshPrimitivesTicker]>;
+      /**
+       * Removes the pre approval of an asset.
+       * 
+       * # Arguments
+       * * `origin` - the secondary key of the sender.
+       * * `ticker` - the [`Ticker`] that will have its exemption removed.
+       * 
+       * # Permissions
+       * * Asset
+       **/
+      removeTickerPreApproval: AugmentedSubmittable<(ticker: PolymeshPrimitivesTicker | string | Uint8Array) => SubmittableExtrinsic<ApiType>, [PolymeshPrimitivesTicker]>;
+      /**
        * Renames a given token.
        * 
        * # Arguments
@@ -416,16 +456,6 @@
        * * Asset
        **/
       updateIdentifiers: AugmentedSubmittable<(ticker: PolymeshPrimitivesTicker | string | Uint8Array, identifiers: Vec<PolymeshPrimitivesAssetIdentifier> | (PolymeshPrimitivesAssetIdentifier | { CUSIP: any } | { CINS: any } | { ISIN: any } | { LEI: any } | { FIGI: any } | string | Uint8Array)[]) => SubmittableExtrinsic<ApiType>, [PolymeshPrimitivesTicker, Vec<PolymeshPrimitivesAssetIdentifier>]>;
-      /**
-       * Generic tx
-       **/
-      [key: string]: SubmittableExtrinsicFunction<ApiType>;
-    };
-    authorship: {
-      /**
-       * Provide a set of uncles.
-       **/
-      setUncles: AugmentedSubmittable<(newUncles: Vec<SpRuntimeHeader> | (SpRuntimeHeader | { parentHash?: any; number?: any; stateRoot?: any; extrinsicsRoot?: any; digest?: any } | string | Uint8Array)[]) => SubmittableExtrinsic<ApiType>, [Vec<SpRuntimeHeader>]>;
       /**
        * Generic tx
        **/
@@ -1235,7 +1265,6 @@
        * # Errors
        * - `TickerAlreadyRegistered` if the ticker was already registered, e.g., by `origin`.
        * - `TickerRegistrationExpired` if the ticker's registration has expired.
-       * - `InvalidTotalSupply` if not `divisible` but `total_supply` is not a multiply of unit.
        * - `TotalSupplyAboveLimit` if `total_supply` exceeds the limit.
        * - `BadOrigin` if not signed.
        **/
@@ -1272,8 +1301,7 @@
        * - `Unauthorized` if origin is not the owner of the asset.
        * - `CanSetTotalSupplyOnlyOnce` if this function is called more than once.
        * - `TotalSupplyMustBePositive` if total supply is zero.
-       * - `InvalidTotalSupply` if `total_supply` is not a multiply of unit.
-       * - `TotalSupplyAboveBalanceLimit` if `total_supply` exceeds the mercat balance limit. This is imposed by the MERCAT lib.
+       * - `TotalSupplyAboveMercatBalanceLimit` if `total_supply` exceeds the mercat balance limit. This is imposed by the MERCAT lib.
        * - `UnknownConfidentialAsset` The ticker is not part of the set of confidential assets.
        * - `InvalidAccountMintProof` if the proofs of ticker name and total supply are incorrect.
        **/
@@ -1282,14 +1310,6 @@
        * Revert pending transaction.
        **/
       revertTransaction: AugmentedSubmittable<(transactionId: PalletConfidentialAssetTransactionId | AnyNumber | Uint8Array, legCount: u32 | AnyNumber | Uint8Array) => SubmittableExtrinsic<ApiType>, [PalletConfidentialAssetTransactionId, u32]>;
-      /**
-       * Enables or disabled venue filtering for a token.
-       * 
-       * # Arguments
-       * * `ticker` - Ticker of the token in question.
-       * * `enabled` - Boolean that decides if the filtering should be enabled.
-       **/
-      setVenueFiltering: AugmentedSubmittable<(ticker: PolymeshPrimitivesTicker | string | Uint8Array, enabled: bool | boolean | Uint8Array) => SubmittableExtrinsic<ApiType>, [PolymeshPrimitivesTicker, bool]>;
       /**
        * Unaffirm a transaction.
        **/
@@ -1852,7 +1872,7 @@
        * against the extracted offender. If both are valid, the offence
        * will be reported.
        **/
-      reportEquivocation: AugmentedSubmittable<(equivocationProof: SpFinalityGrandpaEquivocationProof | { setId?: any; equivocation?: any } | string | Uint8Array, keyOwnerProof: SpSessionMembershipProof | { session?: any; trieNodes?: any; validatorCount?: any } | string | Uint8Array) => SubmittableExtrinsic<ApiType>, [SpFinalityGrandpaEquivocationProof, SpSessionMembershipProof]>;
+      reportEquivocation: AugmentedSubmittable<(equivocationProof: SpConsensusGrandpaEquivocationProof | { setId?: any; equivocation?: any } | string | Uint8Array, keyOwnerProof: SpSessionMembershipProof | { session?: any; trieNodes?: any; validatorCount?: any } | string | Uint8Array) => SubmittableExtrinsic<ApiType>, [SpConsensusGrandpaEquivocationProof, SpSessionMembershipProof]>;
       /**
        * Report voter equivocation/misbehavior. This method will verify the
        * equivocation proof and validate the given key ownership proof
@@ -1864,7 +1884,7 @@
        * if the block author is defined it will be defined as the equivocation
        * reporter.
        **/
-      reportEquivocationUnsigned: AugmentedSubmittable<(equivocationProof: SpFinalityGrandpaEquivocationProof | { setId?: any; equivocation?: any } | string | Uint8Array, keyOwnerProof: SpSessionMembershipProof | { session?: any; trieNodes?: any; validatorCount?: any } | string | Uint8Array) => SubmittableExtrinsic<ApiType>, [SpFinalityGrandpaEquivocationProof, SpSessionMembershipProof]>;
+      reportEquivocationUnsigned: AugmentedSubmittable<(equivocationProof: SpConsensusGrandpaEquivocationProof | { setId?: any; equivocation?: any } | string | Uint8Array, keyOwnerProof: SpSessionMembershipProof | { session?: any; trieNodes?: any; validatorCount?: any } | string | Uint8Array) => SubmittableExtrinsic<ApiType>, [SpConsensusGrandpaEquivocationProof, SpSessionMembershipProof]>;
       /**
        * Generic tx
        **/
@@ -1937,10 +1957,6 @@
        * - Keys should be able to linked to any identity.
        **/
       addSecondaryKeysWithAuthorization: AugmentedSubmittable<(additionalKeys: Vec<PolymeshCommonUtilitiesIdentitySecondaryKeyWithAuth> | (PolymeshCommonUtilitiesIdentitySecondaryKeyWithAuth | { secondaryKey?: any; authSignature?: any } | string | Uint8Array)[], expiresAt: u64 | AnyNumber | Uint8Array) => SubmittableExtrinsic<ApiType>, [Vec<PolymeshCommonUtilitiesIdentitySecondaryKeyWithAuth>, u64]>;
-      /**
-       * Deprecated. Use `add_secondary_keys_with_authorization` instead.
-       **/
-      addSecondaryKeysWithAuthorizationOld: AugmentedSubmittable<(additionalKeys: Vec<PolymeshCommonUtilitiesIdentitySecondaryKeyWithAuthV1> | (PolymeshCommonUtilitiesIdentitySecondaryKeyWithAuthV1 | { secondaryKey?: any; authSignature?: any } | string | Uint8Array)[], expiresAt: u64 | AnyNumber | Uint8Array) => SubmittableExtrinsic<ApiType>, [Vec<PolymeshCommonUtilitiesIdentitySecondaryKeyWithAuthV1>, u64]>;
       /**
        * Register `target_account` with a new Identity.
        * 
@@ -2035,10 +2051,6 @@
        **/
       leaveIdentityAsKey: AugmentedSubmittable<() => SubmittableExtrinsic<ApiType>, []>;
       /**
-       * Placeholder for removed `legacy_set_permission_to_signer`.
-       **/
-      placeholderLegacySetPermissionToSigner: AugmentedSubmittable<() => SubmittableExtrinsic<ApiType>, []>;
-      /**
        * Register custom claim type.
        * 
        * # Errors
@@ -2061,10 +2073,6 @@
        **/
       removeSecondaryKeys: AugmentedSubmittable<(keysToRemove: Vec<AccountId32> | (AccountId32 | string | Uint8Array)[]) => SubmittableExtrinsic<ApiType>, [Vec<AccountId32>]>;
       /**
-       * Deprecated. Use `remove_secondary_keys` instead.
-       **/
-      removeSecondaryKeysOld: AugmentedSubmittable<(keysToRemove: Vec<PolymeshPrimitivesSecondaryKeySignatory> | (PolymeshPrimitivesSecondaryKeySignatory | { Identity: any } | { Account: any } | string | Uint8Array)[]) => SubmittableExtrinsic<ApiType>, [Vec<PolymeshPrimitivesSecondaryKeySignatory>]>;
-      /**
        * Marks the specified claim as revoked.
        **/
       revokeClaim: AugmentedSubmittable<(target: PolymeshPrimitivesIdentityId | string | Uint8Array, claim: PolymeshPrimitivesIdentityClaimClaim | { Accredited: any } | { Affiliate: any } | { BuyLockup: any } | { SellLockup: any } | { CustomerDueDiligence: any } | { KnowYourCustomer: any } | { Jurisdiction: any } | { Exempted: any } | { Blocked: any } | { InvestorUniqueness: any } | { NoData: any } | { InvestorUniquenessV2: any } | { Custom: any } | string | Uint8Array) => SubmittableExtrinsic<ApiType>, [PolymeshPrimitivesIdentityId, PolymeshPrimitivesIdentityClaimClaim]>;
@@ -2097,10 +2105,6 @@
        **/
       rotatePrimaryKeyToSecondary: AugmentedSubmittable<(authId: u64 | AnyNumber | Uint8Array, optionalCddAuthId: Option<u64> | null | object | string | Uint8Array) => SubmittableExtrinsic<ApiType>, [u64, Option<u64>]>;
       /**
-       * Deprecated. Use `set_secondary_key_permissions` instead.
-       **/
-      setPermissionToSigner: AugmentedSubmittable<(key: PolymeshPrimitivesSecondaryKeySignatory | { Identity: any } | { Account: any } | string | Uint8Array, perms: PolymeshPrimitivesSecondaryKeyPermissions | { asset?: any; extrinsic?: any; portfolio?: any } | string | Uint8Array) => SubmittableExtrinsic<ApiType>, [PolymeshPrimitivesSecondaryKeySignatory, PolymeshPrimitivesSecondaryKeyPermissions]>;
-      /**
        * Sets permissions for an specific `target_key` key.
        * 
        * Only the primary key of an identity is able to set secondary key permissions.
@@ -2131,15 +2135,11 @@
     };
     imOnline: {
       /**
-       * # <weight>
-       * - Complexity: `O(K + E)` where K is length of `Keys` (heartbeat.validators_len) and E is
-       * length of `heartbeat.network_state.external_address`
+       * ## Complexity:
+       * - `O(K + E)` where K is length of `Keys` (heartbeat.validators_len) and E is length of
+       * `heartbeat.network_state.external_address`
        * - `O(K)`: decoding of length `K`
        * - `O(E)`: decoding/encoding of length `E`
-       * - DbReads: pallet_session `Validators`, pallet_session `CurrentIndex`, `Keys`,
-       * `ReceivedHeartbeats`
-       * - DbWrites: `ReceivedHeartbeats`
-       * # </weight>
        **/
       heartbeat: AugmentedSubmittable<(heartbeat: PalletImOnlineHeartbeat | { blockNumber?: any; networkState?: any; sessionIndex?: any; authorityIndex?: any; validatorsLen?: any } | string | Uint8Array, signature: PalletImOnlineSr25519AppSr25519Signature | string | Uint8Array) => SubmittableExtrinsic<ApiType>, [PalletImOnlineHeartbeat, PalletImOnlineSr25519AppSr25519Signature]>;
       /**
@@ -2159,14 +2159,8 @@
        * 
        * Emits `IndexAssigned` if successful.
        * 
-       * # <weight>
+       * ## Complexity
        * - `O(1)`.
-       * - One storage mutation (codec `O(1)`).
-       * - One reserve operation.
-       * - One event.
-       * -------------------
-       * - DB Weight: 1 Read/Write (Accounts)
-       * # </weight>
        **/
       claim: AugmentedSubmittable<(index: u32 | AnyNumber | Uint8Array) => SubmittableExtrinsic<ApiType>, [u32]>;
       /**
@@ -2181,16 +2175,8 @@
        * 
        * Emits `IndexAssigned` if successful.
        * 
-       * # <weight>
+       * ## Complexity
        * - `O(1)`.
-       * - One storage mutation (codec `O(1)`).
-       * - Up to one reserve operation.
-       * - One event.
-       * -------------------
-       * - DB Weight:
-       * - Reads: Indices Accounts, System Account (original owner)
-       * - Writes: Indices Accounts, System Account (original owner)
-       * # </weight>
        **/
       forceTransfer: AugmentedSubmittable<(updated: MultiAddress | { Id: any } | { Index: any } | { Raw: any } | { Address32: any } | { Address20: any } | string | Uint8Array, index: u32 | AnyNumber | Uint8Array, freeze: bool | boolean | Uint8Array) => SubmittableExtrinsic<ApiType>, [MultiAddress, u32, bool]>;
       /**
@@ -2204,14 +2190,8 @@
        * 
        * Emits `IndexFreed` if successful.
        * 
-       * # <weight>
+       * ## Complexity
        * - `O(1)`.
-       * - One storage mutation (codec `O(1)`).
-       * - One reserve operation.
-       * - One event.
-       * -------------------
-       * - DB Weight: 1 Read/Write (Accounts)
-       * # </weight>
        **/
       free: AugmentedSubmittable<(index: u32 | AnyNumber | Uint8Array) => SubmittableExtrinsic<ApiType>, [u32]>;
       /**
@@ -2225,14 +2205,8 @@
        * 
        * Emits `IndexFrozen` if successful.
        * 
-       * # <weight>
+       * ## Complexity
        * - `O(1)`.
-       * - One storage mutation (codec `O(1)`).
-       * - Up to one slash operation.
-       * - One event.
-       * -------------------
-       * - DB Weight: 1 Read/Write (Accounts)
-       * # </weight>
        **/
       freeze: AugmentedSubmittable<(index: u32 | AnyNumber | Uint8Array) => SubmittableExtrinsic<ApiType>, [u32]>;
       /**
@@ -2246,16 +2220,8 @@
        * 
        * Emits `IndexAssigned` if successful.
        * 
-       * # <weight>
+       * ## Complexity
        * - `O(1)`.
-       * - One storage mutation (codec `O(1)`).
-       * - One transfer operation.
-       * - One event.
-       * -------------------
-       * - DB Weight:
-       * - Reads: Indices Accounts, System Account (recipient)
-       * - Writes: Indices Accounts, System Account (recipient)
-       * # </weight>
        **/
       transfer: AugmentedSubmittable<(updated: MultiAddress | { Id: any } | { Index: any } | { Raw: any } | { Address32: any } | { Address20: any } | string | Uint8Array, index: u32 | AnyNumber | Uint8Array) => SubmittableExtrinsic<ApiType>, [MultiAddress, u32]>;
       /**
@@ -2831,25 +2797,6 @@
        **/
       deletePortfolio: AugmentedSubmittable<(num: u64 | AnyNumber | Uint8Array) => SubmittableExtrinsic<ApiType>, [u64]>;
       /**
-       * Moves a token amount from one portfolio of an identity to another portfolio of the same
-       * identity. Must be called by the custodian of the sender.
-       * Funds from deleted portfolios can also be recovered via this method.
-       * 
-       * A short memo can be added to to each token amount moved.
-       * 
-       * # Errors
-       * * `PortfolioDoesNotExist` if one or both of the portfolios reference an invalid portfolio.
-       * * `destination_is_same_portfolio` if both sender and receiver portfolio are the same
-       * * `DifferentIdentityPortfolios` if the sender and receiver portfolios belong to different identities
-       * * `UnauthorizedCustodian` if the caller is not the custodian of the from portfolio
-       * * `InsufficientPortfolioBalance` if the sender does not have enough free balance
-       * * `NoDuplicateAssetsAllowed` the same ticker can't be repeated in the items vector.
-       * 
-       * # Permissions
-       * * Portfolio
-       **/
-      movePortfolioFunds: AugmentedSubmittable<(from: PolymeshPrimitivesIdentityIdPortfolioId | { did?: any; kind?: any } | string | Uint8Array, to: PolymeshPrimitivesIdentityIdPortfolioId | { did?: any; kind?: any } | string | Uint8Array, items: Vec<PalletPortfolioMovePortfolioItem> | (PalletPortfolioMovePortfolioItem | { ticker?: any; amount?: any; memo?: any } | string | Uint8Array)[]) => SubmittableExtrinsic<ApiType>, [PolymeshPrimitivesIdentityIdPortfolioId, PolymeshPrimitivesIdentityIdPortfolioId, Vec<PalletPortfolioMovePortfolioItem>]>;
-      /**
        * Moves fungigle an non-fungible tokens from one portfolio of an identity to another portfolio of the same
        * identity. Must be called by the custodian of the sender.
        * Funds from deleted portfolios can also be recovered via this method.
@@ -2869,7 +2816,19 @@
        * # Permissions
        * * Portfolio
        **/
-      movePortfolioFundsV2: AugmentedSubmittable<(from: PolymeshPrimitivesIdentityIdPortfolioId | { did?: any; kind?: any } | string | Uint8Array, to: PolymeshPrimitivesIdentityIdPortfolioId | { did?: any; kind?: any } | string | Uint8Array, funds: Vec<PolymeshPrimitivesPortfolioFund> | (PolymeshPrimitivesPortfolioFund | { description?: any; memo?: any } | string | Uint8Array)[]) => SubmittableExtrinsic<ApiType>, [PolymeshPrimitivesIdentityIdPortfolioId, PolymeshPrimitivesIdentityIdPortfolioId, Vec<PolymeshPrimitivesPortfolioFund>]>;
+      movePortfolioFunds: AugmentedSubmittable<(from: PolymeshPrimitivesIdentityIdPortfolioId | { did?: any; kind?: any } | string | Uint8Array, to: PolymeshPrimitivesIdentityIdPortfolioId | { did?: any; kind?: any } | string | Uint8Array, funds: Vec<PolymeshPrimitivesPortfolioFund> | (PolymeshPrimitivesPortfolioFund | { description?: any; memo?: any } | string | Uint8Array)[]) => SubmittableExtrinsic<ApiType>, [PolymeshPrimitivesIdentityIdPortfolioId, PolymeshPrimitivesIdentityIdPortfolioId, Vec<PolymeshPrimitivesPortfolioFund>]>;
+      /**
+       * Pre-approves the receivement of an asset to a portfolio.
+       * 
+       * # Arguments
+       * * `origin` - the secondary key of the sender.
+       * * `ticker` - the [`Ticker`] that will be exempt from affirmation.
+       * * `portfolio_id` - the [`PortfolioId`] that can receive `ticker` without affirmation.
+       * 
+       * # Permissions
+       * * Portfolio
+       **/
+      preApprovePortfolio: AugmentedSubmittable<(ticker: PolymeshPrimitivesTicker | string | Uint8Array, portfolioId: PolymeshPrimitivesIdentityIdPortfolioId | { did?: any; kind?: any } | string | Uint8Array) => SubmittableExtrinsic<ApiType>, [PolymeshPrimitivesTicker, PolymeshPrimitivesIdentityIdPortfolioId]>;
       /**
        * When called by the custodian of `portfolio_id`,
        * allows returning the custody of the portfolio to the portfolio owner unilaterally.
@@ -2881,6 +2840,18 @@
        * * Portfolio
        **/
       quitPortfolioCustody: AugmentedSubmittable<(pid: PolymeshPrimitivesIdentityIdPortfolioId | { did?: any; kind?: any } | string | Uint8Array) => SubmittableExtrinsic<ApiType>, [PolymeshPrimitivesIdentityIdPortfolioId]>;
+      /**
+       * Removes the pre approval of an asset to a portfolio.
+       * 
+       * # Arguments
+       * * `origin` - the secondary key of the sender.
+       * * `ticker` - the [`Ticker`] that will be exempt from affirmation.
+       * * `portfolio_id` - the [`PortfolioId`] that can receive `ticker` without affirmation.
+       * 
+       * # Permissions
+       * * Portfolio
+       **/
+      removePortfolioPreApproval: AugmentedSubmittable<(ticker: PolymeshPrimitivesTicker | string | Uint8Array, portfolioId: PolymeshPrimitivesIdentityIdPortfolioId | { did?: any; kind?: any } | string | Uint8Array) => SubmittableExtrinsic<ApiType>, [PolymeshPrimitivesTicker, PolymeshPrimitivesIdentityIdPortfolioId]>;
       /**
        * Renames a non-default portfolio.
        * 
@@ -3078,10 +3049,6 @@
       schedule: AugmentedSubmittable<(when: u32 | AnyNumber | Uint8Array, maybePeriodic: Option<ITuple<[u32, u32]>> | null | object | string | Uint8Array, priority: u8 | AnyNumber | Uint8Array, call: Call | { callIndex?: any; args?: any } | string | Uint8Array) => SubmittableExtrinsic<ApiType>, [u32, Option<ITuple<[u32, u32]>>, u8, Call]>;
       /**
        * Anonymously schedule a task after a delay.
-       * 
-       * # <weight>
-       * Same as [`schedule`].
-       * # </weight>
        **/
       scheduleAfter: AugmentedSubmittable<(after: u32 | AnyNumber | Uint8Array, maybePeriodic: Option<ITuple<[u32, u32]>> | null | object | string | Uint8Array, priority: u8 | AnyNumber | Uint8Array, call: Call | { callIndex?: any; args?: any } | string | Uint8Array) => SubmittableExtrinsic<ApiType>, [u32, Option<ITuple<[u32, u32]>>, u8, Call]>;
       /**
@@ -3090,10 +3057,6 @@
       scheduleNamed: AugmentedSubmittable<(id: U8aFixed | string | Uint8Array, when: u32 | AnyNumber | Uint8Array, maybePeriodic: Option<ITuple<[u32, u32]>> | null | object | string | Uint8Array, priority: u8 | AnyNumber | Uint8Array, call: Call | { callIndex?: any; args?: any } | string | Uint8Array) => SubmittableExtrinsic<ApiType>, [U8aFixed, u32, Option<ITuple<[u32, u32]>>, u8, Call]>;
       /**
        * Schedule a named task after a delay.
-       * 
-       * # <weight>
-       * Same as [`schedule_named`](Self::schedule_named).
-       * # </weight>
        **/
       scheduleNamedAfter: AugmentedSubmittable<(id: U8aFixed | string | Uint8Array, after: u32 | AnyNumber | Uint8Array, maybePeriodic: Option<ITuple<[u32, u32]>> | null | object | string | Uint8Array, priority: u8 | AnyNumber | Uint8Array, call: Call | { callIndex?: any; args?: any } | string | Uint8Array) => SubmittableExtrinsic<ApiType>, [U8aFixed, u32, Option<ITuple<[u32, u32]>>, u8, Call]>;
       /**
@@ -3112,13 +3075,9 @@
        * means being a controller account) or directly convertible into a validator ID (which
        * usually means being a stash account).
        * 
-       * # <weight>
-       * - Complexity: `O(1)` in number of key types. Actual cost depends on the number of length
-       * of `T::Keys::key_ids()` which is fixed.
-       * - DbReads: `T::ValidatorIdOf`, `NextKeys`, `origin account`
-       * - DbWrites: `NextKeys`, `origin account`
-       * - DbWrites per key id: `KeyOwner`
-       * # </weight>
+       * ## Complexity
+       * - `O(1)` in number of key types. Actual cost depends on the number of length of
+       * `T::Keys::key_ids()` which is fixed.
        **/
       purgeKeys: AugmentedSubmittable<() => SubmittableExtrinsic<ApiType>, []>;
       /**
@@ -3128,14 +3087,9 @@
        * 
        * The dispatch origin of this function must be signed.
        * 
-       * # <weight>
-       * - Complexity: `O(1)`. Actual cost depends on the number of length of
-       * `T::Keys::key_ids()` which is fixed.
-       * - DbReads: `origin account`, `T::ValidatorIdOf`, `NextKeys`
-       * - DbWrites: `origin account`, `NextKeys`
-       * - DbReads per key id: `KeyOwner`
-       * - DbWrites per key id: `KeyOwner`
-       * # </weight>
+       * ## Complexity
+       * - `O(1)`. Actual cost depends on the number of length of `T::Keys::key_ids()` which is
+       * fixed.
        **/
       setKeys: AugmentedSubmittable<(keys: PolymeshRuntimeDevelopRuntimeSessionKeys | { grandpa?: any; babe?: any; imOnline?: any; authorityDiscovery?: any } | string | Uint8Array, proof: Bytes | string | Uint8Array) => SubmittableExtrinsic<ApiType>, [PolymeshRuntimeDevelopRuntimeSessionKeys, Bytes]>;
       /**
@@ -4170,15 +4124,10 @@
        **/
       killStorage: AugmentedSubmittable<(keys: Vec<Bytes> | (Bytes | string | Uint8Array)[]) => SubmittableExtrinsic<ApiType>, [Vec<Bytes>]>;
       /**
-       * Placeholder for removed `fill_block`.
-       **/
-      placeholderFillBlock: AugmentedSubmittable<() => SubmittableExtrinsic<ApiType>, []>;
-      /**
        * Make some on-chain remark.
        * 
-       * # <weight>
+       * ## Complexity
        * - `O(1)`
-       * # </weight>
        **/
       remark: AugmentedSubmittable<(remark: Bytes | string | Uint8Array) => SubmittableExtrinsic<ApiType>, [Bytes]>;
       /**
@@ -4188,28 +4137,15 @@
       /**
        * Set the new runtime code.
        * 
-       * # <weight>
+       * ## Complexity
        * - `O(C + S)` where `C` length of `code` and `S` complexity of `can_set_code`
-       * - 1 call to `can_set_code`: `O(S)` (calls `sp_io::misc::runtime_version` which is
-       * expensive).
-       * - 1 storage write (codec `O(C)`).
-       * - 1 digest item.
-       * - 1 event.
-       * The weight of this function is dependent on the runtime, but generally this is very
-       * expensive. We will treat this as a full block.
-       * # </weight>
        **/
       setCode: AugmentedSubmittable<(code: Bytes | string | Uint8Array) => SubmittableExtrinsic<ApiType>, [Bytes]>;
       /**
        * Set the new runtime code without doing any checks of the given `code`.
        * 
-       * # <weight>
+       * ## Complexity
        * - `O(C)` where `C` length of `code`
-       * - 1 storage write (codec `O(C)`).
-       * - 1 digest item.
-       * - 1 event.
-       * The weight of this function is dependent on the runtime. We will treat this as a full
-       * block. # </weight>
        **/
       setCodeWithoutChecks: AugmentedSubmittable<(code: Bytes | string | Uint8Array) => SubmittableExtrinsic<ApiType>, [Bytes]>;
       /**
@@ -4430,12 +4366,11 @@
        * 
        * The dispatch origin for this call must be `Inherent`.
        * 
-       * # <weight>
+       * ## Complexity
        * - `O(1)` (Note that implementations of `OnTimestampSet` must also be `O(1)`)
        * - 1 storage read and 1 storage mutation (codec `O(1)`). (because of `DidUpdate::take` in
        * `on_finalize`)
        * - 1 event handler `on_timestamp_set`. Must be `O(1)`.
-       * # </weight>
        **/
       set: AugmentedSubmittable<(now: Compact<u64> | AnyNumber | Uint8Array) => SubmittableExtrinsic<ApiType>, [Compact<u64>]>;
       /**

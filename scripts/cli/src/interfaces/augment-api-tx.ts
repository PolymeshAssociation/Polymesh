--- conflicted
+++ resolved
@@ -3111,7 +3111,6 @@
       affirmInstructionAsMediator: AugmentedSubmittable<(instructionId: u64 | AnyNumber | Uint8Array, expiry: Option<u64> | null | object | string | Uint8Array) => SubmittableExtrinsic<ApiType>, [u64, Option<u64>]>;
       /**
        * Provide affirmation to an existing instruction.
-<<<<<<< HEAD
        * 
        * # Arguments
        * * `id` - the [`InstructionId`] of the instruction being affirmed.
@@ -3129,25 +3128,6 @@
        * 
        * # Arguments
        * * `id` - the [`InstructionId`] of the instruction being affirmed.
-=======
-       * 
-       * # Arguments
-       * * `id` - the [`InstructionId`] of the instruction being affirmed.
-       * * `portfolios` - a vector of [`PortfolioId`] under the caller's control and intended for affirmation.
-       * * `number_of_assets` - an optional [`AffirmationCount`] that will be used for a precise fee estimation before executing the extrinsic.
-       * 
-       * Note: calling the rpc method `get_affirmation_count` returns an instance of [`AffirmationCount`].
-       * 
-       * # Permissions
-       * * Portfolio
-       **/
-      affirmInstructionWithCount: AugmentedSubmittable<(id: u64 | AnyNumber | Uint8Array, portfolios: Vec<PolymeshPrimitivesIdentityIdPortfolioId> | (PolymeshPrimitivesIdentityIdPortfolioId | { did?: any; kind?: any } | string | Uint8Array)[], numberOfAssets: Option<PolymeshPrimitivesSettlementAffirmationCount> | null | object | string | Uint8Array) => SubmittableExtrinsic<ApiType>, [u64, Vec<PolymeshPrimitivesIdentityIdPortfolioId>, Option<PolymeshPrimitivesSettlementAffirmationCount>]>;
-      /**
-       * Affirms an instruction using receipts for offchain transfers.
-       * 
-       * # Arguments
-       * * `id` - the [`InstructionId`] of the instruction being affirmed.
->>>>>>> 2ef2fc0b
        * * `receipt_details` - a vector of [`ReceiptDetails`], which contain the details about the offchain transfer.
        * * `portfolios` - a vector of [`PortfolioId`] under the caller's control and intended for affirmation.
        * 

--- conflicted
+++ resolved
@@ -258,11 +258,7 @@
        **/
       electionLookahead: u32 & AugmentedConst<ApiType>;
       /**
-<<<<<<< HEAD
-       * Total year rewards that gets paid during fixed reward schedule.
-=======
        * Yearly total reward amount that gets distributed when fixed rewards kicks in.
->>>>>>> 7c8d7320
        **/
       fixedYearlyReward: u128 & AugmentedConst<ApiType>;
       /**
@@ -272,20 +268,10 @@
        **/
       maxIterations: u32 & AugmentedConst<ApiType>;
       /**
-<<<<<<< HEAD
-       * The maximum number of nominators rewarded for each validator.
-       * 
-       * For each validator only the `$MaxNominatorRewardedPerValidator` biggest stakers can claim
-       * their reward. This used to limit the i/o cost for the nominator payout.
-=======
        * Maximum number of nominations per nominator.
->>>>>>> 7c8d7320
-       **/
-      maxNominatorRewardedPerValidator: u32 & AugmentedConst<ApiType>;
-      /**
-<<<<<<< HEAD
-       * Maximum number of validators for each permissioned identity.
-=======
+       **/
+      maxNominations: u32 & AugmentedConst<ApiType>;
+      /**
        * The maximum number of nominators rewarded for each validator.
        * 
        * For each validator only the `$MaxNominatorRewardedPerValidator` biggest stakers can claim
@@ -296,7 +282,33 @@
        * The maximum number of `unlocking` chunks a [`StakingLedger`] can
        * have. Effectively determines how many unique eras a staker may be
        * unbonding in.
->>>>>>> 7c8d7320
+       * 
+       * Setting this to zero will disable the offchain compute and only on-chain seq-phragmen will
+       * be used.
+       * 
+       * This is bounded by being within the last session. Hence, setting it to a value more than the
+       * length of a session will be pointless.
+       **/
+      electionLookahead: u32 & AugmentedConst<ApiType>;
+      /**
+       * Total year rewards that gets paid during fixed reward schedule.
+       **/
+      fixedYearlyReward: u128 & AugmentedConst<ApiType>;
+      /**
+       * Maximum number of balancing iterations to run in the offchain submission.
+       * 
+       * If set to 0, balance_solution will not be executed at all.
+       **/
+      maxIterations: u32 & AugmentedConst<ApiType>;
+      /**
+       * The maximum number of nominators rewarded for each validator.
+       * 
+       * For each validator only the `$MaxNominatorRewardedPerValidator` biggest stakers can claim
+       * their reward. This used to limit the i/o cost for the nominator payout.
+       **/
+      maxNominatorRewardedPerValidator: u32 & AugmentedConst<ApiType>;
+      /**
+       * Maximum number of validators for each permissioned identity.
        * 
        * Max number of validators count = `MaxValidatorPerIdentity * Self::validator_count()`.
        **/
@@ -337,14 +349,6 @@
       /**
        * Number of eras that slashes are deferred by, after computation.
        * 
-<<<<<<< HEAD
-       * This should be less than the bonding duration.
-       * Set to 0 if slashes should be applied immediately, without opportunity for
-       * intervention.
-       **/
-      slashDeferDuration: u32 & AugmentedConst<ApiType>;
-      /**
-=======
        * This should be less than the bonding duration. Set to 0 if slashes
        * should be applied immediately, without opportunity for intervention.
        **/
@@ -380,7 +384,6 @@
        **/
       maxKeyLen: u32 & AugmentedConst<ApiType>;
       /**
->>>>>>> 7c8d7320
        * Generic const
        **/
       [key: string]: Codec;

// Auto-generated via `yarn polkadot-types-from-defs`, do not edit
/* eslint-disable */

declare module '@polkadot/types/lookup' {
  import type { BTreeMap, BTreeSet, Bytes, Compact, Enum, Null, Option, Result, Struct, Text, U8aFixed, Vec, bool, u128, u16, u32, u64, u8 } from '@polkadot/types-codec';
  import type { ITuple } from '@polkadot/types-codec/types';
  import type { AccountId32, Call, H256, H512, MultiAddress, PerU16, Perbill, Percent, Permill } from '@polkadot/types/interfaces/runtime';
  import type { Event } from '@polkadot/types/interfaces/system';

  /** @name FrameSystemAccountInfo (3) */
  export interface FrameSystemAccountInfo extends Struct {
    readonly nonce: u32;
    readonly consumers: u32;
    readonly providers: u32;
    readonly sufficients: u32;
    readonly data: PolymeshCommonUtilitiesBalancesAccountData;
  }

  /** @name PolymeshCommonUtilitiesBalancesAccountData (5) */
  export interface PolymeshCommonUtilitiesBalancesAccountData extends Struct {
    readonly free: u128;
    readonly reserved: u128;
    readonly miscFrozen: u128;
    readonly feeFrozen: u128;
  }

  /** @name FrameSupportDispatchPerDispatchClassWeight (7) */
  export interface FrameSupportDispatchPerDispatchClassWeight extends Struct {
    readonly normal: SpWeightsWeightV2Weight;
    readonly operational: SpWeightsWeightV2Weight;
    readonly mandatory: SpWeightsWeightV2Weight;
  }

  /** @name SpWeightsWeightV2Weight (8) */
  export interface SpWeightsWeightV2Weight extends Struct {
    readonly refTime: Compact<u64>;
    readonly proofSize: Compact<u64>;
  }

  /** @name SpRuntimeDigest (13) */
  export interface SpRuntimeDigest extends Struct {
    readonly logs: Vec<SpRuntimeDigestDigestItem>;
  }

  /** @name SpRuntimeDigestDigestItem (15) */
  export interface SpRuntimeDigestDigestItem extends Enum {
    readonly isOther: boolean;
    readonly asOther: Bytes;
    readonly isConsensus: boolean;
    readonly asConsensus: ITuple<[U8aFixed, Bytes]>;
    readonly isSeal: boolean;
    readonly asSeal: ITuple<[U8aFixed, Bytes]>;
    readonly isPreRuntime: boolean;
    readonly asPreRuntime: ITuple<[U8aFixed, Bytes]>;
    readonly isRuntimeEnvironmentUpdated: boolean;
    readonly type: 'Other' | 'Consensus' | 'Seal' | 'PreRuntime' | 'RuntimeEnvironmentUpdated';
  }

  /** @name FrameSystemEventRecord (18) */
  export interface FrameSystemEventRecord extends Struct {
    readonly phase: FrameSystemPhase;
    readonly event: Event;
    readonly topics: Vec<H256>;
  }

  /** @name FrameSystemEvent (20) */
  export interface FrameSystemEvent extends Enum {
    readonly isExtrinsicSuccess: boolean;
    readonly asExtrinsicSuccess: {
      readonly dispatchInfo: FrameSupportDispatchDispatchInfo;
    } & Struct;
    readonly isExtrinsicFailed: boolean;
    readonly asExtrinsicFailed: {
      readonly dispatchError: SpRuntimeDispatchError;
      readonly dispatchInfo: FrameSupportDispatchDispatchInfo;
    } & Struct;
    readonly isCodeUpdated: boolean;
    readonly isNewAccount: boolean;
    readonly asNewAccount: {
      readonly account: AccountId32;
    } & Struct;
    readonly isKilledAccount: boolean;
    readonly asKilledAccount: {
      readonly account: AccountId32;
    } & Struct;
    readonly isRemarked: boolean;
    readonly asRemarked: {
      readonly sender: AccountId32;
      readonly hash_: H256;
    } & Struct;
    readonly type: 'ExtrinsicSuccess' | 'ExtrinsicFailed' | 'CodeUpdated' | 'NewAccount' | 'KilledAccount' | 'Remarked';
  }

  /** @name FrameSupportDispatchDispatchInfo (21) */
  export interface FrameSupportDispatchDispatchInfo extends Struct {
    readonly weight: SpWeightsWeightV2Weight;
    readonly class: FrameSupportDispatchDispatchClass;
    readonly paysFee: FrameSupportDispatchPays;
  }

  /** @name FrameSupportDispatchDispatchClass (22) */
  export interface FrameSupportDispatchDispatchClass extends Enum {
    readonly isNormal: boolean;
    readonly isOperational: boolean;
    readonly isMandatory: boolean;
    readonly type: 'Normal' | 'Operational' | 'Mandatory';
  }

  /** @name FrameSupportDispatchPays (23) */
  export interface FrameSupportDispatchPays extends Enum {
    readonly isYes: boolean;
    readonly isNo: boolean;
    readonly type: 'Yes' | 'No';
  }

  /** @name SpRuntimeDispatchError (24) */
  export interface SpRuntimeDispatchError extends Enum {
    readonly isOther: boolean;
    readonly isCannotLookup: boolean;
    readonly isBadOrigin: boolean;
    readonly isModule: boolean;
    readonly asModule: SpRuntimeModuleError;
    readonly isConsumerRemaining: boolean;
    readonly isNoProviders: boolean;
    readonly isTooManyConsumers: boolean;
    readonly isToken: boolean;
    readonly asToken: SpRuntimeTokenError;
    readonly isArithmetic: boolean;
    readonly asArithmetic: SpArithmeticArithmeticError;
    readonly isTransactional: boolean;
    readonly asTransactional: SpRuntimeTransactionalError;
    readonly isExhausted: boolean;
    readonly isCorruption: boolean;
    readonly isUnavailable: boolean;
    readonly type: 'Other' | 'CannotLookup' | 'BadOrigin' | 'Module' | 'ConsumerRemaining' | 'NoProviders' | 'TooManyConsumers' | 'Token' | 'Arithmetic' | 'Transactional' | 'Exhausted' | 'Corruption' | 'Unavailable';
  }

  /** @name SpRuntimeModuleError (25) */
  export interface SpRuntimeModuleError extends Struct {
    readonly index: u8;
    readonly error: U8aFixed;
  }

  /** @name SpRuntimeTokenError (26) */
  export interface SpRuntimeTokenError extends Enum {
    readonly isNoFunds: boolean;
    readonly isWouldDie: boolean;
    readonly isBelowMinimum: boolean;
    readonly isCannotCreate: boolean;
    readonly isUnknownAsset: boolean;
    readonly isFrozen: boolean;
    readonly isUnsupported: boolean;
    readonly type: 'NoFunds' | 'WouldDie' | 'BelowMinimum' | 'CannotCreate' | 'UnknownAsset' | 'Frozen' | 'Unsupported';
  }

  /** @name SpArithmeticArithmeticError (27) */
  export interface SpArithmeticArithmeticError extends Enum {
    readonly isUnderflow: boolean;
    readonly isOverflow: boolean;
    readonly isDivisionByZero: boolean;
    readonly type: 'Underflow' | 'Overflow' | 'DivisionByZero';
  }

  /** @name SpRuntimeTransactionalError (28) */
  export interface SpRuntimeTransactionalError extends Enum {
    readonly isLimitReached: boolean;
    readonly isNoLayer: boolean;
    readonly type: 'LimitReached' | 'NoLayer';
  }

  /** @name PalletIndicesEvent (29) */
  export interface PalletIndicesEvent extends Enum {
    readonly isIndexAssigned: boolean;
    readonly asIndexAssigned: {
      readonly who: AccountId32;
      readonly index: u32;
    } & Struct;
    readonly isIndexFreed: boolean;
    readonly asIndexFreed: {
      readonly index: u32;
    } & Struct;
    readonly isIndexFrozen: boolean;
    readonly asIndexFrozen: {
      readonly index: u32;
      readonly who: AccountId32;
    } & Struct;
    readonly type: 'IndexAssigned' | 'IndexFreed' | 'IndexFrozen';
  }

  /** @name PolymeshCommonUtilitiesBalancesRawEvent (30) */
  export interface PolymeshCommonUtilitiesBalancesRawEvent extends Enum {
    readonly isEndowed: boolean;
    readonly asEndowed: ITuple<[Option<PolymeshPrimitivesIdentityId>, AccountId32, u128]>;
    readonly isTransfer: boolean;
    readonly asTransfer: ITuple<[Option<PolymeshPrimitivesIdentityId>, AccountId32, Option<PolymeshPrimitivesIdentityId>, AccountId32, u128, Option<PolymeshPrimitivesMemo>]>;
    readonly isBalanceSet: boolean;
    readonly asBalanceSet: ITuple<[PolymeshPrimitivesIdentityId, AccountId32, u128, u128]>;
    readonly isAccountBalanceBurned: boolean;
    readonly asAccountBalanceBurned: ITuple<[PolymeshPrimitivesIdentityId, AccountId32, u128]>;
    readonly isReserved: boolean;
    readonly asReserved: ITuple<[AccountId32, u128]>;
    readonly isUnreserved: boolean;
    readonly asUnreserved: ITuple<[AccountId32, u128]>;
    readonly isReserveRepatriated: boolean;
    readonly asReserveRepatriated: ITuple<[AccountId32, AccountId32, u128, FrameSupportTokensMiscBalanceStatus]>;
    readonly type: 'Endowed' | 'Transfer' | 'BalanceSet' | 'AccountBalanceBurned' | 'Reserved' | 'Unreserved' | 'ReserveRepatriated';
  }

  /** @name PolymeshPrimitivesIdentityId (32) */
  export interface PolymeshPrimitivesIdentityId extends U8aFixed {}

  /** @name PolymeshPrimitivesMemo (34) */
  export interface PolymeshPrimitivesMemo extends U8aFixed {}

  /** @name FrameSupportTokensMiscBalanceStatus (35) */
  export interface FrameSupportTokensMiscBalanceStatus extends Enum {
    readonly isFree: boolean;
    readonly isReserved: boolean;
    readonly type: 'Free' | 'Reserved';
  }

  /** @name PalletTransactionPaymentRawEvent (36) */
  export interface PalletTransactionPaymentRawEvent extends Enum {
    readonly isTransactionFeePaid: boolean;
    readonly asTransactionFeePaid: {
      readonly who: AccountId32;
      readonly actualFee: u128;
      readonly tip: u128;
    } & Struct;
    readonly type: 'TransactionFeePaid';
  }

  /** @name PolymeshCommonUtilitiesIdentityRawEvent (37) */
  export interface PolymeshCommonUtilitiesIdentityRawEvent extends Enum {
    readonly isDidCreated: boolean;
    readonly asDidCreated: ITuple<[PolymeshPrimitivesIdentityId, AccountId32, Vec<PolymeshPrimitivesSecondaryKey>]>;
    readonly isSecondaryKeysAdded: boolean;
    readonly asSecondaryKeysAdded: ITuple<[PolymeshPrimitivesIdentityId, Vec<PolymeshPrimitivesSecondaryKey>]>;
    readonly isSecondaryKeysRemoved: boolean;
    readonly asSecondaryKeysRemoved: ITuple<[PolymeshPrimitivesIdentityId, Vec<AccountId32>]>;
    readonly isSecondaryKeyLeftIdentity: boolean;
    readonly asSecondaryKeyLeftIdentity: ITuple<[PolymeshPrimitivesIdentityId, AccountId32]>;
    readonly isSecondaryKeyPermissionsUpdated: boolean;
    readonly asSecondaryKeyPermissionsUpdated: ITuple<[PolymeshPrimitivesIdentityId, AccountId32, PolymeshPrimitivesSecondaryKeyPermissions, PolymeshPrimitivesSecondaryKeyPermissions]>;
    readonly isPrimaryKeyUpdated: boolean;
    readonly asPrimaryKeyUpdated: ITuple<[PolymeshPrimitivesIdentityId, AccountId32, AccountId32]>;
    readonly isClaimAdded: boolean;
    readonly asClaimAdded: ITuple<[PolymeshPrimitivesIdentityId, PolymeshPrimitivesIdentityClaim]>;
    readonly isClaimRevoked: boolean;
    readonly asClaimRevoked: ITuple<[PolymeshPrimitivesIdentityId, PolymeshPrimitivesIdentityClaim]>;
    readonly isAssetDidRegistered: boolean;
    readonly asAssetDidRegistered: ITuple<[PolymeshPrimitivesIdentityId, PolymeshPrimitivesTicker]>;
    readonly isAuthorizationAdded: boolean;
    readonly asAuthorizationAdded: ITuple<[PolymeshPrimitivesIdentityId, Option<PolymeshPrimitivesIdentityId>, Option<AccountId32>, u64, PolymeshPrimitivesAuthorizationAuthorizationData, Option<u64>]>;
    readonly isAuthorizationRevoked: boolean;
    readonly asAuthorizationRevoked: ITuple<[Option<PolymeshPrimitivesIdentityId>, Option<AccountId32>, u64]>;
    readonly isAuthorizationRejected: boolean;
    readonly asAuthorizationRejected: ITuple<[Option<PolymeshPrimitivesIdentityId>, Option<AccountId32>, u64]>;
    readonly isAuthorizationConsumed: boolean;
    readonly asAuthorizationConsumed: ITuple<[Option<PolymeshPrimitivesIdentityId>, Option<AccountId32>, u64]>;
    readonly isAuthorizationRetryLimitReached: boolean;
    readonly asAuthorizationRetryLimitReached: ITuple<[Option<PolymeshPrimitivesIdentityId>, Option<AccountId32>, u64]>;
    readonly isCddRequirementForPrimaryKeyUpdated: boolean;
    readonly asCddRequirementForPrimaryKeyUpdated: bool;
    readonly isCddClaimsInvalidated: boolean;
    readonly asCddClaimsInvalidated: ITuple<[PolymeshPrimitivesIdentityId, u64]>;
    readonly isSecondaryKeysFrozen: boolean;
    readonly asSecondaryKeysFrozen: PolymeshPrimitivesIdentityId;
    readonly isSecondaryKeysUnfrozen: boolean;
    readonly asSecondaryKeysUnfrozen: PolymeshPrimitivesIdentityId;
    readonly isCustomClaimTypeAdded: boolean;
    readonly asCustomClaimTypeAdded: ITuple<[PolymeshPrimitivesIdentityId, u32, Bytes]>;
    readonly isChildDidCreated: boolean;
    readonly asChildDidCreated: ITuple<[PolymeshPrimitivesIdentityId, PolymeshPrimitivesIdentityId, AccountId32]>;
    readonly isChildDidUnlinked: boolean;
    readonly asChildDidUnlinked: ITuple<[PolymeshPrimitivesIdentityId, PolymeshPrimitivesIdentityId, PolymeshPrimitivesIdentityId]>;
    readonly type: 'DidCreated' | 'SecondaryKeysAdded' | 'SecondaryKeysRemoved' | 'SecondaryKeyLeftIdentity' | 'SecondaryKeyPermissionsUpdated' | 'PrimaryKeyUpdated' | 'ClaimAdded' | 'ClaimRevoked' | 'AssetDidRegistered' | 'AuthorizationAdded' | 'AuthorizationRevoked' | 'AuthorizationRejected' | 'AuthorizationConsumed' | 'AuthorizationRetryLimitReached' | 'CddRequirementForPrimaryKeyUpdated' | 'CddClaimsInvalidated' | 'SecondaryKeysFrozen' | 'SecondaryKeysUnfrozen' | 'CustomClaimTypeAdded' | 'ChildDidCreated' | 'ChildDidUnlinked';
  }

  /** @name PolymeshPrimitivesSecondaryKey (39) */
  export interface PolymeshPrimitivesSecondaryKey extends Struct {
    readonly key: AccountId32;
    readonly permissions: PolymeshPrimitivesSecondaryKeyPermissions;
  }

  /** @name PolymeshPrimitivesSecondaryKeyPermissions (40) */
  export interface PolymeshPrimitivesSecondaryKeyPermissions extends Struct {
    readonly asset: PolymeshPrimitivesSubsetSubsetRestrictionTicker;
    readonly extrinsic: PolymeshPrimitivesSubsetSubsetRestrictionPalletPermissions;
    readonly portfolio: PolymeshPrimitivesSubsetSubsetRestrictionPortfolioId;
  }

  /** @name PolymeshPrimitivesSubsetSubsetRestrictionTicker (41) */
  export interface PolymeshPrimitivesSubsetSubsetRestrictionTicker extends Enum {
    readonly isWhole: boolean;
    readonly isThese: boolean;
    readonly asThese: BTreeSet<PolymeshPrimitivesTicker>;
    readonly isExcept: boolean;
    readonly asExcept: BTreeSet<PolymeshPrimitivesTicker>;
    readonly type: 'Whole' | 'These' | 'Except';
  }

  /** @name PolymeshPrimitivesTicker (42) */
  export interface PolymeshPrimitivesTicker extends U8aFixed {}

  /** @name PolymeshPrimitivesSubsetSubsetRestrictionPalletPermissions (46) */
  export interface PolymeshPrimitivesSubsetSubsetRestrictionPalletPermissions extends Enum {
    readonly isWhole: boolean;
    readonly isThese: boolean;
    readonly asThese: BTreeSet<PolymeshPrimitivesSecondaryKeyPalletPermissions>;
    readonly isExcept: boolean;
    readonly asExcept: BTreeSet<PolymeshPrimitivesSecondaryKeyPalletPermissions>;
    readonly type: 'Whole' | 'These' | 'Except';
  }

  /** @name PolymeshPrimitivesSecondaryKeyPalletPermissions (47) */
  export interface PolymeshPrimitivesSecondaryKeyPalletPermissions extends Struct {
    readonly palletName: Bytes;
    readonly dispatchableNames: PolymeshPrimitivesSubsetSubsetRestrictionDispatchableName;
  }

  /** @name PolymeshPrimitivesSubsetSubsetRestrictionDispatchableName (49) */
  export interface PolymeshPrimitivesSubsetSubsetRestrictionDispatchableName extends Enum {
    readonly isWhole: boolean;
    readonly isThese: boolean;
    readonly asThese: BTreeSet<Bytes>;
    readonly isExcept: boolean;
    readonly asExcept: BTreeSet<Bytes>;
    readonly type: 'Whole' | 'These' | 'Except';
  }

  /** @name PolymeshPrimitivesSubsetSubsetRestrictionPortfolioId (55) */
  export interface PolymeshPrimitivesSubsetSubsetRestrictionPortfolioId extends Enum {
    readonly isWhole: boolean;
    readonly isThese: boolean;
    readonly asThese: BTreeSet<PolymeshPrimitivesIdentityIdPortfolioId>;
    readonly isExcept: boolean;
    readonly asExcept: BTreeSet<PolymeshPrimitivesIdentityIdPortfolioId>;
    readonly type: 'Whole' | 'These' | 'Except';
  }

  /** @name PolymeshPrimitivesIdentityIdPortfolioId (56) */
  export interface PolymeshPrimitivesIdentityIdPortfolioId extends Struct {
    readonly did: PolymeshPrimitivesIdentityId;
    readonly kind: PolymeshPrimitivesIdentityIdPortfolioKind;
  }

  /** @name PolymeshPrimitivesIdentityIdPortfolioKind (57) */
  export interface PolymeshPrimitivesIdentityIdPortfolioKind extends Enum {
    readonly isDefault: boolean;
    readonly isUser: boolean;
    readonly asUser: u64;
    readonly type: 'Default' | 'User';
  }

  /** @name PolymeshPrimitivesIdentityClaim (62) */
  export interface PolymeshPrimitivesIdentityClaim extends Struct {
    readonly claimIssuer: PolymeshPrimitivesIdentityId;
    readonly issuanceDate: u64;
    readonly lastUpdateDate: u64;
    readonly expiry: Option<u64>;
    readonly claim: PolymeshPrimitivesIdentityClaimClaim;
  }

  /** @name PolymeshPrimitivesIdentityClaimClaim (64) */
  export interface PolymeshPrimitivesIdentityClaimClaim extends Enum {
    readonly isAccredited: boolean;
    readonly asAccredited: PolymeshPrimitivesIdentityClaimScope;
    readonly isAffiliate: boolean;
    readonly asAffiliate: PolymeshPrimitivesIdentityClaimScope;
    readonly isBuyLockup: boolean;
    readonly asBuyLockup: PolymeshPrimitivesIdentityClaimScope;
    readonly isSellLockup: boolean;
    readonly asSellLockup: PolymeshPrimitivesIdentityClaimScope;
    readonly isCustomerDueDiligence: boolean;
    readonly asCustomerDueDiligence: PolymeshPrimitivesCddId;
    readonly isKnowYourCustomer: boolean;
    readonly asKnowYourCustomer: PolymeshPrimitivesIdentityClaimScope;
    readonly isJurisdiction: boolean;
    readonly asJurisdiction: ITuple<[PolymeshPrimitivesJurisdictionCountryCode, PolymeshPrimitivesIdentityClaimScope]>;
    readonly isExempted: boolean;
    readonly asExempted: PolymeshPrimitivesIdentityClaimScope;
    readonly isBlocked: boolean;
    readonly asBlocked: PolymeshPrimitivesIdentityClaimScope;
    readonly isCustom: boolean;
    readonly asCustom: ITuple<[u32, Option<PolymeshPrimitivesIdentityClaimScope>]>;
    readonly type: 'Accredited' | 'Affiliate' | 'BuyLockup' | 'SellLockup' | 'CustomerDueDiligence' | 'KnowYourCustomer' | 'Jurisdiction' | 'Exempted' | 'Blocked' | 'Custom';
  }

  /** @name PolymeshPrimitivesIdentityClaimScope (65) */
  export interface PolymeshPrimitivesIdentityClaimScope extends Enum {
    readonly isIdentity: boolean;
    readonly asIdentity: PolymeshPrimitivesIdentityId;
    readonly isTicker: boolean;
    readonly asTicker: PolymeshPrimitivesTicker;
    readonly isCustom: boolean;
    readonly asCustom: Bytes;
    readonly type: 'Identity' | 'Ticker' | 'Custom';
  }

  /** @name PolymeshPrimitivesCddId (66) */
  export interface PolymeshPrimitivesCddId extends U8aFixed {}

  /** @name PolymeshPrimitivesJurisdictionCountryCode (67) */
  export interface PolymeshPrimitivesJurisdictionCountryCode extends Enum {
    readonly isAf: boolean;
    readonly isAx: boolean;
    readonly isAl: boolean;
    readonly isDz: boolean;
    readonly isAs: boolean;
    readonly isAd: boolean;
    readonly isAo: boolean;
    readonly isAi: boolean;
    readonly isAq: boolean;
    readonly isAg: boolean;
    readonly isAr: boolean;
    readonly isAm: boolean;
    readonly isAw: boolean;
    readonly isAu: boolean;
    readonly isAt: boolean;
    readonly isAz: boolean;
    readonly isBs: boolean;
    readonly isBh: boolean;
    readonly isBd: boolean;
    readonly isBb: boolean;
    readonly isBy: boolean;
    readonly isBe: boolean;
    readonly isBz: boolean;
    readonly isBj: boolean;
    readonly isBm: boolean;
    readonly isBt: boolean;
    readonly isBo: boolean;
    readonly isBa: boolean;
    readonly isBw: boolean;
    readonly isBv: boolean;
    readonly isBr: boolean;
    readonly isVg: boolean;
    readonly isIo: boolean;
    readonly isBn: boolean;
    readonly isBg: boolean;
    readonly isBf: boolean;
    readonly isBi: boolean;
    readonly isKh: boolean;
    readonly isCm: boolean;
    readonly isCa: boolean;
    readonly isCv: boolean;
    readonly isKy: boolean;
    readonly isCf: boolean;
    readonly isTd: boolean;
    readonly isCl: boolean;
    readonly isCn: boolean;
    readonly isHk: boolean;
    readonly isMo: boolean;
    readonly isCx: boolean;
    readonly isCc: boolean;
    readonly isCo: boolean;
    readonly isKm: boolean;
    readonly isCg: boolean;
    readonly isCd: boolean;
    readonly isCk: boolean;
    readonly isCr: boolean;
    readonly isCi: boolean;
    readonly isHr: boolean;
    readonly isCu: boolean;
    readonly isCy: boolean;
    readonly isCz: boolean;
    readonly isDk: boolean;
    readonly isDj: boolean;
    readonly isDm: boolean;
    readonly isDo: boolean;
    readonly isEc: boolean;
    readonly isEg: boolean;
    readonly isSv: boolean;
    readonly isGq: boolean;
    readonly isEr: boolean;
    readonly isEe: boolean;
    readonly isEt: boolean;
    readonly isFk: boolean;
    readonly isFo: boolean;
    readonly isFj: boolean;
    readonly isFi: boolean;
    readonly isFr: boolean;
    readonly isGf: boolean;
    readonly isPf: boolean;
    readonly isTf: boolean;
    readonly isGa: boolean;
    readonly isGm: boolean;
    readonly isGe: boolean;
    readonly isDe: boolean;
    readonly isGh: boolean;
    readonly isGi: boolean;
    readonly isGr: boolean;
    readonly isGl: boolean;
    readonly isGd: boolean;
    readonly isGp: boolean;
    readonly isGu: boolean;
    readonly isGt: boolean;
    readonly isGg: boolean;
    readonly isGn: boolean;
    readonly isGw: boolean;
    readonly isGy: boolean;
    readonly isHt: boolean;
    readonly isHm: boolean;
    readonly isVa: boolean;
    readonly isHn: boolean;
    readonly isHu: boolean;
    readonly isIs: boolean;
    readonly isIn: boolean;
    readonly isId: boolean;
    readonly isIr: boolean;
    readonly isIq: boolean;
    readonly isIe: boolean;
    readonly isIm: boolean;
    readonly isIl: boolean;
    readonly isIt: boolean;
    readonly isJm: boolean;
    readonly isJp: boolean;
    readonly isJe: boolean;
    readonly isJo: boolean;
    readonly isKz: boolean;
    readonly isKe: boolean;
    readonly isKi: boolean;
    readonly isKp: boolean;
    readonly isKr: boolean;
    readonly isKw: boolean;
    readonly isKg: boolean;
    readonly isLa: boolean;
    readonly isLv: boolean;
    readonly isLb: boolean;
    readonly isLs: boolean;
    readonly isLr: boolean;
    readonly isLy: boolean;
    readonly isLi: boolean;
    readonly isLt: boolean;
    readonly isLu: boolean;
    readonly isMk: boolean;
    readonly isMg: boolean;
    readonly isMw: boolean;
    readonly isMy: boolean;
    readonly isMv: boolean;
    readonly isMl: boolean;
    readonly isMt: boolean;
    readonly isMh: boolean;
    readonly isMq: boolean;
    readonly isMr: boolean;
    readonly isMu: boolean;
    readonly isYt: boolean;
    readonly isMx: boolean;
    readonly isFm: boolean;
    readonly isMd: boolean;
    readonly isMc: boolean;
    readonly isMn: boolean;
    readonly isMe: boolean;
    readonly isMs: boolean;
    readonly isMa: boolean;
    readonly isMz: boolean;
    readonly isMm: boolean;
    readonly isNa: boolean;
    readonly isNr: boolean;
    readonly isNp: boolean;
    readonly isNl: boolean;
    readonly isAn: boolean;
    readonly isNc: boolean;
    readonly isNz: boolean;
    readonly isNi: boolean;
    readonly isNe: boolean;
    readonly isNg: boolean;
    readonly isNu: boolean;
    readonly isNf: boolean;
    readonly isMp: boolean;
    readonly isNo: boolean;
    readonly isOm: boolean;
    readonly isPk: boolean;
    readonly isPw: boolean;
    readonly isPs: boolean;
    readonly isPa: boolean;
    readonly isPg: boolean;
    readonly isPy: boolean;
    readonly isPe: boolean;
    readonly isPh: boolean;
    readonly isPn: boolean;
    readonly isPl: boolean;
    readonly isPt: boolean;
    readonly isPr: boolean;
    readonly isQa: boolean;
    readonly isRe: boolean;
    readonly isRo: boolean;
    readonly isRu: boolean;
    readonly isRw: boolean;
    readonly isBl: boolean;
    readonly isSh: boolean;
    readonly isKn: boolean;
    readonly isLc: boolean;
    readonly isMf: boolean;
    readonly isPm: boolean;
    readonly isVc: boolean;
    readonly isWs: boolean;
    readonly isSm: boolean;
    readonly isSt: boolean;
    readonly isSa: boolean;
    readonly isSn: boolean;
    readonly isRs: boolean;
    readonly isSc: boolean;
    readonly isSl: boolean;
    readonly isSg: boolean;
    readonly isSk: boolean;
    readonly isSi: boolean;
    readonly isSb: boolean;
    readonly isSo: boolean;
    readonly isZa: boolean;
    readonly isGs: boolean;
    readonly isSs: boolean;
    readonly isEs: boolean;
    readonly isLk: boolean;
    readonly isSd: boolean;
    readonly isSr: boolean;
    readonly isSj: boolean;
    readonly isSz: boolean;
    readonly isSe: boolean;
    readonly isCh: boolean;
    readonly isSy: boolean;
    readonly isTw: boolean;
    readonly isTj: boolean;
    readonly isTz: boolean;
    readonly isTh: boolean;
    readonly isTl: boolean;
    readonly isTg: boolean;
    readonly isTk: boolean;
    readonly isTo: boolean;
    readonly isTt: boolean;
    readonly isTn: boolean;
    readonly isTr: boolean;
    readonly isTm: boolean;
    readonly isTc: boolean;
    readonly isTv: boolean;
    readonly isUg: boolean;
    readonly isUa: boolean;
    readonly isAe: boolean;
    readonly isGb: boolean;
    readonly isUs: boolean;
    readonly isUm: boolean;
    readonly isUy: boolean;
    readonly isUz: boolean;
    readonly isVu: boolean;
    readonly isVe: boolean;
    readonly isVn: boolean;
    readonly isVi: boolean;
    readonly isWf: boolean;
    readonly isEh: boolean;
    readonly isYe: boolean;
    readonly isZm: boolean;
    readonly isZw: boolean;
    readonly isBq: boolean;
    readonly isCw: boolean;
    readonly isSx: boolean;
    readonly type: 'Af' | 'Ax' | 'Al' | 'Dz' | 'As' | 'Ad' | 'Ao' | 'Ai' | 'Aq' | 'Ag' | 'Ar' | 'Am' | 'Aw' | 'Au' | 'At' | 'Az' | 'Bs' | 'Bh' | 'Bd' | 'Bb' | 'By' | 'Be' | 'Bz' | 'Bj' | 'Bm' | 'Bt' | 'Bo' | 'Ba' | 'Bw' | 'Bv' | 'Br' | 'Vg' | 'Io' | 'Bn' | 'Bg' | 'Bf' | 'Bi' | 'Kh' | 'Cm' | 'Ca' | 'Cv' | 'Ky' | 'Cf' | 'Td' | 'Cl' | 'Cn' | 'Hk' | 'Mo' | 'Cx' | 'Cc' | 'Co' | 'Km' | 'Cg' | 'Cd' | 'Ck' | 'Cr' | 'Ci' | 'Hr' | 'Cu' | 'Cy' | 'Cz' | 'Dk' | 'Dj' | 'Dm' | 'Do' | 'Ec' | 'Eg' | 'Sv' | 'Gq' | 'Er' | 'Ee' | 'Et' | 'Fk' | 'Fo' | 'Fj' | 'Fi' | 'Fr' | 'Gf' | 'Pf' | 'Tf' | 'Ga' | 'Gm' | 'Ge' | 'De' | 'Gh' | 'Gi' | 'Gr' | 'Gl' | 'Gd' | 'Gp' | 'Gu' | 'Gt' | 'Gg' | 'Gn' | 'Gw' | 'Gy' | 'Ht' | 'Hm' | 'Va' | 'Hn' | 'Hu' | 'Is' | 'In' | 'Id' | 'Ir' | 'Iq' | 'Ie' | 'Im' | 'Il' | 'It' | 'Jm' | 'Jp' | 'Je' | 'Jo' | 'Kz' | 'Ke' | 'Ki' | 'Kp' | 'Kr' | 'Kw' | 'Kg' | 'La' | 'Lv' | 'Lb' | 'Ls' | 'Lr' | 'Ly' | 'Li' | 'Lt' | 'Lu' | 'Mk' | 'Mg' | 'Mw' | 'My' | 'Mv' | 'Ml' | 'Mt' | 'Mh' | 'Mq' | 'Mr' | 'Mu' | 'Yt' | 'Mx' | 'Fm' | 'Md' | 'Mc' | 'Mn' | 'Me' | 'Ms' | 'Ma' | 'Mz' | 'Mm' | 'Na' | 'Nr' | 'Np' | 'Nl' | 'An' | 'Nc' | 'Nz' | 'Ni' | 'Ne' | 'Ng' | 'Nu' | 'Nf' | 'Mp' | 'No' | 'Om' | 'Pk' | 'Pw' | 'Ps' | 'Pa' | 'Pg' | 'Py' | 'Pe' | 'Ph' | 'Pn' | 'Pl' | 'Pt' | 'Pr' | 'Qa' | 'Re' | 'Ro' | 'Ru' | 'Rw' | 'Bl' | 'Sh' | 'Kn' | 'Lc' | 'Mf' | 'Pm' | 'Vc' | 'Ws' | 'Sm' | 'St' | 'Sa' | 'Sn' | 'Rs' | 'Sc' | 'Sl' | 'Sg' | 'Sk' | 'Si' | 'Sb' | 'So' | 'Za' | 'Gs' | 'Ss' | 'Es' | 'Lk' | 'Sd' | 'Sr' | 'Sj' | 'Sz' | 'Se' | 'Ch' | 'Sy' | 'Tw' | 'Tj' | 'Tz' | 'Th' | 'Tl' | 'Tg' | 'Tk' | 'To' | 'Tt' | 'Tn' | 'Tr' | 'Tm' | 'Tc' | 'Tv' | 'Ug' | 'Ua' | 'Ae' | 'Gb' | 'Us' | 'Um' | 'Uy' | 'Uz' | 'Vu' | 'Ve' | 'Vn' | 'Vi' | 'Wf' | 'Eh' | 'Ye' | 'Zm' | 'Zw' | 'Bq' | 'Cw' | 'Sx';
  }

  /** @name PolymeshPrimitivesAuthorizationAuthorizationData (71) */
  export interface PolymeshPrimitivesAuthorizationAuthorizationData extends Enum {
    readonly isAttestPrimaryKeyRotation: boolean;
    readonly asAttestPrimaryKeyRotation: PolymeshPrimitivesIdentityId;
    readonly isRotatePrimaryKey: boolean;
    readonly isTransferTicker: boolean;
    readonly asTransferTicker: PolymeshPrimitivesTicker;
    readonly isAddMultiSigSigner: boolean;
    readonly asAddMultiSigSigner: AccountId32;
    readonly isTransferAssetOwnership: boolean;
    readonly asTransferAssetOwnership: PolymeshPrimitivesTicker;
    readonly isJoinIdentity: boolean;
    readonly asJoinIdentity: PolymeshPrimitivesSecondaryKeyPermissions;
    readonly isPortfolioCustody: boolean;
    readonly asPortfolioCustody: PolymeshPrimitivesIdentityIdPortfolioId;
    readonly isBecomeAgent: boolean;
    readonly asBecomeAgent: ITuple<[PolymeshPrimitivesTicker, PolymeshPrimitivesAgentAgentGroup]>;
    readonly isAddRelayerPayingKey: boolean;
    readonly asAddRelayerPayingKey: ITuple<[AccountId32, AccountId32, u128]>;
    readonly isRotatePrimaryKeyToSecondary: boolean;
    readonly asRotatePrimaryKeyToSecondary: PolymeshPrimitivesSecondaryKeyPermissions;
    readonly type: 'AttestPrimaryKeyRotation' | 'RotatePrimaryKey' | 'TransferTicker' | 'AddMultiSigSigner' | 'TransferAssetOwnership' | 'JoinIdentity' | 'PortfolioCustody' | 'BecomeAgent' | 'AddRelayerPayingKey' | 'RotatePrimaryKeyToSecondary';
  }

  /** @name PolymeshPrimitivesAgentAgentGroup (72) */
  export interface PolymeshPrimitivesAgentAgentGroup extends Enum {
    readonly isFull: boolean;
    readonly isCustom: boolean;
    readonly asCustom: u32;
    readonly isExceptMeta: boolean;
    readonly isPolymeshV1CAA: boolean;
    readonly isPolymeshV1PIA: boolean;
    readonly type: 'Full' | 'Custom' | 'ExceptMeta' | 'PolymeshV1CAA' | 'PolymeshV1PIA';
  }

  /** @name PolymeshCommonUtilitiesGroupRawEventInstance2 (75) */
  export interface PolymeshCommonUtilitiesGroupRawEventInstance2 extends Enum {
    readonly isMemberAdded: boolean;
    readonly asMemberAdded: ITuple<[PolymeshPrimitivesIdentityId, PolymeshPrimitivesIdentityId]>;
    readonly isMemberRemoved: boolean;
    readonly asMemberRemoved: ITuple<[PolymeshPrimitivesIdentityId, PolymeshPrimitivesIdentityId]>;
    readonly isMemberRevoked: boolean;
    readonly asMemberRevoked: ITuple<[PolymeshPrimitivesIdentityId, PolymeshPrimitivesIdentityId]>;
    readonly isMembersSwapped: boolean;
    readonly asMembersSwapped: ITuple<[PolymeshPrimitivesIdentityId, PolymeshPrimitivesIdentityId, PolymeshPrimitivesIdentityId]>;
    readonly isMembersReset: boolean;
    readonly asMembersReset: ITuple<[PolymeshPrimitivesIdentityId, Vec<PolymeshPrimitivesIdentityId>]>;
    readonly isActiveLimitChanged: boolean;
    readonly asActiveLimitChanged: ITuple<[PolymeshPrimitivesIdentityId, u32, u32]>;
    readonly isDummy: boolean;
    readonly type: 'MemberAdded' | 'MemberRemoved' | 'MemberRevoked' | 'MembersSwapped' | 'MembersReset' | 'ActiveLimitChanged' | 'Dummy';
  }

  /** @name PalletGroupInstance2 (76) */
  export type PalletGroupInstance2 = Null;

  /** @name PalletCommitteeRawEventInstance1 (78) */
  export interface PalletCommitteeRawEventInstance1 extends Enum {
    readonly isProposed: boolean;
    readonly asProposed: ITuple<[PolymeshPrimitivesIdentityId, u32, H256]>;
    readonly isVoted: boolean;
    readonly asVoted: ITuple<[PolymeshPrimitivesIdentityId, u32, H256, bool, u32, u32, u32]>;
    readonly isVoteRetracted: boolean;
    readonly asVoteRetracted: ITuple<[PolymeshPrimitivesIdentityId, u32, H256, bool]>;
    readonly isFinalVotes: boolean;
    readonly asFinalVotes: ITuple<[PolymeshPrimitivesIdentityId, u32, H256, Vec<PolymeshPrimitivesIdentityId>, Vec<PolymeshPrimitivesIdentityId>]>;
    readonly isApproved: boolean;
    readonly asApproved: ITuple<[PolymeshPrimitivesIdentityId, H256, u32, u32, u32]>;
    readonly isRejected: boolean;
    readonly asRejected: ITuple<[PolymeshPrimitivesIdentityId, H256, u32, u32, u32]>;
    readonly isExecuted: boolean;
    readonly asExecuted: ITuple<[PolymeshPrimitivesIdentityId, H256, Result<Null, SpRuntimeDispatchError>]>;
    readonly isReleaseCoordinatorUpdated: boolean;
    readonly asReleaseCoordinatorUpdated: ITuple<[PolymeshPrimitivesIdentityId, Option<PolymeshPrimitivesIdentityId>]>;
    readonly isExpiresAfterUpdated: boolean;
    readonly asExpiresAfterUpdated: ITuple<[PolymeshPrimitivesIdentityId, PolymeshCommonUtilitiesMaybeBlock]>;
    readonly isVoteThresholdUpdated: boolean;
    readonly asVoteThresholdUpdated: ITuple<[PolymeshPrimitivesIdentityId, u32, u32]>;
    readonly type: 'Proposed' | 'Voted' | 'VoteRetracted' | 'FinalVotes' | 'Approved' | 'Rejected' | 'Executed' | 'ReleaseCoordinatorUpdated' | 'ExpiresAfterUpdated' | 'VoteThresholdUpdated';
  }

  /** @name PalletCommitteeInstance1 (79) */
  export type PalletCommitteeInstance1 = Null;

  /** @name PolymeshCommonUtilitiesMaybeBlock (82) */
  export interface PolymeshCommonUtilitiesMaybeBlock extends Enum {
    readonly isSome: boolean;
    readonly asSome: u32;
    readonly isNone: boolean;
    readonly type: 'Some' | 'None';
  }

  /** @name PolymeshCommonUtilitiesGroupRawEventInstance1 (83) */
  export interface PolymeshCommonUtilitiesGroupRawEventInstance1 extends Enum {
    readonly isMemberAdded: boolean;
    readonly asMemberAdded: ITuple<[PolymeshPrimitivesIdentityId, PolymeshPrimitivesIdentityId]>;
    readonly isMemberRemoved: boolean;
    readonly asMemberRemoved: ITuple<[PolymeshPrimitivesIdentityId, PolymeshPrimitivesIdentityId]>;
    readonly isMemberRevoked: boolean;
    readonly asMemberRevoked: ITuple<[PolymeshPrimitivesIdentityId, PolymeshPrimitivesIdentityId]>;
    readonly isMembersSwapped: boolean;
    readonly asMembersSwapped: ITuple<[PolymeshPrimitivesIdentityId, PolymeshPrimitivesIdentityId, PolymeshPrimitivesIdentityId]>;
    readonly isMembersReset: boolean;
    readonly asMembersReset: ITuple<[PolymeshPrimitivesIdentityId, Vec<PolymeshPrimitivesIdentityId>]>;
    readonly isActiveLimitChanged: boolean;
    readonly asActiveLimitChanged: ITuple<[PolymeshPrimitivesIdentityId, u32, u32]>;
    readonly isDummy: boolean;
    readonly type: 'MemberAdded' | 'MemberRemoved' | 'MemberRevoked' | 'MembersSwapped' | 'MembersReset' | 'ActiveLimitChanged' | 'Dummy';
  }

  /** @name PalletGroupInstance1 (84) */
  export type PalletGroupInstance1 = Null;

  /** @name PalletCommitteeRawEventInstance3 (85) */
  export interface PalletCommitteeRawEventInstance3 extends Enum {
    readonly isProposed: boolean;
    readonly asProposed: ITuple<[PolymeshPrimitivesIdentityId, u32, H256]>;
    readonly isVoted: boolean;
    readonly asVoted: ITuple<[PolymeshPrimitivesIdentityId, u32, H256, bool, u32, u32, u32]>;
    readonly isVoteRetracted: boolean;
    readonly asVoteRetracted: ITuple<[PolymeshPrimitivesIdentityId, u32, H256, bool]>;
    readonly isFinalVotes: boolean;
    readonly asFinalVotes: ITuple<[PolymeshPrimitivesIdentityId, u32, H256, Vec<PolymeshPrimitivesIdentityId>, Vec<PolymeshPrimitivesIdentityId>]>;
    readonly isApproved: boolean;
    readonly asApproved: ITuple<[PolymeshPrimitivesIdentityId, H256, u32, u32, u32]>;
    readonly isRejected: boolean;
    readonly asRejected: ITuple<[PolymeshPrimitivesIdentityId, H256, u32, u32, u32]>;
    readonly isExecuted: boolean;
    readonly asExecuted: ITuple<[PolymeshPrimitivesIdentityId, H256, Result<Null, SpRuntimeDispatchError>]>;
    readonly isReleaseCoordinatorUpdated: boolean;
    readonly asReleaseCoordinatorUpdated: ITuple<[PolymeshPrimitivesIdentityId, Option<PolymeshPrimitivesIdentityId>]>;
    readonly isExpiresAfterUpdated: boolean;
    readonly asExpiresAfterUpdated: ITuple<[PolymeshPrimitivesIdentityId, PolymeshCommonUtilitiesMaybeBlock]>;
    readonly isVoteThresholdUpdated: boolean;
    readonly asVoteThresholdUpdated: ITuple<[PolymeshPrimitivesIdentityId, u32, u32]>;
    readonly type: 'Proposed' | 'Voted' | 'VoteRetracted' | 'FinalVotes' | 'Approved' | 'Rejected' | 'Executed' | 'ReleaseCoordinatorUpdated' | 'ExpiresAfterUpdated' | 'VoteThresholdUpdated';
  }

  /** @name PalletCommitteeInstance3 (86) */
  export type PalletCommitteeInstance3 = Null;

  /** @name PolymeshCommonUtilitiesGroupRawEventInstance3 (87) */
  export interface PolymeshCommonUtilitiesGroupRawEventInstance3 extends Enum {
    readonly isMemberAdded: boolean;
    readonly asMemberAdded: ITuple<[PolymeshPrimitivesIdentityId, PolymeshPrimitivesIdentityId]>;
    readonly isMemberRemoved: boolean;
    readonly asMemberRemoved: ITuple<[PolymeshPrimitivesIdentityId, PolymeshPrimitivesIdentityId]>;
    readonly isMemberRevoked: boolean;
    readonly asMemberRevoked: ITuple<[PolymeshPrimitivesIdentityId, PolymeshPrimitivesIdentityId]>;
    readonly isMembersSwapped: boolean;
    readonly asMembersSwapped: ITuple<[PolymeshPrimitivesIdentityId, PolymeshPrimitivesIdentityId, PolymeshPrimitivesIdentityId]>;
    readonly isMembersReset: boolean;
    readonly asMembersReset: ITuple<[PolymeshPrimitivesIdentityId, Vec<PolymeshPrimitivesIdentityId>]>;
    readonly isActiveLimitChanged: boolean;
    readonly asActiveLimitChanged: ITuple<[PolymeshPrimitivesIdentityId, u32, u32]>;
    readonly isDummy: boolean;
    readonly type: 'MemberAdded' | 'MemberRemoved' | 'MemberRevoked' | 'MembersSwapped' | 'MembersReset' | 'ActiveLimitChanged' | 'Dummy';
  }

  /** @name PalletGroupInstance3 (88) */
  export type PalletGroupInstance3 = Null;

  /** @name PalletCommitteeRawEventInstance4 (89) */
  export interface PalletCommitteeRawEventInstance4 extends Enum {
    readonly isProposed: boolean;
    readonly asProposed: ITuple<[PolymeshPrimitivesIdentityId, u32, H256]>;
    readonly isVoted: boolean;
    readonly asVoted: ITuple<[PolymeshPrimitivesIdentityId, u32, H256, bool, u32, u32, u32]>;
    readonly isVoteRetracted: boolean;
    readonly asVoteRetracted: ITuple<[PolymeshPrimitivesIdentityId, u32, H256, bool]>;
    readonly isFinalVotes: boolean;
    readonly asFinalVotes: ITuple<[PolymeshPrimitivesIdentityId, u32, H256, Vec<PolymeshPrimitivesIdentityId>, Vec<PolymeshPrimitivesIdentityId>]>;
    readonly isApproved: boolean;
    readonly asApproved: ITuple<[PolymeshPrimitivesIdentityId, H256, u32, u32, u32]>;
    readonly isRejected: boolean;
    readonly asRejected: ITuple<[PolymeshPrimitivesIdentityId, H256, u32, u32, u32]>;
    readonly isExecuted: boolean;
    readonly asExecuted: ITuple<[PolymeshPrimitivesIdentityId, H256, Result<Null, SpRuntimeDispatchError>]>;
    readonly isReleaseCoordinatorUpdated: boolean;
    readonly asReleaseCoordinatorUpdated: ITuple<[PolymeshPrimitivesIdentityId, Option<PolymeshPrimitivesIdentityId>]>;
    readonly isExpiresAfterUpdated: boolean;
    readonly asExpiresAfterUpdated: ITuple<[PolymeshPrimitivesIdentityId, PolymeshCommonUtilitiesMaybeBlock]>;
    readonly isVoteThresholdUpdated: boolean;
    readonly asVoteThresholdUpdated: ITuple<[PolymeshPrimitivesIdentityId, u32, u32]>;
    readonly type: 'Proposed' | 'Voted' | 'VoteRetracted' | 'FinalVotes' | 'Approved' | 'Rejected' | 'Executed' | 'ReleaseCoordinatorUpdated' | 'ExpiresAfterUpdated' | 'VoteThresholdUpdated';
  }

  /** @name PalletCommitteeInstance4 (90) */
  export type PalletCommitteeInstance4 = Null;

  /** @name PolymeshCommonUtilitiesGroupRawEventInstance4 (91) */
  export interface PolymeshCommonUtilitiesGroupRawEventInstance4 extends Enum {
    readonly isMemberAdded: boolean;
    readonly asMemberAdded: ITuple<[PolymeshPrimitivesIdentityId, PolymeshPrimitivesIdentityId]>;
    readonly isMemberRemoved: boolean;
    readonly asMemberRemoved: ITuple<[PolymeshPrimitivesIdentityId, PolymeshPrimitivesIdentityId]>;
    readonly isMemberRevoked: boolean;
    readonly asMemberRevoked: ITuple<[PolymeshPrimitivesIdentityId, PolymeshPrimitivesIdentityId]>;
    readonly isMembersSwapped: boolean;
    readonly asMembersSwapped: ITuple<[PolymeshPrimitivesIdentityId, PolymeshPrimitivesIdentityId, PolymeshPrimitivesIdentityId]>;
    readonly isMembersReset: boolean;
    readonly asMembersReset: ITuple<[PolymeshPrimitivesIdentityId, Vec<PolymeshPrimitivesIdentityId>]>;
    readonly isActiveLimitChanged: boolean;
    readonly asActiveLimitChanged: ITuple<[PolymeshPrimitivesIdentityId, u32, u32]>;
    readonly isDummy: boolean;
    readonly type: 'MemberAdded' | 'MemberRemoved' | 'MemberRevoked' | 'MembersSwapped' | 'MembersReset' | 'ActiveLimitChanged' | 'Dummy';
  }

  /** @name PalletGroupInstance4 (92) */
  export type PalletGroupInstance4 = Null;

  /** @name PolymeshCommonUtilitiesMultisigRawEvent (93) */
  export interface PolymeshCommonUtilitiesMultisigRawEvent extends Enum {
    readonly isMultiSigCreated: boolean;
    readonly asMultiSigCreated: ITuple<[PolymeshPrimitivesIdentityId, AccountId32, AccountId32, Vec<PolymeshPrimitivesSecondaryKeySignatory>, u64]>;
    readonly isProposalAdded: boolean;
    readonly asProposalAdded: ITuple<[PolymeshPrimitivesIdentityId, AccountId32, u64]>;
    readonly isProposalExecuted: boolean;
    readonly asProposalExecuted: ITuple<[PolymeshPrimitivesIdentityId, AccountId32, u64, bool]>;
    readonly isMultiSigSignerAdded: boolean;
    readonly asMultiSigSignerAdded: ITuple<[PolymeshPrimitivesIdentityId, AccountId32, PolymeshPrimitivesSecondaryKeySignatory]>;
    readonly isMultiSigSignerAuthorized: boolean;
    readonly asMultiSigSignerAuthorized: ITuple<[PolymeshPrimitivesIdentityId, AccountId32, PolymeshPrimitivesSecondaryKeySignatory]>;
    readonly isMultiSigSignerRemoved: boolean;
    readonly asMultiSigSignerRemoved: ITuple<[PolymeshPrimitivesIdentityId, AccountId32, PolymeshPrimitivesSecondaryKeySignatory]>;
    readonly isMultiSigSignaturesRequiredChanged: boolean;
    readonly asMultiSigSignaturesRequiredChanged: ITuple<[PolymeshPrimitivesIdentityId, AccountId32, u64]>;
    readonly isProposalApproved: boolean;
    readonly asProposalApproved: ITuple<[PolymeshPrimitivesIdentityId, AccountId32, PolymeshPrimitivesSecondaryKeySignatory, u64]>;
    readonly isProposalRejectionVote: boolean;
    readonly asProposalRejectionVote: ITuple<[PolymeshPrimitivesIdentityId, AccountId32, PolymeshPrimitivesSecondaryKeySignatory, u64]>;
    readonly isProposalRejected: boolean;
    readonly asProposalRejected: ITuple<[PolymeshPrimitivesIdentityId, AccountId32, u64]>;
    readonly isProposalExecutionFailed: boolean;
    readonly asProposalExecutionFailed: SpRuntimeDispatchError;
    readonly isSchedulingFailed: boolean;
    readonly asSchedulingFailed: SpRuntimeDispatchError;
    readonly isProposalFailedToExecute: boolean;
    readonly asProposalFailedToExecute: ITuple<[PolymeshPrimitivesIdentityId, AccountId32, u64, SpRuntimeDispatchError]>;
    readonly type: 'MultiSigCreated' | 'ProposalAdded' | 'ProposalExecuted' | 'MultiSigSignerAdded' | 'MultiSigSignerAuthorized' | 'MultiSigSignerRemoved' | 'MultiSigSignaturesRequiredChanged' | 'ProposalApproved' | 'ProposalRejectionVote' | 'ProposalRejected' | 'ProposalExecutionFailed' | 'SchedulingFailed' | 'ProposalFailedToExecute';
  }

  /** @name PolymeshPrimitivesSecondaryKeySignatory (95) */
  export interface PolymeshPrimitivesSecondaryKeySignatory extends Enum {
    readonly isIdentity: boolean;
    readonly asIdentity: PolymeshPrimitivesIdentityId;
    readonly isAccount: boolean;
    readonly asAccount: AccountId32;
    readonly type: 'Identity' | 'Account';
  }

  /** @name PalletBridgeRawEvent (96) */
  export interface PalletBridgeRawEvent extends Enum {
    readonly isControllerChanged: boolean;
    readonly asControllerChanged: ITuple<[PolymeshPrimitivesIdentityId, AccountId32]>;
    readonly isAdminChanged: boolean;
    readonly asAdminChanged: ITuple<[PolymeshPrimitivesIdentityId, AccountId32]>;
    readonly isTimelockChanged: boolean;
    readonly asTimelockChanged: ITuple<[PolymeshPrimitivesIdentityId, u32]>;
    readonly isBridged: boolean;
    readonly asBridged: ITuple<[PolymeshPrimitivesIdentityId, PalletBridgeBridgeTx]>;
    readonly isFrozen: boolean;
    readonly asFrozen: PolymeshPrimitivesIdentityId;
    readonly isUnfrozen: boolean;
    readonly asUnfrozen: PolymeshPrimitivesIdentityId;
    readonly isFrozenTx: boolean;
    readonly asFrozenTx: ITuple<[PolymeshPrimitivesIdentityId, PalletBridgeBridgeTx]>;
    readonly isUnfrozenTx: boolean;
    readonly asUnfrozenTx: ITuple<[PolymeshPrimitivesIdentityId, PalletBridgeBridgeTx]>;
    readonly isExemptedUpdated: boolean;
    readonly asExemptedUpdated: ITuple<[PolymeshPrimitivesIdentityId, PolymeshPrimitivesIdentityId, bool]>;
    readonly isBridgeLimitUpdated: boolean;
    readonly asBridgeLimitUpdated: ITuple<[PolymeshPrimitivesIdentityId, u128, u32]>;
    readonly isTxsHandled: boolean;
    readonly asTxsHandled: Vec<ITuple<[AccountId32, u32, PalletBridgeHandledTxStatus]>>;
    readonly isBridgeTxScheduled: boolean;
    readonly asBridgeTxScheduled: ITuple<[PolymeshPrimitivesIdentityId, PalletBridgeBridgeTx, u32]>;
    readonly isBridgeTxScheduleFailed: boolean;
    readonly asBridgeTxScheduleFailed: ITuple<[PolymeshPrimitivesIdentityId, PalletBridgeBridgeTx, Bytes]>;
    readonly isFreezeAdminAdded: boolean;
    readonly asFreezeAdminAdded: ITuple<[PolymeshPrimitivesIdentityId, AccountId32]>;
    readonly isFreezeAdminRemoved: boolean;
    readonly asFreezeAdminRemoved: ITuple<[PolymeshPrimitivesIdentityId, AccountId32]>;
    readonly isTxRemoved: boolean;
    readonly asTxRemoved: ITuple<[PolymeshPrimitivesIdentityId, PalletBridgeBridgeTx]>;
    readonly isBridgeTxFailed: boolean;
    readonly asBridgeTxFailed: ITuple<[PolymeshPrimitivesIdentityId, PalletBridgeBridgeTx, SpRuntimeDispatchError]>;
    readonly type: 'ControllerChanged' | 'AdminChanged' | 'TimelockChanged' | 'Bridged' | 'Frozen' | 'Unfrozen' | 'FrozenTx' | 'UnfrozenTx' | 'ExemptedUpdated' | 'BridgeLimitUpdated' | 'TxsHandled' | 'BridgeTxScheduled' | 'BridgeTxScheduleFailed' | 'FreezeAdminAdded' | 'FreezeAdminRemoved' | 'TxRemoved' | 'BridgeTxFailed';
  }

  /** @name PalletBridgeBridgeTx (97) */
  export interface PalletBridgeBridgeTx extends Struct {
    readonly nonce: u32;
    readonly recipient: AccountId32;
    readonly amount: u128;
    readonly txHash: H256;
  }

  /** @name PalletBridgeHandledTxStatus (100) */
  export interface PalletBridgeHandledTxStatus extends Enum {
    readonly isSuccess: boolean;
    readonly isError: boolean;
    readonly asError: Bytes;
    readonly type: 'Success' | 'Error';
  }

  /** @name PalletStakingPalletEvent (101) */
  export interface PalletStakingPalletEvent extends Enum {
    readonly isEraPayout: boolean;
    readonly asEraPayout: ITuple<[u32, u128, u128]>;
    readonly isReward: boolean;
    readonly asReward: ITuple<[PolymeshPrimitivesIdentityId, AccountId32, u128]>;
    readonly isSlash: boolean;
    readonly asSlash: ITuple<[AccountId32, u128]>;
    readonly isOldSlashingReportDiscarded: boolean;
    readonly asOldSlashingReportDiscarded: u32;
    readonly isStakingElection: boolean;
    readonly asStakingElection: PalletStakingElectionCompute;
    readonly isSolutionStored: boolean;
    readonly asSolutionStored: PalletStakingElectionCompute;
    readonly isBonded: boolean;
    readonly asBonded: ITuple<[PolymeshPrimitivesIdentityId, AccountId32, u128]>;
    readonly isUnbonded: boolean;
    readonly asUnbonded: ITuple<[PolymeshPrimitivesIdentityId, AccountId32, u128]>;
    readonly isNominated: boolean;
    readonly asNominated: ITuple<[PolymeshPrimitivesIdentityId, AccountId32, Vec<AccountId32>]>;
    readonly isWithdrawn: boolean;
    readonly asWithdrawn: ITuple<[AccountId32, u128]>;
    readonly isPermissionedIdentityAdded: boolean;
    readonly asPermissionedIdentityAdded: ITuple<[PolymeshPrimitivesIdentityId, PolymeshPrimitivesIdentityId]>;
    readonly isPermissionedIdentityRemoved: boolean;
    readonly asPermissionedIdentityRemoved: ITuple<[PolymeshPrimitivesIdentityId, PolymeshPrimitivesIdentityId]>;
    readonly isInvalidatedNominators: boolean;
    readonly asInvalidatedNominators: ITuple<[PolymeshPrimitivesIdentityId, AccountId32, Vec<AccountId32>]>;
    readonly isCommissionCapUpdated: boolean;
    readonly asCommissionCapUpdated: ITuple<[PolymeshPrimitivesIdentityId, Perbill, Perbill]>;
    readonly isMinimumBondThresholdUpdated: boolean;
    readonly asMinimumBondThresholdUpdated: ITuple<[Option<PolymeshPrimitivesIdentityId>, u128]>;
    readonly isRewardPaymentSchedulingInterrupted: boolean;
    readonly asRewardPaymentSchedulingInterrupted: ITuple<[AccountId32, u32, SpRuntimeDispatchError]>;
    readonly isSlashingAllowedForChanged: boolean;
    readonly asSlashingAllowedForChanged: PalletStakingSlashingSwitch;
    readonly type: 'EraPayout' | 'Reward' | 'Slash' | 'OldSlashingReportDiscarded' | 'StakingElection' | 'SolutionStored' | 'Bonded' | 'Unbonded' | 'Nominated' | 'Withdrawn' | 'PermissionedIdentityAdded' | 'PermissionedIdentityRemoved' | 'InvalidatedNominators' | 'CommissionCapUpdated' | 'MinimumBondThresholdUpdated' | 'RewardPaymentSchedulingInterrupted' | 'SlashingAllowedForChanged';
  }

  /** @name PalletStakingElectionCompute (102) */
  export interface PalletStakingElectionCompute extends Enum {
    readonly isOnChain: boolean;
    readonly isSigned: boolean;
    readonly isUnsigned: boolean;
    readonly type: 'OnChain' | 'Signed' | 'Unsigned';
  }

  /** @name PalletStakingSlashingSwitch (104) */
  export interface PalletStakingSlashingSwitch extends Enum {
    readonly isValidator: boolean;
    readonly isValidatorAndNominator: boolean;
    readonly isNone: boolean;
    readonly type: 'Validator' | 'ValidatorAndNominator' | 'None';
  }

  /** @name PalletOffencesEvent (105) */
  export interface PalletOffencesEvent extends Enum {
    readonly isOffence: boolean;
    readonly asOffence: {
      readonly kind: U8aFixed;
      readonly timeslot: Bytes;
    } & Struct;
    readonly type: 'Offence';
  }

  /** @name PalletSessionEvent (107) */
  export interface PalletSessionEvent extends Enum {
    readonly isNewSession: boolean;
    readonly asNewSession: {
      readonly sessionIndex: u32;
    } & Struct;
    readonly type: 'NewSession';
  }

  /** @name PalletGrandpaEvent (108) */
  export interface PalletGrandpaEvent extends Enum {
    readonly isNewAuthorities: boolean;
    readonly asNewAuthorities: {
      readonly authoritySet: Vec<ITuple<[SpConsensusGrandpaAppPublic, u64]>>;
    } & Struct;
    readonly isPaused: boolean;
    readonly isResumed: boolean;
    readonly type: 'NewAuthorities' | 'Paused' | 'Resumed';
  }

  /** @name SpConsensusGrandpaAppPublic (111) */
  export interface SpConsensusGrandpaAppPublic extends SpCoreEd25519Public {}

  /** @name SpCoreEd25519Public (112) */
  export interface SpCoreEd25519Public extends U8aFixed {}

  /** @name PalletImOnlineEvent (113) */
  export interface PalletImOnlineEvent extends Enum {
    readonly isHeartbeatReceived: boolean;
    readonly asHeartbeatReceived: {
      readonly authorityId: PalletImOnlineSr25519AppSr25519Public;
    } & Struct;
    readonly isAllGood: boolean;
    readonly isSomeOffline: boolean;
    readonly asSomeOffline: {
      readonly offline: Vec<ITuple<[AccountId32, PalletStakingExposure]>>;
    } & Struct;
    readonly type: 'HeartbeatReceived' | 'AllGood' | 'SomeOffline';
  }

  /** @name PalletImOnlineSr25519AppSr25519Public (114) */
  export interface PalletImOnlineSr25519AppSr25519Public extends SpCoreSr25519Public {}

  /** @name SpCoreSr25519Public (115) */
  export interface SpCoreSr25519Public extends U8aFixed {}

  /** @name PalletStakingExposure (118) */
  export interface PalletStakingExposure extends Struct {
    readonly total: Compact<u128>;
    readonly own: Compact<u128>;
    readonly others: Vec<PalletStakingIndividualExposure>;
  }

  /** @name PalletStakingIndividualExposure (121) */
  export interface PalletStakingIndividualExposure extends Struct {
    readonly who: AccountId32;
    readonly value: Compact<u128>;
  }

  /** @name PalletSudoRawEvent (122) */
  export interface PalletSudoRawEvent extends Enum {
    readonly isSudid: boolean;
    readonly asSudid: Result<Null, SpRuntimeDispatchError>;
    readonly isKeyChanged: boolean;
    readonly asKeyChanged: Option<AccountId32>;
    readonly isSudoAsDone: boolean;
    readonly asSudoAsDone: Result<Null, SpRuntimeDispatchError>;
    readonly type: 'Sudid' | 'KeyChanged' | 'SudoAsDone';
  }

  /** @name PolymeshCommonUtilitiesAssetRawEvent (123) */
  export interface PolymeshCommonUtilitiesAssetRawEvent extends Enum {
    readonly isAssetCreated: boolean;
    readonly asAssetCreated: ITuple<[PolymeshPrimitivesIdentityId, PolymeshPrimitivesTicker, bool, PolymeshPrimitivesAssetAssetType, PolymeshPrimitivesIdentityId, Bytes, Vec<PolymeshPrimitivesAssetIdentifier>, Option<Bytes>]>;
    readonly isIdentifiersUpdated: boolean;
    readonly asIdentifiersUpdated: ITuple<[PolymeshPrimitivesIdentityId, PolymeshPrimitivesTicker, Vec<PolymeshPrimitivesAssetIdentifier>]>;
    readonly isDivisibilityChanged: boolean;
    readonly asDivisibilityChanged: ITuple<[PolymeshPrimitivesIdentityId, PolymeshPrimitivesTicker, bool]>;
    readonly isTransferWithData: boolean;
    readonly asTransferWithData: ITuple<[PolymeshPrimitivesIdentityId, PolymeshPrimitivesTicker, PolymeshPrimitivesIdentityId, PolymeshPrimitivesIdentityId, u128, Bytes]>;
    readonly isIsIssuable: boolean;
    readonly asIsIssuable: ITuple<[PolymeshPrimitivesTicker, bool]>;
    readonly isTickerRegistered: boolean;
    readonly asTickerRegistered: ITuple<[PolymeshPrimitivesIdentityId, PolymeshPrimitivesTicker, Option<u64>]>;
    readonly isTickerTransferred: boolean;
    readonly asTickerTransferred: ITuple<[PolymeshPrimitivesIdentityId, PolymeshPrimitivesTicker, PolymeshPrimitivesIdentityId]>;
    readonly isAssetOwnershipTransferred: boolean;
    readonly asAssetOwnershipTransferred: ITuple<[PolymeshPrimitivesIdentityId, PolymeshPrimitivesTicker, PolymeshPrimitivesIdentityId]>;
    readonly isAssetFrozen: boolean;
    readonly asAssetFrozen: ITuple<[PolymeshPrimitivesIdentityId, PolymeshPrimitivesTicker]>;
    readonly isAssetUnfrozen: boolean;
    readonly asAssetUnfrozen: ITuple<[PolymeshPrimitivesIdentityId, PolymeshPrimitivesTicker]>;
    readonly isAssetRenamed: boolean;
    readonly asAssetRenamed: ITuple<[PolymeshPrimitivesIdentityId, PolymeshPrimitivesTicker, Bytes]>;
    readonly isFundingRoundSet: boolean;
    readonly asFundingRoundSet: ITuple<[PolymeshPrimitivesIdentityId, PolymeshPrimitivesTicker, Bytes]>;
    readonly isDocumentAdded: boolean;
    readonly asDocumentAdded: ITuple<[PolymeshPrimitivesIdentityId, PolymeshPrimitivesTicker, u32, PolymeshPrimitivesDocument]>;
    readonly isDocumentRemoved: boolean;
    readonly asDocumentRemoved: ITuple<[PolymeshPrimitivesIdentityId, PolymeshPrimitivesTicker, u32]>;
    readonly isExtensionRemoved: boolean;
    readonly asExtensionRemoved: ITuple<[PolymeshPrimitivesIdentityId, PolymeshPrimitivesTicker, AccountId32]>;
    readonly isControllerTransfer: boolean;
    readonly asControllerTransfer: ITuple<[PolymeshPrimitivesIdentityId, PolymeshPrimitivesTicker, PolymeshPrimitivesIdentityIdPortfolioId, u128]>;
    readonly isCustomAssetTypeExists: boolean;
    readonly asCustomAssetTypeExists: ITuple<[PolymeshPrimitivesIdentityId, u32, Bytes]>;
    readonly isCustomAssetTypeRegistered: boolean;
    readonly asCustomAssetTypeRegistered: ITuple<[PolymeshPrimitivesIdentityId, u32, Bytes]>;
    readonly isSetAssetMetadataValue: boolean;
    readonly asSetAssetMetadataValue: ITuple<[PolymeshPrimitivesIdentityId, PolymeshPrimitivesTicker, Bytes, Option<PolymeshPrimitivesAssetMetadataAssetMetadataValueDetail>]>;
    readonly isSetAssetMetadataValueDetails: boolean;
    readonly asSetAssetMetadataValueDetails: ITuple<[PolymeshPrimitivesIdentityId, PolymeshPrimitivesTicker, PolymeshPrimitivesAssetMetadataAssetMetadataValueDetail]>;
    readonly isRegisterAssetMetadataLocalType: boolean;
    readonly asRegisterAssetMetadataLocalType: ITuple<[PolymeshPrimitivesIdentityId, PolymeshPrimitivesTicker, Bytes, u64, PolymeshPrimitivesAssetMetadataAssetMetadataSpec]>;
    readonly isRegisterAssetMetadataGlobalType: boolean;
    readonly asRegisterAssetMetadataGlobalType: ITuple<[Bytes, u64, PolymeshPrimitivesAssetMetadataAssetMetadataSpec]>;
    readonly isAssetTypeChanged: boolean;
    readonly asAssetTypeChanged: ITuple<[PolymeshPrimitivesIdentityId, PolymeshPrimitivesTicker, PolymeshPrimitivesAssetAssetType]>;
    readonly isLocalMetadataKeyDeleted: boolean;
    readonly asLocalMetadataKeyDeleted: ITuple<[PolymeshPrimitivesIdentityId, PolymeshPrimitivesTicker, u64]>;
    readonly isMetadataValueDeleted: boolean;
    readonly asMetadataValueDeleted: ITuple<[PolymeshPrimitivesIdentityId, PolymeshPrimitivesTicker, PolymeshPrimitivesAssetMetadataAssetMetadataKey]>;
    readonly isAssetBalanceUpdated: boolean;
    readonly asAssetBalanceUpdated: ITuple<[PolymeshPrimitivesIdentityId, PolymeshPrimitivesTicker, u128, Option<PolymeshPrimitivesIdentityIdPortfolioId>, Option<PolymeshPrimitivesIdentityIdPortfolioId>, PolymeshPrimitivesPortfolioPortfolioUpdateReason]>;
    readonly isAssetAffirmationExemption: boolean;
    readonly asAssetAffirmationExemption: PolymeshPrimitivesTicker;
    readonly isRemoveAssetAffirmationExemption: boolean;
    readonly asRemoveAssetAffirmationExemption: PolymeshPrimitivesTicker;
    readonly isPreApprovedAsset: boolean;
    readonly asPreApprovedAsset: ITuple<[PolymeshPrimitivesIdentityId, PolymeshPrimitivesTicker]>;
    readonly isRemovePreApprovedAsset: boolean;
    readonly asRemovePreApprovedAsset: ITuple<[PolymeshPrimitivesIdentityId, PolymeshPrimitivesTicker]>;
    readonly isAssetMediatorsAdded: boolean;
    readonly asAssetMediatorsAdded: ITuple<[PolymeshPrimitivesIdentityId, PolymeshPrimitivesTicker, BTreeSet<PolymeshPrimitivesIdentityId>]>;
    readonly isAssetMediatorsRemoved: boolean;
    readonly asAssetMediatorsRemoved: ITuple<[PolymeshPrimitivesIdentityId, PolymeshPrimitivesTicker, BTreeSet<PolymeshPrimitivesIdentityId>]>;
    readonly type: 'AssetCreated' | 'IdentifiersUpdated' | 'DivisibilityChanged' | 'TransferWithData' | 'IsIssuable' | 'TickerRegistered' | 'TickerTransferred' | 'AssetOwnershipTransferred' | 'AssetFrozen' | 'AssetUnfrozen' | 'AssetRenamed' | 'FundingRoundSet' | 'DocumentAdded' | 'DocumentRemoved' | 'ExtensionRemoved' | 'ControllerTransfer' | 'CustomAssetTypeExists' | 'CustomAssetTypeRegistered' | 'SetAssetMetadataValue' | 'SetAssetMetadataValueDetails' | 'RegisterAssetMetadataLocalType' | 'RegisterAssetMetadataGlobalType' | 'AssetTypeChanged' | 'LocalMetadataKeyDeleted' | 'MetadataValueDeleted' | 'AssetBalanceUpdated' | 'AssetAffirmationExemption' | 'RemoveAssetAffirmationExemption' | 'PreApprovedAsset' | 'RemovePreApprovedAsset' | 'AssetMediatorsAdded' | 'AssetMediatorsRemoved';
  }

  /** @name PolymeshPrimitivesAssetAssetType (124) */
  export interface PolymeshPrimitivesAssetAssetType extends Enum {
    readonly isEquityCommon: boolean;
    readonly isEquityPreferred: boolean;
    readonly isCommodity: boolean;
    readonly isFixedIncome: boolean;
    readonly isReit: boolean;
    readonly isFund: boolean;
    readonly isRevenueShareAgreement: boolean;
    readonly isStructuredProduct: boolean;
    readonly isDerivative: boolean;
    readonly isCustom: boolean;
    readonly asCustom: u32;
    readonly isStableCoin: boolean;
    readonly isNonFungible: boolean;
    readonly asNonFungible: PolymeshPrimitivesAssetNonFungibleType;
    readonly type: 'EquityCommon' | 'EquityPreferred' | 'Commodity' | 'FixedIncome' | 'Reit' | 'Fund' | 'RevenueShareAgreement' | 'StructuredProduct' | 'Derivative' | 'Custom' | 'StableCoin' | 'NonFungible';
  }

  /** @name PolymeshPrimitivesAssetNonFungibleType (126) */
  export interface PolymeshPrimitivesAssetNonFungibleType extends Enum {
    readonly isDerivative: boolean;
    readonly isFixedIncome: boolean;
    readonly isInvoice: boolean;
    readonly isCustom: boolean;
    readonly asCustom: u32;
    readonly type: 'Derivative' | 'FixedIncome' | 'Invoice' | 'Custom';
  }

  /** @name PolymeshPrimitivesAssetIdentifier (129) */
  export interface PolymeshPrimitivesAssetIdentifier extends Enum {
    readonly isCusip: boolean;
    readonly asCusip: U8aFixed;
    readonly isCins: boolean;
    readonly asCins: U8aFixed;
    readonly isIsin: boolean;
    readonly asIsin: U8aFixed;
    readonly isLei: boolean;
    readonly asLei: U8aFixed;
    readonly isFigi: boolean;
    readonly asFigi: U8aFixed;
    readonly type: 'Cusip' | 'Cins' | 'Isin' | 'Lei' | 'Figi';
  }

  /** @name PolymeshPrimitivesDocument (135) */
  export interface PolymeshPrimitivesDocument extends Struct {
    readonly uri: Bytes;
    readonly contentHash: PolymeshPrimitivesDocumentHash;
    readonly name: Bytes;
    readonly docType: Option<Bytes>;
    readonly filingDate: Option<u64>;
  }

  /** @name PolymeshPrimitivesDocumentHash (137) */
  export interface PolymeshPrimitivesDocumentHash extends Enum {
    readonly isNone: boolean;
    readonly isH512: boolean;
    readonly asH512: U8aFixed;
    readonly isH384: boolean;
    readonly asH384: U8aFixed;
    readonly isH320: boolean;
    readonly asH320: U8aFixed;
    readonly isH256: boolean;
    readonly asH256: U8aFixed;
    readonly isH224: boolean;
    readonly asH224: U8aFixed;
    readonly isH192: boolean;
    readonly asH192: U8aFixed;
    readonly isH160: boolean;
    readonly asH160: U8aFixed;
    readonly isH128: boolean;
    readonly asH128: U8aFixed;
    readonly type: 'None' | 'H512' | 'H384' | 'H320' | 'H256' | 'H224' | 'H192' | 'H160' | 'H128';
  }

  /** @name PolymeshPrimitivesAssetMetadataAssetMetadataValueDetail (148) */
  export interface PolymeshPrimitivesAssetMetadataAssetMetadataValueDetail extends Struct {
    readonly expire: Option<u64>;
    readonly lockStatus: PolymeshPrimitivesAssetMetadataAssetMetadataLockStatus;
  }

  /** @name PolymeshPrimitivesAssetMetadataAssetMetadataLockStatus (149) */
  export interface PolymeshPrimitivesAssetMetadataAssetMetadataLockStatus extends Enum {
    readonly isUnlocked: boolean;
    readonly isLocked: boolean;
    readonly isLockedUntil: boolean;
    readonly asLockedUntil: u64;
    readonly type: 'Unlocked' | 'Locked' | 'LockedUntil';
  }

  /** @name PolymeshPrimitivesAssetMetadataAssetMetadataSpec (152) */
  export interface PolymeshPrimitivesAssetMetadataAssetMetadataSpec extends Struct {
    readonly url: Option<Bytes>;
    readonly description: Option<Bytes>;
    readonly typeDef: Option<Bytes>;
  }

  /** @name PolymeshPrimitivesAssetMetadataAssetMetadataKey (159) */
  export interface PolymeshPrimitivesAssetMetadataAssetMetadataKey extends Enum {
    readonly isGlobal: boolean;
    readonly asGlobal: u64;
    readonly isLocal: boolean;
    readonly asLocal: u64;
    readonly type: 'Global' | 'Local';
  }

  /** @name PolymeshPrimitivesPortfolioPortfolioUpdateReason (161) */
  export interface PolymeshPrimitivesPortfolioPortfolioUpdateReason extends Enum {
    readonly isIssued: boolean;
    readonly asIssued: {
      readonly fundingRoundName: Option<Bytes>;
    } & Struct;
    readonly isRedeemed: boolean;
    readonly isTransferred: boolean;
    readonly asTransferred: {
      readonly instructionId: Option<u64>;
      readonly instructionMemo: Option<PolymeshPrimitivesMemo>;
    } & Struct;
    readonly isControllerTransfer: boolean;
    readonly type: 'Issued' | 'Redeemed' | 'Transferred' | 'ControllerTransfer';
  }

  /** @name PalletCorporateActionsDistributionEvent (165) */
  export interface PalletCorporateActionsDistributionEvent extends Enum {
    readonly isCreated: boolean;
    readonly asCreated: ITuple<[PolymeshPrimitivesEventOnly, PalletCorporateActionsCaId, PalletCorporateActionsDistribution]>;
    readonly isBenefitClaimed: boolean;
    readonly asBenefitClaimed: ITuple<[PolymeshPrimitivesEventOnly, PolymeshPrimitivesEventOnly, PalletCorporateActionsCaId, PalletCorporateActionsDistribution, u128, Permill]>;
    readonly isReclaimed: boolean;
    readonly asReclaimed: ITuple<[PolymeshPrimitivesEventOnly, PalletCorporateActionsCaId, u128]>;
    readonly isRemoved: boolean;
    readonly asRemoved: ITuple<[PolymeshPrimitivesEventOnly, PalletCorporateActionsCaId]>;
    readonly type: 'Created' | 'BenefitClaimed' | 'Reclaimed' | 'Removed';
  }

  /** @name PolymeshPrimitivesEventOnly (166) */
  export interface PolymeshPrimitivesEventOnly extends PolymeshPrimitivesIdentityId {}

  /** @name PalletCorporateActionsCaId (167) */
  export interface PalletCorporateActionsCaId extends Struct {
    readonly ticker: PolymeshPrimitivesTicker;
    readonly localId: u32;
  }

  /** @name PalletCorporateActionsDistribution (169) */
  export interface PalletCorporateActionsDistribution extends Struct {
    readonly from: PolymeshPrimitivesIdentityIdPortfolioId;
    readonly currency: PolymeshPrimitivesTicker;
    readonly perShare: u128;
    readonly amount: u128;
    readonly remaining: u128;
    readonly reclaimed: bool;
    readonly paymentAt: u64;
    readonly expiresAt: Option<u64>;
  }

  /** @name PolymeshCommonUtilitiesCheckpointEvent (171) */
  export interface PolymeshCommonUtilitiesCheckpointEvent extends Enum {
    readonly isCheckpointCreated: boolean;
    readonly asCheckpointCreated: ITuple<[Option<PolymeshPrimitivesIdentityId>, PolymeshPrimitivesTicker, u64, u128, u64]>;
    readonly isMaximumSchedulesComplexityChanged: boolean;
    readonly asMaximumSchedulesComplexityChanged: ITuple<[PolymeshPrimitivesIdentityId, u64]>;
    readonly isScheduleCreated: boolean;
    readonly asScheduleCreated: ITuple<[PolymeshPrimitivesIdentityId, PolymeshPrimitivesTicker, u64, PolymeshCommonUtilitiesCheckpointScheduleCheckpoints]>;
    readonly isScheduleRemoved: boolean;
    readonly asScheduleRemoved: ITuple<[PolymeshPrimitivesIdentityId, PolymeshPrimitivesTicker, u64, PolymeshCommonUtilitiesCheckpointScheduleCheckpoints]>;
    readonly type: 'CheckpointCreated' | 'MaximumSchedulesComplexityChanged' | 'ScheduleCreated' | 'ScheduleRemoved';
  }

  /** @name PolymeshCommonUtilitiesCheckpointScheduleCheckpoints (174) */
  export interface PolymeshCommonUtilitiesCheckpointScheduleCheckpoints extends Struct {
    readonly pending: BTreeSet<u64>;
  }

  /** @name PolymeshCommonUtilitiesComplianceManagerEvent (177) */
  export interface PolymeshCommonUtilitiesComplianceManagerEvent extends Enum {
    readonly isComplianceRequirementCreated: boolean;
    readonly asComplianceRequirementCreated: ITuple<[PolymeshPrimitivesIdentityId, PolymeshPrimitivesTicker, PolymeshPrimitivesComplianceManagerComplianceRequirement]>;
    readonly isComplianceRequirementRemoved: boolean;
    readonly asComplianceRequirementRemoved: ITuple<[PolymeshPrimitivesIdentityId, PolymeshPrimitivesTicker, u32]>;
    readonly isAssetComplianceReplaced: boolean;
    readonly asAssetComplianceReplaced: ITuple<[PolymeshPrimitivesIdentityId, PolymeshPrimitivesTicker, Vec<PolymeshPrimitivesComplianceManagerComplianceRequirement>]>;
    readonly isAssetComplianceReset: boolean;
    readonly asAssetComplianceReset: ITuple<[PolymeshPrimitivesIdentityId, PolymeshPrimitivesTicker]>;
    readonly isAssetComplianceResumed: boolean;
    readonly asAssetComplianceResumed: ITuple<[PolymeshPrimitivesIdentityId, PolymeshPrimitivesTicker]>;
    readonly isAssetCompliancePaused: boolean;
    readonly asAssetCompliancePaused: ITuple<[PolymeshPrimitivesIdentityId, PolymeshPrimitivesTicker]>;
    readonly isComplianceRequirementChanged: boolean;
    readonly asComplianceRequirementChanged: ITuple<[PolymeshPrimitivesIdentityId, PolymeshPrimitivesTicker, PolymeshPrimitivesComplianceManagerComplianceRequirement]>;
    readonly isTrustedDefaultClaimIssuerAdded: boolean;
    readonly asTrustedDefaultClaimIssuerAdded: ITuple<[PolymeshPrimitivesIdentityId, PolymeshPrimitivesTicker, PolymeshPrimitivesConditionTrustedIssuer]>;
    readonly isTrustedDefaultClaimIssuerRemoved: boolean;
    readonly asTrustedDefaultClaimIssuerRemoved: ITuple<[PolymeshPrimitivesIdentityId, PolymeshPrimitivesTicker, PolymeshPrimitivesIdentityId]>;
    readonly type: 'ComplianceRequirementCreated' | 'ComplianceRequirementRemoved' | 'AssetComplianceReplaced' | 'AssetComplianceReset' | 'AssetComplianceResumed' | 'AssetCompliancePaused' | 'ComplianceRequirementChanged' | 'TrustedDefaultClaimIssuerAdded' | 'TrustedDefaultClaimIssuerRemoved';
  }

  /** @name PolymeshPrimitivesComplianceManagerComplianceRequirement (178) */
  export interface PolymeshPrimitivesComplianceManagerComplianceRequirement extends Struct {
    readonly senderConditions: Vec<PolymeshPrimitivesCondition>;
    readonly receiverConditions: Vec<PolymeshPrimitivesCondition>;
    readonly id: u32;
  }

  /** @name PolymeshPrimitivesCondition (180) */
  export interface PolymeshPrimitivesCondition extends Struct {
    readonly conditionType: PolymeshPrimitivesConditionConditionType;
    readonly issuers: Vec<PolymeshPrimitivesConditionTrustedIssuer>;
  }

  /** @name PolymeshPrimitivesConditionConditionType (181) */
  export interface PolymeshPrimitivesConditionConditionType extends Enum {
    readonly isIsPresent: boolean;
    readonly asIsPresent: PolymeshPrimitivesIdentityClaimClaim;
    readonly isIsAbsent: boolean;
    readonly asIsAbsent: PolymeshPrimitivesIdentityClaimClaim;
    readonly isIsAnyOf: boolean;
    readonly asIsAnyOf: Vec<PolymeshPrimitivesIdentityClaimClaim>;
    readonly isIsNoneOf: boolean;
    readonly asIsNoneOf: Vec<PolymeshPrimitivesIdentityClaimClaim>;
    readonly isIsIdentity: boolean;
    readonly asIsIdentity: PolymeshPrimitivesConditionTargetIdentity;
    readonly type: 'IsPresent' | 'IsAbsent' | 'IsAnyOf' | 'IsNoneOf' | 'IsIdentity';
  }

  /** @name PolymeshPrimitivesConditionTargetIdentity (183) */
  export interface PolymeshPrimitivesConditionTargetIdentity extends Enum {
    readonly isExternalAgent: boolean;
    readonly isSpecific: boolean;
    readonly asSpecific: PolymeshPrimitivesIdentityId;
    readonly type: 'ExternalAgent' | 'Specific';
  }

  /** @name PolymeshPrimitivesConditionTrustedIssuer (185) */
  export interface PolymeshPrimitivesConditionTrustedIssuer extends Struct {
    readonly issuer: PolymeshPrimitivesIdentityId;
    readonly trustedFor: PolymeshPrimitivesConditionTrustedFor;
  }

  /** @name PolymeshPrimitivesConditionTrustedFor (186) */
  export interface PolymeshPrimitivesConditionTrustedFor extends Enum {
    readonly isAny: boolean;
    readonly isSpecific: boolean;
    readonly asSpecific: Vec<PolymeshPrimitivesIdentityClaimClaimType>;
    readonly type: 'Any' | 'Specific';
  }

  /** @name PolymeshPrimitivesIdentityClaimClaimType (188) */
  export interface PolymeshPrimitivesIdentityClaimClaimType extends Enum {
    readonly isAccredited: boolean;
    readonly isAffiliate: boolean;
    readonly isBuyLockup: boolean;
    readonly isSellLockup: boolean;
    readonly isCustomerDueDiligence: boolean;
    readonly isKnowYourCustomer: boolean;
    readonly isJurisdiction: boolean;
    readonly isExempted: boolean;
    readonly isBlocked: boolean;
    readonly isCustom: boolean;
    readonly asCustom: u32;
    readonly type: 'Accredited' | 'Affiliate' | 'BuyLockup' | 'SellLockup' | 'CustomerDueDiligence' | 'KnowYourCustomer' | 'Jurisdiction' | 'Exempted' | 'Blocked' | 'Custom';
  }

  /** @name PalletCorporateActionsEvent (190) */
  export interface PalletCorporateActionsEvent extends Enum {
    readonly isMaxDetailsLengthChanged: boolean;
    readonly asMaxDetailsLengthChanged: ITuple<[PolymeshPrimitivesIdentityId, u32]>;
    readonly isDefaultTargetIdentitiesChanged: boolean;
    readonly asDefaultTargetIdentitiesChanged: ITuple<[PolymeshPrimitivesIdentityId, PolymeshPrimitivesTicker, PalletCorporateActionsTargetIdentities]>;
    readonly isDefaultWithholdingTaxChanged: boolean;
    readonly asDefaultWithholdingTaxChanged: ITuple<[PolymeshPrimitivesIdentityId, PolymeshPrimitivesTicker, Permill]>;
    readonly isDidWithholdingTaxChanged: boolean;
    readonly asDidWithholdingTaxChanged: ITuple<[PolymeshPrimitivesIdentityId, PolymeshPrimitivesTicker, PolymeshPrimitivesIdentityId, Option<Permill>]>;
    readonly isCaInitiated: boolean;
    readonly asCaInitiated: ITuple<[PolymeshPrimitivesEventOnly, PalletCorporateActionsCaId, PalletCorporateActionsCorporateAction, Bytes]>;
    readonly isCaLinkedToDoc: boolean;
    readonly asCaLinkedToDoc: ITuple<[PolymeshPrimitivesIdentityId, PalletCorporateActionsCaId, Vec<u32>]>;
    readonly isCaRemoved: boolean;
    readonly asCaRemoved: ITuple<[PolymeshPrimitivesEventOnly, PalletCorporateActionsCaId]>;
    readonly isRecordDateChanged: boolean;
    readonly asRecordDateChanged: ITuple<[PolymeshPrimitivesEventOnly, PalletCorporateActionsCaId, PalletCorporateActionsCorporateAction]>;
    readonly type: 'MaxDetailsLengthChanged' | 'DefaultTargetIdentitiesChanged' | 'DefaultWithholdingTaxChanged' | 'DidWithholdingTaxChanged' | 'CaInitiated' | 'CaLinkedToDoc' | 'CaRemoved' | 'RecordDateChanged';
  }

  /** @name PalletCorporateActionsTargetIdentities (191) */
  export interface PalletCorporateActionsTargetIdentities extends Struct {
    readonly identities: Vec<PolymeshPrimitivesIdentityId>;
    readonly treatment: PalletCorporateActionsTargetTreatment;
  }

  /** @name PalletCorporateActionsTargetTreatment (192) */
  export interface PalletCorporateActionsTargetTreatment extends Enum {
    readonly isInclude: boolean;
    readonly isExclude: boolean;
    readonly type: 'Include' | 'Exclude';
  }

  /** @name PalletCorporateActionsCorporateAction (194) */
  export interface PalletCorporateActionsCorporateAction extends Struct {
    readonly kind: PalletCorporateActionsCaKind;
    readonly declDate: u64;
    readonly recordDate: Option<PalletCorporateActionsRecordDate>;
    readonly targets: PalletCorporateActionsTargetIdentities;
    readonly defaultWithholdingTax: Permill;
    readonly withholdingTax: Vec<ITuple<[PolymeshPrimitivesIdentityId, Permill]>>;
  }

  /** @name PalletCorporateActionsCaKind (195) */
  export interface PalletCorporateActionsCaKind extends Enum {
    readonly isPredictableBenefit: boolean;
    readonly isUnpredictableBenefit: boolean;
    readonly isIssuerNotice: boolean;
    readonly isReorganization: boolean;
    readonly isOther: boolean;
    readonly type: 'PredictableBenefit' | 'UnpredictableBenefit' | 'IssuerNotice' | 'Reorganization' | 'Other';
  }

  /** @name PalletCorporateActionsRecordDate (197) */
  export interface PalletCorporateActionsRecordDate extends Struct {
    readonly date: u64;
    readonly checkpoint: PalletCorporateActionsCaCheckpoint;
  }

  /** @name PalletCorporateActionsCaCheckpoint (198) */
  export interface PalletCorporateActionsCaCheckpoint extends Enum {
    readonly isScheduled: boolean;
    readonly asScheduled: ITuple<[u64, u64]>;
    readonly isExisting: boolean;
    readonly asExisting: u64;
    readonly type: 'Scheduled' | 'Existing';
  }

  /** @name PalletCorporateActionsBallotEvent (203) */
  export interface PalletCorporateActionsBallotEvent extends Enum {
    readonly isCreated: boolean;
    readonly asCreated: ITuple<[PolymeshPrimitivesIdentityId, PalletCorporateActionsCaId, PalletCorporateActionsBallotBallotTimeRange, PalletCorporateActionsBallotBallotMeta, bool]>;
    readonly isVoteCast: boolean;
    readonly asVoteCast: ITuple<[PolymeshPrimitivesIdentityId, PalletCorporateActionsCaId, Vec<PalletCorporateActionsBallotBallotVote>]>;
    readonly isRangeChanged: boolean;
    readonly asRangeChanged: ITuple<[PolymeshPrimitivesIdentityId, PalletCorporateActionsCaId, PalletCorporateActionsBallotBallotTimeRange]>;
    readonly isMetaChanged: boolean;
    readonly asMetaChanged: ITuple<[PolymeshPrimitivesIdentityId, PalletCorporateActionsCaId, PalletCorporateActionsBallotBallotMeta]>;
    readonly isRcvChanged: boolean;
    readonly asRcvChanged: ITuple<[PolymeshPrimitivesIdentityId, PalletCorporateActionsCaId, bool]>;
    readonly isRemoved: boolean;
    readonly asRemoved: ITuple<[PolymeshPrimitivesEventOnly, PalletCorporateActionsCaId]>;
    readonly type: 'Created' | 'VoteCast' | 'RangeChanged' | 'MetaChanged' | 'RcvChanged' | 'Removed';
  }

  /** @name PalletCorporateActionsBallotBallotTimeRange (204) */
  export interface PalletCorporateActionsBallotBallotTimeRange extends Struct {
    readonly start: u64;
    readonly end: u64;
  }

  /** @name PalletCorporateActionsBallotBallotMeta (205) */
  export interface PalletCorporateActionsBallotBallotMeta extends Struct {
    readonly title: Bytes;
    readonly motions: Vec<PalletCorporateActionsBallotMotion>;
  }

  /** @name PalletCorporateActionsBallotMotion (208) */
  export interface PalletCorporateActionsBallotMotion extends Struct {
    readonly title: Bytes;
    readonly infoLink: Bytes;
    readonly choices: Vec<Bytes>;
  }

  /** @name PalletCorporateActionsBallotBallotVote (214) */
  export interface PalletCorporateActionsBallotBallotVote extends Struct {
    readonly power: u128;
    readonly fallback: Option<u16>;
  }

  /** @name PalletPipsRawEvent (217) */
  export interface PalletPipsRawEvent extends Enum {
    readonly isHistoricalPipsPruned: boolean;
    readonly asHistoricalPipsPruned: ITuple<[PolymeshPrimitivesIdentityId, bool, bool]>;
    readonly isProposalCreated: boolean;
    readonly asProposalCreated: ITuple<[PolymeshPrimitivesIdentityId, PalletPipsProposer, u32, u128, Option<Bytes>, Option<Bytes>, PolymeshCommonUtilitiesMaybeBlock, PalletPipsProposalData]>;
    readonly isProposalStateUpdated: boolean;
    readonly asProposalStateUpdated: ITuple<[PolymeshPrimitivesIdentityId, u32, PalletPipsProposalState]>;
    readonly isVoted: boolean;
    readonly asVoted: ITuple<[PolymeshPrimitivesIdentityId, AccountId32, u32, bool, u128]>;
    readonly isPipClosed: boolean;
    readonly asPipClosed: ITuple<[PolymeshPrimitivesIdentityId, u32, bool]>;
    readonly isExecutionScheduled: boolean;
    readonly asExecutionScheduled: ITuple<[PolymeshPrimitivesIdentityId, u32, u32]>;
    readonly isDefaultEnactmentPeriodChanged: boolean;
    readonly asDefaultEnactmentPeriodChanged: ITuple<[PolymeshPrimitivesIdentityId, u32, u32]>;
    readonly isMinimumProposalDepositChanged: boolean;
    readonly asMinimumProposalDepositChanged: ITuple<[PolymeshPrimitivesIdentityId, u128, u128]>;
    readonly isPendingPipExpiryChanged: boolean;
    readonly asPendingPipExpiryChanged: ITuple<[PolymeshPrimitivesIdentityId, PolymeshCommonUtilitiesMaybeBlock, PolymeshCommonUtilitiesMaybeBlock]>;
    readonly isMaxPipSkipCountChanged: boolean;
    readonly asMaxPipSkipCountChanged: ITuple<[PolymeshPrimitivesIdentityId, u8, u8]>;
    readonly isActivePipLimitChanged: boolean;
    readonly asActivePipLimitChanged: ITuple<[PolymeshPrimitivesIdentityId, u32, u32]>;
    readonly isProposalRefund: boolean;
    readonly asProposalRefund: ITuple<[PolymeshPrimitivesIdentityId, u32, u128]>;
    readonly isSnapshotCleared: boolean;
    readonly asSnapshotCleared: ITuple<[PolymeshPrimitivesIdentityId, u32]>;
    readonly isSnapshotTaken: boolean;
    readonly asSnapshotTaken: ITuple<[PolymeshPrimitivesIdentityId, u32, Vec<PalletPipsSnapshottedPip>]>;
    readonly isPipSkipped: boolean;
    readonly asPipSkipped: ITuple<[PolymeshPrimitivesIdentityId, u32, u8]>;
    readonly isSnapshotResultsEnacted: boolean;
    readonly asSnapshotResultsEnacted: ITuple<[PolymeshPrimitivesIdentityId, Option<u32>, Vec<ITuple<[u32, u8]>>, Vec<u32>, Vec<u32>]>;
    readonly isExecutionSchedulingFailed: boolean;
    readonly asExecutionSchedulingFailed: ITuple<[PolymeshPrimitivesIdentityId, u32, u32]>;
    readonly isExpiryScheduled: boolean;
    readonly asExpiryScheduled: ITuple<[PolymeshPrimitivesIdentityId, u32, u32]>;
    readonly isExpirySchedulingFailed: boolean;
    readonly asExpirySchedulingFailed: ITuple<[PolymeshPrimitivesIdentityId, u32, u32]>;
    readonly isExecutionCancellingFailed: boolean;
    readonly asExecutionCancellingFailed: u32;
    readonly type: 'HistoricalPipsPruned' | 'ProposalCreated' | 'ProposalStateUpdated' | 'Voted' | 'PipClosed' | 'ExecutionScheduled' | 'DefaultEnactmentPeriodChanged' | 'MinimumProposalDepositChanged' | 'PendingPipExpiryChanged' | 'MaxPipSkipCountChanged' | 'ActivePipLimitChanged' | 'ProposalRefund' | 'SnapshotCleared' | 'SnapshotTaken' | 'PipSkipped' | 'SnapshotResultsEnacted' | 'ExecutionSchedulingFailed' | 'ExpiryScheduled' | 'ExpirySchedulingFailed' | 'ExecutionCancellingFailed';
  }

  /** @name PalletPipsProposer (218) */
  export interface PalletPipsProposer extends Enum {
    readonly isCommunity: boolean;
    readonly asCommunity: AccountId32;
    readonly isCommittee: boolean;
    readonly asCommittee: PalletPipsCommittee;
    readonly type: 'Community' | 'Committee';
  }

  /** @name PalletPipsCommittee (219) */
  export interface PalletPipsCommittee extends Enum {
    readonly isTechnical: boolean;
    readonly isUpgrade: boolean;
    readonly type: 'Technical' | 'Upgrade';
  }

  /** @name PalletPipsProposalData (223) */
  export interface PalletPipsProposalData extends Enum {
    readonly isHash: boolean;
    readonly asHash: H256;
    readonly isProposal: boolean;
    readonly asProposal: Bytes;
    readonly type: 'Hash' | 'Proposal';
  }

  /** @name PalletPipsProposalState (224) */
  export interface PalletPipsProposalState extends Enum {
    readonly isPending: boolean;
    readonly isRejected: boolean;
    readonly isScheduled: boolean;
    readonly isFailed: boolean;
    readonly isExecuted: boolean;
    readonly isExpired: boolean;
    readonly type: 'Pending' | 'Rejected' | 'Scheduled' | 'Failed' | 'Executed' | 'Expired';
  }

  /** @name PalletPipsSnapshottedPip (227) */
  export interface PalletPipsSnapshottedPip extends Struct {
    readonly id: u32;
    readonly weight: ITuple<[bool, u128]>;
  }

  /** @name PolymeshCommonUtilitiesPortfolioEvent (233) */
  export interface PolymeshCommonUtilitiesPortfolioEvent extends Enum {
    readonly isPortfolioCreated: boolean;
    readonly asPortfolioCreated: ITuple<[PolymeshPrimitivesIdentityId, u64, Bytes]>;
    readonly isPortfolioDeleted: boolean;
    readonly asPortfolioDeleted: ITuple<[PolymeshPrimitivesIdentityId, u64]>;
    readonly isPortfolioRenamed: boolean;
    readonly asPortfolioRenamed: ITuple<[PolymeshPrimitivesIdentityId, u64, Bytes]>;
    readonly isUserPortfolios: boolean;
    readonly asUserPortfolios: ITuple<[PolymeshPrimitivesIdentityId, Vec<ITuple<[u64, Bytes]>>]>;
    readonly isPortfolioCustodianChanged: boolean;
    readonly asPortfolioCustodianChanged: ITuple<[PolymeshPrimitivesIdentityId, PolymeshPrimitivesIdentityIdPortfolioId, PolymeshPrimitivesIdentityId]>;
    readonly isFundsMovedBetweenPortfolios: boolean;
    readonly asFundsMovedBetweenPortfolios: ITuple<[PolymeshPrimitivesIdentityId, PolymeshPrimitivesIdentityIdPortfolioId, PolymeshPrimitivesIdentityIdPortfolioId, PolymeshPrimitivesPortfolioFundDescription, Option<PolymeshPrimitivesMemo>]>;
    readonly isPreApprovedPortfolio: boolean;
    readonly asPreApprovedPortfolio: ITuple<[PolymeshPrimitivesIdentityId, PolymeshPrimitivesIdentityIdPortfolioId, PolymeshPrimitivesTicker]>;
    readonly isRevokePreApprovedPortfolio: boolean;
    readonly asRevokePreApprovedPortfolio: ITuple<[PolymeshPrimitivesIdentityId, PolymeshPrimitivesIdentityIdPortfolioId, PolymeshPrimitivesTicker]>;
    readonly type: 'PortfolioCreated' | 'PortfolioDeleted' | 'PortfolioRenamed' | 'UserPortfolios' | 'PortfolioCustodianChanged' | 'FundsMovedBetweenPortfolios' | 'PreApprovedPortfolio' | 'RevokePreApprovedPortfolio';
  }

  /** @name PolymeshPrimitivesPortfolioFundDescription (237) */
  export interface PolymeshPrimitivesPortfolioFundDescription extends Enum {
    readonly isFungible: boolean;
    readonly asFungible: {
      readonly ticker: PolymeshPrimitivesTicker;
      readonly amount: u128;
    } & Struct;
    readonly isNonFungible: boolean;
    readonly asNonFungible: PolymeshPrimitivesNftNfTs;
    readonly type: 'Fungible' | 'NonFungible';
  }

  /** @name PolymeshPrimitivesNftNfTs (238) */
  export interface PolymeshPrimitivesNftNfTs extends Struct {
    readonly ticker: PolymeshPrimitivesTicker;
    readonly ids: Vec<u64>;
  }

  /** @name PalletProtocolFeeRawEvent (241) */
  export interface PalletProtocolFeeRawEvent extends Enum {
    readonly isFeeSet: boolean;
    readonly asFeeSet: ITuple<[PolymeshPrimitivesIdentityId, u128]>;
    readonly isCoefficientSet: boolean;
    readonly asCoefficientSet: ITuple<[PolymeshPrimitivesIdentityId, PolymeshPrimitivesPosRatio]>;
    readonly isFeeCharged: boolean;
    readonly asFeeCharged: ITuple<[AccountId32, u128]>;
    readonly type: 'FeeSet' | 'CoefficientSet' | 'FeeCharged';
  }

  /** @name PolymeshPrimitivesPosRatio (242) */
  export interface PolymeshPrimitivesPosRatio extends ITuple<[u32, u32]> {}

  /** @name PalletSchedulerEvent (243) */
  export interface PalletSchedulerEvent extends Enum {
    readonly isScheduled: boolean;
    readonly asScheduled: {
      readonly when: u32;
      readonly index: u32;
    } & Struct;
    readonly isCanceled: boolean;
    readonly asCanceled: {
      readonly when: u32;
      readonly index: u32;
    } & Struct;
    readonly isDispatched: boolean;
    readonly asDispatched: {
      readonly task: ITuple<[u32, u32]>;
      readonly id: Option<U8aFixed>;
      readonly result: Result<Null, SpRuntimeDispatchError>;
    } & Struct;
    readonly isCallUnavailable: boolean;
    readonly asCallUnavailable: {
      readonly task: ITuple<[u32, u32]>;
      readonly id: Option<U8aFixed>;
    } & Struct;
    readonly isPeriodicFailed: boolean;
    readonly asPeriodicFailed: {
      readonly task: ITuple<[u32, u32]>;
      readonly id: Option<U8aFixed>;
    } & Struct;
    readonly isPermanentlyOverweight: boolean;
    readonly asPermanentlyOverweight: {
      readonly task: ITuple<[u32, u32]>;
      readonly id: Option<U8aFixed>;
    } & Struct;
    readonly type: 'Scheduled' | 'Canceled' | 'Dispatched' | 'CallUnavailable' | 'PeriodicFailed' | 'PermanentlyOverweight';
  }

  /** @name PolymeshCommonUtilitiesSettlementRawEvent (246) */
  export interface PolymeshCommonUtilitiesSettlementRawEvent extends Enum {
    readonly isVenueCreated: boolean;
    readonly asVenueCreated: ITuple<[PolymeshPrimitivesIdentityId, u64, Bytes, PolymeshPrimitivesSettlementVenueType]>;
    readonly isVenueDetailsUpdated: boolean;
    readonly asVenueDetailsUpdated: ITuple<[PolymeshPrimitivesIdentityId, u64, Bytes]>;
    readonly isVenueTypeUpdated: boolean;
    readonly asVenueTypeUpdated: ITuple<[PolymeshPrimitivesIdentityId, u64, PolymeshPrimitivesSettlementVenueType]>;
    readonly isInstructionAffirmed: boolean;
    readonly asInstructionAffirmed: ITuple<[PolymeshPrimitivesIdentityId, PolymeshPrimitivesIdentityIdPortfolioId, u64]>;
    readonly isAffirmationWithdrawn: boolean;
    readonly asAffirmationWithdrawn: ITuple<[PolymeshPrimitivesIdentityId, PolymeshPrimitivesIdentityIdPortfolioId, u64]>;
    readonly isInstructionRejected: boolean;
    readonly asInstructionRejected: ITuple<[PolymeshPrimitivesIdentityId, u64]>;
    readonly isReceiptClaimed: boolean;
    readonly asReceiptClaimed: ITuple<[PolymeshPrimitivesIdentityId, u64, u64, u64, AccountId32, Option<PolymeshPrimitivesSettlementReceiptMetadata>]>;
    readonly isVenueFiltering: boolean;
    readonly asVenueFiltering: ITuple<[PolymeshPrimitivesIdentityId, PolymeshPrimitivesTicker, bool]>;
    readonly isVenuesAllowed: boolean;
    readonly asVenuesAllowed: ITuple<[PolymeshPrimitivesIdentityId, PolymeshPrimitivesTicker, Vec<u64>]>;
    readonly isVenuesBlocked: boolean;
    readonly asVenuesBlocked: ITuple<[PolymeshPrimitivesIdentityId, PolymeshPrimitivesTicker, Vec<u64>]>;
    readonly isLegFailedExecution: boolean;
    readonly asLegFailedExecution: ITuple<[PolymeshPrimitivesIdentityId, u64, u64]>;
    readonly isInstructionFailed: boolean;
    readonly asInstructionFailed: ITuple<[PolymeshPrimitivesIdentityId, u64]>;
    readonly isInstructionExecuted: boolean;
    readonly asInstructionExecuted: ITuple<[PolymeshPrimitivesIdentityId, u64]>;
    readonly isVenueUnauthorized: boolean;
    readonly asVenueUnauthorized: ITuple<[PolymeshPrimitivesIdentityId, PolymeshPrimitivesTicker, u64]>;
    readonly isSchedulingFailed: boolean;
    readonly asSchedulingFailed: SpRuntimeDispatchError;
    readonly isInstructionRescheduled: boolean;
    readonly asInstructionRescheduled: ITuple<[PolymeshPrimitivesIdentityId, u64]>;
    readonly isVenueSignersUpdated: boolean;
    readonly asVenueSignersUpdated: ITuple<[PolymeshPrimitivesIdentityId, u64, Vec<AccountId32>, bool]>;
    readonly isSettlementManuallyExecuted: boolean;
    readonly asSettlementManuallyExecuted: ITuple<[PolymeshPrimitivesIdentityId, u64]>;
    readonly isInstructionCreated: boolean;
    readonly asInstructionCreated: ITuple<[PolymeshPrimitivesIdentityId, u64, u64, PolymeshPrimitivesSettlementSettlementType, Option<u64>, Option<u64>, Vec<PolymeshPrimitivesSettlementLeg>, Option<PolymeshPrimitivesMemo>]>;
    readonly isFailedToExecuteInstruction: boolean;
    readonly asFailedToExecuteInstruction: ITuple<[u64, SpRuntimeDispatchError]>;
    readonly isInstructionAutomaticallyAffirmed: boolean;
    readonly asInstructionAutomaticallyAffirmed: ITuple<[PolymeshPrimitivesIdentityId, PolymeshPrimitivesIdentityIdPortfolioId, u64]>;
    readonly isMediatorAffirmationReceived: boolean;
    readonly asMediatorAffirmationReceived: ITuple<[PolymeshPrimitivesIdentityId, u64, Option<u64>]>;
    readonly isMediatorAffirmationWithdrawn: boolean;
    readonly asMediatorAffirmationWithdrawn: ITuple<[PolymeshPrimitivesIdentityId, u64]>;
    readonly isInstructionMediators: boolean;
    readonly asInstructionMediators: ITuple<[u64, BTreeSet<PolymeshPrimitivesIdentityId>]>;
    readonly type: 'VenueCreated' | 'VenueDetailsUpdated' | 'VenueTypeUpdated' | 'InstructionAffirmed' | 'AffirmationWithdrawn' | 'InstructionRejected' | 'ReceiptClaimed' | 'VenueFiltering' | 'VenuesAllowed' | 'VenuesBlocked' | 'LegFailedExecution' | 'InstructionFailed' | 'InstructionExecuted' | 'VenueUnauthorized' | 'SchedulingFailed' | 'InstructionRescheduled' | 'VenueSignersUpdated' | 'SettlementManuallyExecuted' | 'InstructionCreated' | 'FailedToExecuteInstruction' | 'InstructionAutomaticallyAffirmed' | 'MediatorAffirmationReceived' | 'MediatorAffirmationWithdrawn' | 'InstructionMediators';
  }

  /** @name PolymeshPrimitivesSettlementVenueType (249) */
  export interface PolymeshPrimitivesSettlementVenueType extends Enum {
    readonly isOther: boolean;
    readonly isDistribution: boolean;
    readonly isSto: boolean;
    readonly isExchange: boolean;
    readonly type: 'Other' | 'Distribution' | 'Sto' | 'Exchange';
  }

  /** @name PolymeshPrimitivesSettlementReceiptMetadata (252) */
  export interface PolymeshPrimitivesSettlementReceiptMetadata extends U8aFixed {}

  /** @name PolymeshPrimitivesSettlementSettlementType (254) */
  export interface PolymeshPrimitivesSettlementSettlementType extends Enum {
    readonly isSettleOnAffirmation: boolean;
    readonly isSettleOnBlock: boolean;
    readonly asSettleOnBlock: u32;
    readonly isSettleManual: boolean;
    readonly asSettleManual: u32;
    readonly type: 'SettleOnAffirmation' | 'SettleOnBlock' | 'SettleManual';
  }

  /** @name PolymeshPrimitivesSettlementLeg (256) */
  export interface PolymeshPrimitivesSettlementLeg extends Enum {
    readonly isFungible: boolean;
    readonly asFungible: {
      readonly sender: PolymeshPrimitivesIdentityIdPortfolioId;
      readonly receiver: PolymeshPrimitivesIdentityIdPortfolioId;
      readonly ticker: PolymeshPrimitivesTicker;
      readonly amount: u128;
    } & Struct;
    readonly isNonFungible: boolean;
    readonly asNonFungible: {
      readonly sender: PolymeshPrimitivesIdentityIdPortfolioId;
      readonly receiver: PolymeshPrimitivesIdentityIdPortfolioId;
      readonly nfts: PolymeshPrimitivesNftNfTs;
    } & Struct;
    readonly isOffChain: boolean;
    readonly asOffChain: {
      readonly senderIdentity: PolymeshPrimitivesIdentityId;
      readonly receiverIdentity: PolymeshPrimitivesIdentityId;
      readonly ticker: PolymeshPrimitivesTicker;
      readonly amount: u128;
    } & Struct;
    readonly type: 'Fungible' | 'NonFungible' | 'OffChain';
  }

  /** @name PolymeshCommonUtilitiesStatisticsEvent (257) */
  export interface PolymeshCommonUtilitiesStatisticsEvent extends Enum {
    readonly isStatTypesAdded: boolean;
    readonly asStatTypesAdded: ITuple<[PolymeshPrimitivesIdentityId, PolymeshPrimitivesStatisticsAssetScope, Vec<PolymeshPrimitivesStatisticsStatType>]>;
    readonly isStatTypesRemoved: boolean;
    readonly asStatTypesRemoved: ITuple<[PolymeshPrimitivesIdentityId, PolymeshPrimitivesStatisticsAssetScope, Vec<PolymeshPrimitivesStatisticsStatType>]>;
    readonly isAssetStatsUpdated: boolean;
    readonly asAssetStatsUpdated: ITuple<[PolymeshPrimitivesIdentityId, PolymeshPrimitivesStatisticsAssetScope, PolymeshPrimitivesStatisticsStatType, Vec<PolymeshPrimitivesStatisticsStatUpdate>]>;
    readonly isSetAssetTransferCompliance: boolean;
    readonly asSetAssetTransferCompliance: ITuple<[PolymeshPrimitivesIdentityId, PolymeshPrimitivesStatisticsAssetScope, Vec<PolymeshPrimitivesTransferComplianceTransferCondition>]>;
    readonly isTransferConditionExemptionsAdded: boolean;
    readonly asTransferConditionExemptionsAdded: ITuple<[PolymeshPrimitivesIdentityId, PolymeshPrimitivesTransferComplianceTransferConditionExemptKey, Vec<PolymeshPrimitivesIdentityId>]>;
    readonly isTransferConditionExemptionsRemoved: boolean;
    readonly asTransferConditionExemptionsRemoved: ITuple<[PolymeshPrimitivesIdentityId, PolymeshPrimitivesTransferComplianceTransferConditionExemptKey, Vec<PolymeshPrimitivesIdentityId>]>;
    readonly type: 'StatTypesAdded' | 'StatTypesRemoved' | 'AssetStatsUpdated' | 'SetAssetTransferCompliance' | 'TransferConditionExemptionsAdded' | 'TransferConditionExemptionsRemoved';
  }

  /** @name PolymeshPrimitivesStatisticsAssetScope (258) */
  export interface PolymeshPrimitivesStatisticsAssetScope extends Enum {
    readonly isTicker: boolean;
    readonly asTicker: PolymeshPrimitivesTicker;
    readonly type: 'Ticker';
  }

  /** @name PolymeshPrimitivesStatisticsStatType (260) */
  export interface PolymeshPrimitivesStatisticsStatType extends Struct {
    readonly op: PolymeshPrimitivesStatisticsStatOpType;
    readonly claimIssuer: Option<ITuple<[PolymeshPrimitivesIdentityClaimClaimType, PolymeshPrimitivesIdentityId]>>;
  }

  /** @name PolymeshPrimitivesStatisticsStatOpType (261) */
  export interface PolymeshPrimitivesStatisticsStatOpType extends Enum {
    readonly isCount: boolean;
    readonly isBalance: boolean;
    readonly type: 'Count' | 'Balance';
  }

  /** @name PolymeshPrimitivesStatisticsStatUpdate (265) */
  export interface PolymeshPrimitivesStatisticsStatUpdate extends Struct {
    readonly key2: PolymeshPrimitivesStatisticsStat2ndKey;
    readonly value: Option<u128>;
  }

  /** @name PolymeshPrimitivesStatisticsStat2ndKey (266) */
  export interface PolymeshPrimitivesStatisticsStat2ndKey extends Enum {
    readonly isNoClaimStat: boolean;
    readonly isClaim: boolean;
    readonly asClaim: PolymeshPrimitivesStatisticsStatClaim;
    readonly type: 'NoClaimStat' | 'Claim';
  }

  /** @name PolymeshPrimitivesStatisticsStatClaim (267) */
  export interface PolymeshPrimitivesStatisticsStatClaim extends Enum {
    readonly isAccredited: boolean;
    readonly asAccredited: bool;
    readonly isAffiliate: boolean;
    readonly asAffiliate: bool;
    readonly isJurisdiction: boolean;
    readonly asJurisdiction: Option<PolymeshPrimitivesJurisdictionCountryCode>;
    readonly type: 'Accredited' | 'Affiliate' | 'Jurisdiction';
  }

  /** @name PolymeshPrimitivesTransferComplianceTransferCondition (271) */
  export interface PolymeshPrimitivesTransferComplianceTransferCondition extends Enum {
    readonly isMaxInvestorCount: boolean;
    readonly asMaxInvestorCount: u64;
    readonly isMaxInvestorOwnership: boolean;
    readonly asMaxInvestorOwnership: Permill;
    readonly isClaimCount: boolean;
    readonly asClaimCount: ITuple<[PolymeshPrimitivesStatisticsStatClaim, PolymeshPrimitivesIdentityId, u64, Option<u64>]>;
    readonly isClaimOwnership: boolean;
    readonly asClaimOwnership: ITuple<[PolymeshPrimitivesStatisticsStatClaim, PolymeshPrimitivesIdentityId, Permill, Permill]>;
    readonly type: 'MaxInvestorCount' | 'MaxInvestorOwnership' | 'ClaimCount' | 'ClaimOwnership';
  }

  /** @name PolymeshPrimitivesTransferComplianceTransferConditionExemptKey (272) */
  export interface PolymeshPrimitivesTransferComplianceTransferConditionExemptKey extends Struct {
    readonly asset: PolymeshPrimitivesStatisticsAssetScope;
    readonly op: PolymeshPrimitivesStatisticsStatOpType;
    readonly claimType: Option<PolymeshPrimitivesIdentityClaimClaimType>;
  }

  /** @name PalletStoRawEvent (274) */
  export interface PalletStoRawEvent extends Enum {
    readonly isFundraiserCreated: boolean;
    readonly asFundraiserCreated: ITuple<[PolymeshPrimitivesIdentityId, u64, Bytes, PalletStoFundraiser]>;
    readonly isInvested: boolean;
    readonly asInvested: ITuple<[PolymeshPrimitivesIdentityId, u64, PolymeshPrimitivesTicker, PolymeshPrimitivesTicker, u128, u128]>;
    readonly isFundraiserFrozen: boolean;
    readonly asFundraiserFrozen: ITuple<[PolymeshPrimitivesIdentityId, u64]>;
    readonly isFundraiserUnfrozen: boolean;
    readonly asFundraiserUnfrozen: ITuple<[PolymeshPrimitivesIdentityId, u64]>;
    readonly isFundraiserWindowModified: boolean;
    readonly asFundraiserWindowModified: ITuple<[PolymeshPrimitivesEventOnly, u64, u64, Option<u64>, u64, Option<u64>]>;
    readonly isFundraiserClosed: boolean;
    readonly asFundraiserClosed: ITuple<[PolymeshPrimitivesIdentityId, u64]>;
    readonly type: 'FundraiserCreated' | 'Invested' | 'FundraiserFrozen' | 'FundraiserUnfrozen' | 'FundraiserWindowModified' | 'FundraiserClosed';
  }

  /** @name PalletStoFundraiser (277) */
  export interface PalletStoFundraiser extends Struct {
    readonly creator: PolymeshPrimitivesIdentityId;
    readonly offeringPortfolio: PolymeshPrimitivesIdentityIdPortfolioId;
    readonly offeringAsset: PolymeshPrimitivesTicker;
    readonly raisingPortfolio: PolymeshPrimitivesIdentityIdPortfolioId;
    readonly raisingAsset: PolymeshPrimitivesTicker;
    readonly tiers: Vec<PalletStoFundraiserTier>;
    readonly venueId: u64;
    readonly start: u64;
    readonly end: Option<u64>;
    readonly status: PalletStoFundraiserStatus;
    readonly minimumInvestment: u128;
  }

  /** @name PalletStoFundraiserTier (279) */
  export interface PalletStoFundraiserTier extends Struct {
    readonly total: u128;
    readonly price: u128;
    readonly remaining: u128;
  }

  /** @name PalletStoFundraiserStatus (280) */
  export interface PalletStoFundraiserStatus extends Enum {
    readonly isLive: boolean;
    readonly isFrozen: boolean;
    readonly isClosed: boolean;
    readonly isClosedEarly: boolean;
    readonly type: 'Live' | 'Frozen' | 'Closed' | 'ClosedEarly';
  }

  /** @name PalletTreasuryRawEvent (281) */
  export interface PalletTreasuryRawEvent extends Enum {
    readonly isTreasuryDisbursement: boolean;
    readonly asTreasuryDisbursement: ITuple<[PolymeshPrimitivesIdentityId, PolymeshPrimitivesIdentityId, AccountId32, u128]>;
    readonly isTreasuryDisbursementFailed: boolean;
    readonly asTreasuryDisbursementFailed: ITuple<[PolymeshPrimitivesIdentityId, PolymeshPrimitivesIdentityId, AccountId32, u128]>;
    readonly isTreasuryReimbursement: boolean;
    readonly asTreasuryReimbursement: ITuple<[PolymeshPrimitivesIdentityId, u128]>;
    readonly type: 'TreasuryDisbursement' | 'TreasuryDisbursementFailed' | 'TreasuryReimbursement';
  }

  /** @name PalletUtilityEvent (282) */
  export interface PalletUtilityEvent extends Enum {
    readonly isBatchInterrupted: boolean;
    readonly asBatchInterrupted: {
      readonly index: u32;
      readonly error: SpRuntimeDispatchError;
    } & Struct;
    readonly isBatchCompleted: boolean;
    readonly isBatchCompletedWithErrors: boolean;
    readonly isItemCompleted: boolean;
    readonly isItemFailed: boolean;
    readonly asItemFailed: {
      readonly error: SpRuntimeDispatchError;
    } & Struct;
    readonly isDispatchedAs: boolean;
    readonly asDispatchedAs: {
      readonly result: Result<Null, SpRuntimeDispatchError>;
    } & Struct;
    readonly isRelayedTx: boolean;
    readonly asRelayedTx: {
      readonly callerDid: PolymeshPrimitivesIdentityId;
      readonly target: AccountId32;
      readonly result: Result<Null, SpRuntimeDispatchError>;
    } & Struct;
    readonly isBatchInterruptedOld: boolean;
    readonly asBatchInterruptedOld: ITuple<[Vec<u32>, ITuple<[u32, SpRuntimeDispatchError]>]>;
    readonly isBatchOptimisticFailed: boolean;
    readonly asBatchOptimisticFailed: ITuple<[Vec<u32>, Vec<ITuple<[u32, SpRuntimeDispatchError]>>]>;
    readonly isBatchCompletedOld: boolean;
    readonly asBatchCompletedOld: Vec<u32>;
    readonly type: 'BatchInterrupted' | 'BatchCompleted' | 'BatchCompletedWithErrors' | 'ItemCompleted' | 'ItemFailed' | 'DispatchedAs' | 'RelayedTx' | 'BatchInterruptedOld' | 'BatchOptimisticFailed' | 'BatchCompletedOld';
  }

  /** @name PolymeshCommonUtilitiesBaseEvent (286) */
  export interface PolymeshCommonUtilitiesBaseEvent extends Enum {
    readonly isUnexpectedError: boolean;
    readonly asUnexpectedError: Option<SpRuntimeDispatchError>;
    readonly type: 'UnexpectedError';
  }

  /** @name PolymeshCommonUtilitiesExternalAgentsEvent (288) */
  export interface PolymeshCommonUtilitiesExternalAgentsEvent extends Enum {
    readonly isGroupCreated: boolean;
    readonly asGroupCreated: ITuple<[PolymeshPrimitivesEventOnly, PolymeshPrimitivesTicker, u32, PolymeshPrimitivesSubsetSubsetRestrictionPalletPermissions]>;
    readonly isGroupPermissionsUpdated: boolean;
    readonly asGroupPermissionsUpdated: ITuple<[PolymeshPrimitivesEventOnly, PolymeshPrimitivesTicker, u32, PolymeshPrimitivesSubsetSubsetRestrictionPalletPermissions]>;
    readonly isAgentAdded: boolean;
    readonly asAgentAdded: ITuple<[PolymeshPrimitivesEventOnly, PolymeshPrimitivesTicker, PolymeshPrimitivesAgentAgentGroup]>;
    readonly isAgentRemoved: boolean;
    readonly asAgentRemoved: ITuple<[PolymeshPrimitivesEventOnly, PolymeshPrimitivesTicker, PolymeshPrimitivesIdentityId]>;
    readonly isGroupChanged: boolean;
    readonly asGroupChanged: ITuple<[PolymeshPrimitivesEventOnly, PolymeshPrimitivesTicker, PolymeshPrimitivesIdentityId, PolymeshPrimitivesAgentAgentGroup]>;
    readonly type: 'GroupCreated' | 'GroupPermissionsUpdated' | 'AgentAdded' | 'AgentRemoved' | 'GroupChanged';
  }

  /** @name PolymeshCommonUtilitiesRelayerRawEvent (289) */
  export interface PolymeshCommonUtilitiesRelayerRawEvent extends Enum {
    readonly isAuthorizedPayingKey: boolean;
    readonly asAuthorizedPayingKey: ITuple<[PolymeshPrimitivesEventOnly, AccountId32, AccountId32, u128, u64]>;
    readonly isAcceptedPayingKey: boolean;
    readonly asAcceptedPayingKey: ITuple<[PolymeshPrimitivesEventOnly, AccountId32, AccountId32]>;
    readonly isRemovedPayingKey: boolean;
    readonly asRemovedPayingKey: ITuple<[PolymeshPrimitivesEventOnly, AccountId32, AccountId32]>;
    readonly isUpdatedPolyxLimit: boolean;
    readonly asUpdatedPolyxLimit: ITuple<[PolymeshPrimitivesEventOnly, AccountId32, AccountId32, u128, u128]>;
    readonly type: 'AuthorizedPayingKey' | 'AcceptedPayingKey' | 'RemovedPayingKey' | 'UpdatedPolyxLimit';
  }

  /** @name PalletContractsEvent (290) */
  export interface PalletContractsEvent extends Enum {
    readonly isInstantiated: boolean;
    readonly asInstantiated: {
      readonly deployer: AccountId32;
      readonly contract: AccountId32;
    } & Struct;
    readonly isTerminated: boolean;
    readonly asTerminated: {
      readonly contract: AccountId32;
      readonly beneficiary: AccountId32;
    } & Struct;
    readonly isCodeStored: boolean;
    readonly asCodeStored: {
      readonly codeHash: H256;
    } & Struct;
    readonly isContractEmitted: boolean;
    readonly asContractEmitted: {
      readonly contract: AccountId32;
      readonly data: Bytes;
    } & Struct;
    readonly isCodeRemoved: boolean;
    readonly asCodeRemoved: {
      readonly codeHash: H256;
    } & Struct;
    readonly isContractCodeUpdated: boolean;
    readonly asContractCodeUpdated: {
      readonly contract: AccountId32;
      readonly newCodeHash: H256;
      readonly oldCodeHash: H256;
    } & Struct;
    readonly isCalled: boolean;
    readonly asCalled: {
      readonly caller: AccountId32;
      readonly contract: AccountId32;
    } & Struct;
    readonly isDelegateCalled: boolean;
    readonly asDelegateCalled: {
      readonly contract: AccountId32;
      readonly codeHash: H256;
    } & Struct;
    readonly type: 'Instantiated' | 'Terminated' | 'CodeStored' | 'ContractEmitted' | 'CodeRemoved' | 'ContractCodeUpdated' | 'Called' | 'DelegateCalled';
  }

  /** @name PolymeshContractsRawEvent (291) */
  export interface PolymeshContractsRawEvent extends Enum {
    readonly isApiHashUpdated: boolean;
    readonly asApiHashUpdated: ITuple<[PolymeshContractsApi, PolymeshContractsChainVersion, H256]>;
    readonly isScRuntimeCall: boolean;
    readonly asScRuntimeCall: ITuple<[AccountId32, PolymeshContractsChainExtensionExtrinsicId]>;
    readonly type: 'ApiHashUpdated' | 'ScRuntimeCall';
  }

  /** @name PolymeshContractsApi (292) */
  export interface PolymeshContractsApi extends Struct {
    readonly desc: U8aFixed;
    readonly major: u32;
  }

  /** @name PolymeshContractsChainVersion (293) */
  export interface PolymeshContractsChainVersion extends Struct {
    readonly specVersion: u32;
    readonly txVersion: u32;
  }

  /** @name PolymeshContractsChainExtensionExtrinsicId (294) */
  export interface PolymeshContractsChainExtensionExtrinsicId extends ITuple<[u8, u8]> {}

  /** @name PalletPreimageEvent (295) */
  export interface PalletPreimageEvent extends Enum {
    readonly isNoted: boolean;
    readonly asNoted: {
      readonly hash_: H256;
    } & Struct;
    readonly isRequested: boolean;
    readonly asRequested: {
      readonly hash_: H256;
    } & Struct;
    readonly isCleared: boolean;
    readonly asCleared: {
      readonly hash_: H256;
    } & Struct;
    readonly type: 'Noted' | 'Requested' | 'Cleared';
  }

  /** @name PolymeshCommonUtilitiesNftEvent (296) */
  export interface PolymeshCommonUtilitiesNftEvent extends Enum {
    readonly isNftCollectionCreated: boolean;
    readonly asNftCollectionCreated: ITuple<[PolymeshPrimitivesIdentityId, PolymeshPrimitivesTicker, u64]>;
    readonly isNftPortfolioUpdated: boolean;
    readonly asNftPortfolioUpdated: ITuple<[PolymeshPrimitivesIdentityId, PolymeshPrimitivesNftNfTs, Option<PolymeshPrimitivesIdentityIdPortfolioId>, Option<PolymeshPrimitivesIdentityIdPortfolioId>, PolymeshPrimitivesPortfolioPortfolioUpdateReason]>;
    readonly type: 'NftCollectionCreated' | 'NftPortfolioUpdated';
  }

  /** @name PalletTestUtilsRawEvent (298) */
  export interface PalletTestUtilsRawEvent extends Enum {
    readonly isDidStatus: boolean;
    readonly asDidStatus: ITuple<[PolymeshPrimitivesIdentityId, AccountId32]>;
    readonly isCddStatus: boolean;
    readonly asCddStatus: ITuple<[Option<PolymeshPrimitivesIdentityId>, AccountId32, bool]>;
    readonly type: 'DidStatus' | 'CddStatus';
  }

  /** @name FrameSystemPhase (299) */
  export interface FrameSystemPhase extends Enum {
    readonly isApplyExtrinsic: boolean;
    readonly asApplyExtrinsic: u32;
    readonly isFinalization: boolean;
    readonly isInitialization: boolean;
    readonly type: 'ApplyExtrinsic' | 'Finalization' | 'Initialization';
  }

  /** @name FrameSystemLastRuntimeUpgradeInfo (302) */
  export interface FrameSystemLastRuntimeUpgradeInfo extends Struct {
    readonly specVersion: Compact<u32>;
    readonly specName: Text;
  }

  /** @name FrameSystemCall (305) */
  export interface FrameSystemCall extends Enum {
    readonly isRemark: boolean;
    readonly asRemark: {
      readonly remark: Bytes;
    } & Struct;
    readonly isSetHeapPages: boolean;
    readonly asSetHeapPages: {
      readonly pages: u64;
    } & Struct;
    readonly isSetCode: boolean;
    readonly asSetCode: {
      readonly code: Bytes;
    } & Struct;
    readonly isSetCodeWithoutChecks: boolean;
    readonly asSetCodeWithoutChecks: {
      readonly code: Bytes;
    } & Struct;
    readonly isSetStorage: boolean;
    readonly asSetStorage: {
      readonly items: Vec<ITuple<[Bytes, Bytes]>>;
    } & Struct;
    readonly isKillStorage: boolean;
    readonly asKillStorage: {
      readonly keys_: Vec<Bytes>;
    } & Struct;
    readonly isKillPrefix: boolean;
    readonly asKillPrefix: {
      readonly prefix: Bytes;
      readonly subkeys: u32;
    } & Struct;
    readonly isRemarkWithEvent: boolean;
    readonly asRemarkWithEvent: {
      readonly remark: Bytes;
    } & Struct;
    readonly type: 'Remark' | 'SetHeapPages' | 'SetCode' | 'SetCodeWithoutChecks' | 'SetStorage' | 'KillStorage' | 'KillPrefix' | 'RemarkWithEvent';
  }

  /** @name FrameSystemLimitsBlockWeights (309) */
  export interface FrameSystemLimitsBlockWeights extends Struct {
    readonly baseBlock: SpWeightsWeightV2Weight;
    readonly maxBlock: SpWeightsWeightV2Weight;
    readonly perClass: FrameSupportDispatchPerDispatchClassWeightsPerClass;
  }

  /** @name FrameSupportDispatchPerDispatchClassWeightsPerClass (310) */
  export interface FrameSupportDispatchPerDispatchClassWeightsPerClass extends Struct {
    readonly normal: FrameSystemLimitsWeightsPerClass;
    readonly operational: FrameSystemLimitsWeightsPerClass;
    readonly mandatory: FrameSystemLimitsWeightsPerClass;
  }

  /** @name FrameSystemLimitsWeightsPerClass (311) */
  export interface FrameSystemLimitsWeightsPerClass extends Struct {
    readonly baseExtrinsic: SpWeightsWeightV2Weight;
    readonly maxExtrinsic: Option<SpWeightsWeightV2Weight>;
    readonly maxTotal: Option<SpWeightsWeightV2Weight>;
    readonly reserved: Option<SpWeightsWeightV2Weight>;
  }

  /** @name FrameSystemLimitsBlockLength (313) */
  export interface FrameSystemLimitsBlockLength extends Struct {
    readonly max: FrameSupportDispatchPerDispatchClassU32;
  }

  /** @name FrameSupportDispatchPerDispatchClassU32 (314) */
  export interface FrameSupportDispatchPerDispatchClassU32 extends Struct {
    readonly normal: u32;
    readonly operational: u32;
    readonly mandatory: u32;
  }

  /** @name SpWeightsRuntimeDbWeight (315) */
  export interface SpWeightsRuntimeDbWeight extends Struct {
    readonly read: u64;
    readonly write: u64;
  }

  /** @name SpVersionRuntimeVersion (316) */
  export interface SpVersionRuntimeVersion extends Struct {
    readonly specName: Text;
    readonly implName: Text;
    readonly authoringVersion: u32;
    readonly specVersion: u32;
    readonly implVersion: u32;
    readonly apis: Vec<ITuple<[U8aFixed, u32]>>;
    readonly transactionVersion: u32;
    readonly stateVersion: u8;
  }

  /** @name FrameSystemError (321) */
  export interface FrameSystemError extends Enum {
    readonly isInvalidSpecName: boolean;
    readonly isSpecVersionNeedsToIncrease: boolean;
    readonly isFailedToExtractRuntimeVersion: boolean;
    readonly isNonDefaultComposite: boolean;
    readonly isNonZeroRefCount: boolean;
    readonly isCallFiltered: boolean;
    readonly type: 'InvalidSpecName' | 'SpecVersionNeedsToIncrease' | 'FailedToExtractRuntimeVersion' | 'NonDefaultComposite' | 'NonZeroRefCount' | 'CallFiltered';
  }

  /** @name SpConsensusBabeAppPublic (324) */
  export interface SpConsensusBabeAppPublic extends SpCoreSr25519Public {}

  /** @name SpConsensusBabeDigestsNextConfigDescriptor (327) */
  export interface SpConsensusBabeDigestsNextConfigDescriptor extends Enum {
    readonly isV1: boolean;
    readonly asV1: {
      readonly c: ITuple<[u64, u64]>;
      readonly allowedSlots: SpConsensusBabeAllowedSlots;
    } & Struct;
    readonly type: 'V1';
  }

  /** @name SpConsensusBabeAllowedSlots (329) */
  export interface SpConsensusBabeAllowedSlots extends Enum {
    readonly isPrimarySlots: boolean;
    readonly isPrimaryAndSecondaryPlainSlots: boolean;
    readonly isPrimaryAndSecondaryVRFSlots: boolean;
    readonly type: 'PrimarySlots' | 'PrimaryAndSecondaryPlainSlots' | 'PrimaryAndSecondaryVRFSlots';
  }

  /** @name SpConsensusBabeDigestsPreDigest (333) */
  export interface SpConsensusBabeDigestsPreDigest extends Enum {
    readonly isPrimary: boolean;
    readonly asPrimary: SpConsensusBabeDigestsPrimaryPreDigest;
    readonly isSecondaryPlain: boolean;
    readonly asSecondaryPlain: SpConsensusBabeDigestsSecondaryPlainPreDigest;
    readonly isSecondaryVRF: boolean;
    readonly asSecondaryVRF: SpConsensusBabeDigestsSecondaryVRFPreDigest;
    readonly type: 'Primary' | 'SecondaryPlain' | 'SecondaryVRF';
  }

  /** @name SpConsensusBabeDigestsPrimaryPreDigest (334) */
  export interface SpConsensusBabeDigestsPrimaryPreDigest extends Struct {
    readonly authorityIndex: u32;
    readonly slot: u64;
    readonly vrfOutput: U8aFixed;
    readonly vrfProof: U8aFixed;
  }

  /** @name SpConsensusBabeDigestsSecondaryPlainPreDigest (335) */
  export interface SpConsensusBabeDigestsSecondaryPlainPreDigest extends Struct {
    readonly authorityIndex: u32;
    readonly slot: u64;
  }

  /** @name SpConsensusBabeDigestsSecondaryVRFPreDigest (336) */
  export interface SpConsensusBabeDigestsSecondaryVRFPreDigest extends Struct {
    readonly authorityIndex: u32;
    readonly slot: u64;
    readonly vrfOutput: U8aFixed;
    readonly vrfProof: U8aFixed;
  }

  /** @name SpConsensusBabeBabeEpochConfiguration (337) */
  export interface SpConsensusBabeBabeEpochConfiguration extends Struct {
    readonly c: ITuple<[u64, u64]>;
    readonly allowedSlots: SpConsensusBabeAllowedSlots;
  }

  /** @name PalletBabeCall (341) */
  export interface PalletBabeCall extends Enum {
    readonly isReportEquivocation: boolean;
    readonly asReportEquivocation: {
      readonly equivocationProof: SpConsensusSlotsEquivocationProof;
      readonly keyOwnerProof: SpSessionMembershipProof;
    } & Struct;
    readonly isReportEquivocationUnsigned: boolean;
    readonly asReportEquivocationUnsigned: {
      readonly equivocationProof: SpConsensusSlotsEquivocationProof;
      readonly keyOwnerProof: SpSessionMembershipProof;
    } & Struct;
    readonly isPlanConfigChange: boolean;
    readonly asPlanConfigChange: {
      readonly config: SpConsensusBabeDigestsNextConfigDescriptor;
    } & Struct;
    readonly type: 'ReportEquivocation' | 'ReportEquivocationUnsigned' | 'PlanConfigChange';
  }

  /** @name SpConsensusSlotsEquivocationProof (342) */
  export interface SpConsensusSlotsEquivocationProof extends Struct {
    readonly offender: SpConsensusBabeAppPublic;
    readonly slot: u64;
    readonly firstHeader: SpRuntimeHeader;
    readonly secondHeader: SpRuntimeHeader;
  }

  /** @name SpRuntimeHeader (343) */
  export interface SpRuntimeHeader extends Struct {
    readonly parentHash: H256;
    readonly number: Compact<u32>;
    readonly stateRoot: H256;
    readonly extrinsicsRoot: H256;
    readonly digest: SpRuntimeDigest;
  }

  /** @name SpRuntimeBlakeTwo256 (344) */
  export type SpRuntimeBlakeTwo256 = Null;

  /** @name SpSessionMembershipProof (345) */
  export interface SpSessionMembershipProof extends Struct {
    readonly session: u32;
    readonly trieNodes: Vec<Bytes>;
    readonly validatorCount: u32;
  }

  /** @name PalletBabeError (346) */
  export interface PalletBabeError extends Enum {
    readonly isInvalidEquivocationProof: boolean;
    readonly isInvalidKeyOwnershipProof: boolean;
    readonly isDuplicateOffenceReport: boolean;
    readonly isInvalidConfiguration: boolean;
    readonly type: 'InvalidEquivocationProof' | 'InvalidKeyOwnershipProof' | 'DuplicateOffenceReport' | 'InvalidConfiguration';
  }

  /** @name PalletTimestampCall (347) */
  export interface PalletTimestampCall extends Enum {
    readonly isSet: boolean;
    readonly asSet: {
      readonly now: Compact<u64>;
    } & Struct;
    readonly type: 'Set';
  }

  /** @name PalletIndicesCall (349) */
  export interface PalletIndicesCall extends Enum {
    readonly isClaim: boolean;
    readonly asClaim: {
      readonly index: u32;
    } & Struct;
    readonly isTransfer: boolean;
    readonly asTransfer: {
      readonly new_: MultiAddress;
      readonly index: u32;
    } & Struct;
    readonly isFree: boolean;
    readonly asFree: {
      readonly index: u32;
    } & Struct;
    readonly isForceTransfer: boolean;
    readonly asForceTransfer: {
      readonly new_: MultiAddress;
      readonly index: u32;
      readonly freeze: bool;
    } & Struct;
    readonly isFreeze: boolean;
    readonly asFreeze: {
      readonly index: u32;
    } & Struct;
    readonly type: 'Claim' | 'Transfer' | 'Free' | 'ForceTransfer' | 'Freeze';
  }

  /** @name PalletIndicesError (351) */
  export interface PalletIndicesError extends Enum {
    readonly isNotAssigned: boolean;
    readonly isNotOwner: boolean;
    readonly isInUse: boolean;
    readonly isNotTransfer: boolean;
    readonly isPermanent: boolean;
    readonly type: 'NotAssigned' | 'NotOwner' | 'InUse' | 'NotTransfer' | 'Permanent';
  }

  /** @name PalletBalancesBalanceLock (353) */
  export interface PalletBalancesBalanceLock extends Struct {
    readonly id: U8aFixed;
    readonly amount: u128;
    readonly reasons: PolymeshCommonUtilitiesBalancesReasons;
  }

  /** @name PolymeshCommonUtilitiesBalancesReasons (354) */
  export interface PolymeshCommonUtilitiesBalancesReasons extends Enum {
    readonly isFee: boolean;
    readonly isMisc: boolean;
    readonly isAll: boolean;
    readonly type: 'Fee' | 'Misc' | 'All';
  }

  /** @name PalletBalancesCall (355) */
  export interface PalletBalancesCall extends Enum {
    readonly isTransfer: boolean;
    readonly asTransfer: {
      readonly dest: MultiAddress;
      readonly value: Compact<u128>;
    } & Struct;
    readonly isTransferWithMemo: boolean;
    readonly asTransferWithMemo: {
      readonly dest: MultiAddress;
      readonly value: Compact<u128>;
      readonly memo: Option<PolymeshPrimitivesMemo>;
    } & Struct;
    readonly isDepositBlockRewardReserveBalance: boolean;
    readonly asDepositBlockRewardReserveBalance: {
      readonly value: Compact<u128>;
    } & Struct;
    readonly isSetBalance: boolean;
    readonly asSetBalance: {
      readonly who: MultiAddress;
      readonly newFree: Compact<u128>;
      readonly newReserved: Compact<u128>;
    } & Struct;
    readonly isForceTransfer: boolean;
    readonly asForceTransfer: {
      readonly source: MultiAddress;
      readonly dest: MultiAddress;
      readonly value: Compact<u128>;
    } & Struct;
    readonly isBurnAccountBalance: boolean;
    readonly asBurnAccountBalance: {
      readonly amount: u128;
    } & Struct;
    readonly type: 'Transfer' | 'TransferWithMemo' | 'DepositBlockRewardReserveBalance' | 'SetBalance' | 'ForceTransfer' | 'BurnAccountBalance';
  }

  /** @name PalletBalancesError (356) */
  export interface PalletBalancesError extends Enum {
    readonly isLiquidityRestrictions: boolean;
    readonly isOverflow: boolean;
    readonly isInsufficientBalance: boolean;
    readonly isExistentialDeposit: boolean;
    readonly isReceiverCddMissing: boolean;
    readonly type: 'LiquidityRestrictions' | 'Overflow' | 'InsufficientBalance' | 'ExistentialDeposit' | 'ReceiverCddMissing';
  }

  /** @name PalletTransactionPaymentReleases (358) */
  export interface PalletTransactionPaymentReleases extends Enum {
    readonly isV1Ancient: boolean;
    readonly isV2: boolean;
    readonly type: 'V1Ancient' | 'V2';
  }

  /** @name SpWeightsWeightToFeeCoefficient (360) */
  export interface SpWeightsWeightToFeeCoefficient extends Struct {
    readonly coeffInteger: u128;
    readonly coeffFrac: Perbill;
    readonly negative: bool;
    readonly degree: u8;
  }

  /** @name PolymeshPrimitivesIdentityDidRecord (361) */
  export interface PolymeshPrimitivesIdentityDidRecord extends Struct {
    readonly primaryKey: Option<AccountId32>;
  }

  /** @name PalletIdentityClaim1stKey (363) */
  export interface PalletIdentityClaim1stKey extends Struct {
    readonly target: PolymeshPrimitivesIdentityId;
    readonly claimType: PolymeshPrimitivesIdentityClaimClaimType;
  }

  /** @name PalletIdentityClaim2ndKey (364) */
  export interface PalletIdentityClaim2ndKey extends Struct {
    readonly issuer: PolymeshPrimitivesIdentityId;
    readonly scope: Option<PolymeshPrimitivesIdentityClaimScope>;
  }

  /** @name PolymeshPrimitivesSecondaryKeyKeyRecord (365) */
  export interface PolymeshPrimitivesSecondaryKeyKeyRecord extends Enum {
    readonly isPrimaryKey: boolean;
    readonly asPrimaryKey: PolymeshPrimitivesIdentityId;
    readonly isSecondaryKey: boolean;
    readonly asSecondaryKey: ITuple<[PolymeshPrimitivesIdentityId, PolymeshPrimitivesSecondaryKeyPermissions]>;
    readonly isMultiSigSignerKey: boolean;
    readonly asMultiSigSignerKey: AccountId32;
    readonly type: 'PrimaryKey' | 'SecondaryKey' | 'MultiSigSignerKey';
  }

  /** @name PolymeshPrimitivesAuthorization (368) */
  export interface PolymeshPrimitivesAuthorization extends Struct {
    readonly authorizationData: PolymeshPrimitivesAuthorizationAuthorizationData;
    readonly authorizedBy: PolymeshPrimitivesIdentityId;
    readonly expiry: Option<u64>;
    readonly authId: u64;
    readonly count: u32;
  }

  /** @name PalletIdentityCall (372) */
  export interface PalletIdentityCall extends Enum {
    readonly isCddRegisterDid: boolean;
    readonly asCddRegisterDid: {
      readonly targetAccount: AccountId32;
      readonly secondaryKeys: Vec<PolymeshPrimitivesSecondaryKey>;
    } & Struct;
    readonly isInvalidateCddClaims: boolean;
    readonly asInvalidateCddClaims: {
      readonly cdd: PolymeshPrimitivesIdentityId;
      readonly disableFrom: u64;
      readonly expiry: Option<u64>;
    } & Struct;
    readonly isAcceptPrimaryKey: boolean;
    readonly asAcceptPrimaryKey: {
      readonly rotationAuthId: u64;
      readonly optionalCddAuthId: Option<u64>;
    } & Struct;
    readonly isChangeCddRequirementForMkRotation: boolean;
    readonly asChangeCddRequirementForMkRotation: {
      readonly authRequired: bool;
    } & Struct;
    readonly isJoinIdentityAsKey: boolean;
    readonly asJoinIdentityAsKey: {
      readonly authId: u64;
    } & Struct;
    readonly isLeaveIdentityAsKey: boolean;
    readonly isAddClaim: boolean;
    readonly asAddClaim: {
      readonly target: PolymeshPrimitivesIdentityId;
      readonly claim: PolymeshPrimitivesIdentityClaimClaim;
      readonly expiry: Option<u64>;
    } & Struct;
    readonly isRevokeClaim: boolean;
    readonly asRevokeClaim: {
      readonly target: PolymeshPrimitivesIdentityId;
      readonly claim: PolymeshPrimitivesIdentityClaimClaim;
    } & Struct;
    readonly isFreezeSecondaryKeys: boolean;
    readonly isUnfreezeSecondaryKeys: boolean;
    readonly isAddAuthorization: boolean;
    readonly asAddAuthorization: {
      readonly target: PolymeshPrimitivesSecondaryKeySignatory;
      readonly data: PolymeshPrimitivesAuthorizationAuthorizationData;
      readonly expiry: Option<u64>;
    } & Struct;
    readonly isRemoveAuthorization: boolean;
    readonly asRemoveAuthorization: {
      readonly target: PolymeshPrimitivesSecondaryKeySignatory;
      readonly authId: u64;
      readonly authIssuerPays: bool;
    } & Struct;
    readonly isGcAddCddClaim: boolean;
    readonly asGcAddCddClaim: {
      readonly target: PolymeshPrimitivesIdentityId;
    } & Struct;
    readonly isGcRevokeCddClaim: boolean;
    readonly asGcRevokeCddClaim: {
      readonly target: PolymeshPrimitivesIdentityId;
    } & Struct;
    readonly isRevokeClaimByIndex: boolean;
    readonly asRevokeClaimByIndex: {
      readonly target: PolymeshPrimitivesIdentityId;
      readonly claimType: PolymeshPrimitivesIdentityClaimClaimType;
      readonly scope: Option<PolymeshPrimitivesIdentityClaimScope>;
    } & Struct;
    readonly isRotatePrimaryKeyToSecondary: boolean;
    readonly asRotatePrimaryKeyToSecondary: {
      readonly authId: u64;
      readonly optionalCddAuthId: Option<u64>;
    } & Struct;
    readonly isAddSecondaryKeysWithAuthorization: boolean;
    readonly asAddSecondaryKeysWithAuthorization: {
      readonly additionalKeys: Vec<PolymeshCommonUtilitiesIdentitySecondaryKeyWithAuth>;
      readonly expiresAt: u64;
    } & Struct;
    readonly isSetSecondaryKeyPermissions: boolean;
    readonly asSetSecondaryKeyPermissions: {
      readonly key: AccountId32;
      readonly perms: PolymeshPrimitivesSecondaryKeyPermissions;
    } & Struct;
    readonly isRemoveSecondaryKeys: boolean;
    readonly asRemoveSecondaryKeys: {
      readonly keysToRemove: Vec<AccountId32>;
    } & Struct;
    readonly isRegisterCustomClaimType: boolean;
    readonly asRegisterCustomClaimType: {
      readonly ty: Bytes;
    } & Struct;
    readonly isCddRegisterDidWithCdd: boolean;
    readonly asCddRegisterDidWithCdd: {
      readonly targetAccount: AccountId32;
      readonly secondaryKeys: Vec<PolymeshPrimitivesSecondaryKey>;
      readonly expiry: Option<u64>;
    } & Struct;
    readonly isCreateChildIdentity: boolean;
    readonly asCreateChildIdentity: {
      readonly secondaryKey: AccountId32;
    } & Struct;
    readonly isCreateChildIdentities: boolean;
    readonly asCreateChildIdentities: {
      readonly childKeys: Vec<PolymeshCommonUtilitiesIdentityCreateChildIdentityWithAuth>;
      readonly expiresAt: u64;
    } & Struct;
    readonly isUnlinkChildIdentity: boolean;
    readonly asUnlinkChildIdentity: {
      readonly childDid: PolymeshPrimitivesIdentityId;
    } & Struct;
    readonly type: 'CddRegisterDid' | 'InvalidateCddClaims' | 'AcceptPrimaryKey' | 'ChangeCddRequirementForMkRotation' | 'JoinIdentityAsKey' | 'LeaveIdentityAsKey' | 'AddClaim' | 'RevokeClaim' | 'FreezeSecondaryKeys' | 'UnfreezeSecondaryKeys' | 'AddAuthorization' | 'RemoveAuthorization' | 'GcAddCddClaim' | 'GcRevokeCddClaim' | 'RevokeClaimByIndex' | 'RotatePrimaryKeyToSecondary' | 'AddSecondaryKeysWithAuthorization' | 'SetSecondaryKeyPermissions' | 'RemoveSecondaryKeys' | 'RegisterCustomClaimType' | 'CddRegisterDidWithCdd' | 'CreateChildIdentity' | 'CreateChildIdentities' | 'UnlinkChildIdentity';
  }

  /** @name PolymeshCommonUtilitiesIdentitySecondaryKeyWithAuth (374) */
  export interface PolymeshCommonUtilitiesIdentitySecondaryKeyWithAuth extends Struct {
    readonly secondaryKey: PolymeshPrimitivesSecondaryKey;
    readonly authSignature: H512;
  }

  /** @name PolymeshCommonUtilitiesIdentityCreateChildIdentityWithAuth (377) */
  export interface PolymeshCommonUtilitiesIdentityCreateChildIdentityWithAuth extends Struct {
    readonly key: AccountId32;
    readonly authSignature: H512;
  }

  /** @name PalletIdentityError (378) */
  export interface PalletIdentityError extends Enum {
    readonly isAlreadyLinked: boolean;
    readonly isMissingCurrentIdentity: boolean;
    readonly isUnauthorized: boolean;
    readonly isInvalidAccountKey: boolean;
    readonly isUnAuthorizedCddProvider: boolean;
    readonly isInvalidAuthorizationFromOwner: boolean;
    readonly isInvalidAuthorizationFromCddProvider: boolean;
    readonly isNotCddProviderAttestation: boolean;
    readonly isAuthorizationsNotForSameDids: boolean;
    readonly isDidMustAlreadyExist: boolean;
    readonly isAuthorizationExpired: boolean;
    readonly isTargetHasNoCdd: boolean;
    readonly isAuthorizationHasBeenRevoked: boolean;
    readonly isInvalidAuthorizationSignature: boolean;
    readonly isKeyNotAllowed: boolean;
    readonly isNotPrimaryKey: boolean;
    readonly isDidDoesNotExist: boolean;
    readonly isDidAlreadyExists: boolean;
    readonly isSecondaryKeysContainPrimaryKey: boolean;
    readonly isFailedToChargeFee: boolean;
    readonly isNotASigner: boolean;
    readonly isCannotDecodeSignerAccountId: boolean;
    readonly isMultiSigHasBalance: boolean;
    readonly isAccountKeyIsBeingUsed: boolean;
    readonly isCustomScopeTooLong: boolean;
    readonly isCustomClaimTypeAlreadyExists: boolean;
    readonly isCustomClaimTypeDoesNotExist: boolean;
    readonly isClaimDoesNotExist: boolean;
    readonly isIsChildIdentity: boolean;
    readonly isNoParentIdentity: boolean;
    readonly isNotParentOrChildIdentity: boolean;
    readonly isDuplicateKey: boolean;
    readonly isExceptNotAllowedForExtrinsics: boolean;
<<<<<<< HEAD
    readonly isExceededNumberOfGivenAuths: boolean;
    readonly type: 'AlreadyLinked' | 'MissingCurrentIdentity' | 'Unauthorized' | 'InvalidAccountKey' | 'UnAuthorizedCddProvider' | 'InvalidAuthorizationFromOwner' | 'InvalidAuthorizationFromCddProvider' | 'NotCddProviderAttestation' | 'AuthorizationsNotForSameDids' | 'DidMustAlreadyExist' | 'AuthorizationExpired' | 'TargetHasNoCdd' | 'AuthorizationHasBeenRevoked' | 'InvalidAuthorizationSignature' | 'KeyNotAllowed' | 'NotPrimaryKey' | 'DidDoesNotExist' | 'DidAlreadyExists' | 'SecondaryKeysContainPrimaryKey' | 'FailedToChargeFee' | 'NotASigner' | 'CannotDecodeSignerAccountId' | 'MultiSigHasBalance' | 'AccountKeyIsBeingUsed' | 'CustomScopeTooLong' | 'CustomClaimTypeAlreadyExists' | 'CustomClaimTypeDoesNotExist' | 'ClaimDoesNotExist' | 'IsChildIdentity' | 'NoParentIdentity' | 'NotParentOrChildIdentity' | 'DuplicateKey' | 'ExceptNotAllowedForExtrinsics' | 'ExceededNumberOfGivenAuths';
=======
    readonly type: 'AlreadyLinked' | 'MissingCurrentIdentity' | 'Unauthorized' | 'InvalidAccountKey' | 'UnAuthorizedCddProvider' | 'InvalidAuthorizationFromOwner' | 'InvalidAuthorizationFromCddProvider' | 'NotCddProviderAttestation' | 'AuthorizationsNotForSameDids' | 'DidMustAlreadyExist' | 'AuthorizationExpired' | 'TargetHasNoCdd' | 'AuthorizationHasBeenRevoked' | 'InvalidAuthorizationSignature' | 'KeyNotAllowed' | 'NotPrimaryKey' | 'DidDoesNotExist' | 'DidAlreadyExists' | 'SecondaryKeysContainPrimaryKey' | 'FailedToChargeFee' | 'NotASigner' | 'CannotDecodeSignerAccountId' | 'MultiSigHasBalance' | 'AccountKeyIsBeingUsed' | 'CustomScopeTooLong' | 'CustomClaimTypeAlreadyExists' | 'CustomClaimTypeDoesNotExist' | 'ClaimDoesNotExist' | 'IsChildIdentity' | 'NoParentIdentity' | 'NotParentOrChildIdentity' | 'DuplicateKey' | 'ExceptNotAllowedForExtrinsics';
>>>>>>> 2ef2fc0b
  }

  /** @name PolymeshCommonUtilitiesGroupInactiveMember (380) */
  export interface PolymeshCommonUtilitiesGroupInactiveMember extends Struct {
    readonly id: PolymeshPrimitivesIdentityId;
    readonly deactivatedAt: u64;
    readonly expiry: Option<u64>;
  }

  /** @name PalletGroupCall (381) */
  export interface PalletGroupCall extends Enum {
    readonly isSetActiveMembersLimit: boolean;
    readonly asSetActiveMembersLimit: {
      readonly limit: u32;
    } & Struct;
    readonly isDisableMember: boolean;
    readonly asDisableMember: {
      readonly who: PolymeshPrimitivesIdentityId;
      readonly expiry: Option<u64>;
      readonly at: Option<u64>;
    } & Struct;
    readonly isAddMember: boolean;
    readonly asAddMember: {
      readonly who: PolymeshPrimitivesIdentityId;
    } & Struct;
    readonly isRemoveMember: boolean;
    readonly asRemoveMember: {
      readonly who: PolymeshPrimitivesIdentityId;
    } & Struct;
    readonly isSwapMember: boolean;
    readonly asSwapMember: {
      readonly remove: PolymeshPrimitivesIdentityId;
      readonly add: PolymeshPrimitivesIdentityId;
    } & Struct;
    readonly isResetMembers: boolean;
    readonly asResetMembers: {
      readonly members: Vec<PolymeshPrimitivesIdentityId>;
    } & Struct;
    readonly isAbdicateMembership: boolean;
    readonly type: 'SetActiveMembersLimit' | 'DisableMember' | 'AddMember' | 'RemoveMember' | 'SwapMember' | 'ResetMembers' | 'AbdicateMembership';
  }

  /** @name PalletGroupError (382) */
  export interface PalletGroupError extends Enum {
    readonly isOnlyPrimaryKeyAllowed: boolean;
    readonly isDuplicateMember: boolean;
    readonly isNoSuchMember: boolean;
    readonly isLastMemberCannotQuit: boolean;
    readonly isMissingCurrentIdentity: boolean;
    readonly isActiveMembersLimitExceeded: boolean;
    readonly isActiveMembersLimitOverflow: boolean;
    readonly type: 'OnlyPrimaryKeyAllowed' | 'DuplicateMember' | 'NoSuchMember' | 'LastMemberCannotQuit' | 'MissingCurrentIdentity' | 'ActiveMembersLimitExceeded' | 'ActiveMembersLimitOverflow';
  }

  /** @name PalletCommitteeCall (384) */
  export interface PalletCommitteeCall extends Enum {
    readonly isSetVoteThreshold: boolean;
    readonly asSetVoteThreshold: {
      readonly n: u32;
      readonly d: u32;
    } & Struct;
    readonly isSetReleaseCoordinator: boolean;
    readonly asSetReleaseCoordinator: {
      readonly id: PolymeshPrimitivesIdentityId;
    } & Struct;
    readonly isSetExpiresAfter: boolean;
    readonly asSetExpiresAfter: {
      readonly expiry: PolymeshCommonUtilitiesMaybeBlock;
    } & Struct;
    readonly isVoteOrPropose: boolean;
    readonly asVoteOrPropose: {
      readonly approve: bool;
      readonly call: Call;
    } & Struct;
    readonly isVote: boolean;
    readonly asVote: {
      readonly proposal: H256;
      readonly index: u32;
      readonly approve: bool;
    } & Struct;
    readonly type: 'SetVoteThreshold' | 'SetReleaseCoordinator' | 'SetExpiresAfter' | 'VoteOrPropose' | 'Vote';
  }

  /** @name PalletMultisigCall (390) */
  export interface PalletMultisigCall extends Enum {
    readonly isCreateMultisig: boolean;
    readonly asCreateMultisig: {
      readonly signers: Vec<PolymeshPrimitivesSecondaryKeySignatory>;
      readonly sigsRequired: u64;
    } & Struct;
    readonly isCreateOrApproveProposalAsIdentity: boolean;
    readonly asCreateOrApproveProposalAsIdentity: {
      readonly multisig: AccountId32;
      readonly proposal: Call;
      readonly expiry: Option<u64>;
      readonly autoClose: bool;
    } & Struct;
    readonly isCreateOrApproveProposalAsKey: boolean;
    readonly asCreateOrApproveProposalAsKey: {
      readonly multisig: AccountId32;
      readonly proposal: Call;
      readonly expiry: Option<u64>;
      readonly autoClose: bool;
    } & Struct;
    readonly isCreateProposalAsIdentity: boolean;
    readonly asCreateProposalAsIdentity: {
      readonly multisig: AccountId32;
      readonly proposal: Call;
      readonly expiry: Option<u64>;
      readonly autoClose: bool;
    } & Struct;
    readonly isCreateProposalAsKey: boolean;
    readonly asCreateProposalAsKey: {
      readonly multisig: AccountId32;
      readonly proposal: Call;
      readonly expiry: Option<u64>;
      readonly autoClose: bool;
    } & Struct;
    readonly isApproveAsIdentity: boolean;
    readonly asApproveAsIdentity: {
      readonly multisig: AccountId32;
      readonly proposalId: u64;
    } & Struct;
    readonly isApproveAsKey: boolean;
    readonly asApproveAsKey: {
      readonly multisig: AccountId32;
      readonly proposalId: u64;
    } & Struct;
    readonly isRejectAsIdentity: boolean;
    readonly asRejectAsIdentity: {
      readonly multisig: AccountId32;
      readonly proposalId: u64;
    } & Struct;
    readonly isRejectAsKey: boolean;
    readonly asRejectAsKey: {
      readonly multisig: AccountId32;
      readonly proposalId: u64;
    } & Struct;
    readonly isAcceptMultisigSignerAsIdentity: boolean;
    readonly asAcceptMultisigSignerAsIdentity: {
      readonly authId: u64;
    } & Struct;
    readonly isAcceptMultisigSignerAsKey: boolean;
    readonly asAcceptMultisigSignerAsKey: {
      readonly authId: u64;
    } & Struct;
    readonly isAddMultisigSigner: boolean;
    readonly asAddMultisigSigner: {
      readonly signer: PolymeshPrimitivesSecondaryKeySignatory;
    } & Struct;
    readonly isRemoveMultisigSigner: boolean;
    readonly asRemoveMultisigSigner: {
      readonly signer: PolymeshPrimitivesSecondaryKeySignatory;
    } & Struct;
    readonly isAddMultisigSignersViaCreator: boolean;
    readonly asAddMultisigSignersViaCreator: {
      readonly multisig: AccountId32;
      readonly signers: Vec<PolymeshPrimitivesSecondaryKeySignatory>;
    } & Struct;
    readonly isRemoveMultisigSignersViaCreator: boolean;
    readonly asRemoveMultisigSignersViaCreator: {
      readonly multisig: AccountId32;
      readonly signers: Vec<PolymeshPrimitivesSecondaryKeySignatory>;
    } & Struct;
    readonly isChangeSigsRequired: boolean;
    readonly asChangeSigsRequired: {
      readonly sigsRequired: u64;
    } & Struct;
    readonly isMakeMultisigSecondary: boolean;
    readonly asMakeMultisigSecondary: {
      readonly multisig: AccountId32;
    } & Struct;
    readonly isMakeMultisigPrimary: boolean;
    readonly asMakeMultisigPrimary: {
      readonly multisig: AccountId32;
      readonly optionalCddAuthId: Option<u64>;
    } & Struct;
    readonly isExecuteScheduledProposal: boolean;
    readonly asExecuteScheduledProposal: {
      readonly multisig: AccountId32;
      readonly proposalId: u64;
      readonly multisigDid: PolymeshPrimitivesIdentityId;
      readonly proposalWeight: SpWeightsWeightV2Weight;
    } & Struct;
    readonly isChangeSigsRequiredViaCreator: boolean;
    readonly asChangeSigsRequiredViaCreator: {
      readonly multisigAccount: AccountId32;
      readonly signaturesRequired: u64;
    } & Struct;
    readonly isRemoveCreatorControls: boolean;
    readonly asRemoveCreatorControls: {
      readonly multisigAccount: AccountId32;
    } & Struct;
    readonly type: 'CreateMultisig' | 'CreateOrApproveProposalAsIdentity' | 'CreateOrApproveProposalAsKey' | 'CreateProposalAsIdentity' | 'CreateProposalAsKey' | 'ApproveAsIdentity' | 'ApproveAsKey' | 'RejectAsIdentity' | 'RejectAsKey' | 'AcceptMultisigSignerAsIdentity' | 'AcceptMultisigSignerAsKey' | 'AddMultisigSigner' | 'RemoveMultisigSigner' | 'AddMultisigSignersViaCreator' | 'RemoveMultisigSignersViaCreator' | 'ChangeSigsRequired' | 'MakeMultisigSecondary' | 'MakeMultisigPrimary' | 'ExecuteScheduledProposal' | 'ChangeSigsRequiredViaCreator' | 'RemoveCreatorControls';
  }

  /** @name PalletBridgeCall (391) */
  export interface PalletBridgeCall extends Enum {
    readonly isChangeController: boolean;
    readonly asChangeController: {
      readonly controller: AccountId32;
    } & Struct;
    readonly isChangeAdmin: boolean;
    readonly asChangeAdmin: {
      readonly admin: AccountId32;
    } & Struct;
    readonly isChangeTimelock: boolean;
    readonly asChangeTimelock: {
      readonly timelock: u32;
    } & Struct;
    readonly isFreeze: boolean;
    readonly isUnfreeze: boolean;
    readonly isChangeBridgeLimit: boolean;
    readonly asChangeBridgeLimit: {
      readonly amount: u128;
      readonly duration: u32;
    } & Struct;
    readonly isChangeBridgeExempted: boolean;
    readonly asChangeBridgeExempted: {
      readonly exempted: Vec<ITuple<[PolymeshPrimitivesIdentityId, bool]>>;
    } & Struct;
    readonly isForceHandleBridgeTx: boolean;
    readonly asForceHandleBridgeTx: {
      readonly bridgeTx: PalletBridgeBridgeTx;
    } & Struct;
    readonly isBatchProposeBridgeTx: boolean;
    readonly asBatchProposeBridgeTx: {
      readonly bridgeTxs: Vec<PalletBridgeBridgeTx>;
    } & Struct;
    readonly isProposeBridgeTx: boolean;
    readonly asProposeBridgeTx: {
      readonly bridgeTx: PalletBridgeBridgeTx;
    } & Struct;
    readonly isHandleBridgeTx: boolean;
    readonly asHandleBridgeTx: {
      readonly bridgeTx: PalletBridgeBridgeTx;
    } & Struct;
    readonly isFreezeTxs: boolean;
    readonly asFreezeTxs: {
      readonly bridgeTxs: Vec<PalletBridgeBridgeTx>;
    } & Struct;
    readonly isUnfreezeTxs: boolean;
    readonly asUnfreezeTxs: {
      readonly bridgeTxs: Vec<PalletBridgeBridgeTx>;
    } & Struct;
    readonly isHandleScheduledBridgeTx: boolean;
    readonly asHandleScheduledBridgeTx: {
      readonly bridgeTx: PalletBridgeBridgeTx;
    } & Struct;
    readonly isAddFreezeAdmin: boolean;
    readonly asAddFreezeAdmin: {
      readonly freezeAdmin: AccountId32;
    } & Struct;
    readonly isRemoveFreezeAdmin: boolean;
    readonly asRemoveFreezeAdmin: {
      readonly freezeAdmin: AccountId32;
    } & Struct;
    readonly isRemoveTxs: boolean;
    readonly asRemoveTxs: {
      readonly bridgeTxs: Vec<PalletBridgeBridgeTx>;
    } & Struct;
    readonly type: 'ChangeController' | 'ChangeAdmin' | 'ChangeTimelock' | 'Freeze' | 'Unfreeze' | 'ChangeBridgeLimit' | 'ChangeBridgeExempted' | 'ForceHandleBridgeTx' | 'BatchProposeBridgeTx' | 'ProposeBridgeTx' | 'HandleBridgeTx' | 'FreezeTxs' | 'UnfreezeTxs' | 'HandleScheduledBridgeTx' | 'AddFreezeAdmin' | 'RemoveFreezeAdmin' | 'RemoveTxs';
  }

<<<<<<< HEAD
  /** @name PalletStakingCall (395) */
  export interface PalletStakingCall extends Enum {
=======
  /** @name PalletStakingPalletCall (395) */
  export interface PalletStakingPalletCall extends Enum {
>>>>>>> 2ef2fc0b
    readonly isBond: boolean;
    readonly asBond: {
      readonly controller: MultiAddress;
      readonly value: Compact<u128>;
      readonly payee: PalletStakingRewardDestination;
    } & Struct;
    readonly isBondExtra: boolean;
    readonly asBondExtra: {
      readonly maxAdditional: Compact<u128>;
    } & Struct;
    readonly isUnbond: boolean;
    readonly asUnbond: {
      readonly value: Compact<u128>;
    } & Struct;
    readonly isWithdrawUnbonded: boolean;
    readonly asWithdrawUnbonded: {
      readonly numSlashingSpans: u32;
    } & Struct;
    readonly isValidate: boolean;
    readonly asValidate: {
      readonly prefs: PalletStakingValidatorPrefs;
    } & Struct;
    readonly isNominate: boolean;
    readonly asNominate: {
      readonly targets: Vec<MultiAddress>;
    } & Struct;
    readonly isChill: boolean;
    readonly isSetPayee: boolean;
    readonly asSetPayee: {
      readonly payee: PalletStakingRewardDestination;
    } & Struct;
    readonly isSetController: boolean;
    readonly asSetController: {
      readonly controller: MultiAddress;
    } & Struct;
    readonly isSetValidatorCount: boolean;
    readonly asSetValidatorCount: {
      readonly new_: Compact<u32>;
    } & Struct;
    readonly isIncreaseValidatorCount: boolean;
    readonly asIncreaseValidatorCount: {
      readonly additional: Compact<u32>;
    } & Struct;
    readonly isScaleValidatorCount: boolean;
    readonly asScaleValidatorCount: {
      readonly factor: Percent;
    } & Struct;
    readonly isAddPermissionedValidator: boolean;
    readonly asAddPermissionedValidator: {
      readonly identity: PolymeshPrimitivesIdentityId;
      readonly intendedCount: Option<u32>;
    } & Struct;
    readonly isRemovePermissionedValidator: boolean;
    readonly asRemovePermissionedValidator: {
      readonly identity: PolymeshPrimitivesIdentityId;
    } & Struct;
    readonly isValidateCddExpiryNominators: boolean;
    readonly asValidateCddExpiryNominators: {
      readonly targets: Vec<AccountId32>;
    } & Struct;
    readonly isSetCommissionCap: boolean;
    readonly asSetCommissionCap: {
      readonly newCap: Perbill;
    } & Struct;
    readonly isSetMinBondThreshold: boolean;
    readonly asSetMinBondThreshold: {
      readonly newValue: u128;
    } & Struct;
    readonly isForceNoEras: boolean;
    readonly isForceNewEra: boolean;
    readonly isSetInvulnerables: boolean;
    readonly asSetInvulnerables: {
      readonly invulnerables: Vec<AccountId32>;
    } & Struct;
    readonly isForceUnstake: boolean;
    readonly asForceUnstake: {
      readonly stash: AccountId32;
      readonly numSlashingSpans: u32;
    } & Struct;
    readonly isForceNewEraAlways: boolean;
    readonly isCancelDeferredSlash: boolean;
    readonly asCancelDeferredSlash: {
      readonly era: u32;
      readonly slashIndices: Vec<u32>;
    } & Struct;
    readonly isPayoutStakers: boolean;
    readonly asPayoutStakers: {
      readonly validatorStash: AccountId32;
      readonly era: u32;
    } & Struct;
    readonly isRebond: boolean;
    readonly asRebond: {
      readonly value: Compact<u128>;
    } & Struct;
    readonly isSetHistoryDepth: boolean;
    readonly asSetHistoryDepth: {
      readonly newHistoryDepth: Compact<u32>;
      readonly eraItemsDeleted: Compact<u32>;
    } & Struct;
    readonly isReapStash: boolean;
    readonly asReapStash: {
      readonly stash: AccountId32;
      readonly numSlashingSpans: u32;
    } & Struct;
    readonly isSubmitElectionSolution: boolean;
    readonly asSubmitElectionSolution: {
      readonly winners: Vec<u16>;
      readonly compact: PalletStakingCompactAssignments;
      readonly score: SpNposElectionsElectionScore;
      readonly era: u32;
      readonly size_: PalletStakingElectionSize;
    } & Struct;
    readonly isSubmitElectionSolutionUnsigned: boolean;
    readonly asSubmitElectionSolutionUnsigned: {
      readonly winners: Vec<u16>;
      readonly compact: PalletStakingCompactAssignments;
      readonly score: SpNposElectionsElectionScore;
      readonly era: u32;
      readonly size_: PalletStakingElectionSize;
    } & Struct;
    readonly isPayoutStakersBySystem: boolean;
    readonly asPayoutStakersBySystem: {
      readonly validatorStash: AccountId32;
      readonly era: u32;
    } & Struct;
    readonly isChangeSlashingAllowedFor: boolean;
    readonly asChangeSlashingAllowedFor: {
      readonly slashingSwitch: PalletStakingSlashingSwitch;
    } & Struct;
    readonly isUpdatePermissionedValidatorIntendedCount: boolean;
    readonly asUpdatePermissionedValidatorIntendedCount: {
      readonly identity: PolymeshPrimitivesIdentityId;
      readonly newIntendedCount: u32;
    } & Struct;
    readonly isChillFromGovernance: boolean;
    readonly asChillFromGovernance: {
      readonly identity: PolymeshPrimitivesIdentityId;
      readonly stashKeys: Vec<AccountId32>;
    } & Struct;
    readonly type: 'Bond' | 'BondExtra' | 'Unbond' | 'WithdrawUnbonded' | 'Validate' | 'Nominate' | 'Chill' | 'SetPayee' | 'SetController' | 'SetValidatorCount' | 'IncreaseValidatorCount' | 'ScaleValidatorCount' | 'AddPermissionedValidator' | 'RemovePermissionedValidator' | 'ValidateCddExpiryNominators' | 'SetCommissionCap' | 'SetMinBondThreshold' | 'ForceNoEras' | 'ForceNewEra' | 'SetInvulnerables' | 'ForceUnstake' | 'ForceNewEraAlways' | 'CancelDeferredSlash' | 'PayoutStakers' | 'Rebond' | 'SetHistoryDepth' | 'ReapStash' | 'SubmitElectionSolution' | 'SubmitElectionSolutionUnsigned' | 'PayoutStakersBySystem' | 'ChangeSlashingAllowedFor' | 'UpdatePermissionedValidatorIntendedCount' | 'ChillFromGovernance';
  }

  /** @name PalletStakingRewardDestination (396) */
  export interface PalletStakingRewardDestination extends Enum {
    readonly isStaked: boolean;
    readonly isStash: boolean;
    readonly isController: boolean;
    readonly isAccount: boolean;
    readonly asAccount: AccountId32;
    readonly type: 'Staked' | 'Stash' | 'Controller' | 'Account';
  }

  /** @name PalletStakingValidatorPrefs (397) */
  export interface PalletStakingValidatorPrefs extends Struct {
    readonly commission: Compact<Perbill>;
    readonly blocked: bool;
  }

  /** @name PalletStakingCompactAssignments (403) */
  export interface PalletStakingCompactAssignments extends Struct {
    readonly votes1: Vec<ITuple<[Compact<u32>, Compact<u16>]>>;
    readonly votes2: Vec<ITuple<[Compact<u32>, ITuple<[Compact<u16>, Compact<PerU16>]>, Compact<u16>]>>;
    readonly votes3: Vec<ITuple<[Compact<u32>, Vec<ITuple<[Compact<u16>, Compact<PerU16>]>>, Compact<u16>]>>;
    readonly votes4: Vec<ITuple<[Compact<u32>, Vec<ITuple<[Compact<u16>, Compact<PerU16>]>>, Compact<u16>]>>;
    readonly votes5: Vec<ITuple<[Compact<u32>, Vec<ITuple<[Compact<u16>, Compact<PerU16>]>>, Compact<u16>]>>;
    readonly votes6: Vec<ITuple<[Compact<u32>, Vec<ITuple<[Compact<u16>, Compact<PerU16>]>>, Compact<u16>]>>;
    readonly votes7: Vec<ITuple<[Compact<u32>, Vec<ITuple<[Compact<u16>, Compact<PerU16>]>>, Compact<u16>]>>;
    readonly votes8: Vec<ITuple<[Compact<u32>, Vec<ITuple<[Compact<u16>, Compact<PerU16>]>>, Compact<u16>]>>;
    readonly votes9: Vec<ITuple<[Compact<u32>, Vec<ITuple<[Compact<u16>, Compact<PerU16>]>>, Compact<u16>]>>;
    readonly votes10: Vec<ITuple<[Compact<u32>, Vec<ITuple<[Compact<u16>, Compact<PerU16>]>>, Compact<u16>]>>;
    readonly votes11: Vec<ITuple<[Compact<u32>, Vec<ITuple<[Compact<u16>, Compact<PerU16>]>>, Compact<u16>]>>;
    readonly votes12: Vec<ITuple<[Compact<u32>, Vec<ITuple<[Compact<u16>, Compact<PerU16>]>>, Compact<u16>]>>;
    readonly votes13: Vec<ITuple<[Compact<u32>, Vec<ITuple<[Compact<u16>, Compact<PerU16>]>>, Compact<u16>]>>;
    readonly votes14: Vec<ITuple<[Compact<u32>, Vec<ITuple<[Compact<u16>, Compact<PerU16>]>>, Compact<u16>]>>;
    readonly votes15: Vec<ITuple<[Compact<u32>, Vec<ITuple<[Compact<u16>, Compact<PerU16>]>>, Compact<u16>]>>;
    readonly votes16: Vec<ITuple<[Compact<u32>, Vec<ITuple<[Compact<u16>, Compact<PerU16>]>>, Compact<u16>]>>;
  }

  /** @name SpNposElectionsElectionScore (454) */
  export interface SpNposElectionsElectionScore extends Struct {
    readonly minimalStake: u128;
    readonly sumStake: u128;
    readonly sumStakeSquared: u128;
  }

  /** @name PalletStakingElectionSize (455) */
  export interface PalletStakingElectionSize extends Struct {
    readonly validators: Compact<u16>;
    readonly nominators: Compact<u32>;
  }

  /** @name PalletSessionCall (456) */
  export interface PalletSessionCall extends Enum {
    readonly isSetKeys: boolean;
    readonly asSetKeys: {
      readonly keys_: PolymeshRuntimeDevelopRuntimeSessionKeys;
      readonly proof: Bytes;
    } & Struct;
    readonly isPurgeKeys: boolean;
    readonly type: 'SetKeys' | 'PurgeKeys';
  }

  /** @name PolymeshRuntimeDevelopRuntimeSessionKeys (457) */
  export interface PolymeshRuntimeDevelopRuntimeSessionKeys extends Struct {
    readonly grandpa: SpConsensusGrandpaAppPublic;
    readonly babe: SpConsensusBabeAppPublic;
    readonly imOnline: PalletImOnlineSr25519AppSr25519Public;
    readonly authorityDiscovery: SpAuthorityDiscoveryAppPublic;
  }

  /** @name SpAuthorityDiscoveryAppPublic (458) */
  export interface SpAuthorityDiscoveryAppPublic extends SpCoreSr25519Public {}

  /** @name PalletGrandpaCall (459) */
  export interface PalletGrandpaCall extends Enum {
    readonly isReportEquivocation: boolean;
    readonly asReportEquivocation: {
      readonly equivocationProof: SpConsensusGrandpaEquivocationProof;
      readonly keyOwnerProof: SpSessionMembershipProof;
    } & Struct;
    readonly isReportEquivocationUnsigned: boolean;
    readonly asReportEquivocationUnsigned: {
      readonly equivocationProof: SpConsensusGrandpaEquivocationProof;
      readonly keyOwnerProof: SpSessionMembershipProof;
    } & Struct;
    readonly isNoteStalled: boolean;
    readonly asNoteStalled: {
      readonly delay: u32;
      readonly bestFinalizedBlockNumber: u32;
    } & Struct;
    readonly type: 'ReportEquivocation' | 'ReportEquivocationUnsigned' | 'NoteStalled';
  }

  /** @name SpConsensusGrandpaEquivocationProof (460) */
  export interface SpConsensusGrandpaEquivocationProof extends Struct {
    readonly setId: u64;
    readonly equivocation: SpConsensusGrandpaEquivocation;
  }

  /** @name SpConsensusGrandpaEquivocation (461) */
  export interface SpConsensusGrandpaEquivocation extends Enum {
    readonly isPrevote: boolean;
    readonly asPrevote: FinalityGrandpaEquivocationPrevote;
    readonly isPrecommit: boolean;
    readonly asPrecommit: FinalityGrandpaEquivocationPrecommit;
    readonly type: 'Prevote' | 'Precommit';
  }

  /** @name FinalityGrandpaEquivocationPrevote (462) */
  export interface FinalityGrandpaEquivocationPrevote extends Struct {
    readonly roundNumber: u64;
    readonly identity: SpConsensusGrandpaAppPublic;
    readonly first: ITuple<[FinalityGrandpaPrevote, SpConsensusGrandpaAppSignature]>;
    readonly second: ITuple<[FinalityGrandpaPrevote, SpConsensusGrandpaAppSignature]>;
  }

  /** @name FinalityGrandpaPrevote (463) */
  export interface FinalityGrandpaPrevote extends Struct {
    readonly targetHash: H256;
    readonly targetNumber: u32;
  }

  /** @name SpConsensusGrandpaAppSignature (464) */
  export interface SpConsensusGrandpaAppSignature extends SpCoreEd25519Signature {}

  /** @name SpCoreEd25519Signature (465) */
  export interface SpCoreEd25519Signature extends U8aFixed {}

  /** @name FinalityGrandpaEquivocationPrecommit (467) */
  export interface FinalityGrandpaEquivocationPrecommit extends Struct {
    readonly roundNumber: u64;
    readonly identity: SpConsensusGrandpaAppPublic;
    readonly first: ITuple<[FinalityGrandpaPrecommit, SpConsensusGrandpaAppSignature]>;
    readonly second: ITuple<[FinalityGrandpaPrecommit, SpConsensusGrandpaAppSignature]>;
  }

  /** @name FinalityGrandpaPrecommit (468) */
  export interface FinalityGrandpaPrecommit extends Struct {
    readonly targetHash: H256;
    readonly targetNumber: u32;
  }

  /** @name PalletImOnlineCall (470) */
  export interface PalletImOnlineCall extends Enum {
    readonly isHeartbeat: boolean;
    readonly asHeartbeat: {
      readonly heartbeat: PalletImOnlineHeartbeat;
      readonly signature: PalletImOnlineSr25519AppSr25519Signature;
    } & Struct;
    readonly type: 'Heartbeat';
  }

  /** @name PalletImOnlineHeartbeat (471) */
  export interface PalletImOnlineHeartbeat extends Struct {
    readonly blockNumber: u32;
    readonly networkState: SpCoreOffchainOpaqueNetworkState;
    readonly sessionIndex: u32;
    readonly authorityIndex: u32;
    readonly validatorsLen: u32;
  }

  /** @name SpCoreOffchainOpaqueNetworkState (472) */
  export interface SpCoreOffchainOpaqueNetworkState extends Struct {
    readonly peerId: Bytes;
    readonly externalAddresses: Vec<Bytes>;
  }

  /** @name PalletImOnlineSr25519AppSr25519Signature (476) */
  export interface PalletImOnlineSr25519AppSr25519Signature extends SpCoreSr25519Signature {}

  /** @name SpCoreSr25519Signature (477) */
  export interface SpCoreSr25519Signature extends U8aFixed {}

  /** @name PalletSudoCall (478) */
  export interface PalletSudoCall extends Enum {
    readonly isSudo: boolean;
    readonly asSudo: {
      readonly call: Call;
    } & Struct;
    readonly isSudoUncheckedWeight: boolean;
    readonly asSudoUncheckedWeight: {
      readonly call: Call;
      readonly weight: SpWeightsWeightV2Weight;
    } & Struct;
    readonly isSetKey: boolean;
    readonly asSetKey: {
      readonly new_: MultiAddress;
    } & Struct;
    readonly isSudoAs: boolean;
    readonly asSudoAs: {
      readonly who: MultiAddress;
      readonly call: Call;
    } & Struct;
    readonly type: 'Sudo' | 'SudoUncheckedWeight' | 'SetKey' | 'SudoAs';
  }

  /** @name PalletAssetCall (479) */
  export interface PalletAssetCall extends Enum {
    readonly isRegisterTicker: boolean;
    readonly asRegisterTicker: {
      readonly ticker: PolymeshPrimitivesTicker;
    } & Struct;
    readonly isAcceptTickerTransfer: boolean;
    readonly asAcceptTickerTransfer: {
      readonly authId: u64;
    } & Struct;
    readonly isAcceptAssetOwnershipTransfer: boolean;
    readonly asAcceptAssetOwnershipTransfer: {
      readonly authId: u64;
    } & Struct;
    readonly isCreateAsset: boolean;
    readonly asCreateAsset: {
      readonly name: Bytes;
      readonly ticker: PolymeshPrimitivesTicker;
      readonly divisible: bool;
      readonly assetType: PolymeshPrimitivesAssetAssetType;
      readonly identifiers: Vec<PolymeshPrimitivesAssetIdentifier>;
      readonly fundingRound: Option<Bytes>;
    } & Struct;
    readonly isFreeze: boolean;
    readonly asFreeze: {
      readonly ticker: PolymeshPrimitivesTicker;
    } & Struct;
    readonly isUnfreeze: boolean;
    readonly asUnfreeze: {
      readonly ticker: PolymeshPrimitivesTicker;
    } & Struct;
    readonly isRenameAsset: boolean;
    readonly asRenameAsset: {
      readonly ticker: PolymeshPrimitivesTicker;
      readonly name: Bytes;
    } & Struct;
    readonly isIssue: boolean;
    readonly asIssue: {
      readonly ticker: PolymeshPrimitivesTicker;
      readonly amount: u128;
      readonly portfolioKind: PolymeshPrimitivesIdentityIdPortfolioKind;
    } & Struct;
    readonly isRedeem: boolean;
    readonly asRedeem: {
      readonly ticker: PolymeshPrimitivesTicker;
      readonly value: u128;
    } & Struct;
    readonly isMakeDivisible: boolean;
    readonly asMakeDivisible: {
      readonly ticker: PolymeshPrimitivesTicker;
    } & Struct;
    readonly isAddDocuments: boolean;
    readonly asAddDocuments: {
      readonly docs: Vec<PolymeshPrimitivesDocument>;
      readonly ticker: PolymeshPrimitivesTicker;
    } & Struct;
    readonly isRemoveDocuments: boolean;
    readonly asRemoveDocuments: {
      readonly ids: Vec<u32>;
      readonly ticker: PolymeshPrimitivesTicker;
    } & Struct;
    readonly isSetFundingRound: boolean;
    readonly asSetFundingRound: {
      readonly ticker: PolymeshPrimitivesTicker;
      readonly name: Bytes;
    } & Struct;
    readonly isUpdateIdentifiers: boolean;
    readonly asUpdateIdentifiers: {
      readonly ticker: PolymeshPrimitivesTicker;
      readonly assetIdentifiers: Vec<PolymeshPrimitivesAssetIdentifier>;
    } & Struct;
    readonly isControllerTransfer: boolean;
    readonly asControllerTransfer: {
      readonly ticker: PolymeshPrimitivesTicker;
      readonly value: u128;
      readonly fromPortfolio: PolymeshPrimitivesIdentityIdPortfolioId;
    } & Struct;
    readonly isRegisterCustomAssetType: boolean;
    readonly asRegisterCustomAssetType: {
      readonly ty: Bytes;
    } & Struct;
    readonly isCreateAssetWithCustomType: boolean;
    readonly asCreateAssetWithCustomType: {
      readonly name: Bytes;
      readonly ticker: PolymeshPrimitivesTicker;
      readonly divisible: bool;
      readonly customAssetType: Bytes;
      readonly identifiers: Vec<PolymeshPrimitivesAssetIdentifier>;
      readonly fundingRound: Option<Bytes>;
    } & Struct;
    readonly isSetAssetMetadata: boolean;
    readonly asSetAssetMetadata: {
      readonly ticker: PolymeshPrimitivesTicker;
      readonly key: PolymeshPrimitivesAssetMetadataAssetMetadataKey;
      readonly value: Bytes;
      readonly detail: Option<PolymeshPrimitivesAssetMetadataAssetMetadataValueDetail>;
    } & Struct;
    readonly isSetAssetMetadataDetails: boolean;
    readonly asSetAssetMetadataDetails: {
      readonly ticker: PolymeshPrimitivesTicker;
      readonly key: PolymeshPrimitivesAssetMetadataAssetMetadataKey;
      readonly detail: PolymeshPrimitivesAssetMetadataAssetMetadataValueDetail;
    } & Struct;
    readonly isRegisterAndSetLocalAssetMetadata: boolean;
    readonly asRegisterAndSetLocalAssetMetadata: {
      readonly ticker: PolymeshPrimitivesTicker;
      readonly name: Bytes;
      readonly spec: PolymeshPrimitivesAssetMetadataAssetMetadataSpec;
      readonly value: Bytes;
      readonly detail: Option<PolymeshPrimitivesAssetMetadataAssetMetadataValueDetail>;
    } & Struct;
    readonly isRegisterAssetMetadataLocalType: boolean;
    readonly asRegisterAssetMetadataLocalType: {
      readonly ticker: PolymeshPrimitivesTicker;
      readonly name: Bytes;
      readonly spec: PolymeshPrimitivesAssetMetadataAssetMetadataSpec;
    } & Struct;
    readonly isRegisterAssetMetadataGlobalType: boolean;
    readonly asRegisterAssetMetadataGlobalType: {
      readonly name: Bytes;
      readonly spec: PolymeshPrimitivesAssetMetadataAssetMetadataSpec;
    } & Struct;
    readonly isRedeemFromPortfolio: boolean;
    readonly asRedeemFromPortfolio: {
      readonly ticker: PolymeshPrimitivesTicker;
      readonly value: u128;
      readonly portfolio: PolymeshPrimitivesIdentityIdPortfolioKind;
    } & Struct;
    readonly isUpdateAssetType: boolean;
    readonly asUpdateAssetType: {
      readonly ticker: PolymeshPrimitivesTicker;
      readonly assetType: PolymeshPrimitivesAssetAssetType;
    } & Struct;
    readonly isRemoveLocalMetadataKey: boolean;
    readonly asRemoveLocalMetadataKey: {
      readonly ticker: PolymeshPrimitivesTicker;
      readonly localKey: u64;
    } & Struct;
    readonly isRemoveMetadataValue: boolean;
    readonly asRemoveMetadataValue: {
      readonly ticker: PolymeshPrimitivesTicker;
      readonly metadataKey: PolymeshPrimitivesAssetMetadataAssetMetadataKey;
    } & Struct;
    readonly isExemptTickerAffirmation: boolean;
    readonly asExemptTickerAffirmation: {
      readonly ticker: PolymeshPrimitivesTicker;
    } & Struct;
    readonly isRemoveTickerAffirmationExemption: boolean;
    readonly asRemoveTickerAffirmationExemption: {
      readonly ticker: PolymeshPrimitivesTicker;
    } & Struct;
    readonly isPreApproveTicker: boolean;
    readonly asPreApproveTicker: {
      readonly ticker: PolymeshPrimitivesTicker;
    } & Struct;
    readonly isRemoveTickerPreApproval: boolean;
    readonly asRemoveTickerPreApproval: {
      readonly ticker: PolymeshPrimitivesTicker;
    } & Struct;
    readonly isAddMandatoryMediators: boolean;
    readonly asAddMandatoryMediators: {
      readonly ticker: PolymeshPrimitivesTicker;
      readonly mediators: BTreeSet<PolymeshPrimitivesIdentityId>;
    } & Struct;
    readonly isRemoveMandatoryMediators: boolean;
    readonly asRemoveMandatoryMediators: {
      readonly ticker: PolymeshPrimitivesTicker;
      readonly mediators: BTreeSet<PolymeshPrimitivesIdentityId>;
    } & Struct;
    readonly type: 'RegisterTicker' | 'AcceptTickerTransfer' | 'AcceptAssetOwnershipTransfer' | 'CreateAsset' | 'Freeze' | 'Unfreeze' | 'RenameAsset' | 'Issue' | 'Redeem' | 'MakeDivisible' | 'AddDocuments' | 'RemoveDocuments' | 'SetFundingRound' | 'UpdateIdentifiers' | 'ControllerTransfer' | 'RegisterCustomAssetType' | 'CreateAssetWithCustomType' | 'SetAssetMetadata' | 'SetAssetMetadataDetails' | 'RegisterAndSetLocalAssetMetadata' | 'RegisterAssetMetadataLocalType' | 'RegisterAssetMetadataGlobalType' | 'RedeemFromPortfolio' | 'UpdateAssetType' | 'RemoveLocalMetadataKey' | 'RemoveMetadataValue' | 'ExemptTickerAffirmation' | 'RemoveTickerAffirmationExemption' | 'PreApproveTicker' | 'RemoveTickerPreApproval' | 'AddMandatoryMediators' | 'RemoveMandatoryMediators';
  }

  /** @name PalletCorporateActionsDistributionCall (482) */
  export interface PalletCorporateActionsDistributionCall extends Enum {
    readonly isDistribute: boolean;
    readonly asDistribute: {
      readonly caId: PalletCorporateActionsCaId;
      readonly portfolio: Option<u64>;
      readonly currency: PolymeshPrimitivesTicker;
      readonly perShare: u128;
      readonly amount: u128;
      readonly paymentAt: u64;
      readonly expiresAt: Option<u64>;
    } & Struct;
    readonly isClaim: boolean;
    readonly asClaim: {
      readonly caId: PalletCorporateActionsCaId;
    } & Struct;
    readonly isPushBenefit: boolean;
    readonly asPushBenefit: {
      readonly caId: PalletCorporateActionsCaId;
      readonly holder: PolymeshPrimitivesIdentityId;
    } & Struct;
    readonly isReclaim: boolean;
    readonly asReclaim: {
      readonly caId: PalletCorporateActionsCaId;
    } & Struct;
    readonly isRemoveDistribution: boolean;
    readonly asRemoveDistribution: {
      readonly caId: PalletCorporateActionsCaId;
    } & Struct;
    readonly type: 'Distribute' | 'Claim' | 'PushBenefit' | 'Reclaim' | 'RemoveDistribution';
  }

  /** @name PalletAssetCheckpointCall (484) */
  export interface PalletAssetCheckpointCall extends Enum {
    readonly isCreateCheckpoint: boolean;
    readonly asCreateCheckpoint: {
      readonly ticker: PolymeshPrimitivesTicker;
    } & Struct;
    readonly isSetSchedulesMaxComplexity: boolean;
    readonly asSetSchedulesMaxComplexity: {
      readonly maxComplexity: u64;
    } & Struct;
    readonly isCreateSchedule: boolean;
    readonly asCreateSchedule: {
      readonly ticker: PolymeshPrimitivesTicker;
      readonly schedule: PolymeshCommonUtilitiesCheckpointScheduleCheckpoints;
    } & Struct;
    readonly isRemoveSchedule: boolean;
    readonly asRemoveSchedule: {
      readonly ticker: PolymeshPrimitivesTicker;
      readonly id: u64;
    } & Struct;
    readonly type: 'CreateCheckpoint' | 'SetSchedulesMaxComplexity' | 'CreateSchedule' | 'RemoveSchedule';
  }

  /** @name PalletComplianceManagerCall (485) */
  export interface PalletComplianceManagerCall extends Enum {
    readonly isAddComplianceRequirement: boolean;
    readonly asAddComplianceRequirement: {
      readonly ticker: PolymeshPrimitivesTicker;
      readonly senderConditions: Vec<PolymeshPrimitivesCondition>;
      readonly receiverConditions: Vec<PolymeshPrimitivesCondition>;
    } & Struct;
    readonly isRemoveComplianceRequirement: boolean;
    readonly asRemoveComplianceRequirement: {
      readonly ticker: PolymeshPrimitivesTicker;
      readonly id: u32;
    } & Struct;
    readonly isReplaceAssetCompliance: boolean;
    readonly asReplaceAssetCompliance: {
      readonly ticker: PolymeshPrimitivesTicker;
      readonly assetCompliance: Vec<PolymeshPrimitivesComplianceManagerComplianceRequirement>;
    } & Struct;
    readonly isResetAssetCompliance: boolean;
    readonly asResetAssetCompliance: {
      readonly ticker: PolymeshPrimitivesTicker;
    } & Struct;
    readonly isPauseAssetCompliance: boolean;
    readonly asPauseAssetCompliance: {
      readonly ticker: PolymeshPrimitivesTicker;
    } & Struct;
    readonly isResumeAssetCompliance: boolean;
    readonly asResumeAssetCompliance: {
      readonly ticker: PolymeshPrimitivesTicker;
    } & Struct;
    readonly isAddDefaultTrustedClaimIssuer: boolean;
    readonly asAddDefaultTrustedClaimIssuer: {
      readonly ticker: PolymeshPrimitivesTicker;
      readonly issuer: PolymeshPrimitivesConditionTrustedIssuer;
    } & Struct;
    readonly isRemoveDefaultTrustedClaimIssuer: boolean;
    readonly asRemoveDefaultTrustedClaimIssuer: {
      readonly ticker: PolymeshPrimitivesTicker;
      readonly issuer: PolymeshPrimitivesIdentityId;
    } & Struct;
    readonly isChangeComplianceRequirement: boolean;
    readonly asChangeComplianceRequirement: {
      readonly ticker: PolymeshPrimitivesTicker;
      readonly newReq: PolymeshPrimitivesComplianceManagerComplianceRequirement;
    } & Struct;
    readonly type: 'AddComplianceRequirement' | 'RemoveComplianceRequirement' | 'ReplaceAssetCompliance' | 'ResetAssetCompliance' | 'PauseAssetCompliance' | 'ResumeAssetCompliance' | 'AddDefaultTrustedClaimIssuer' | 'RemoveDefaultTrustedClaimIssuer' | 'ChangeComplianceRequirement';
  }

  /** @name PalletCorporateActionsCall (486) */
  export interface PalletCorporateActionsCall extends Enum {
    readonly isSetMaxDetailsLength: boolean;
    readonly asSetMaxDetailsLength: {
      readonly length: u32;
    } & Struct;
    readonly isSetDefaultTargets: boolean;
    readonly asSetDefaultTargets: {
      readonly ticker: PolymeshPrimitivesTicker;
      readonly targets: PalletCorporateActionsTargetIdentities;
    } & Struct;
    readonly isSetDefaultWithholdingTax: boolean;
    readonly asSetDefaultWithholdingTax: {
      readonly ticker: PolymeshPrimitivesTicker;
      readonly tax: Permill;
    } & Struct;
    readonly isSetDidWithholdingTax: boolean;
    readonly asSetDidWithholdingTax: {
      readonly ticker: PolymeshPrimitivesTicker;
      readonly taxedDid: PolymeshPrimitivesIdentityId;
      readonly tax: Option<Permill>;
    } & Struct;
    readonly isInitiateCorporateAction: boolean;
    readonly asInitiateCorporateAction: {
      readonly ticker: PolymeshPrimitivesTicker;
      readonly kind: PalletCorporateActionsCaKind;
      readonly declDate: u64;
      readonly recordDate: Option<PalletCorporateActionsRecordDateSpec>;
      readonly details: Bytes;
      readonly targets: Option<PalletCorporateActionsTargetIdentities>;
      readonly defaultWithholdingTax: Option<Permill>;
      readonly withholdingTax: Option<Vec<ITuple<[PolymeshPrimitivesIdentityId, Permill]>>>;
    } & Struct;
    readonly isLinkCaDoc: boolean;
    readonly asLinkCaDoc: {
      readonly id: PalletCorporateActionsCaId;
      readonly docs: Vec<u32>;
    } & Struct;
    readonly isRemoveCa: boolean;
    readonly asRemoveCa: {
      readonly caId: PalletCorporateActionsCaId;
    } & Struct;
    readonly isChangeRecordDate: boolean;
    readonly asChangeRecordDate: {
      readonly caId: PalletCorporateActionsCaId;
      readonly recordDate: Option<PalletCorporateActionsRecordDateSpec>;
    } & Struct;
    readonly isInitiateCorporateActionAndDistribute: boolean;
    readonly asInitiateCorporateActionAndDistribute: {
      readonly caArgs: PalletCorporateActionsInitiateCorporateActionArgs;
      readonly portfolio: Option<u64>;
      readonly currency: PolymeshPrimitivesTicker;
      readonly perShare: u128;
      readonly amount: u128;
      readonly paymentAt: u64;
      readonly expiresAt: Option<u64>;
    } & Struct;
    readonly type: 'SetMaxDetailsLength' | 'SetDefaultTargets' | 'SetDefaultWithholdingTax' | 'SetDidWithholdingTax' | 'InitiateCorporateAction' | 'LinkCaDoc' | 'RemoveCa' | 'ChangeRecordDate' | 'InitiateCorporateActionAndDistribute';
  }

  /** @name PalletCorporateActionsRecordDateSpec (488) */
  export interface PalletCorporateActionsRecordDateSpec extends Enum {
    readonly isScheduled: boolean;
    readonly asScheduled: u64;
    readonly isExistingSchedule: boolean;
    readonly asExistingSchedule: u64;
    readonly isExisting: boolean;
    readonly asExisting: u64;
    readonly type: 'Scheduled' | 'ExistingSchedule' | 'Existing';
  }

  /** @name PalletCorporateActionsInitiateCorporateActionArgs (491) */
  export interface PalletCorporateActionsInitiateCorporateActionArgs extends Struct {
    readonly ticker: PolymeshPrimitivesTicker;
    readonly kind: PalletCorporateActionsCaKind;
    readonly declDate: u64;
    readonly recordDate: Option<PalletCorporateActionsRecordDateSpec>;
    readonly details: Bytes;
    readonly targets: Option<PalletCorporateActionsTargetIdentities>;
    readonly defaultWithholdingTax: Option<Permill>;
    readonly withholdingTax: Option<Vec<ITuple<[PolymeshPrimitivesIdentityId, Permill]>>>;
  }

  /** @name PalletCorporateActionsBallotCall (492) */
  export interface PalletCorporateActionsBallotCall extends Enum {
    readonly isAttachBallot: boolean;
    readonly asAttachBallot: {
      readonly caId: PalletCorporateActionsCaId;
      readonly range: PalletCorporateActionsBallotBallotTimeRange;
      readonly meta: PalletCorporateActionsBallotBallotMeta;
      readonly rcv: bool;
    } & Struct;
    readonly isVote: boolean;
    readonly asVote: {
      readonly caId: PalletCorporateActionsCaId;
      readonly votes: Vec<PalletCorporateActionsBallotBallotVote>;
    } & Struct;
    readonly isChangeEnd: boolean;
    readonly asChangeEnd: {
      readonly caId: PalletCorporateActionsCaId;
      readonly end: u64;
    } & Struct;
    readonly isChangeMeta: boolean;
    readonly asChangeMeta: {
      readonly caId: PalletCorporateActionsCaId;
      readonly meta: PalletCorporateActionsBallotBallotMeta;
    } & Struct;
    readonly isChangeRcv: boolean;
    readonly asChangeRcv: {
      readonly caId: PalletCorporateActionsCaId;
      readonly rcv: bool;
    } & Struct;
    readonly isRemoveBallot: boolean;
    readonly asRemoveBallot: {
      readonly caId: PalletCorporateActionsCaId;
    } & Struct;
    readonly type: 'AttachBallot' | 'Vote' | 'ChangeEnd' | 'ChangeMeta' | 'ChangeRcv' | 'RemoveBallot';
  }

  /** @name PalletPipsCall (493) */
  export interface PalletPipsCall extends Enum {
    readonly isSetPruneHistoricalPips: boolean;
    readonly asSetPruneHistoricalPips: {
      readonly prune: bool;
    } & Struct;
    readonly isSetMinProposalDeposit: boolean;
    readonly asSetMinProposalDeposit: {
      readonly deposit: u128;
    } & Struct;
    readonly isSetDefaultEnactmentPeriod: boolean;
    readonly asSetDefaultEnactmentPeriod: {
      readonly duration: u32;
    } & Struct;
    readonly isSetPendingPipExpiry: boolean;
    readonly asSetPendingPipExpiry: {
      readonly expiry: PolymeshCommonUtilitiesMaybeBlock;
    } & Struct;
    readonly isSetMaxPipSkipCount: boolean;
    readonly asSetMaxPipSkipCount: {
      readonly max: u8;
    } & Struct;
    readonly isSetActivePipLimit: boolean;
    readonly asSetActivePipLimit: {
      readonly limit: u32;
    } & Struct;
    readonly isPropose: boolean;
    readonly asPropose: {
      readonly proposal: Call;
      readonly deposit: u128;
      readonly url: Option<Bytes>;
      readonly description: Option<Bytes>;
    } & Struct;
    readonly isVote: boolean;
    readonly asVote: {
      readonly id: u32;
      readonly ayeOrNay: bool;
      readonly deposit: u128;
    } & Struct;
    readonly isApproveCommitteeProposal: boolean;
    readonly asApproveCommitteeProposal: {
      readonly id: u32;
    } & Struct;
    readonly isRejectProposal: boolean;
    readonly asRejectProposal: {
      readonly id: u32;
    } & Struct;
    readonly isPruneProposal: boolean;
    readonly asPruneProposal: {
      readonly id: u32;
    } & Struct;
    readonly isRescheduleExecution: boolean;
    readonly asRescheduleExecution: {
      readonly id: u32;
      readonly until: Option<u32>;
    } & Struct;
    readonly isClearSnapshot: boolean;
    readonly isSnapshot: boolean;
    readonly isEnactSnapshotResults: boolean;
    readonly asEnactSnapshotResults: {
      readonly results: Vec<ITuple<[u32, PalletPipsSnapshotResult]>>;
    } & Struct;
    readonly isExecuteScheduledPip: boolean;
    readonly asExecuteScheduledPip: {
      readonly id: u32;
    } & Struct;
    readonly isExpireScheduledPip: boolean;
    readonly asExpireScheduledPip: {
      readonly did: PolymeshPrimitivesIdentityId;
      readonly id: u32;
    } & Struct;
    readonly type: 'SetPruneHistoricalPips' | 'SetMinProposalDeposit' | 'SetDefaultEnactmentPeriod' | 'SetPendingPipExpiry' | 'SetMaxPipSkipCount' | 'SetActivePipLimit' | 'Propose' | 'Vote' | 'ApproveCommitteeProposal' | 'RejectProposal' | 'PruneProposal' | 'RescheduleExecution' | 'ClearSnapshot' | 'Snapshot' | 'EnactSnapshotResults' | 'ExecuteScheduledPip' | 'ExpireScheduledPip';
  }

  /** @name PalletPipsSnapshotResult (496) */
  export interface PalletPipsSnapshotResult extends Enum {
    readonly isApprove: boolean;
    readonly isReject: boolean;
    readonly isSkip: boolean;
    readonly type: 'Approve' | 'Reject' | 'Skip';
  }

  /** @name PalletPortfolioCall (497) */
  export interface PalletPortfolioCall extends Enum {
    readonly isCreatePortfolio: boolean;
    readonly asCreatePortfolio: {
      readonly name: Bytes;
    } & Struct;
    readonly isDeletePortfolio: boolean;
    readonly asDeletePortfolio: {
      readonly num: u64;
    } & Struct;
    readonly isRenamePortfolio: boolean;
    readonly asRenamePortfolio: {
      readonly num: u64;
      readonly toName: Bytes;
    } & Struct;
    readonly isQuitPortfolioCustody: boolean;
    readonly asQuitPortfolioCustody: {
      readonly pid: PolymeshPrimitivesIdentityIdPortfolioId;
    } & Struct;
    readonly isAcceptPortfolioCustody: boolean;
    readonly asAcceptPortfolioCustody: {
      readonly authId: u64;
    } & Struct;
    readonly isMovePortfolioFunds: boolean;
    readonly asMovePortfolioFunds: {
      readonly from: PolymeshPrimitivesIdentityIdPortfolioId;
      readonly to: PolymeshPrimitivesIdentityIdPortfolioId;
      readonly funds: Vec<PolymeshPrimitivesPortfolioFund>;
    } & Struct;
    readonly isPreApprovePortfolio: boolean;
    readonly asPreApprovePortfolio: {
      readonly ticker: PolymeshPrimitivesTicker;
      readonly portfolioId: PolymeshPrimitivesIdentityIdPortfolioId;
    } & Struct;
    readonly isRemovePortfolioPreApproval: boolean;
    readonly asRemovePortfolioPreApproval: {
      readonly ticker: PolymeshPrimitivesTicker;
      readonly portfolioId: PolymeshPrimitivesIdentityIdPortfolioId;
    } & Struct;
    readonly isAllowIdentityToCreatePortfolios: boolean;
    readonly asAllowIdentityToCreatePortfolios: {
      readonly trustedIdentity: PolymeshPrimitivesIdentityId;
    } & Struct;
    readonly isRevokeCreatePortfoliosPermission: boolean;
    readonly asRevokeCreatePortfoliosPermission: {
      readonly identity: PolymeshPrimitivesIdentityId;
    } & Struct;
    readonly isCreateCustodyPortfolio: boolean;
    readonly asCreateCustodyPortfolio: {
      readonly portfolioOwnerId: PolymeshPrimitivesIdentityId;
      readonly portfolioName: Bytes;
    } & Struct;
    readonly type: 'CreatePortfolio' | 'DeletePortfolio' | 'RenamePortfolio' | 'QuitPortfolioCustody' | 'AcceptPortfolioCustody' | 'MovePortfolioFunds' | 'PreApprovePortfolio' | 'RemovePortfolioPreApproval' | 'AllowIdentityToCreatePortfolios' | 'RevokeCreatePortfoliosPermission' | 'CreateCustodyPortfolio';
  }

  /** @name PolymeshPrimitivesPortfolioFund (499) */
  export interface PolymeshPrimitivesPortfolioFund extends Struct {
    readonly description: PolymeshPrimitivesPortfolioFundDescription;
    readonly memo: Option<PolymeshPrimitivesMemo>;
  }

  /** @name PalletProtocolFeeCall (500) */
  export interface PalletProtocolFeeCall extends Enum {
    readonly isChangeCoefficient: boolean;
    readonly asChangeCoefficient: {
      readonly coefficient: PolymeshPrimitivesPosRatio;
    } & Struct;
    readonly isChangeBaseFee: boolean;
    readonly asChangeBaseFee: {
      readonly op: PolymeshCommonUtilitiesProtocolFeeProtocolOp;
      readonly baseFee: u128;
    } & Struct;
    readonly type: 'ChangeCoefficient' | 'ChangeBaseFee';
  }

  /** @name PolymeshCommonUtilitiesProtocolFeeProtocolOp (501) */
  export interface PolymeshCommonUtilitiesProtocolFeeProtocolOp extends Enum {
    readonly isAssetRegisterTicker: boolean;
    readonly isAssetIssue: boolean;
    readonly isAssetAddDocuments: boolean;
    readonly isAssetCreateAsset: boolean;
    readonly isCheckpointCreateSchedule: boolean;
    readonly isComplianceManagerAddComplianceRequirement: boolean;
    readonly isIdentityCddRegisterDid: boolean;
    readonly isIdentityAddClaim: boolean;
    readonly isIdentityAddSecondaryKeysWithAuthorization: boolean;
    readonly isPipsPropose: boolean;
    readonly isContractsPutCode: boolean;
    readonly isCorporateBallotAttachBallot: boolean;
    readonly isCapitalDistributionDistribute: boolean;
    readonly isNftCreateCollection: boolean;
    readonly isNftMint: boolean;
    readonly isIdentityCreateChildIdentity: boolean;
    readonly type: 'AssetRegisterTicker' | 'AssetIssue' | 'AssetAddDocuments' | 'AssetCreateAsset' | 'CheckpointCreateSchedule' | 'ComplianceManagerAddComplianceRequirement' | 'IdentityCddRegisterDid' | 'IdentityAddClaim' | 'IdentityAddSecondaryKeysWithAuthorization' | 'PipsPropose' | 'ContractsPutCode' | 'CorporateBallotAttachBallot' | 'CapitalDistributionDistribute' | 'NftCreateCollection' | 'NftMint' | 'IdentityCreateChildIdentity';
  }

  /** @name PalletSchedulerCall (502) */
  export interface PalletSchedulerCall extends Enum {
    readonly isSchedule: boolean;
    readonly asSchedule: {
      readonly when: u32;
      readonly maybePeriodic: Option<ITuple<[u32, u32]>>;
      readonly priority: u8;
      readonly call: Call;
    } & Struct;
    readonly isCancel: boolean;
    readonly asCancel: {
      readonly when: u32;
      readonly index: u32;
    } & Struct;
    readonly isScheduleNamed: boolean;
    readonly asScheduleNamed: {
      readonly id: U8aFixed;
      readonly when: u32;
      readonly maybePeriodic: Option<ITuple<[u32, u32]>>;
      readonly priority: u8;
      readonly call: Call;
    } & Struct;
    readonly isCancelNamed: boolean;
    readonly asCancelNamed: {
      readonly id: U8aFixed;
    } & Struct;
    readonly isScheduleAfter: boolean;
    readonly asScheduleAfter: {
      readonly after: u32;
      readonly maybePeriodic: Option<ITuple<[u32, u32]>>;
      readonly priority: u8;
      readonly call: Call;
    } & Struct;
    readonly isScheduleNamedAfter: boolean;
    readonly asScheduleNamedAfter: {
      readonly id: U8aFixed;
      readonly after: u32;
      readonly maybePeriodic: Option<ITuple<[u32, u32]>>;
      readonly priority: u8;
      readonly call: Call;
    } & Struct;
    readonly type: 'Schedule' | 'Cancel' | 'ScheduleNamed' | 'CancelNamed' | 'ScheduleAfter' | 'ScheduleNamedAfter';
  }

  /** @name PalletSettlementCall (504) */
  export interface PalletSettlementCall extends Enum {
    readonly isCreateVenue: boolean;
    readonly asCreateVenue: {
      readonly details: Bytes;
      readonly signers: Vec<AccountId32>;
      readonly typ: PolymeshPrimitivesSettlementVenueType;
    } & Struct;
    readonly isUpdateVenueDetails: boolean;
    readonly asUpdateVenueDetails: {
      readonly id: u64;
      readonly details: Bytes;
    } & Struct;
    readonly isUpdateVenueType: boolean;
    readonly asUpdateVenueType: {
      readonly id: u64;
      readonly typ: PolymeshPrimitivesSettlementVenueType;
    } & Struct;
    readonly isAffirmWithReceipts: boolean;
    readonly asAffirmWithReceipts: {
      readonly id: u64;
      readonly receiptDetails: Vec<PolymeshPrimitivesSettlementReceiptDetails>;
      readonly portfolios: Vec<PolymeshPrimitivesIdentityIdPortfolioId>;
    } & Struct;
    readonly isSetVenueFiltering: boolean;
    readonly asSetVenueFiltering: {
      readonly ticker: PolymeshPrimitivesTicker;
      readonly enabled: bool;
    } & Struct;
    readonly isAllowVenues: boolean;
    readonly asAllowVenues: {
      readonly ticker: PolymeshPrimitivesTicker;
      readonly venues: Vec<u64>;
    } & Struct;
    readonly isDisallowVenues: boolean;
    readonly asDisallowVenues: {
      readonly ticker: PolymeshPrimitivesTicker;
      readonly venues: Vec<u64>;
    } & Struct;
    readonly isUpdateVenueSigners: boolean;
    readonly asUpdateVenueSigners: {
      readonly id: u64;
      readonly signers: Vec<AccountId32>;
      readonly addSigners: bool;
    } & Struct;
    readonly isExecuteManualInstruction: boolean;
    readonly asExecuteManualInstruction: {
      readonly id: u64;
      readonly portfolio: Option<PolymeshPrimitivesIdentityIdPortfolioId>;
      readonly fungibleTransfers: u32;
      readonly nftsTransfers: u32;
      readonly offchainTransfers: u32;
      readonly weightLimit: Option<SpWeightsWeightV2Weight>;
    } & Struct;
    readonly isAddInstruction: boolean;
    readonly asAddInstruction: {
      readonly venueId: u64;
      readonly settlementType: PolymeshPrimitivesSettlementSettlementType;
      readonly tradeDate: Option<u64>;
      readonly valueDate: Option<u64>;
      readonly legs: Vec<PolymeshPrimitivesSettlementLeg>;
      readonly instructionMemo: Option<PolymeshPrimitivesMemo>;
    } & Struct;
    readonly isAddAndAffirmInstruction: boolean;
    readonly asAddAndAffirmInstruction: {
      readonly venueId: u64;
      readonly settlementType: PolymeshPrimitivesSettlementSettlementType;
      readonly tradeDate: Option<u64>;
      readonly valueDate: Option<u64>;
      readonly legs: Vec<PolymeshPrimitivesSettlementLeg>;
      readonly portfolios: Vec<PolymeshPrimitivesIdentityIdPortfolioId>;
      readonly instructionMemo: Option<PolymeshPrimitivesMemo>;
    } & Struct;
    readonly isAffirmInstruction: boolean;
    readonly asAffirmInstruction: {
      readonly id: u64;
      readonly portfolios: Vec<PolymeshPrimitivesIdentityIdPortfolioId>;
    } & Struct;
    readonly isWithdrawAffirmation: boolean;
    readonly asWithdrawAffirmation: {
      readonly id: u64;
      readonly portfolios: Vec<PolymeshPrimitivesIdentityIdPortfolioId>;
    } & Struct;
    readonly isRejectInstruction: boolean;
    readonly asRejectInstruction: {
      readonly id: u64;
      readonly portfolio: PolymeshPrimitivesIdentityIdPortfolioId;
    } & Struct;
    readonly isExecuteScheduledInstruction: boolean;
    readonly asExecuteScheduledInstruction: {
      readonly id: u64;
      readonly weightLimit: SpWeightsWeightV2Weight;
    } & Struct;
    readonly isAffirmWithReceiptsWithCount: boolean;
    readonly asAffirmWithReceiptsWithCount: {
      readonly id: u64;
      readonly receiptDetails: Vec<PolymeshPrimitivesSettlementReceiptDetails>;
      readonly portfolios: Vec<PolymeshPrimitivesIdentityIdPortfolioId>;
      readonly numberOfAssets: Option<PolymeshPrimitivesSettlementAffirmationCount>;
    } & Struct;
    readonly isAffirmInstructionWithCount: boolean;
    readonly asAffirmInstructionWithCount: {
      readonly id: u64;
      readonly portfolios: Vec<PolymeshPrimitivesIdentityIdPortfolioId>;
      readonly numberOfAssets: Option<PolymeshPrimitivesSettlementAffirmationCount>;
    } & Struct;
    readonly isRejectInstructionWithCount: boolean;
    readonly asRejectInstructionWithCount: {
      readonly id: u64;
      readonly portfolio: PolymeshPrimitivesIdentityIdPortfolioId;
      readonly numberOfAssets: Option<PolymeshPrimitivesSettlementAssetCount>;
    } & Struct;
    readonly isWithdrawAffirmationWithCount: boolean;
    readonly asWithdrawAffirmationWithCount: {
      readonly id: u64;
      readonly portfolios: Vec<PolymeshPrimitivesIdentityIdPortfolioId>;
      readonly numberOfAssets: Option<PolymeshPrimitivesSettlementAffirmationCount>;
    } & Struct;
    readonly isAddInstructionWithMediators: boolean;
    readonly asAddInstructionWithMediators: {
      readonly venueId: u64;
      readonly settlementType: PolymeshPrimitivesSettlementSettlementType;
      readonly tradeDate: Option<u64>;
      readonly valueDate: Option<u64>;
      readonly legs: Vec<PolymeshPrimitivesSettlementLeg>;
      readonly instructionMemo: Option<PolymeshPrimitivesMemo>;
      readonly mediators: BTreeSet<PolymeshPrimitivesIdentityId>;
    } & Struct;
    readonly isAddAndAffirmWithMediators: boolean;
    readonly asAddAndAffirmWithMediators: {
      readonly venueId: u64;
      readonly settlementType: PolymeshPrimitivesSettlementSettlementType;
      readonly tradeDate: Option<u64>;
      readonly valueDate: Option<u64>;
      readonly legs: Vec<PolymeshPrimitivesSettlementLeg>;
      readonly portfolios: Vec<PolymeshPrimitivesIdentityIdPortfolioId>;
      readonly instructionMemo: Option<PolymeshPrimitivesMemo>;
      readonly mediators: BTreeSet<PolymeshPrimitivesIdentityId>;
    } & Struct;
    readonly isAffirmInstructionAsMediator: boolean;
    readonly asAffirmInstructionAsMediator: {
      readonly instructionId: u64;
      readonly expiry: Option<u64>;
    } & Struct;
    readonly isWithdrawAffirmationAsMediator: boolean;
    readonly asWithdrawAffirmationAsMediator: {
      readonly instructionId: u64;
    } & Struct;
    readonly isRejectInstructionAsMediator: boolean;
    readonly asRejectInstructionAsMediator: {
      readonly instructionId: u64;
      readonly numberOfAssets: Option<PolymeshPrimitivesSettlementAssetCount>;
    } & Struct;
    readonly type: 'CreateVenue' | 'UpdateVenueDetails' | 'UpdateVenueType' | 'AffirmWithReceipts' | 'SetVenueFiltering' | 'AllowVenues' | 'DisallowVenues' | 'UpdateVenueSigners' | 'ExecuteManualInstruction' | 'AddInstruction' | 'AddAndAffirmInstruction' | 'AffirmInstruction' | 'WithdrawAffirmation' | 'RejectInstruction' | 'ExecuteScheduledInstruction' | 'AffirmWithReceiptsWithCount' | 'AffirmInstructionWithCount' | 'RejectInstructionWithCount' | 'WithdrawAffirmationWithCount' | 'AddInstructionWithMediators' | 'AddAndAffirmWithMediators' | 'AffirmInstructionAsMediator' | 'WithdrawAffirmationAsMediator' | 'RejectInstructionAsMediator';
  }

  /** @name PolymeshPrimitivesSettlementReceiptDetails (506) */
  export interface PolymeshPrimitivesSettlementReceiptDetails extends Struct {
    readonly uid: u64;
    readonly instructionId: u64;
    readonly legId: u64;
    readonly signer: AccountId32;
    readonly signature: SpRuntimeMultiSignature;
    readonly metadata: Option<PolymeshPrimitivesSettlementReceiptMetadata>;
  }

  /** @name SpRuntimeMultiSignature (507) */
  export interface SpRuntimeMultiSignature extends Enum {
    readonly isEd25519: boolean;
    readonly asEd25519: SpCoreEd25519Signature;
    readonly isSr25519: boolean;
    readonly asSr25519: SpCoreSr25519Signature;
    readonly isEcdsa: boolean;
    readonly asEcdsa: SpCoreEcdsaSignature;
    readonly type: 'Ed25519' | 'Sr25519' | 'Ecdsa';
  }

  /** @name SpCoreEcdsaSignature (508) */
  export interface SpCoreEcdsaSignature extends U8aFixed {}

  /** @name PolymeshPrimitivesSettlementAffirmationCount (511) */
  export interface PolymeshPrimitivesSettlementAffirmationCount extends Struct {
    readonly senderAssetCount: PolymeshPrimitivesSettlementAssetCount;
    readonly receiverAssetCount: PolymeshPrimitivesSettlementAssetCount;
    readonly offchainCount: u32;
  }

  /** @name PolymeshPrimitivesSettlementAssetCount (512) */
  export interface PolymeshPrimitivesSettlementAssetCount extends Struct {
    readonly fungible: u32;
    readonly nonFungible: u32;
    readonly offChain: u32;
  }

  /** @name PalletStatisticsCall (515) */
  export interface PalletStatisticsCall extends Enum {
    readonly isSetActiveAssetStats: boolean;
    readonly asSetActiveAssetStats: {
      readonly asset: PolymeshPrimitivesStatisticsAssetScope;
      readonly statTypes: BTreeSet<PolymeshPrimitivesStatisticsStatType>;
    } & Struct;
    readonly isBatchUpdateAssetStats: boolean;
    readonly asBatchUpdateAssetStats: {
      readonly asset: PolymeshPrimitivesStatisticsAssetScope;
      readonly statType: PolymeshPrimitivesStatisticsStatType;
      readonly values: BTreeSet<PolymeshPrimitivesStatisticsStatUpdate>;
    } & Struct;
    readonly isSetAssetTransferCompliance: boolean;
    readonly asSetAssetTransferCompliance: {
      readonly asset: PolymeshPrimitivesStatisticsAssetScope;
      readonly transferConditions: BTreeSet<PolymeshPrimitivesTransferComplianceTransferCondition>;
    } & Struct;
    readonly isSetEntitiesExempt: boolean;
    readonly asSetEntitiesExempt: {
      readonly isExempt: bool;
      readonly exemptKey: PolymeshPrimitivesTransferComplianceTransferConditionExemptKey;
      readonly entities: BTreeSet<PolymeshPrimitivesIdentityId>;
    } & Struct;
    readonly type: 'SetActiveAssetStats' | 'BatchUpdateAssetStats' | 'SetAssetTransferCompliance' | 'SetEntitiesExempt';
  }

  /** @name PalletStoCall (519) */
  export interface PalletStoCall extends Enum {
    readonly isCreateFundraiser: boolean;
    readonly asCreateFundraiser: {
      readonly offeringPortfolio: PolymeshPrimitivesIdentityIdPortfolioId;
      readonly offeringAsset: PolymeshPrimitivesTicker;
      readonly raisingPortfolio: PolymeshPrimitivesIdentityIdPortfolioId;
      readonly raisingAsset: PolymeshPrimitivesTicker;
      readonly tiers: Vec<PalletStoPriceTier>;
      readonly venueId: u64;
      readonly start: Option<u64>;
      readonly end: Option<u64>;
      readonly minimumInvestment: u128;
      readonly fundraiserName: Bytes;
    } & Struct;
    readonly isInvest: boolean;
    readonly asInvest: {
      readonly investmentPortfolio: PolymeshPrimitivesIdentityIdPortfolioId;
      readonly fundingPortfolio: PolymeshPrimitivesIdentityIdPortfolioId;
      readonly offeringAsset: PolymeshPrimitivesTicker;
      readonly id: u64;
      readonly purchaseAmount: u128;
      readonly maxPrice: Option<u128>;
      readonly receipt: Option<PolymeshPrimitivesSettlementReceiptDetails>;
    } & Struct;
    readonly isFreezeFundraiser: boolean;
    readonly asFreezeFundraiser: {
      readonly offeringAsset: PolymeshPrimitivesTicker;
      readonly id: u64;
    } & Struct;
    readonly isUnfreezeFundraiser: boolean;
    readonly asUnfreezeFundraiser: {
      readonly offeringAsset: PolymeshPrimitivesTicker;
      readonly id: u64;
    } & Struct;
    readonly isModifyFundraiserWindow: boolean;
    readonly asModifyFundraiserWindow: {
      readonly offeringAsset: PolymeshPrimitivesTicker;
      readonly id: u64;
      readonly start: u64;
      readonly end: Option<u64>;
    } & Struct;
    readonly isStop: boolean;
    readonly asStop: {
      readonly offeringAsset: PolymeshPrimitivesTicker;
      readonly id: u64;
    } & Struct;
    readonly type: 'CreateFundraiser' | 'Invest' | 'FreezeFundraiser' | 'UnfreezeFundraiser' | 'ModifyFundraiserWindow' | 'Stop';
  }

  /** @name PalletStoPriceTier (521) */
  export interface PalletStoPriceTier extends Struct {
    readonly total: u128;
    readonly price: u128;
  }

  /** @name PalletTreasuryCall (523) */
  export interface PalletTreasuryCall extends Enum {
    readonly isDisbursement: boolean;
    readonly asDisbursement: {
      readonly beneficiaries: Vec<PolymeshPrimitivesBeneficiary>;
    } & Struct;
    readonly isReimbursement: boolean;
    readonly asReimbursement: {
      readonly amount: u128;
    } & Struct;
    readonly type: 'Disbursement' | 'Reimbursement';
  }

  /** @name PolymeshPrimitivesBeneficiary (525) */
  export interface PolymeshPrimitivesBeneficiary extends Struct {
    readonly id: PolymeshPrimitivesIdentityId;
    readonly amount: u128;
  }

  /** @name PalletUtilityCall (526) */
  export interface PalletUtilityCall extends Enum {
    readonly isBatch: boolean;
    readonly asBatch: {
      readonly calls: Vec<Call>;
    } & Struct;
    readonly isRelayTx: boolean;
    readonly asRelayTx: {
      readonly target: AccountId32;
      readonly signature: SpRuntimeMultiSignature;
      readonly call: PalletUtilityUniqueCall;
    } & Struct;
    readonly isBatchAll: boolean;
    readonly asBatchAll: {
      readonly calls: Vec<Call>;
    } & Struct;
    readonly isDispatchAs: boolean;
    readonly asDispatchAs: {
      readonly asOrigin: PolymeshRuntimeDevelopRuntimeOriginCaller;
      readonly call: Call;
    } & Struct;
    readonly isForceBatch: boolean;
    readonly asForceBatch: {
      readonly calls: Vec<Call>;
    } & Struct;
    readonly isWithWeight: boolean;
    readonly asWithWeight: {
      readonly call: Call;
      readonly weight: SpWeightsWeightV2Weight;
    } & Struct;
    readonly isBatchOld: boolean;
    readonly asBatchOld: {
      readonly calls: Vec<Call>;
    } & Struct;
    readonly isBatchAtomic: boolean;
    readonly asBatchAtomic: {
      readonly calls: Vec<Call>;
    } & Struct;
    readonly isBatchOptimistic: boolean;
    readonly asBatchOptimistic: {
      readonly calls: Vec<Call>;
    } & Struct;
    readonly isAsDerivative: boolean;
    readonly asAsDerivative: {
      readonly index: u16;
      readonly call: Call;
    } & Struct;
    readonly type: 'Batch' | 'RelayTx' | 'BatchAll' | 'DispatchAs' | 'ForceBatch' | 'WithWeight' | 'BatchOld' | 'BatchAtomic' | 'BatchOptimistic' | 'AsDerivative';
  }

  /** @name PalletUtilityUniqueCall (528) */
  export interface PalletUtilityUniqueCall extends Struct {
    readonly nonce: u64;
    readonly call: Call;
  }

  /** @name PolymeshRuntimeDevelopRuntimeOriginCaller (529) */
  export interface PolymeshRuntimeDevelopRuntimeOriginCaller extends Enum {
    readonly isSystem: boolean;
    readonly asSystem: FrameSupportDispatchRawOrigin;
    readonly isVoid: boolean;
    readonly isPolymeshCommittee: boolean;
    readonly asPolymeshCommittee: PalletCommitteeRawOriginInstance1;
    readonly isTechnicalCommittee: boolean;
    readonly asTechnicalCommittee: PalletCommitteeRawOriginInstance3;
    readonly isUpgradeCommittee: boolean;
    readonly asUpgradeCommittee: PalletCommitteeRawOriginInstance4;
    readonly type: 'System' | 'Void' | 'PolymeshCommittee' | 'TechnicalCommittee' | 'UpgradeCommittee';
  }

  /** @name FrameSupportDispatchRawOrigin (530) */
  export interface FrameSupportDispatchRawOrigin extends Enum {
    readonly isRoot: boolean;
    readonly isSigned: boolean;
    readonly asSigned: AccountId32;
    readonly isNone: boolean;
    readonly type: 'Root' | 'Signed' | 'None';
  }

  /** @name PalletCommitteeRawOriginInstance1 (531) */
  export interface PalletCommitteeRawOriginInstance1 extends Enum {
    readonly isEndorsed: boolean;
    readonly type: 'Endorsed';
  }

  /** @name PalletCommitteeRawOriginInstance3 (532) */
  export interface PalletCommitteeRawOriginInstance3 extends Enum {
    readonly isEndorsed: boolean;
    readonly type: 'Endorsed';
  }

  /** @name PalletCommitteeRawOriginInstance4 (533) */
  export interface PalletCommitteeRawOriginInstance4 extends Enum {
    readonly isEndorsed: boolean;
    readonly type: 'Endorsed';
  }

  /** @name SpCoreVoid (534) */
  export type SpCoreVoid = Null;

  /** @name PalletBaseCall (535) */
  export type PalletBaseCall = Null;

  /** @name PalletExternalAgentsCall (536) */
  export interface PalletExternalAgentsCall extends Enum {
    readonly isCreateGroup: boolean;
    readonly asCreateGroup: {
      readonly ticker: PolymeshPrimitivesTicker;
      readonly perms: PolymeshPrimitivesSubsetSubsetRestrictionPalletPermissions;
    } & Struct;
    readonly isSetGroupPermissions: boolean;
    readonly asSetGroupPermissions: {
      readonly ticker: PolymeshPrimitivesTicker;
      readonly id: u32;
      readonly perms: PolymeshPrimitivesSubsetSubsetRestrictionPalletPermissions;
    } & Struct;
    readonly isRemoveAgent: boolean;
    readonly asRemoveAgent: {
      readonly ticker: PolymeshPrimitivesTicker;
      readonly agent: PolymeshPrimitivesIdentityId;
    } & Struct;
    readonly isAbdicate: boolean;
    readonly asAbdicate: {
      readonly ticker: PolymeshPrimitivesTicker;
    } & Struct;
    readonly isChangeGroup: boolean;
    readonly asChangeGroup: {
      readonly ticker: PolymeshPrimitivesTicker;
      readonly agent: PolymeshPrimitivesIdentityId;
      readonly group: PolymeshPrimitivesAgentAgentGroup;
    } & Struct;
    readonly isAcceptBecomeAgent: boolean;
    readonly asAcceptBecomeAgent: {
      readonly authId: u64;
    } & Struct;
    readonly isCreateGroupAndAddAuth: boolean;
    readonly asCreateGroupAndAddAuth: {
      readonly ticker: PolymeshPrimitivesTicker;
      readonly perms: PolymeshPrimitivesSubsetSubsetRestrictionPalletPermissions;
      readonly target: PolymeshPrimitivesIdentityId;
      readonly expiry: Option<u64>;
    } & Struct;
    readonly isCreateAndChangeCustomGroup: boolean;
    readonly asCreateAndChangeCustomGroup: {
      readonly ticker: PolymeshPrimitivesTicker;
      readonly perms: PolymeshPrimitivesSubsetSubsetRestrictionPalletPermissions;
      readonly agent: PolymeshPrimitivesIdentityId;
    } & Struct;
    readonly type: 'CreateGroup' | 'SetGroupPermissions' | 'RemoveAgent' | 'Abdicate' | 'ChangeGroup' | 'AcceptBecomeAgent' | 'CreateGroupAndAddAuth' | 'CreateAndChangeCustomGroup';
  }

  /** @name PalletRelayerCall (537) */
  export interface PalletRelayerCall extends Enum {
    readonly isSetPayingKey: boolean;
    readonly asSetPayingKey: {
      readonly userKey: AccountId32;
      readonly polyxLimit: u128;
    } & Struct;
    readonly isAcceptPayingKey: boolean;
    readonly asAcceptPayingKey: {
      readonly authId: u64;
    } & Struct;
    readonly isRemovePayingKey: boolean;
    readonly asRemovePayingKey: {
      readonly userKey: AccountId32;
      readonly payingKey: AccountId32;
    } & Struct;
    readonly isUpdatePolyxLimit: boolean;
    readonly asUpdatePolyxLimit: {
      readonly userKey: AccountId32;
      readonly polyxLimit: u128;
    } & Struct;
    readonly isIncreasePolyxLimit: boolean;
    readonly asIncreasePolyxLimit: {
      readonly userKey: AccountId32;
      readonly amount: u128;
    } & Struct;
    readonly isDecreasePolyxLimit: boolean;
    readonly asDecreasePolyxLimit: {
      readonly userKey: AccountId32;
      readonly amount: u128;
    } & Struct;
    readonly type: 'SetPayingKey' | 'AcceptPayingKey' | 'RemovePayingKey' | 'UpdatePolyxLimit' | 'IncreasePolyxLimit' | 'DecreasePolyxLimit';
  }

  /** @name PalletContractsCall (538) */
  export interface PalletContractsCall extends Enum {
    readonly isCallOldWeight: boolean;
    readonly asCallOldWeight: {
      readonly dest: MultiAddress;
      readonly value: Compact<u128>;
      readonly gasLimit: Compact<u64>;
      readonly storageDepositLimit: Option<Compact<u128>>;
      readonly data: Bytes;
    } & Struct;
    readonly isInstantiateWithCodeOldWeight: boolean;
    readonly asInstantiateWithCodeOldWeight: {
      readonly value: Compact<u128>;
      readonly gasLimit: Compact<u64>;
      readonly storageDepositLimit: Option<Compact<u128>>;
      readonly code: Bytes;
      readonly data: Bytes;
      readonly salt: Bytes;
    } & Struct;
    readonly isInstantiateOldWeight: boolean;
    readonly asInstantiateOldWeight: {
      readonly value: Compact<u128>;
      readonly gasLimit: Compact<u64>;
      readonly storageDepositLimit: Option<Compact<u128>>;
      readonly codeHash: H256;
      readonly data: Bytes;
      readonly salt: Bytes;
    } & Struct;
    readonly isUploadCode: boolean;
    readonly asUploadCode: {
      readonly code: Bytes;
      readonly storageDepositLimit: Option<Compact<u128>>;
      readonly determinism: PalletContractsWasmDeterminism;
    } & Struct;
    readonly isRemoveCode: boolean;
    readonly asRemoveCode: {
      readonly codeHash: H256;
    } & Struct;
    readonly isSetCode: boolean;
    readonly asSetCode: {
      readonly dest: MultiAddress;
      readonly codeHash: H256;
    } & Struct;
    readonly isCall: boolean;
    readonly asCall: {
      readonly dest: MultiAddress;
      readonly value: Compact<u128>;
      readonly gasLimit: SpWeightsWeightV2Weight;
      readonly storageDepositLimit: Option<Compact<u128>>;
      readonly data: Bytes;
    } & Struct;
    readonly isInstantiateWithCode: boolean;
    readonly asInstantiateWithCode: {
      readonly value: Compact<u128>;
      readonly gasLimit: SpWeightsWeightV2Weight;
      readonly storageDepositLimit: Option<Compact<u128>>;
      readonly code: Bytes;
      readonly data: Bytes;
      readonly salt: Bytes;
    } & Struct;
    readonly isInstantiate: boolean;
    readonly asInstantiate: {
      readonly value: Compact<u128>;
      readonly gasLimit: SpWeightsWeightV2Weight;
      readonly storageDepositLimit: Option<Compact<u128>>;
      readonly codeHash: H256;
      readonly data: Bytes;
      readonly salt: Bytes;
    } & Struct;
    readonly type: 'CallOldWeight' | 'InstantiateWithCodeOldWeight' | 'InstantiateOldWeight' | 'UploadCode' | 'RemoveCode' | 'SetCode' | 'Call' | 'InstantiateWithCode' | 'Instantiate';
  }

  /** @name PalletContractsWasmDeterminism (542) */
  export interface PalletContractsWasmDeterminism extends Enum {
    readonly isDeterministic: boolean;
    readonly isAllowIndeterminism: boolean;
    readonly type: 'Deterministic' | 'AllowIndeterminism';
  }

  /** @name PolymeshContractsCall (543) */
  export interface PolymeshContractsCall extends Enum {
    readonly isInstantiateWithCodePerms: boolean;
    readonly asInstantiateWithCodePerms: {
      readonly endowment: u128;
      readonly gasLimit: SpWeightsWeightV2Weight;
      readonly storageDepositLimit: Option<u128>;
      readonly code: Bytes;
      readonly data: Bytes;
      readonly salt: Bytes;
      readonly perms: PolymeshPrimitivesSecondaryKeyPermissions;
    } & Struct;
    readonly isInstantiateWithHashPerms: boolean;
    readonly asInstantiateWithHashPerms: {
      readonly endowment: u128;
      readonly gasLimit: SpWeightsWeightV2Weight;
      readonly storageDepositLimit: Option<u128>;
      readonly codeHash: H256;
      readonly data: Bytes;
      readonly salt: Bytes;
      readonly perms: PolymeshPrimitivesSecondaryKeyPermissions;
    } & Struct;
    readonly isUpdateCallRuntimeWhitelist: boolean;
    readonly asUpdateCallRuntimeWhitelist: {
      readonly updates: Vec<ITuple<[PolymeshContractsChainExtensionExtrinsicId, bool]>>;
    } & Struct;
    readonly isInstantiateWithCodeAsPrimaryKey: boolean;
    readonly asInstantiateWithCodeAsPrimaryKey: {
      readonly endowment: u128;
      readonly gasLimit: SpWeightsWeightV2Weight;
      readonly storageDepositLimit: Option<u128>;
      readonly code: Bytes;
      readonly data: Bytes;
      readonly salt: Bytes;
    } & Struct;
    readonly isInstantiateWithHashAsPrimaryKey: boolean;
    readonly asInstantiateWithHashAsPrimaryKey: {
      readonly endowment: u128;
      readonly gasLimit: SpWeightsWeightV2Weight;
      readonly storageDepositLimit: Option<u128>;
      readonly codeHash: H256;
      readonly data: Bytes;
      readonly salt: Bytes;
    } & Struct;
    readonly isUpgradeApi: boolean;
    readonly asUpgradeApi: {
      readonly api: PolymeshContractsApi;
      readonly nextUpgrade: PolymeshContractsNextUpgrade;
    } & Struct;
    readonly type: 'InstantiateWithCodePerms' | 'InstantiateWithHashPerms' | 'UpdateCallRuntimeWhitelist' | 'InstantiateWithCodeAsPrimaryKey' | 'InstantiateWithHashAsPrimaryKey' | 'UpgradeApi';
  }

  /** @name PolymeshContractsNextUpgrade (546) */
  export interface PolymeshContractsNextUpgrade extends Struct {
    readonly chainVersion: PolymeshContractsChainVersion;
    readonly apiHash: PolymeshContractsApiCodeHash;
  }

  /** @name PolymeshContractsApiCodeHash (547) */
  export interface PolymeshContractsApiCodeHash extends Struct {
    readonly hash_: H256;
  }

  /** @name PalletPreimageCall (548) */
  export interface PalletPreimageCall extends Enum {
    readonly isNotePreimage: boolean;
    readonly asNotePreimage: {
      readonly bytes: Bytes;
    } & Struct;
    readonly isUnnotePreimage: boolean;
    readonly asUnnotePreimage: {
      readonly hash_: H256;
    } & Struct;
    readonly isRequestPreimage: boolean;
    readonly asRequestPreimage: {
      readonly hash_: H256;
    } & Struct;
    readonly isUnrequestPreimage: boolean;
    readonly asUnrequestPreimage: {
      readonly hash_: H256;
    } & Struct;
    readonly type: 'NotePreimage' | 'UnnotePreimage' | 'RequestPreimage' | 'UnrequestPreimage';
  }

  /** @name PalletNftCall (549) */
  export interface PalletNftCall extends Enum {
    readonly isCreateNftCollection: boolean;
    readonly asCreateNftCollection: {
      readonly ticker: PolymeshPrimitivesTicker;
      readonly nftType: Option<PolymeshPrimitivesAssetNonFungibleType>;
      readonly collectionKeys: PolymeshPrimitivesNftNftCollectionKeys;
    } & Struct;
    readonly isIssueNft: boolean;
    readonly asIssueNft: {
      readonly ticker: PolymeshPrimitivesTicker;
      readonly nftMetadataAttributes: Vec<PolymeshPrimitivesNftNftMetadataAttribute>;
      readonly portfolioKind: PolymeshPrimitivesIdentityIdPortfolioKind;
    } & Struct;
    readonly isRedeemNft: boolean;
    readonly asRedeemNft: {
      readonly ticker: PolymeshPrimitivesTicker;
      readonly nftId: u64;
      readonly portfolioKind: PolymeshPrimitivesIdentityIdPortfolioKind;
    } & Struct;
    readonly isControllerTransfer: boolean;
    readonly asControllerTransfer: {
      readonly ticker: PolymeshPrimitivesTicker;
      readonly nfts: PolymeshPrimitivesNftNfTs;
      readonly sourcePortfolio: PolymeshPrimitivesIdentityIdPortfolioId;
      readonly callersPortfolioKind: PolymeshPrimitivesIdentityIdPortfolioKind;
    } & Struct;
    readonly type: 'CreateNftCollection' | 'IssueNft' | 'RedeemNft' | 'ControllerTransfer';
  }

  /** @name PolymeshPrimitivesNftNftCollectionKeys (551) */
  export interface PolymeshPrimitivesNftNftCollectionKeys extends Vec<PolymeshPrimitivesAssetMetadataAssetMetadataKey> {}

  /** @name PolymeshPrimitivesNftNftMetadataAttribute (554) */
  export interface PolymeshPrimitivesNftNftMetadataAttribute extends Struct {
    readonly key: PolymeshPrimitivesAssetMetadataAssetMetadataKey;
    readonly value: Bytes;
  }

  /** @name PalletTestUtilsCall (555) */
  export interface PalletTestUtilsCall extends Enum {
    readonly isRegisterDid: boolean;
    readonly asRegisterDid: {
      readonly secondaryKeys: Vec<PolymeshPrimitivesSecondaryKey>;
    } & Struct;
    readonly isMockCddRegisterDid: boolean;
    readonly asMockCddRegisterDid: {
      readonly targetAccount: AccountId32;
    } & Struct;
    readonly isGetMyDid: boolean;
    readonly isGetCddOf: boolean;
    readonly asGetCddOf: {
      readonly of: AccountId32;
    } & Struct;
    readonly type: 'RegisterDid' | 'MockCddRegisterDid' | 'GetMyDid' | 'GetCddOf';
  }

  /** @name PalletCommitteePolymeshVotes (556) */
  export interface PalletCommitteePolymeshVotes extends Struct {
    readonly index: u32;
    readonly ayes: Vec<PolymeshPrimitivesIdentityId>;
    readonly nays: Vec<PolymeshPrimitivesIdentityId>;
    readonly expiry: PolymeshCommonUtilitiesMaybeBlock;
  }

  /** @name PalletCommitteeError (558) */
  export interface PalletCommitteeError extends Enum {
    readonly isDuplicateVote: boolean;
    readonly isNotAMember: boolean;
    readonly isNoSuchProposal: boolean;
    readonly isProposalExpired: boolean;
    readonly isDuplicateProposal: boolean;
    readonly isMismatchedVotingIndex: boolean;
    readonly isInvalidProportion: boolean;
    readonly isFirstVoteReject: boolean;
    readonly isProposalsLimitReached: boolean;
    readonly type: 'DuplicateVote' | 'NotAMember' | 'NoSuchProposal' | 'ProposalExpired' | 'DuplicateProposal' | 'MismatchedVotingIndex' | 'InvalidProportion' | 'FirstVoteReject' | 'ProposalsLimitReached';
  }

  /** @name PolymeshPrimitivesMultisigProposalDetails (568) */
  export interface PolymeshPrimitivesMultisigProposalDetails extends Struct {
    readonly approvals: u64;
    readonly rejections: u64;
    readonly status: PolymeshPrimitivesMultisigProposalStatus;
    readonly expiry: Option<u64>;
    readonly autoClose: bool;
  }

  /** @name PolymeshPrimitivesMultisigProposalStatus (569) */
  export interface PolymeshPrimitivesMultisigProposalStatus extends Enum {
    readonly isInvalid: boolean;
    readonly isActiveOrExpired: boolean;
    readonly isExecutionSuccessful: boolean;
    readonly isExecutionFailed: boolean;
    readonly isRejected: boolean;
    readonly type: 'Invalid' | 'ActiveOrExpired' | 'ExecutionSuccessful' | 'ExecutionFailed' | 'Rejected';
  }

  /** @name PalletMultisigError (571) */
  export interface PalletMultisigError extends Enum {
    readonly isCddMissing: boolean;
    readonly isProposalMissing: boolean;
    readonly isDecodingError: boolean;
    readonly isNoSigners: boolean;
    readonly isRequiredSignaturesOutOfBounds: boolean;
    readonly isNotASigner: boolean;
    readonly isNoSuchMultisig: boolean;
    readonly isNotEnoughSigners: boolean;
    readonly isNonceOverflow: boolean;
    readonly isAlreadyVoted: boolean;
    readonly isAlreadyASigner: boolean;
    readonly isFailedToChargeFee: boolean;
    readonly isIdentityNotCreator: boolean;
    readonly isChangeNotAllowed: boolean;
    readonly isSignerAlreadyLinkedToMultisig: boolean;
    readonly isSignerAlreadyLinkedToIdentity: boolean;
    readonly isMultisigNotAllowedToLinkToItself: boolean;
    readonly isMissingCurrentIdentity: boolean;
    readonly isNotPrimaryKey: boolean;
    readonly isProposalAlreadyRejected: boolean;
    readonly isProposalExpired: boolean;
    readonly isProposalAlreadyExecuted: boolean;
    readonly isMultisigMissingIdentity: boolean;
    readonly isFailedToSchedule: boolean;
    readonly isTooManySigners: boolean;
    readonly isCreatorControlsHaveBeenRemoved: boolean;
    readonly type: 'CddMissing' | 'ProposalMissing' | 'DecodingError' | 'NoSigners' | 'RequiredSignaturesOutOfBounds' | 'NotASigner' | 'NoSuchMultisig' | 'NotEnoughSigners' | 'NonceOverflow' | 'AlreadyVoted' | 'AlreadyASigner' | 'FailedToChargeFee' | 'IdentityNotCreator' | 'ChangeNotAllowed' | 'SignerAlreadyLinkedToMultisig' | 'SignerAlreadyLinkedToIdentity' | 'MultisigNotAllowedToLinkToItself' | 'MissingCurrentIdentity' | 'NotPrimaryKey' | 'ProposalAlreadyRejected' | 'ProposalExpired' | 'ProposalAlreadyExecuted' | 'MultisigMissingIdentity' | 'FailedToSchedule' | 'TooManySigners' | 'CreatorControlsHaveBeenRemoved';
  }

  /** @name PalletBridgeBridgeTxDetail (573) */
  export interface PalletBridgeBridgeTxDetail extends Struct {
    readonly amount: u128;
    readonly status: PalletBridgeBridgeTxStatus;
    readonly executionBlock: u32;
    readonly txHash: H256;
  }

  /** @name PalletBridgeBridgeTxStatus (574) */
  export interface PalletBridgeBridgeTxStatus extends Enum {
    readonly isAbsent: boolean;
    readonly isPending: boolean;
    readonly asPending: u8;
    readonly isFrozen: boolean;
    readonly isTimelocked: boolean;
    readonly isHandled: boolean;
    readonly type: 'Absent' | 'Pending' | 'Frozen' | 'Timelocked' | 'Handled';
  }

  /** @name PalletBridgeError (577) */
  export interface PalletBridgeError extends Enum {
    readonly isControllerNotSet: boolean;
    readonly isBadCaller: boolean;
    readonly isBadAdmin: boolean;
    readonly isNoValidCdd: boolean;
    readonly isProposalAlreadyHandled: boolean;
    readonly isUnauthorized: boolean;
    readonly isFrozen: boolean;
    readonly isNotFrozen: boolean;
    readonly isFrozenTx: boolean;
    readonly isBridgeLimitReached: boolean;
    readonly isOverflow: boolean;
    readonly isDivisionByZero: boolean;
    readonly isTimelockedTx: boolean;
    readonly type: 'ControllerNotSet' | 'BadCaller' | 'BadAdmin' | 'NoValidCdd' | 'ProposalAlreadyHandled' | 'Unauthorized' | 'Frozen' | 'NotFrozen' | 'FrozenTx' | 'BridgeLimitReached' | 'Overflow' | 'DivisionByZero' | 'TimelockedTx';
  }

  /** @name PalletStakingStakingLedger (578) */
  export interface PalletStakingStakingLedger extends Struct {
    readonly stash: AccountId32;
    readonly total: Compact<u128>;
    readonly active: Compact<u128>;
    readonly unlocking: Vec<PalletStakingUnlockChunk>;
    readonly claimedRewards: Vec<u32>;
  }

  /** @name PalletStakingUnlockChunk (580) */
  export interface PalletStakingUnlockChunk extends Struct {
    readonly value: Compact<u128>;
    readonly era: Compact<u32>;
  }

  /** @name PalletStakingNominations (581) */
  export interface PalletStakingNominations extends Struct {
    readonly targets: Vec<AccountId32>;
    readonly submittedIn: u32;
    readonly suppressed: bool;
  }

<<<<<<< HEAD
  /** @name PalletStakingActiveEraInfo (582) */
=======
  /** @name PalletStakingActiveEraInfo (583) */
>>>>>>> 2ef2fc0b
  export interface PalletStakingActiveEraInfo extends Struct {
    readonly index: u32;
    readonly start: Option<u64>;
  }

<<<<<<< HEAD
  /** @name PalletStakingEraRewardPoints (584) */
=======
  /** @name PalletStakingEraRewardPoints (585) */
>>>>>>> 2ef2fc0b
  export interface PalletStakingEraRewardPoints extends Struct {
    readonly total: u32;
    readonly individual: BTreeMap<AccountId32, u32>;
  }

<<<<<<< HEAD
  /** @name PalletStakingForcing (587) */
=======
  /** @name PalletStakingForcing (588) */
>>>>>>> 2ef2fc0b
  export interface PalletStakingForcing extends Enum {
    readonly isNotForcing: boolean;
    readonly isForceNew: boolean;
    readonly isForceNone: boolean;
    readonly isForceAlways: boolean;
    readonly type: 'NotForcing' | 'ForceNew' | 'ForceNone' | 'ForceAlways';
  }

<<<<<<< HEAD
  /** @name PalletStakingUnappliedSlash (589) */
=======
  /** @name PalletStakingUnappliedSlash (590) */
>>>>>>> 2ef2fc0b
  export interface PalletStakingUnappliedSlash extends Struct {
    readonly validator: AccountId32;
    readonly own: u128;
    readonly others: Vec<ITuple<[AccountId32, u128]>>;
    readonly reporters: Vec<AccountId32>;
    readonly payout: u128;
  }

<<<<<<< HEAD
  /** @name PalletStakingSlashingSlashingSpans (593) */
=======
  /** @name PalletStakingSlashingSlashingSpans (594) */
>>>>>>> 2ef2fc0b
  export interface PalletStakingSlashingSlashingSpans extends Struct {
    readonly spanIndex: u32;
    readonly lastStart: u32;
    readonly lastNonzeroSlash: u32;
    readonly prior: Vec<u32>;
  }

<<<<<<< HEAD
  /** @name PalletStakingSlashingSpanRecord (594) */
=======
  /** @name PalletStakingSlashingSpanRecord (595) */
>>>>>>> 2ef2fc0b
  export interface PalletStakingSlashingSpanRecord extends Struct {
    readonly slashed: u128;
    readonly paidOut: u128;
  }

<<<<<<< HEAD
  /** @name PalletStakingElectionResult (597) */
=======
  /** @name PalletStakingElectionResult (598) */
>>>>>>> 2ef2fc0b
  export interface PalletStakingElectionResult extends Struct {
    readonly electedStashes: Vec<AccountId32>;
    readonly exposures: Vec<ITuple<[AccountId32, PalletStakingExposure]>>;
    readonly compute: PalletStakingElectionCompute;
  }

<<<<<<< HEAD
  /** @name PalletStakingElectionStatus (598) */
=======
  /** @name PalletStakingElectionStatus (599) */
>>>>>>> 2ef2fc0b
  export interface PalletStakingElectionStatus extends Enum {
    readonly isClosed: boolean;
    readonly isOpen: boolean;
    readonly asOpen: u32;
    readonly type: 'Closed' | 'Open';
  }

<<<<<<< HEAD
  /** @name PalletStakingPermissionedIdentityPrefs (599) */
=======
  /** @name PalletStakingPermissionedIdentityPrefs (600) */
>>>>>>> 2ef2fc0b
  export interface PalletStakingPermissionedIdentityPrefs extends Struct {
    readonly intendedCount: u32;
    readonly runningCount: u32;
  }

<<<<<<< HEAD
  /** @name PalletStakingReleases (600) */
  export interface PalletStakingReleases extends Enum {
    readonly isV100Ancient: boolean;
    readonly isV200: boolean;
    readonly isV300: boolean;
    readonly isV400: boolean;
    readonly isV500: boolean;
    readonly isV600: boolean;
    readonly isV601: boolean;
    readonly isV700: boolean;
    readonly type: 'V100Ancient' | 'V200' | 'V300' | 'V400' | 'V500' | 'V600' | 'V601' | 'V700';
  }

  /** @name PalletStakingError (602) */
  export interface PalletStakingError extends Enum {
=======
  /** @name PalletStakingPalletError (601) */
  export interface PalletStakingPalletError extends Enum {
>>>>>>> 2ef2fc0b
    readonly isNotController: boolean;
    readonly isNotStash: boolean;
    readonly isAlreadyBonded: boolean;
    readonly isAlreadyPaired: boolean;
    readonly isEmptyTargets: boolean;
    readonly isInvalidSlashIndex: boolean;
    readonly isInsufficientValue: boolean;
    readonly isNoMoreChunks: boolean;
    readonly isNoUnlockChunk: boolean;
    readonly isFundedTarget: boolean;
    readonly isInvalidEraToReward: boolean;
    readonly isNotSortedAndUnique: boolean;
    readonly isAlreadyClaimed: boolean;
    readonly isOffchainElectionEarlySubmission: boolean;
    readonly isOffchainElectionWeakSubmission: boolean;
    readonly isSnapshotUnavailable: boolean;
    readonly isOffchainElectionBogusWinnerCount: boolean;
    readonly isOffchainElectionBogusWinner: boolean;
    readonly isOffchainElectionBogusCompact: boolean;
    readonly isOffchainElectionBogusNominator: boolean;
    readonly isOffchainElectionBogusNomination: boolean;
    readonly isOffchainElectionSlashedNomination: boolean;
    readonly isOffchainElectionBogusSelfVote: boolean;
    readonly isOffchainElectionBogusEdge: boolean;
    readonly isOffchainElectionBogusScore: boolean;
    readonly isOffchainElectionBogusElectionSize: boolean;
    readonly isCallNotAllowed: boolean;
    readonly isIncorrectSlashingSpans: boolean;
    readonly isAlreadyExists: boolean;
    readonly isNotExists: boolean;
    readonly isNoChange: boolean;
    readonly isInvalidValidatorIdentity: boolean;
    readonly isInvalidValidatorCommission: boolean;
    readonly isStashIdentityDoesNotExist: boolean;
    readonly isStashIdentityNotPermissioned: boolean;
    readonly isStashIdentityNotCDDed: boolean;
    readonly isHitIntendedValidatorCount: boolean;
    readonly isIntendedCountIsExceedingConsensusLimit: boolean;
    readonly isBondTooSmall: boolean;
    readonly isBadState: boolean;
    readonly isTooManyTargets: boolean;
    readonly isBadTarget: boolean;
    readonly isInvalidValidatorUnbondAmount: boolean;
    readonly isBoundNotMet: boolean;
    readonly isTooManyNominators: boolean;
    readonly type: 'NotController' | 'NotStash' | 'AlreadyBonded' | 'AlreadyPaired' | 'EmptyTargets' | 'InvalidSlashIndex' | 'InsufficientValue' | 'NoMoreChunks' | 'NoUnlockChunk' | 'FundedTarget' | 'InvalidEraToReward' | 'NotSortedAndUnique' | 'AlreadyClaimed' | 'OffchainElectionEarlySubmission' | 'OffchainElectionWeakSubmission' | 'SnapshotUnavailable' | 'OffchainElectionBogusWinnerCount' | 'OffchainElectionBogusWinner' | 'OffchainElectionBogusCompact' | 'OffchainElectionBogusNominator' | 'OffchainElectionBogusNomination' | 'OffchainElectionSlashedNomination' | 'OffchainElectionBogusSelfVote' | 'OffchainElectionBogusEdge' | 'OffchainElectionBogusScore' | 'OffchainElectionBogusElectionSize' | 'CallNotAllowed' | 'IncorrectSlashingSpans' | 'AlreadyExists' | 'NotExists' | 'NoChange' | 'InvalidValidatorIdentity' | 'InvalidValidatorCommission' | 'StashIdentityDoesNotExist' | 'StashIdentityNotPermissioned' | 'StashIdentityNotCDDed' | 'HitIntendedValidatorCount' | 'IntendedCountIsExceedingConsensusLimit' | 'BondTooSmall' | 'BadState' | 'TooManyTargets' | 'BadTarget' | 'InvalidValidatorUnbondAmount' | 'BoundNotMet' | 'TooManyNominators';
  }

<<<<<<< HEAD
  /** @name SpStakingOffenceOffenceDetails (603) */
=======
  /** @name SpStakingOffenceOffenceDetails (602) */
>>>>>>> 2ef2fc0b
  export interface SpStakingOffenceOffenceDetails extends Struct {
    readonly offender: ITuple<[AccountId32, PalletStakingExposure]>;
    readonly reporters: Vec<AccountId32>;
  }

<<<<<<< HEAD
  /** @name SpCoreCryptoKeyTypeId (608) */
  export interface SpCoreCryptoKeyTypeId extends U8aFixed {}

  /** @name PalletSessionError (609) */
=======
  /** @name SpCoreCryptoKeyTypeId (607) */
  export interface SpCoreCryptoKeyTypeId extends U8aFixed {}

  /** @name PalletSessionError (608) */
>>>>>>> 2ef2fc0b
  export interface PalletSessionError extends Enum {
    readonly isInvalidProof: boolean;
    readonly isNoAssociatedValidatorId: boolean;
    readonly isDuplicatedKey: boolean;
    readonly isNoKeys: boolean;
    readonly isNoAccount: boolean;
    readonly type: 'InvalidProof' | 'NoAssociatedValidatorId' | 'DuplicatedKey' | 'NoKeys' | 'NoAccount';
  }

<<<<<<< HEAD
  /** @name PalletGrandpaStoredState (610) */
=======
  /** @name PalletGrandpaStoredState (609) */
>>>>>>> 2ef2fc0b
  export interface PalletGrandpaStoredState extends Enum {
    readonly isLive: boolean;
    readonly isPendingPause: boolean;
    readonly asPendingPause: {
      readonly scheduledAt: u32;
      readonly delay: u32;
    } & Struct;
    readonly isPaused: boolean;
    readonly isPendingResume: boolean;
    readonly asPendingResume: {
      readonly scheduledAt: u32;
      readonly delay: u32;
    } & Struct;
    readonly type: 'Live' | 'PendingPause' | 'Paused' | 'PendingResume';
  }

<<<<<<< HEAD
  /** @name PalletGrandpaStoredPendingChange (611) */
=======
  /** @name PalletGrandpaStoredPendingChange (610) */
>>>>>>> 2ef2fc0b
  export interface PalletGrandpaStoredPendingChange extends Struct {
    readonly scheduledAt: u32;
    readonly delay: u32;
    readonly nextAuthorities: Vec<ITuple<[SpConsensusGrandpaAppPublic, u64]>>;
    readonly forced: Option<u32>;
  }

<<<<<<< HEAD
  /** @name PalletGrandpaError (613) */
=======
  /** @name PalletGrandpaError (612) */
>>>>>>> 2ef2fc0b
  export interface PalletGrandpaError extends Enum {
    readonly isPauseFailed: boolean;
    readonly isResumeFailed: boolean;
    readonly isChangePending: boolean;
    readonly isTooSoon: boolean;
    readonly isInvalidKeyOwnershipProof: boolean;
    readonly isInvalidEquivocationProof: boolean;
    readonly isDuplicateOffenceReport: boolean;
    readonly type: 'PauseFailed' | 'ResumeFailed' | 'ChangePending' | 'TooSoon' | 'InvalidKeyOwnershipProof' | 'InvalidEquivocationProof' | 'DuplicateOffenceReport';
  }

<<<<<<< HEAD
  /** @name PalletImOnlineBoundedOpaqueNetworkState (617) */
=======
  /** @name PalletImOnlineBoundedOpaqueNetworkState (616) */
>>>>>>> 2ef2fc0b
  export interface PalletImOnlineBoundedOpaqueNetworkState extends Struct {
    readonly peerId: Bytes;
    readonly externalAddresses: Vec<Bytes>;
  }

<<<<<<< HEAD
  /** @name PalletImOnlineError (621) */
=======
  /** @name PalletImOnlineError (620) */
>>>>>>> 2ef2fc0b
  export interface PalletImOnlineError extends Enum {
    readonly isInvalidKey: boolean;
    readonly isDuplicatedHeartbeat: boolean;
    readonly type: 'InvalidKey' | 'DuplicatedHeartbeat';
  }

<<<<<<< HEAD
  /** @name PalletSudoError (623) */
=======
  /** @name PalletSudoError (622) */
>>>>>>> 2ef2fc0b
  export interface PalletSudoError extends Enum {
    readonly isRequireSudo: boolean;
    readonly type: 'RequireSudo';
  }

<<<<<<< HEAD
  /** @name PalletAssetTickerRegistration (624) */
=======
  /** @name PalletAssetTickerRegistration (623) */
>>>>>>> 2ef2fc0b
  export interface PalletAssetTickerRegistration extends Struct {
    readonly owner: PolymeshPrimitivesIdentityId;
    readonly expiry: Option<u64>;
  }

<<<<<<< HEAD
  /** @name PalletAssetTickerRegistrationConfig (625) */
=======
  /** @name PalletAssetTickerRegistrationConfig (624) */
>>>>>>> 2ef2fc0b
  export interface PalletAssetTickerRegistrationConfig extends Struct {
    readonly maxTickerLength: u8;
    readonly registrationLength: Option<u64>;
  }

<<<<<<< HEAD
  /** @name PalletAssetSecurityToken (626) */
=======
  /** @name PalletAssetSecurityToken (625) */
>>>>>>> 2ef2fc0b
  export interface PalletAssetSecurityToken extends Struct {
    readonly totalSupply: u128;
    readonly ownerDid: PolymeshPrimitivesIdentityId;
    readonly divisible: bool;
    readonly assetType: PolymeshPrimitivesAssetAssetType;
  }

<<<<<<< HEAD
  /** @name PalletAssetAssetOwnershipRelation (630) */
=======
  /** @name PalletAssetAssetOwnershipRelation (629) */
>>>>>>> 2ef2fc0b
  export interface PalletAssetAssetOwnershipRelation extends Enum {
    readonly isNotOwned: boolean;
    readonly isTickerOwned: boolean;
    readonly isAssetOwned: boolean;
    readonly type: 'NotOwned' | 'TickerOwned' | 'AssetOwned';
  }

<<<<<<< HEAD
  /** @name PalletAssetError (636) */
=======
  /** @name PalletAssetError (635) */
>>>>>>> 2ef2fc0b
  export interface PalletAssetError extends Enum {
    readonly isUnauthorized: boolean;
    readonly isAssetAlreadyCreated: boolean;
    readonly isTickerTooLong: boolean;
    readonly isTickerNotAlphanumeric: boolean;
    readonly isTickerAlreadyRegistered: boolean;
    readonly isTotalSupplyAboveLimit: boolean;
    readonly isNoSuchAsset: boolean;
    readonly isAlreadyFrozen: boolean;
    readonly isNotAnOwner: boolean;
    readonly isBalanceOverflow: boolean;
    readonly isTotalSupplyOverflow: boolean;
    readonly isInvalidGranularity: boolean;
    readonly isNotFrozen: boolean;
    readonly isInvalidTransfer: boolean;
    readonly isInsufficientBalance: boolean;
    readonly isAssetAlreadyDivisible: boolean;
    readonly isInvalidEthereumSignature: boolean;
    readonly isTickerRegistrationExpired: boolean;
    readonly isSenderSameAsReceiver: boolean;
    readonly isNoSuchDoc: boolean;
    readonly isMaxLengthOfAssetNameExceeded: boolean;
    readonly isFundingRoundNameMaxLengthExceeded: boolean;
    readonly isInvalidAssetIdentifier: boolean;
    readonly isInvestorUniquenessClaimNotAllowed: boolean;
    readonly isInvalidCustomAssetTypeId: boolean;
    readonly isAssetMetadataNameMaxLengthExceeded: boolean;
    readonly isAssetMetadataValueMaxLengthExceeded: boolean;
    readonly isAssetMetadataTypeDefMaxLengthExceeded: boolean;
    readonly isAssetMetadataKeyIsMissing: boolean;
    readonly isAssetMetadataValueIsLocked: boolean;
    readonly isAssetMetadataLocalKeyAlreadyExists: boolean;
    readonly isAssetMetadataGlobalKeyAlreadyExists: boolean;
    readonly isTickerFirstByteNotValid: boolean;
    readonly isUnexpectedNonFungibleToken: boolean;
    readonly isIncompatibleAssetTypeUpdate: boolean;
    readonly isAssetMetadataKeyBelongsToNFTCollection: boolean;
    readonly isAssetMetadataValueIsEmpty: boolean;
    readonly isNumberOfAssetMediatorsExceeded: boolean;
    readonly isInvalidTickerCharacter: boolean;
    readonly isInvalidTransferFrozenAsset: boolean;
    readonly isInvalidTransferComplianceFailure: boolean;
    readonly type: 'Unauthorized' | 'AssetAlreadyCreated' | 'TickerTooLong' | 'TickerNotAlphanumeric' | 'TickerAlreadyRegistered' | 'TotalSupplyAboveLimit' | 'NoSuchAsset' | 'AlreadyFrozen' | 'NotAnOwner' | 'BalanceOverflow' | 'TotalSupplyOverflow' | 'InvalidGranularity' | 'NotFrozen' | 'InvalidTransfer' | 'InsufficientBalance' | 'AssetAlreadyDivisible' | 'InvalidEthereumSignature' | 'TickerRegistrationExpired' | 'SenderSameAsReceiver' | 'NoSuchDoc' | 'MaxLengthOfAssetNameExceeded' | 'FundingRoundNameMaxLengthExceeded' | 'InvalidAssetIdentifier' | 'InvestorUniquenessClaimNotAllowed' | 'InvalidCustomAssetTypeId' | 'AssetMetadataNameMaxLengthExceeded' | 'AssetMetadataValueMaxLengthExceeded' | 'AssetMetadataTypeDefMaxLengthExceeded' | 'AssetMetadataKeyIsMissing' | 'AssetMetadataValueIsLocked' | 'AssetMetadataLocalKeyAlreadyExists' | 'AssetMetadataGlobalKeyAlreadyExists' | 'TickerFirstByteNotValid' | 'UnexpectedNonFungibleToken' | 'IncompatibleAssetTypeUpdate' | 'AssetMetadataKeyBelongsToNFTCollection' | 'AssetMetadataValueIsEmpty' | 'NumberOfAssetMediatorsExceeded' | 'InvalidTickerCharacter' | 'InvalidTransferFrozenAsset' | 'InvalidTransferComplianceFailure';
  }

<<<<<<< HEAD
  /** @name PalletCorporateActionsDistributionError (639) */
=======
  /** @name PalletCorporateActionsDistributionError (638) */
>>>>>>> 2ef2fc0b
  export interface PalletCorporateActionsDistributionError extends Enum {
    readonly isCaNotBenefit: boolean;
    readonly isAlreadyExists: boolean;
    readonly isExpiryBeforePayment: boolean;
    readonly isHolderAlreadyPaid: boolean;
    readonly isNoSuchDistribution: boolean;
    readonly isCannotClaimBeforeStart: boolean;
    readonly isCannotClaimAfterExpiry: boolean;
    readonly isBalancePerShareProductOverflowed: boolean;
    readonly isNotDistributionCreator: boolean;
    readonly isAlreadyReclaimed: boolean;
    readonly isNotExpired: boolean;
    readonly isDistributionStarted: boolean;
    readonly isInsufficientRemainingAmount: boolean;
    readonly isDistributionAmountIsZero: boolean;
    readonly isDistributionPerShareIsZero: boolean;
    readonly type: 'CaNotBenefit' | 'AlreadyExists' | 'ExpiryBeforePayment' | 'HolderAlreadyPaid' | 'NoSuchDistribution' | 'CannotClaimBeforeStart' | 'CannotClaimAfterExpiry' | 'BalancePerShareProductOverflowed' | 'NotDistributionCreator' | 'AlreadyReclaimed' | 'NotExpired' | 'DistributionStarted' | 'InsufficientRemainingAmount' | 'DistributionAmountIsZero' | 'DistributionPerShareIsZero';
  }

<<<<<<< HEAD
  /** @name PolymeshCommonUtilitiesCheckpointNextCheckpoints (643) */
=======
  /** @name PolymeshCommonUtilitiesCheckpointNextCheckpoints (642) */
>>>>>>> 2ef2fc0b
  export interface PolymeshCommonUtilitiesCheckpointNextCheckpoints extends Struct {
    readonly nextAt: u64;
    readonly totalPending: u64;
    readonly schedules: BTreeMap<u64, u64>;
  }

<<<<<<< HEAD
  /** @name PalletAssetCheckpointError (649) */
=======
  /** @name PalletAssetCheckpointError (648) */
>>>>>>> 2ef2fc0b
  export interface PalletAssetCheckpointError extends Enum {
    readonly isNoSuchSchedule: boolean;
    readonly isScheduleNotRemovable: boolean;
    readonly isSchedulesOverMaxComplexity: boolean;
    readonly isScheduleIsEmpty: boolean;
    readonly isScheduleFinished: boolean;
    readonly isScheduleHasExpiredCheckpoints: boolean;
    readonly type: 'NoSuchSchedule' | 'ScheduleNotRemovable' | 'SchedulesOverMaxComplexity' | 'ScheduleIsEmpty' | 'ScheduleFinished' | 'ScheduleHasExpiredCheckpoints';
  }

<<<<<<< HEAD
  /** @name PolymeshPrimitivesComplianceManagerAssetCompliance (650) */
=======
  /** @name PolymeshPrimitivesComplianceManagerAssetCompliance (649) */
>>>>>>> 2ef2fc0b
  export interface PolymeshPrimitivesComplianceManagerAssetCompliance extends Struct {
    readonly paused: bool;
    readonly requirements: Vec<PolymeshPrimitivesComplianceManagerComplianceRequirement>;
  }

<<<<<<< HEAD
  /** @name PalletComplianceManagerError (652) */
=======
  /** @name PalletComplianceManagerError (651) */
>>>>>>> 2ef2fc0b
  export interface PalletComplianceManagerError extends Enum {
    readonly isUnauthorized: boolean;
    readonly isDidNotExist: boolean;
    readonly isInvalidComplianceRequirementId: boolean;
    readonly isIncorrectOperationOnTrustedIssuer: boolean;
    readonly isDuplicateComplianceRequirements: boolean;
    readonly isComplianceRequirementTooComplex: boolean;
    readonly isWeightLimitExceeded: boolean;
    readonly type: 'Unauthorized' | 'DidNotExist' | 'InvalidComplianceRequirementId' | 'IncorrectOperationOnTrustedIssuer' | 'DuplicateComplianceRequirements' | 'ComplianceRequirementTooComplex' | 'WeightLimitExceeded';
  }

<<<<<<< HEAD
  /** @name PalletCorporateActionsError (655) */
=======
  /** @name PalletCorporateActionsError (654) */
>>>>>>> 2ef2fc0b
  export interface PalletCorporateActionsError extends Enum {
    readonly isDetailsTooLong: boolean;
    readonly isDuplicateDidTax: boolean;
    readonly isTooManyDidTaxes: boolean;
    readonly isTooManyTargetIds: boolean;
    readonly isNoSuchCheckpointId: boolean;
    readonly isNoSuchCA: boolean;
    readonly isNoRecordDate: boolean;
    readonly isRecordDateAfterStart: boolean;
    readonly isDeclDateAfterRecordDate: boolean;
    readonly isDeclDateInFuture: boolean;
    readonly isNotTargetedByCA: boolean;
    readonly type: 'DetailsTooLong' | 'DuplicateDidTax' | 'TooManyDidTaxes' | 'TooManyTargetIds' | 'NoSuchCheckpointId' | 'NoSuchCA' | 'NoRecordDate' | 'RecordDateAfterStart' | 'DeclDateAfterRecordDate' | 'DeclDateInFuture' | 'NotTargetedByCA';
  }

<<<<<<< HEAD
  /** @name PalletCorporateActionsBallotError (657) */
=======
  /** @name PalletCorporateActionsBallotError (656) */
>>>>>>> 2ef2fc0b
  export interface PalletCorporateActionsBallotError extends Enum {
    readonly isCaNotNotice: boolean;
    readonly isAlreadyExists: boolean;
    readonly isNoSuchBallot: boolean;
    readonly isStartAfterEnd: boolean;
    readonly isNowAfterEnd: boolean;
    readonly isNumberOfChoicesOverflow: boolean;
    readonly isVotingAlreadyStarted: boolean;
    readonly isVotingNotStarted: boolean;
    readonly isVotingAlreadyEnded: boolean;
    readonly isWrongVoteCount: boolean;
    readonly isInsufficientVotes: boolean;
    readonly isNoSuchRCVFallback: boolean;
    readonly isRcvSelfCycle: boolean;
    readonly isRcvNotAllowed: boolean;
    readonly type: 'CaNotNotice' | 'AlreadyExists' | 'NoSuchBallot' | 'StartAfterEnd' | 'NowAfterEnd' | 'NumberOfChoicesOverflow' | 'VotingAlreadyStarted' | 'VotingNotStarted' | 'VotingAlreadyEnded' | 'WrongVoteCount' | 'InsufficientVotes' | 'NoSuchRCVFallback' | 'RcvSelfCycle' | 'RcvNotAllowed';
  }

<<<<<<< HEAD
  /** @name PalletPermissionsError (658) */
=======
  /** @name PalletPermissionsError (657) */
>>>>>>> 2ef2fc0b
  export interface PalletPermissionsError extends Enum {
    readonly isUnauthorizedCaller: boolean;
    readonly type: 'UnauthorizedCaller';
  }

<<<<<<< HEAD
  /** @name PalletPipsPipsMetadata (659) */
=======
  /** @name PalletPipsPipsMetadata (658) */
>>>>>>> 2ef2fc0b
  export interface PalletPipsPipsMetadata extends Struct {
    readonly id: u32;
    readonly url: Option<Bytes>;
    readonly description: Option<Bytes>;
    readonly createdAt: u32;
    readonly transactionVersion: u32;
    readonly expiry: PolymeshCommonUtilitiesMaybeBlock;
  }

<<<<<<< HEAD
  /** @name PalletPipsDepositInfo (661) */
=======
  /** @name PalletPipsDepositInfo (660) */
>>>>>>> 2ef2fc0b
  export interface PalletPipsDepositInfo extends Struct {
    readonly owner: AccountId32;
    readonly amount: u128;
  }

<<<<<<< HEAD
  /** @name PalletPipsPip (662) */
=======
  /** @name PalletPipsPip (661) */
>>>>>>> 2ef2fc0b
  export interface PalletPipsPip extends Struct {
    readonly id: u32;
    readonly proposal: Call;
    readonly proposer: PalletPipsProposer;
  }

<<<<<<< HEAD
  /** @name PalletPipsVotingResult (663) */
=======
  /** @name PalletPipsVotingResult (662) */
>>>>>>> 2ef2fc0b
  export interface PalletPipsVotingResult extends Struct {
    readonly ayesCount: u32;
    readonly ayesStake: u128;
    readonly naysCount: u32;
    readonly naysStake: u128;
  }

<<<<<<< HEAD
  /** @name PalletPipsVote (664) */
  export interface PalletPipsVote extends ITuple<[bool, u128]> {}

  /** @name PalletPipsSnapshotMetadata (665) */
=======
  /** @name PalletPipsVote (663) */
  export interface PalletPipsVote extends ITuple<[bool, u128]> {}

  /** @name PalletPipsSnapshotMetadata (664) */
>>>>>>> 2ef2fc0b
  export interface PalletPipsSnapshotMetadata extends Struct {
    readonly createdAt: u32;
    readonly madeBy: AccountId32;
    readonly id: u32;
  }

<<<<<<< HEAD
  /** @name PalletPipsError (667) */
=======
  /** @name PalletPipsError (666) */
>>>>>>> 2ef2fc0b
  export interface PalletPipsError extends Enum {
    readonly isRescheduleNotByReleaseCoordinator: boolean;
    readonly isNotFromCommunity: boolean;
    readonly isNotByCommittee: boolean;
    readonly isTooManyActivePips: boolean;
    readonly isIncorrectDeposit: boolean;
    readonly isInsufficientDeposit: boolean;
    readonly isNoSuchProposal: boolean;
    readonly isNotACommitteeMember: boolean;
    readonly isInvalidFutureBlockNumber: boolean;
    readonly isNumberOfVotesExceeded: boolean;
    readonly isStakeAmountOfVotesExceeded: boolean;
    readonly isMissingCurrentIdentity: boolean;
    readonly isIncorrectProposalState: boolean;
    readonly isCannotSkipPip: boolean;
    readonly isSnapshotResultTooLarge: boolean;
    readonly isSnapshotIdMismatch: boolean;
    readonly isScheduledProposalDoesntExist: boolean;
    readonly isProposalNotInScheduledState: boolean;
    readonly type: 'RescheduleNotByReleaseCoordinator' | 'NotFromCommunity' | 'NotByCommittee' | 'TooManyActivePips' | 'IncorrectDeposit' | 'InsufficientDeposit' | 'NoSuchProposal' | 'NotACommitteeMember' | 'InvalidFutureBlockNumber' | 'NumberOfVotesExceeded' | 'StakeAmountOfVotesExceeded' | 'MissingCurrentIdentity' | 'IncorrectProposalState' | 'CannotSkipPip' | 'SnapshotResultTooLarge' | 'SnapshotIdMismatch' | 'ScheduledProposalDoesntExist' | 'ProposalNotInScheduledState';
  }

<<<<<<< HEAD
  /** @name PalletPortfolioError (675) */
=======
  /** @name PalletPortfolioError (674) */
>>>>>>> 2ef2fc0b
  export interface PalletPortfolioError extends Enum {
    readonly isPortfolioDoesNotExist: boolean;
    readonly isInsufficientPortfolioBalance: boolean;
    readonly isDestinationIsSamePortfolio: boolean;
    readonly isPortfolioNameAlreadyInUse: boolean;
    readonly isSecondaryKeyNotAuthorizedForPortfolio: boolean;
    readonly isUnauthorizedCustodian: boolean;
    readonly isInsufficientTokensLocked: boolean;
    readonly isPortfolioNotEmpty: boolean;
    readonly isDifferentIdentityPortfolios: boolean;
    readonly isNoDuplicateAssetsAllowed: boolean;
    readonly isNftNotFoundInPortfolio: boolean;
    readonly isNftAlreadyLocked: boolean;
    readonly isNftNotLocked: boolean;
    readonly isInvalidTransferNFTNotOwned: boolean;
    readonly isInvalidTransferNFTIsLocked: boolean;
    readonly isEmptyTransfer: boolean;
    readonly isMissingOwnersPermission: boolean;
<<<<<<< HEAD
    readonly isInvalidTransferSenderIdMatchesReceiverId: boolean;
    readonly type: 'PortfolioDoesNotExist' | 'InsufficientPortfolioBalance' | 'DestinationIsSamePortfolio' | 'PortfolioNameAlreadyInUse' | 'SecondaryKeyNotAuthorizedForPortfolio' | 'UnauthorizedCustodian' | 'InsufficientTokensLocked' | 'PortfolioNotEmpty' | 'DifferentIdentityPortfolios' | 'NoDuplicateAssetsAllowed' | 'NftNotFoundInPortfolio' | 'NftAlreadyLocked' | 'NftNotLocked' | 'InvalidTransferNFTNotOwned' | 'InvalidTransferNFTIsLocked' | 'EmptyTransfer' | 'MissingOwnersPermission' | 'InvalidTransferSenderIdMatchesReceiverId';
  }

  /** @name PalletProtocolFeeError (676) */
=======
    readonly type: 'PortfolioDoesNotExist' | 'InsufficientPortfolioBalance' | 'DestinationIsSamePortfolio' | 'PortfolioNameAlreadyInUse' | 'SecondaryKeyNotAuthorizedForPortfolio' | 'UnauthorizedCustodian' | 'InsufficientTokensLocked' | 'PortfolioNotEmpty' | 'DifferentIdentityPortfolios' | 'NoDuplicateAssetsAllowed' | 'NftNotFoundInPortfolio' | 'NftAlreadyLocked' | 'NftNotLocked' | 'InvalidTransferNFTNotOwned' | 'InvalidTransferNFTIsLocked' | 'EmptyTransfer' | 'MissingOwnersPermission';
  }

  /** @name PalletProtocolFeeError (675) */
>>>>>>> 2ef2fc0b
  export interface PalletProtocolFeeError extends Enum {
    readonly isInsufficientAccountBalance: boolean;
    readonly isUnHandledImbalances: boolean;
    readonly isInsufficientSubsidyBalance: boolean;
    readonly type: 'InsufficientAccountBalance' | 'UnHandledImbalances' | 'InsufficientSubsidyBalance';
  }

<<<<<<< HEAD
  /** @name PalletSchedulerScheduled (679) */
=======
  /** @name PalletSchedulerScheduled (678) */
>>>>>>> 2ef2fc0b
  export interface PalletSchedulerScheduled extends Struct {
    readonly maybeId: Option<U8aFixed>;
    readonly priority: u8;
    readonly call: FrameSupportPreimagesBounded;
    readonly maybePeriodic: Option<ITuple<[u32, u32]>>;
    readonly origin: PolymeshRuntimeDevelopRuntimeOriginCaller;
  }

<<<<<<< HEAD
  /** @name FrameSupportPreimagesBounded (680) */
=======
  /** @name FrameSupportPreimagesBounded (679) */
>>>>>>> 2ef2fc0b
  export interface FrameSupportPreimagesBounded extends Enum {
    readonly isLegacy: boolean;
    readonly asLegacy: {
      readonly hash_: H256;
    } & Struct;
    readonly isInline: boolean;
    readonly asInline: Bytes;
    readonly isLookup: boolean;
    readonly asLookup: {
      readonly hash_: H256;
      readonly len: u32;
    } & Struct;
    readonly type: 'Legacy' | 'Inline' | 'Lookup';
  }

<<<<<<< HEAD
  /** @name PalletSchedulerError (683) */
=======
  /** @name PalletSchedulerError (682) */
>>>>>>> 2ef2fc0b
  export interface PalletSchedulerError extends Enum {
    readonly isFailedToSchedule: boolean;
    readonly isNotFound: boolean;
    readonly isTargetBlockNumberInPast: boolean;
    readonly isRescheduleNoChange: boolean;
    readonly isNamed: boolean;
    readonly type: 'FailedToSchedule' | 'NotFound' | 'TargetBlockNumberInPast' | 'RescheduleNoChange' | 'Named';
  }

<<<<<<< HEAD
  /** @name PolymeshPrimitivesSettlementVenue (684) */
=======
  /** @name PolymeshPrimitivesSettlementVenue (683) */
>>>>>>> 2ef2fc0b
  export interface PolymeshPrimitivesSettlementVenue extends Struct {
    readonly creator: PolymeshPrimitivesIdentityId;
    readonly venueType: PolymeshPrimitivesSettlementVenueType;
  }

<<<<<<< HEAD
  /** @name PolymeshPrimitivesSettlementInstruction (688) */
=======
  /** @name PolymeshPrimitivesSettlementInstruction (687) */
>>>>>>> 2ef2fc0b
  export interface PolymeshPrimitivesSettlementInstruction extends Struct {
    readonly instructionId: u64;
    readonly venueId: u64;
    readonly settlementType: PolymeshPrimitivesSettlementSettlementType;
    readonly createdAt: Option<u64>;
    readonly tradeDate: Option<u64>;
    readonly valueDate: Option<u64>;
  }

<<<<<<< HEAD
  /** @name PolymeshPrimitivesSettlementLegStatus (690) */
=======
  /** @name PolymeshPrimitivesSettlementLegStatus (689) */
>>>>>>> 2ef2fc0b
  export interface PolymeshPrimitivesSettlementLegStatus extends Enum {
    readonly isPendingTokenLock: boolean;
    readonly isExecutionPending: boolean;
    readonly isExecutionToBeSkipped: boolean;
    readonly asExecutionToBeSkipped: ITuple<[AccountId32, u64]>;
    readonly type: 'PendingTokenLock' | 'ExecutionPending' | 'ExecutionToBeSkipped';
  }

<<<<<<< HEAD
  /** @name PolymeshPrimitivesSettlementAffirmationStatus (692) */
=======
  /** @name PolymeshPrimitivesSettlementAffirmationStatus (691) */
>>>>>>> 2ef2fc0b
  export interface PolymeshPrimitivesSettlementAffirmationStatus extends Enum {
    readonly isUnknown: boolean;
    readonly isPending: boolean;
    readonly isAffirmed: boolean;
    readonly type: 'Unknown' | 'Pending' | 'Affirmed';
  }

<<<<<<< HEAD
  /** @name PolymeshPrimitivesSettlementInstructionStatus (696) */
=======
  /** @name PolymeshPrimitivesSettlementInstructionStatus (695) */
>>>>>>> 2ef2fc0b
  export interface PolymeshPrimitivesSettlementInstructionStatus extends Enum {
    readonly isUnknown: boolean;
    readonly isPending: boolean;
    readonly isFailed: boolean;
    readonly isSuccess: boolean;
    readonly asSuccess: u32;
    readonly isRejected: boolean;
    readonly asRejected: u32;
    readonly type: 'Unknown' | 'Pending' | 'Failed' | 'Success' | 'Rejected';
  }

<<<<<<< HEAD
  /** @name PolymeshPrimitivesSettlementMediatorAffirmationStatus (698) */
=======
  /** @name PolymeshPrimitivesSettlementMediatorAffirmationStatus (697) */
>>>>>>> 2ef2fc0b
  export interface PolymeshPrimitivesSettlementMediatorAffirmationStatus extends Enum {
    readonly isUnknown: boolean;
    readonly isPending: boolean;
    readonly isAffirmed: boolean;
    readonly asAffirmed: {
      readonly expiry: Option<u64>;
    } & Struct;
    readonly type: 'Unknown' | 'Pending' | 'Affirmed';
  }

<<<<<<< HEAD
  /** @name PalletSettlementError (699) */
=======
  /** @name PalletSettlementError (698) */
>>>>>>> 2ef2fc0b
  export interface PalletSettlementError extends Enum {
    readonly isInvalidVenue: boolean;
    readonly isUnauthorized: boolean;
    readonly isInstructionNotAffirmed: boolean;
    readonly isUnauthorizedSigner: boolean;
    readonly isReceiptAlreadyClaimed: boolean;
    readonly isUnauthorizedVenue: boolean;
    readonly isInstructionDatesInvalid: boolean;
    readonly isInstructionSettleBlockPassed: boolean;
    readonly isInvalidSignature: boolean;
    readonly isSameSenderReceiver: boolean;
    readonly isSettleOnPastBlock: boolean;
    readonly isUnexpectedAffirmationStatus: boolean;
    readonly isFailedToSchedule: boolean;
    readonly isUnknownInstruction: boolean;
    readonly isSignerAlreadyExists: boolean;
    readonly isSignerDoesNotExist: boolean;
    readonly isZeroAmount: boolean;
    readonly isInstructionSettleBlockNotReached: boolean;
    readonly isCallerIsNotAParty: boolean;
    readonly isMaxNumberOfNFTsExceeded: boolean;
    readonly isNumberOfTransferredNFTsUnderestimated: boolean;
    readonly isReceiptForInvalidLegType: boolean;
    readonly isWeightLimitExceeded: boolean;
    readonly isMaxNumberOfFungibleAssetsExceeded: boolean;
    readonly isMaxNumberOfOffChainAssetsExceeded: boolean;
    readonly isNumberOfFungibleTransfersUnderestimated: boolean;
    readonly isUnexpectedOFFChainAsset: boolean;
    readonly isOffChainAssetCantBeLocked: boolean;
    readonly isNumberOfOffChainTransfersUnderestimated: boolean;
    readonly isLegNotFound: boolean;
    readonly isInputWeightIsLessThanMinimum: boolean;
    readonly isMaxNumberOfReceiptsExceeded: boolean;
    readonly isNotAllAffirmationsHaveBeenReceived: boolean;
    readonly isInvalidInstructionStatusForExecution: boolean;
    readonly isFailedToReleaseLockOrTransferAssets: boolean;
    readonly isDuplicateReceiptUid: boolean;
    readonly isReceiptInstructionIdMissmatch: boolean;
    readonly isMultipleReceiptsForOneLeg: boolean;
    readonly isUnexpectedLegStatus: boolean;
    readonly isNumberOfVenueSignersExceeded: boolean;
    readonly isCallerIsNotAMediator: boolean;
    readonly isInvalidExpiryDate: boolean;
    readonly isMediatorAffirmationExpired: boolean;
    readonly type: 'InvalidVenue' | 'Unauthorized' | 'InstructionNotAffirmed' | 'UnauthorizedSigner' | 'ReceiptAlreadyClaimed' | 'UnauthorizedVenue' | 'InstructionDatesInvalid' | 'InstructionSettleBlockPassed' | 'InvalidSignature' | 'SameSenderReceiver' | 'SettleOnPastBlock' | 'UnexpectedAffirmationStatus' | 'FailedToSchedule' | 'UnknownInstruction' | 'SignerAlreadyExists' | 'SignerDoesNotExist' | 'ZeroAmount' | 'InstructionSettleBlockNotReached' | 'CallerIsNotAParty' | 'MaxNumberOfNFTsExceeded' | 'NumberOfTransferredNFTsUnderestimated' | 'ReceiptForInvalidLegType' | 'WeightLimitExceeded' | 'MaxNumberOfFungibleAssetsExceeded' | 'MaxNumberOfOffChainAssetsExceeded' | 'NumberOfFungibleTransfersUnderestimated' | 'UnexpectedOFFChainAsset' | 'OffChainAssetCantBeLocked' | 'NumberOfOffChainTransfersUnderestimated' | 'LegNotFound' | 'InputWeightIsLessThanMinimum' | 'MaxNumberOfReceiptsExceeded' | 'NotAllAffirmationsHaveBeenReceived' | 'InvalidInstructionStatusForExecution' | 'FailedToReleaseLockOrTransferAssets' | 'DuplicateReceiptUid' | 'ReceiptInstructionIdMissmatch' | 'MultipleReceiptsForOneLeg' | 'UnexpectedLegStatus' | 'NumberOfVenueSignersExceeded' | 'CallerIsNotAMediator' | 'InvalidExpiryDate' | 'MediatorAffirmationExpired';
  }

<<<<<<< HEAD
  /** @name PolymeshPrimitivesStatisticsStat1stKey (702) */
=======
  /** @name PolymeshPrimitivesStatisticsStat1stKey (701) */
>>>>>>> 2ef2fc0b
  export interface PolymeshPrimitivesStatisticsStat1stKey extends Struct {
    readonly asset: PolymeshPrimitivesStatisticsAssetScope;
    readonly statType: PolymeshPrimitivesStatisticsStatType;
  }

<<<<<<< HEAD
  /** @name PolymeshPrimitivesTransferComplianceAssetTransferCompliance (703) */
=======
  /** @name PolymeshPrimitivesTransferComplianceAssetTransferCompliance (702) */
>>>>>>> 2ef2fc0b
  export interface PolymeshPrimitivesTransferComplianceAssetTransferCompliance extends Struct {
    readonly paused: bool;
    readonly requirements: BTreeSet<PolymeshPrimitivesTransferComplianceTransferCondition>;
  }

<<<<<<< HEAD
  /** @name PalletStatisticsError (707) */
=======
  /** @name PalletStatisticsError (706) */
>>>>>>> 2ef2fc0b
  export interface PalletStatisticsError extends Enum {
    readonly isInvalidTransfer: boolean;
    readonly isStatTypeMissing: boolean;
    readonly isStatTypeNeededByTransferCondition: boolean;
    readonly isCannotRemoveStatTypeInUse: boolean;
    readonly isStatTypeLimitReached: boolean;
    readonly isTransferConditionLimitReached: boolean;
    readonly isWeightLimitExceeded: boolean;
    readonly type: 'InvalidTransfer' | 'StatTypeMissing' | 'StatTypeNeededByTransferCondition' | 'CannotRemoveStatTypeInUse' | 'StatTypeLimitReached' | 'TransferConditionLimitReached' | 'WeightLimitExceeded';
  }

<<<<<<< HEAD
  /** @name PalletStoError (709) */
=======
  /** @name PalletStoError (708) */
>>>>>>> 2ef2fc0b
  export interface PalletStoError extends Enum {
    readonly isUnauthorized: boolean;
    readonly isOverflow: boolean;
    readonly isInsufficientTokensRemaining: boolean;
    readonly isFundraiserNotFound: boolean;
    readonly isFundraiserNotLive: boolean;
    readonly isFundraiserClosed: boolean;
    readonly isFundraiserExpired: boolean;
    readonly isInvalidVenue: boolean;
    readonly isInvalidPriceTiers: boolean;
    readonly isInvalidOfferingWindow: boolean;
    readonly isMaxPriceExceeded: boolean;
    readonly isInvestmentAmountTooLow: boolean;
    readonly type: 'Unauthorized' | 'Overflow' | 'InsufficientTokensRemaining' | 'FundraiserNotFound' | 'FundraiserNotLive' | 'FundraiserClosed' | 'FundraiserExpired' | 'InvalidVenue' | 'InvalidPriceTiers' | 'InvalidOfferingWindow' | 'MaxPriceExceeded' | 'InvestmentAmountTooLow';
  }

<<<<<<< HEAD
  /** @name PalletTreasuryError (710) */
=======
  /** @name PalletTreasuryError (709) */
>>>>>>> 2ef2fc0b
  export interface PalletTreasuryError extends Enum {
    readonly isInsufficientBalance: boolean;
    readonly isInvalidIdentity: boolean;
    readonly type: 'InsufficientBalance' | 'InvalidIdentity';
  }

<<<<<<< HEAD
  /** @name PalletUtilityError (711) */
=======
  /** @name PalletUtilityError (710) */
>>>>>>> 2ef2fc0b
  export interface PalletUtilityError extends Enum {
    readonly isTooManyCalls: boolean;
    readonly isInvalidSignature: boolean;
    readonly isTargetCddMissing: boolean;
    readonly isInvalidNonce: boolean;
    readonly isUnableToDeriveAccountId: boolean;
    readonly type: 'TooManyCalls' | 'InvalidSignature' | 'TargetCddMissing' | 'InvalidNonce' | 'UnableToDeriveAccountId';
  }

<<<<<<< HEAD
  /** @name PalletBaseError (712) */
=======
  /** @name PalletBaseError (711) */
>>>>>>> 2ef2fc0b
  export interface PalletBaseError extends Enum {
    readonly isTooLong: boolean;
    readonly isCounterOverflow: boolean;
    readonly type: 'TooLong' | 'CounterOverflow';
  }

<<<<<<< HEAD
  /** @name PalletExternalAgentsError (714) */
=======
  /** @name PalletExternalAgentsError (713) */
>>>>>>> 2ef2fc0b
  export interface PalletExternalAgentsError extends Enum {
    readonly isNoSuchAG: boolean;
    readonly isUnauthorizedAgent: boolean;
    readonly isAlreadyAnAgent: boolean;
    readonly isNotAnAgent: boolean;
    readonly isRemovingLastFullAgent: boolean;
    readonly isSecondaryKeyNotAuthorizedForAsset: boolean;
    readonly type: 'NoSuchAG' | 'UnauthorizedAgent' | 'AlreadyAnAgent' | 'NotAnAgent' | 'RemovingLastFullAgent' | 'SecondaryKeyNotAuthorizedForAsset';
  }

<<<<<<< HEAD
  /** @name PalletRelayerSubsidy (715) */
=======
  /** @name PalletRelayerSubsidy (714) */
>>>>>>> 2ef2fc0b
  export interface PalletRelayerSubsidy extends Struct {
    readonly payingKey: AccountId32;
    readonly remaining: u128;
  }

<<<<<<< HEAD
  /** @name PalletRelayerError (716) */
=======
  /** @name PalletRelayerError (715) */
>>>>>>> 2ef2fc0b
  export interface PalletRelayerError extends Enum {
    readonly isUserKeyCddMissing: boolean;
    readonly isPayingKeyCddMissing: boolean;
    readonly isNoPayingKey: boolean;
    readonly isNotPayingKey: boolean;
    readonly isNotAuthorizedForPayingKey: boolean;
    readonly isNotAuthorizedForUserKey: boolean;
    readonly isOverflow: boolean;
    readonly type: 'UserKeyCddMissing' | 'PayingKeyCddMissing' | 'NoPayingKey' | 'NotPayingKey' | 'NotAuthorizedForPayingKey' | 'NotAuthorizedForUserKey' | 'Overflow';
  }

<<<<<<< HEAD
  /** @name PalletContractsWasmPrefabWasmModule (718) */
=======
  /** @name PalletContractsWasmPrefabWasmModule (717) */
>>>>>>> 2ef2fc0b
  export interface PalletContractsWasmPrefabWasmModule extends Struct {
    readonly instructionWeightsVersion: Compact<u32>;
    readonly initial: Compact<u32>;
    readonly maximum: Compact<u32>;
    readonly code: Bytes;
    readonly determinism: PalletContractsWasmDeterminism;
  }

<<<<<<< HEAD
  /** @name PalletContractsWasmOwnerInfo (720) */
=======
  /** @name PalletContractsWasmOwnerInfo (719) */
>>>>>>> 2ef2fc0b
  export interface PalletContractsWasmOwnerInfo extends Struct {
    readonly owner: AccountId32;
    readonly deposit: Compact<u128>;
    readonly refcount: Compact<u64>;
  }

<<<<<<< HEAD
  /** @name PalletContractsStorageContractInfo (721) */
=======
  /** @name PalletContractsStorageContractInfo (720) */
>>>>>>> 2ef2fc0b
  export interface PalletContractsStorageContractInfo extends Struct {
    readonly trieId: Bytes;
    readonly depositAccount: AccountId32;
    readonly codeHash: H256;
    readonly storageBytes: u32;
    readonly storageItems: u32;
    readonly storageByteDeposit: u128;
    readonly storageItemDeposit: u128;
    readonly storageBaseDeposit: u128;
  }

<<<<<<< HEAD
  /** @name PalletContractsStorageDeletedContract (724) */
=======
  /** @name PalletContractsStorageDeletedContract (723) */
>>>>>>> 2ef2fc0b
  export interface PalletContractsStorageDeletedContract extends Struct {
    readonly trieId: Bytes;
  }

<<<<<<< HEAD
  /** @name PalletContractsSchedule (726) */
=======
  /** @name PalletContractsSchedule (725) */
>>>>>>> 2ef2fc0b
  export interface PalletContractsSchedule extends Struct {
    readonly limits: PalletContractsScheduleLimits;
    readonly instructionWeights: PalletContractsScheduleInstructionWeights;
    readonly hostFnWeights: PalletContractsScheduleHostFnWeights;
  }

<<<<<<< HEAD
  /** @name PalletContractsScheduleLimits (727) */
=======
  /** @name PalletContractsScheduleLimits (726) */
>>>>>>> 2ef2fc0b
  export interface PalletContractsScheduleLimits extends Struct {
    readonly eventTopics: u32;
    readonly globals: u32;
    readonly locals: u32;
    readonly parameters: u32;
    readonly memoryPages: u32;
    readonly tableSize: u32;
    readonly brTableSize: u32;
    readonly subjectLen: u32;
    readonly payloadLen: u32;
  }

<<<<<<< HEAD
  /** @name PalletContractsScheduleInstructionWeights (728) */
=======
  /** @name PalletContractsScheduleInstructionWeights (727) */
>>>>>>> 2ef2fc0b
  export interface PalletContractsScheduleInstructionWeights extends Struct {
    readonly version: u32;
    readonly fallback: u32;
    readonly i64const: u32;
    readonly i64load: u32;
    readonly i64store: u32;
    readonly select: u32;
    readonly r_if: u32;
    readonly br: u32;
    readonly brIf: u32;
    readonly brTable: u32;
    readonly brTablePerEntry: u32;
    readonly call: u32;
    readonly callIndirect: u32;
    readonly callIndirectPerParam: u32;
    readonly callPerLocal: u32;
    readonly localGet: u32;
    readonly localSet: u32;
    readonly localTee: u32;
    readonly globalGet: u32;
    readonly globalSet: u32;
    readonly memoryCurrent: u32;
    readonly memoryGrow: u32;
    readonly i64clz: u32;
    readonly i64ctz: u32;
    readonly i64popcnt: u32;
    readonly i64eqz: u32;
    readonly i64extendsi32: u32;
    readonly i64extendui32: u32;
    readonly i32wrapi64: u32;
    readonly i64eq: u32;
    readonly i64ne: u32;
    readonly i64lts: u32;
    readonly i64ltu: u32;
    readonly i64gts: u32;
    readonly i64gtu: u32;
    readonly i64les: u32;
    readonly i64leu: u32;
    readonly i64ges: u32;
    readonly i64geu: u32;
    readonly i64add: u32;
    readonly i64sub: u32;
    readonly i64mul: u32;
    readonly i64divs: u32;
    readonly i64divu: u32;
    readonly i64rems: u32;
    readonly i64remu: u32;
    readonly i64and: u32;
    readonly i64or: u32;
    readonly i64xor: u32;
    readonly i64shl: u32;
    readonly i64shrs: u32;
    readonly i64shru: u32;
    readonly i64rotl: u32;
    readonly i64rotr: u32;
  }

<<<<<<< HEAD
  /** @name PalletContractsScheduleHostFnWeights (729) */
=======
  /** @name PalletContractsScheduleHostFnWeights (728) */
>>>>>>> 2ef2fc0b
  export interface PalletContractsScheduleHostFnWeights extends Struct {
    readonly caller: SpWeightsWeightV2Weight;
    readonly isContract: SpWeightsWeightV2Weight;
    readonly codeHash: SpWeightsWeightV2Weight;
    readonly ownCodeHash: SpWeightsWeightV2Weight;
    readonly callerIsOrigin: SpWeightsWeightV2Weight;
    readonly address: SpWeightsWeightV2Weight;
    readonly gasLeft: SpWeightsWeightV2Weight;
    readonly balance: SpWeightsWeightV2Weight;
    readonly valueTransferred: SpWeightsWeightV2Weight;
    readonly minimumBalance: SpWeightsWeightV2Weight;
    readonly blockNumber: SpWeightsWeightV2Weight;
    readonly now: SpWeightsWeightV2Weight;
    readonly weightToFee: SpWeightsWeightV2Weight;
    readonly gas: SpWeightsWeightV2Weight;
    readonly input: SpWeightsWeightV2Weight;
    readonly inputPerByte: SpWeightsWeightV2Weight;
    readonly r_return: SpWeightsWeightV2Weight;
    readonly returnPerByte: SpWeightsWeightV2Weight;
    readonly terminate: SpWeightsWeightV2Weight;
    readonly random: SpWeightsWeightV2Weight;
    readonly depositEvent: SpWeightsWeightV2Weight;
    readonly depositEventPerTopic: SpWeightsWeightV2Weight;
    readonly depositEventPerByte: SpWeightsWeightV2Weight;
    readonly debugMessage: SpWeightsWeightV2Weight;
    readonly debugMessagePerByte: SpWeightsWeightV2Weight;
    readonly setStorage: SpWeightsWeightV2Weight;
    readonly setStoragePerNewByte: SpWeightsWeightV2Weight;
    readonly setStoragePerOldByte: SpWeightsWeightV2Weight;
    readonly setCodeHash: SpWeightsWeightV2Weight;
    readonly clearStorage: SpWeightsWeightV2Weight;
    readonly clearStoragePerByte: SpWeightsWeightV2Weight;
    readonly containsStorage: SpWeightsWeightV2Weight;
    readonly containsStoragePerByte: SpWeightsWeightV2Weight;
    readonly getStorage: SpWeightsWeightV2Weight;
    readonly getStoragePerByte: SpWeightsWeightV2Weight;
    readonly takeStorage: SpWeightsWeightV2Weight;
    readonly takeStoragePerByte: SpWeightsWeightV2Weight;
    readonly transfer: SpWeightsWeightV2Weight;
    readonly call: SpWeightsWeightV2Weight;
    readonly delegateCall: SpWeightsWeightV2Weight;
    readonly callTransferSurcharge: SpWeightsWeightV2Weight;
    readonly callPerClonedByte: SpWeightsWeightV2Weight;
    readonly instantiate: SpWeightsWeightV2Weight;
    readonly instantiateTransferSurcharge: SpWeightsWeightV2Weight;
    readonly instantiatePerInputByte: SpWeightsWeightV2Weight;
    readonly instantiatePerSaltByte: SpWeightsWeightV2Weight;
    readonly hashSha2256: SpWeightsWeightV2Weight;
    readonly hashSha2256PerByte: SpWeightsWeightV2Weight;
    readonly hashKeccak256: SpWeightsWeightV2Weight;
    readonly hashKeccak256PerByte: SpWeightsWeightV2Weight;
    readonly hashBlake2256: SpWeightsWeightV2Weight;
    readonly hashBlake2256PerByte: SpWeightsWeightV2Weight;
    readonly hashBlake2128: SpWeightsWeightV2Weight;
    readonly hashBlake2128PerByte: SpWeightsWeightV2Weight;
    readonly ecdsaRecover: SpWeightsWeightV2Weight;
    readonly ecdsaToEthAddress: SpWeightsWeightV2Weight;
    readonly reentranceCount: SpWeightsWeightV2Weight;
    readonly accountReentranceCount: SpWeightsWeightV2Weight;
    readonly instantiationNonce: SpWeightsWeightV2Weight;
  }

<<<<<<< HEAD
  /** @name PalletContractsError (730) */
=======
  /** @name PalletContractsError (729) */
>>>>>>> 2ef2fc0b
  export interface PalletContractsError extends Enum {
    readonly isInvalidScheduleVersion: boolean;
    readonly isInvalidCallFlags: boolean;
    readonly isOutOfGas: boolean;
    readonly isOutputBufferTooSmall: boolean;
    readonly isTransferFailed: boolean;
    readonly isMaxCallDepthReached: boolean;
    readonly isContractNotFound: boolean;
    readonly isCodeTooLarge: boolean;
    readonly isCodeNotFound: boolean;
    readonly isOutOfBounds: boolean;
    readonly isDecodingFailed: boolean;
    readonly isContractTrapped: boolean;
    readonly isValueTooLarge: boolean;
    readonly isTerminatedWhileReentrant: boolean;
    readonly isInputForwarded: boolean;
    readonly isRandomSubjectTooLong: boolean;
    readonly isTooManyTopics: boolean;
    readonly isNoChainExtension: boolean;
    readonly isDeletionQueueFull: boolean;
    readonly isDuplicateContract: boolean;
    readonly isTerminatedInConstructor: boolean;
    readonly isReentranceDenied: boolean;
    readonly isStorageDepositNotEnoughFunds: boolean;
    readonly isStorageDepositLimitExhausted: boolean;
    readonly isCodeInUse: boolean;
    readonly isContractReverted: boolean;
    readonly isCodeRejected: boolean;
    readonly isIndeterministic: boolean;
    readonly type: 'InvalidScheduleVersion' | 'InvalidCallFlags' | 'OutOfGas' | 'OutputBufferTooSmall' | 'TransferFailed' | 'MaxCallDepthReached' | 'ContractNotFound' | 'CodeTooLarge' | 'CodeNotFound' | 'OutOfBounds' | 'DecodingFailed' | 'ContractTrapped' | 'ValueTooLarge' | 'TerminatedWhileReentrant' | 'InputForwarded' | 'RandomSubjectTooLong' | 'TooManyTopics' | 'NoChainExtension' | 'DeletionQueueFull' | 'DuplicateContract' | 'TerminatedInConstructor' | 'ReentranceDenied' | 'StorageDepositNotEnoughFunds' | 'StorageDepositLimitExhausted' | 'CodeInUse' | 'ContractReverted' | 'CodeRejected' | 'Indeterministic';
  }

<<<<<<< HEAD
  /** @name PolymeshContractsError (732) */
=======
  /** @name PolymeshContractsError (731) */
>>>>>>> 2ef2fc0b
  export interface PolymeshContractsError extends Enum {
    readonly isInvalidFuncId: boolean;
    readonly isInvalidRuntimeCall: boolean;
    readonly isReadStorageFailed: boolean;
    readonly isDataLeftAfterDecoding: boolean;
    readonly isInLenTooLarge: boolean;
    readonly isOutLenTooLarge: boolean;
    readonly isInstantiatorWithNoIdentity: boolean;
    readonly isRuntimeCallDenied: boolean;
    readonly isCallerNotAPrimaryKey: boolean;
    readonly isMissingKeyPermissions: boolean;
    readonly isInvalidChainVersion: boolean;
    readonly isNoUpgradesSupported: boolean;
    readonly type: 'InvalidFuncId' | 'InvalidRuntimeCall' | 'ReadStorageFailed' | 'DataLeftAfterDecoding' | 'InLenTooLarge' | 'OutLenTooLarge' | 'InstantiatorWithNoIdentity' | 'RuntimeCallDenied' | 'CallerNotAPrimaryKey' | 'MissingKeyPermissions' | 'InvalidChainVersion' | 'NoUpgradesSupported';
  }

<<<<<<< HEAD
  /** @name PalletPreimageRequestStatus (733) */
=======
  /** @name PalletPreimageRequestStatus (732) */
>>>>>>> 2ef2fc0b
  export interface PalletPreimageRequestStatus extends Enum {
    readonly isUnrequested: boolean;
    readonly asUnrequested: {
      readonly deposit: ITuple<[AccountId32, u128]>;
      readonly len: u32;
    } & Struct;
    readonly isRequested: boolean;
    readonly asRequested: {
      readonly deposit: Option<ITuple<[AccountId32, u128]>>;
      readonly count: u32;
      readonly len: Option<u32>;
    } & Struct;
    readonly type: 'Unrequested' | 'Requested';
  }

<<<<<<< HEAD
  /** @name PalletPreimageError (737) */
=======
  /** @name PalletPreimageError (736) */
>>>>>>> 2ef2fc0b
  export interface PalletPreimageError extends Enum {
    readonly isTooBig: boolean;
    readonly isAlreadyNoted: boolean;
    readonly isNotAuthorized: boolean;
    readonly isNotNoted: boolean;
    readonly isRequested: boolean;
    readonly isNotRequested: boolean;
    readonly type: 'TooBig' | 'AlreadyNoted' | 'NotAuthorized' | 'NotNoted' | 'Requested' | 'NotRequested';
  }

<<<<<<< HEAD
  /** @name PolymeshPrimitivesNftNftCollection (738) */
=======
  /** @name PolymeshPrimitivesNftNftCollection (737) */
>>>>>>> 2ef2fc0b
  export interface PolymeshPrimitivesNftNftCollection extends Struct {
    readonly id: u64;
    readonly ticker: PolymeshPrimitivesTicker;
  }

<<<<<<< HEAD
  /** @name PalletNftError (743) */
=======
  /** @name PalletNftError (742) */
>>>>>>> 2ef2fc0b
  export interface PalletNftError extends Enum {
    readonly isBalanceOverflow: boolean;
    readonly isBalanceUnderflow: boolean;
    readonly isCollectionAlredyRegistered: boolean;
    readonly isCollectionNotFound: boolean;
    readonly isDuplicateMetadataKey: boolean;
    readonly isDuplicatedNFTId: boolean;
    readonly isInvalidAssetType: boolean;
    readonly isInvalidMetadataAttribute: boolean;
    readonly isInvalidNFTTransferCollectionNotFound: boolean;
    readonly isInvalidNFTTransferSamePortfolio: boolean;
    readonly isInvalidNFTTransferNFTNotOwned: boolean;
    readonly isInvalidNFTTransferCountOverflow: boolean;
    readonly isInvalidNFTTransferComplianceFailure: boolean;
    readonly isInvalidNFTTransferFrozenAsset: boolean;
    readonly isInvalidNFTTransferInsufficientCount: boolean;
    readonly isMaxNumberOfKeysExceeded: boolean;
    readonly isMaxNumberOfNFTsPerLegExceeded: boolean;
    readonly isNftNotFound: boolean;
    readonly isUnregisteredMetadataKey: boolean;
    readonly isZeroCount: boolean;
    readonly isSupplyOverflow: boolean;
    readonly isSupplyUnderflow: boolean;
    readonly isInvalidNFTTransferNFTIsLocked: boolean;
    readonly type: 'BalanceOverflow' | 'BalanceUnderflow' | 'CollectionAlredyRegistered' | 'CollectionNotFound' | 'DuplicateMetadataKey' | 'DuplicatedNFTId' | 'InvalidAssetType' | 'InvalidMetadataAttribute' | 'InvalidNFTTransferCollectionNotFound' | 'InvalidNFTTransferSamePortfolio' | 'InvalidNFTTransferNFTNotOwned' | 'InvalidNFTTransferCountOverflow' | 'InvalidNFTTransferComplianceFailure' | 'InvalidNFTTransferFrozenAsset' | 'InvalidNFTTransferInsufficientCount' | 'MaxNumberOfKeysExceeded' | 'MaxNumberOfNFTsPerLegExceeded' | 'NftNotFound' | 'UnregisteredMetadataKey' | 'ZeroCount' | 'SupplyOverflow' | 'SupplyUnderflow' | 'InvalidNFTTransferNFTIsLocked';
  }

<<<<<<< HEAD
  /** @name PalletTestUtilsError (744) */
  export type PalletTestUtilsError = Null;

  /** @name FrameSystemExtensionsCheckSpecVersion (747) */
  export type FrameSystemExtensionsCheckSpecVersion = Null;

  /** @name FrameSystemExtensionsCheckTxVersion (748) */
  export type FrameSystemExtensionsCheckTxVersion = Null;

  /** @name FrameSystemExtensionsCheckGenesis (749) */
  export type FrameSystemExtensionsCheckGenesis = Null;

  /** @name FrameSystemExtensionsCheckNonce (752) */
  export interface FrameSystemExtensionsCheckNonce extends Compact<u32> {}

  /** @name PolymeshExtensionsCheckWeight (753) */
  export interface PolymeshExtensionsCheckWeight extends FrameSystemExtensionsCheckWeight {}

  /** @name FrameSystemExtensionsCheckWeight (754) */
  export type FrameSystemExtensionsCheckWeight = Null;

  /** @name PalletTransactionPaymentChargeTransactionPayment (755) */
  export interface PalletTransactionPaymentChargeTransactionPayment extends Compact<u128> {}

  /** @name PalletPermissionsStoreCallMetadata (756) */
  export type PalletPermissionsStoreCallMetadata = Null;

  /** @name PolymeshRuntimeDevelopRuntime (757) */
=======
  /** @name PalletTestUtilsError (743) */
  export type PalletTestUtilsError = Null;

  /** @name FrameSystemExtensionsCheckSpecVersion (746) */
  export type FrameSystemExtensionsCheckSpecVersion = Null;

  /** @name FrameSystemExtensionsCheckTxVersion (747) */
  export type FrameSystemExtensionsCheckTxVersion = Null;

  /** @name FrameSystemExtensionsCheckGenesis (748) */
  export type FrameSystemExtensionsCheckGenesis = Null;

  /** @name FrameSystemExtensionsCheckNonce (751) */
  export interface FrameSystemExtensionsCheckNonce extends Compact<u32> {}

  /** @name PolymeshExtensionsCheckWeight (752) */
  export interface PolymeshExtensionsCheckWeight extends FrameSystemExtensionsCheckWeight {}

  /** @name FrameSystemExtensionsCheckWeight (753) */
  export type FrameSystemExtensionsCheckWeight = Null;

  /** @name PalletTransactionPaymentChargeTransactionPayment (754) */
  export interface PalletTransactionPaymentChargeTransactionPayment extends Compact<u128> {}

  /** @name PalletPermissionsStoreCallMetadata (755) */
  export type PalletPermissionsStoreCallMetadata = Null;

  /** @name PolymeshRuntimeDevelopRuntime (756) */
>>>>>>> 2ef2fc0b
  export type PolymeshRuntimeDevelopRuntime = Null;

} // declare module<|MERGE_RESOLUTION|>--- conflicted
+++ resolved
@@ -2677,12 +2677,8 @@
     readonly isNotParentOrChildIdentity: boolean;
     readonly isDuplicateKey: boolean;
     readonly isExceptNotAllowedForExtrinsics: boolean;
-<<<<<<< HEAD
     readonly isExceededNumberOfGivenAuths: boolean;
     readonly type: 'AlreadyLinked' | 'MissingCurrentIdentity' | 'Unauthorized' | 'InvalidAccountKey' | 'UnAuthorizedCddProvider' | 'InvalidAuthorizationFromOwner' | 'InvalidAuthorizationFromCddProvider' | 'NotCddProviderAttestation' | 'AuthorizationsNotForSameDids' | 'DidMustAlreadyExist' | 'AuthorizationExpired' | 'TargetHasNoCdd' | 'AuthorizationHasBeenRevoked' | 'InvalidAuthorizationSignature' | 'KeyNotAllowed' | 'NotPrimaryKey' | 'DidDoesNotExist' | 'DidAlreadyExists' | 'SecondaryKeysContainPrimaryKey' | 'FailedToChargeFee' | 'NotASigner' | 'CannotDecodeSignerAccountId' | 'MultiSigHasBalance' | 'AccountKeyIsBeingUsed' | 'CustomScopeTooLong' | 'CustomClaimTypeAlreadyExists' | 'CustomClaimTypeDoesNotExist' | 'ClaimDoesNotExist' | 'IsChildIdentity' | 'NoParentIdentity' | 'NotParentOrChildIdentity' | 'DuplicateKey' | 'ExceptNotAllowedForExtrinsics' | 'ExceededNumberOfGivenAuths';
-=======
-    readonly type: 'AlreadyLinked' | 'MissingCurrentIdentity' | 'Unauthorized' | 'InvalidAccountKey' | 'UnAuthorizedCddProvider' | 'InvalidAuthorizationFromOwner' | 'InvalidAuthorizationFromCddProvider' | 'NotCddProviderAttestation' | 'AuthorizationsNotForSameDids' | 'DidMustAlreadyExist' | 'AuthorizationExpired' | 'TargetHasNoCdd' | 'AuthorizationHasBeenRevoked' | 'InvalidAuthorizationSignature' | 'KeyNotAllowed' | 'NotPrimaryKey' | 'DidDoesNotExist' | 'DidAlreadyExists' | 'SecondaryKeysContainPrimaryKey' | 'FailedToChargeFee' | 'NotASigner' | 'CannotDecodeSignerAccountId' | 'MultiSigHasBalance' | 'AccountKeyIsBeingUsed' | 'CustomScopeTooLong' | 'CustomClaimTypeAlreadyExists' | 'CustomClaimTypeDoesNotExist' | 'ClaimDoesNotExist' | 'IsChildIdentity' | 'NoParentIdentity' | 'NotParentOrChildIdentity' | 'DuplicateKey' | 'ExceptNotAllowedForExtrinsics';
->>>>>>> 2ef2fc0b
   }
 
   /** @name PolymeshCommonUtilitiesGroupInactiveMember (380) */
@@ -2947,13 +2943,8 @@
     readonly type: 'ChangeController' | 'ChangeAdmin' | 'ChangeTimelock' | 'Freeze' | 'Unfreeze' | 'ChangeBridgeLimit' | 'ChangeBridgeExempted' | 'ForceHandleBridgeTx' | 'BatchProposeBridgeTx' | 'ProposeBridgeTx' | 'HandleBridgeTx' | 'FreezeTxs' | 'UnfreezeTxs' | 'HandleScheduledBridgeTx' | 'AddFreezeAdmin' | 'RemoveFreezeAdmin' | 'RemoveTxs';
   }
 
-<<<<<<< HEAD
-  /** @name PalletStakingCall (395) */
-  export interface PalletStakingCall extends Enum {
-=======
   /** @name PalletStakingPalletCall (395) */
   export interface PalletStakingPalletCall extends Enum {
->>>>>>> 2ef2fc0b
     readonly isBond: boolean;
     readonly asBond: {
       readonly controller: MultiAddress;
@@ -4738,31 +4729,19 @@
     readonly suppressed: bool;
   }
 
-<<<<<<< HEAD
-  /** @name PalletStakingActiveEraInfo (582) */
-=======
   /** @name PalletStakingActiveEraInfo (583) */
->>>>>>> 2ef2fc0b
   export interface PalletStakingActiveEraInfo extends Struct {
     readonly index: u32;
     readonly start: Option<u64>;
   }
 
-<<<<<<< HEAD
-  /** @name PalletStakingEraRewardPoints (584) */
-=======
   /** @name PalletStakingEraRewardPoints (585) */
->>>>>>> 2ef2fc0b
   export interface PalletStakingEraRewardPoints extends Struct {
     readonly total: u32;
     readonly individual: BTreeMap<AccountId32, u32>;
   }
 
-<<<<<<< HEAD
-  /** @name PalletStakingForcing (587) */
-=======
   /** @name PalletStakingForcing (588) */
->>>>>>> 2ef2fc0b
   export interface PalletStakingForcing extends Enum {
     readonly isNotForcing: boolean;
     readonly isForceNew: boolean;
@@ -4771,11 +4750,7 @@
     readonly type: 'NotForcing' | 'ForceNew' | 'ForceNone' | 'ForceAlways';
   }
 
-<<<<<<< HEAD
-  /** @name PalletStakingUnappliedSlash (589) */
-=======
   /** @name PalletStakingUnappliedSlash (590) */
->>>>>>> 2ef2fc0b
   export interface PalletStakingUnappliedSlash extends Struct {
     readonly validator: AccountId32;
     readonly own: u128;
@@ -4784,11 +4759,7 @@
     readonly payout: u128;
   }
 
-<<<<<<< HEAD
-  /** @name PalletStakingSlashingSlashingSpans (593) */
-=======
   /** @name PalletStakingSlashingSlashingSpans (594) */
->>>>>>> 2ef2fc0b
   export interface PalletStakingSlashingSlashingSpans extends Struct {
     readonly spanIndex: u32;
     readonly lastStart: u32;
@@ -4796,32 +4767,20 @@
     readonly prior: Vec<u32>;
   }
 
-<<<<<<< HEAD
-  /** @name PalletStakingSlashingSpanRecord (594) */
-=======
   /** @name PalletStakingSlashingSpanRecord (595) */
->>>>>>> 2ef2fc0b
   export interface PalletStakingSlashingSpanRecord extends Struct {
     readonly slashed: u128;
     readonly paidOut: u128;
   }
 
-<<<<<<< HEAD
-  /** @name PalletStakingElectionResult (597) */
-=======
   /** @name PalletStakingElectionResult (598) */
->>>>>>> 2ef2fc0b
   export interface PalletStakingElectionResult extends Struct {
     readonly electedStashes: Vec<AccountId32>;
     readonly exposures: Vec<ITuple<[AccountId32, PalletStakingExposure]>>;
     readonly compute: PalletStakingElectionCompute;
   }
 
-<<<<<<< HEAD
-  /** @name PalletStakingElectionStatus (598) */
-=======
   /** @name PalletStakingElectionStatus (599) */
->>>>>>> 2ef2fc0b
   export interface PalletStakingElectionStatus extends Enum {
     readonly isClosed: boolean;
     readonly isOpen: boolean;
@@ -4829,36 +4788,14 @@
     readonly type: 'Closed' | 'Open';
   }
 
-<<<<<<< HEAD
-  /** @name PalletStakingPermissionedIdentityPrefs (599) */
-=======
   /** @name PalletStakingPermissionedIdentityPrefs (600) */
->>>>>>> 2ef2fc0b
   export interface PalletStakingPermissionedIdentityPrefs extends Struct {
     readonly intendedCount: u32;
     readonly runningCount: u32;
   }
 
-<<<<<<< HEAD
-  /** @name PalletStakingReleases (600) */
-  export interface PalletStakingReleases extends Enum {
-    readonly isV100Ancient: boolean;
-    readonly isV200: boolean;
-    readonly isV300: boolean;
-    readonly isV400: boolean;
-    readonly isV500: boolean;
-    readonly isV600: boolean;
-    readonly isV601: boolean;
-    readonly isV700: boolean;
-    readonly type: 'V100Ancient' | 'V200' | 'V300' | 'V400' | 'V500' | 'V600' | 'V601' | 'V700';
-  }
-
-  /** @name PalletStakingError (602) */
-  export interface PalletStakingError extends Enum {
-=======
-  /** @name PalletStakingPalletError (601) */
+  /** @name PalletStakingPalletError (602) */
   export interface PalletStakingPalletError extends Enum {
->>>>>>> 2ef2fc0b
     readonly isNotController: boolean;
     readonly isNotStash: boolean;
     readonly isAlreadyBonded: boolean;
@@ -4907,27 +4844,16 @@
     readonly type: 'NotController' | 'NotStash' | 'AlreadyBonded' | 'AlreadyPaired' | 'EmptyTargets' | 'InvalidSlashIndex' | 'InsufficientValue' | 'NoMoreChunks' | 'NoUnlockChunk' | 'FundedTarget' | 'InvalidEraToReward' | 'NotSortedAndUnique' | 'AlreadyClaimed' | 'OffchainElectionEarlySubmission' | 'OffchainElectionWeakSubmission' | 'SnapshotUnavailable' | 'OffchainElectionBogusWinnerCount' | 'OffchainElectionBogusWinner' | 'OffchainElectionBogusCompact' | 'OffchainElectionBogusNominator' | 'OffchainElectionBogusNomination' | 'OffchainElectionSlashedNomination' | 'OffchainElectionBogusSelfVote' | 'OffchainElectionBogusEdge' | 'OffchainElectionBogusScore' | 'OffchainElectionBogusElectionSize' | 'CallNotAllowed' | 'IncorrectSlashingSpans' | 'AlreadyExists' | 'NotExists' | 'NoChange' | 'InvalidValidatorIdentity' | 'InvalidValidatorCommission' | 'StashIdentityDoesNotExist' | 'StashIdentityNotPermissioned' | 'StashIdentityNotCDDed' | 'HitIntendedValidatorCount' | 'IntendedCountIsExceedingConsensusLimit' | 'BondTooSmall' | 'BadState' | 'TooManyTargets' | 'BadTarget' | 'InvalidValidatorUnbondAmount' | 'BoundNotMet' | 'TooManyNominators';
   }
 
-<<<<<<< HEAD
   /** @name SpStakingOffenceOffenceDetails (603) */
-=======
-  /** @name SpStakingOffenceOffenceDetails (602) */
->>>>>>> 2ef2fc0b
   export interface SpStakingOffenceOffenceDetails extends Struct {
     readonly offender: ITuple<[AccountId32, PalletStakingExposure]>;
     readonly reporters: Vec<AccountId32>;
   }
 
-<<<<<<< HEAD
   /** @name SpCoreCryptoKeyTypeId (608) */
   export interface SpCoreCryptoKeyTypeId extends U8aFixed {}
 
   /** @name PalletSessionError (609) */
-=======
-  /** @name SpCoreCryptoKeyTypeId (607) */
-  export interface SpCoreCryptoKeyTypeId extends U8aFixed {}
-
-  /** @name PalletSessionError (608) */
->>>>>>> 2ef2fc0b
   export interface PalletSessionError extends Enum {
     readonly isInvalidProof: boolean;
     readonly isNoAssociatedValidatorId: boolean;
@@ -4937,11 +4863,7 @@
     readonly type: 'InvalidProof' | 'NoAssociatedValidatorId' | 'DuplicatedKey' | 'NoKeys' | 'NoAccount';
   }
 
-<<<<<<< HEAD
   /** @name PalletGrandpaStoredState (610) */
-=======
-  /** @name PalletGrandpaStoredState (609) */
->>>>>>> 2ef2fc0b
   export interface PalletGrandpaStoredState extends Enum {
     readonly isLive: boolean;
     readonly isPendingPause: boolean;
@@ -4958,11 +4880,7 @@
     readonly type: 'Live' | 'PendingPause' | 'Paused' | 'PendingResume';
   }
 
-<<<<<<< HEAD
   /** @name PalletGrandpaStoredPendingChange (611) */
-=======
-  /** @name PalletGrandpaStoredPendingChange (610) */
->>>>>>> 2ef2fc0b
   export interface PalletGrandpaStoredPendingChange extends Struct {
     readonly scheduledAt: u32;
     readonly delay: u32;
@@ -4970,11 +4888,7 @@
     readonly forced: Option<u32>;
   }
 
-<<<<<<< HEAD
   /** @name PalletGrandpaError (613) */
-=======
-  /** @name PalletGrandpaError (612) */
->>>>>>> 2ef2fc0b
   export interface PalletGrandpaError extends Enum {
     readonly isPauseFailed: boolean;
     readonly isResumeFailed: boolean;
@@ -4986,62 +4900,38 @@
     readonly type: 'PauseFailed' | 'ResumeFailed' | 'ChangePending' | 'TooSoon' | 'InvalidKeyOwnershipProof' | 'InvalidEquivocationProof' | 'DuplicateOffenceReport';
   }
 
-<<<<<<< HEAD
   /** @name PalletImOnlineBoundedOpaqueNetworkState (617) */
-=======
-  /** @name PalletImOnlineBoundedOpaqueNetworkState (616) */
->>>>>>> 2ef2fc0b
   export interface PalletImOnlineBoundedOpaqueNetworkState extends Struct {
     readonly peerId: Bytes;
     readonly externalAddresses: Vec<Bytes>;
   }
 
-<<<<<<< HEAD
   /** @name PalletImOnlineError (621) */
-=======
-  /** @name PalletImOnlineError (620) */
->>>>>>> 2ef2fc0b
   export interface PalletImOnlineError extends Enum {
     readonly isInvalidKey: boolean;
     readonly isDuplicatedHeartbeat: boolean;
     readonly type: 'InvalidKey' | 'DuplicatedHeartbeat';
   }
 
-<<<<<<< HEAD
   /** @name PalletSudoError (623) */
-=======
-  /** @name PalletSudoError (622) */
->>>>>>> 2ef2fc0b
   export interface PalletSudoError extends Enum {
     readonly isRequireSudo: boolean;
     readonly type: 'RequireSudo';
   }
 
-<<<<<<< HEAD
   /** @name PalletAssetTickerRegistration (624) */
-=======
-  /** @name PalletAssetTickerRegistration (623) */
->>>>>>> 2ef2fc0b
   export interface PalletAssetTickerRegistration extends Struct {
     readonly owner: PolymeshPrimitivesIdentityId;
     readonly expiry: Option<u64>;
   }
 
-<<<<<<< HEAD
   /** @name PalletAssetTickerRegistrationConfig (625) */
-=======
-  /** @name PalletAssetTickerRegistrationConfig (624) */
->>>>>>> 2ef2fc0b
   export interface PalletAssetTickerRegistrationConfig extends Struct {
     readonly maxTickerLength: u8;
     readonly registrationLength: Option<u64>;
   }
 
-<<<<<<< HEAD
   /** @name PalletAssetSecurityToken (626) */
-=======
-  /** @name PalletAssetSecurityToken (625) */
->>>>>>> 2ef2fc0b
   export interface PalletAssetSecurityToken extends Struct {
     readonly totalSupply: u128;
     readonly ownerDid: PolymeshPrimitivesIdentityId;
@@ -5049,11 +4939,7 @@
     readonly assetType: PolymeshPrimitivesAssetAssetType;
   }
 
-<<<<<<< HEAD
   /** @name PalletAssetAssetOwnershipRelation (630) */
-=======
-  /** @name PalletAssetAssetOwnershipRelation (629) */
->>>>>>> 2ef2fc0b
   export interface PalletAssetAssetOwnershipRelation extends Enum {
     readonly isNotOwned: boolean;
     readonly isTickerOwned: boolean;
@@ -5061,11 +4947,7 @@
     readonly type: 'NotOwned' | 'TickerOwned' | 'AssetOwned';
   }
 
-<<<<<<< HEAD
   /** @name PalletAssetError (636) */
-=======
-  /** @name PalletAssetError (635) */
->>>>>>> 2ef2fc0b
   export interface PalletAssetError extends Enum {
     readonly isUnauthorized: boolean;
     readonly isAssetAlreadyCreated: boolean;
@@ -5111,11 +4993,7 @@
     readonly type: 'Unauthorized' | 'AssetAlreadyCreated' | 'TickerTooLong' | 'TickerNotAlphanumeric' | 'TickerAlreadyRegistered' | 'TotalSupplyAboveLimit' | 'NoSuchAsset' | 'AlreadyFrozen' | 'NotAnOwner' | 'BalanceOverflow' | 'TotalSupplyOverflow' | 'InvalidGranularity' | 'NotFrozen' | 'InvalidTransfer' | 'InsufficientBalance' | 'AssetAlreadyDivisible' | 'InvalidEthereumSignature' | 'TickerRegistrationExpired' | 'SenderSameAsReceiver' | 'NoSuchDoc' | 'MaxLengthOfAssetNameExceeded' | 'FundingRoundNameMaxLengthExceeded' | 'InvalidAssetIdentifier' | 'InvestorUniquenessClaimNotAllowed' | 'InvalidCustomAssetTypeId' | 'AssetMetadataNameMaxLengthExceeded' | 'AssetMetadataValueMaxLengthExceeded' | 'AssetMetadataTypeDefMaxLengthExceeded' | 'AssetMetadataKeyIsMissing' | 'AssetMetadataValueIsLocked' | 'AssetMetadataLocalKeyAlreadyExists' | 'AssetMetadataGlobalKeyAlreadyExists' | 'TickerFirstByteNotValid' | 'UnexpectedNonFungibleToken' | 'IncompatibleAssetTypeUpdate' | 'AssetMetadataKeyBelongsToNFTCollection' | 'AssetMetadataValueIsEmpty' | 'NumberOfAssetMediatorsExceeded' | 'InvalidTickerCharacter' | 'InvalidTransferFrozenAsset' | 'InvalidTransferComplianceFailure';
   }
 
-<<<<<<< HEAD
   /** @name PalletCorporateActionsDistributionError (639) */
-=======
-  /** @name PalletCorporateActionsDistributionError (638) */
->>>>>>> 2ef2fc0b
   export interface PalletCorporateActionsDistributionError extends Enum {
     readonly isCaNotBenefit: boolean;
     readonly isAlreadyExists: boolean;
@@ -5135,22 +5013,14 @@
     readonly type: 'CaNotBenefit' | 'AlreadyExists' | 'ExpiryBeforePayment' | 'HolderAlreadyPaid' | 'NoSuchDistribution' | 'CannotClaimBeforeStart' | 'CannotClaimAfterExpiry' | 'BalancePerShareProductOverflowed' | 'NotDistributionCreator' | 'AlreadyReclaimed' | 'NotExpired' | 'DistributionStarted' | 'InsufficientRemainingAmount' | 'DistributionAmountIsZero' | 'DistributionPerShareIsZero';
   }
 
-<<<<<<< HEAD
   /** @name PolymeshCommonUtilitiesCheckpointNextCheckpoints (643) */
-=======
-  /** @name PolymeshCommonUtilitiesCheckpointNextCheckpoints (642) */
->>>>>>> 2ef2fc0b
   export interface PolymeshCommonUtilitiesCheckpointNextCheckpoints extends Struct {
     readonly nextAt: u64;
     readonly totalPending: u64;
     readonly schedules: BTreeMap<u64, u64>;
   }
 
-<<<<<<< HEAD
   /** @name PalletAssetCheckpointError (649) */
-=======
-  /** @name PalletAssetCheckpointError (648) */
->>>>>>> 2ef2fc0b
   export interface PalletAssetCheckpointError extends Enum {
     readonly isNoSuchSchedule: boolean;
     readonly isScheduleNotRemovable: boolean;
@@ -5161,21 +5031,13 @@
     readonly type: 'NoSuchSchedule' | 'ScheduleNotRemovable' | 'SchedulesOverMaxComplexity' | 'ScheduleIsEmpty' | 'ScheduleFinished' | 'ScheduleHasExpiredCheckpoints';
   }
 
-<<<<<<< HEAD
   /** @name PolymeshPrimitivesComplianceManagerAssetCompliance (650) */
-=======
-  /** @name PolymeshPrimitivesComplianceManagerAssetCompliance (649) */
->>>>>>> 2ef2fc0b
   export interface PolymeshPrimitivesComplianceManagerAssetCompliance extends Struct {
     readonly paused: bool;
     readonly requirements: Vec<PolymeshPrimitivesComplianceManagerComplianceRequirement>;
   }
 
-<<<<<<< HEAD
   /** @name PalletComplianceManagerError (652) */
-=======
-  /** @name PalletComplianceManagerError (651) */
->>>>>>> 2ef2fc0b
   export interface PalletComplianceManagerError extends Enum {
     readonly isUnauthorized: boolean;
     readonly isDidNotExist: boolean;
@@ -5187,11 +5049,7 @@
     readonly type: 'Unauthorized' | 'DidNotExist' | 'InvalidComplianceRequirementId' | 'IncorrectOperationOnTrustedIssuer' | 'DuplicateComplianceRequirements' | 'ComplianceRequirementTooComplex' | 'WeightLimitExceeded';
   }
 
-<<<<<<< HEAD
   /** @name PalletCorporateActionsError (655) */
-=======
-  /** @name PalletCorporateActionsError (654) */
->>>>>>> 2ef2fc0b
   export interface PalletCorporateActionsError extends Enum {
     readonly isDetailsTooLong: boolean;
     readonly isDuplicateDidTax: boolean;
@@ -5207,11 +5065,7 @@
     readonly type: 'DetailsTooLong' | 'DuplicateDidTax' | 'TooManyDidTaxes' | 'TooManyTargetIds' | 'NoSuchCheckpointId' | 'NoSuchCA' | 'NoRecordDate' | 'RecordDateAfterStart' | 'DeclDateAfterRecordDate' | 'DeclDateInFuture' | 'NotTargetedByCA';
   }
 
-<<<<<<< HEAD
   /** @name PalletCorporateActionsBallotError (657) */
-=======
-  /** @name PalletCorporateActionsBallotError (656) */
->>>>>>> 2ef2fc0b
   export interface PalletCorporateActionsBallotError extends Enum {
     readonly isCaNotNotice: boolean;
     readonly isAlreadyExists: boolean;
@@ -5230,21 +5084,13 @@
     readonly type: 'CaNotNotice' | 'AlreadyExists' | 'NoSuchBallot' | 'StartAfterEnd' | 'NowAfterEnd' | 'NumberOfChoicesOverflow' | 'VotingAlreadyStarted' | 'VotingNotStarted' | 'VotingAlreadyEnded' | 'WrongVoteCount' | 'InsufficientVotes' | 'NoSuchRCVFallback' | 'RcvSelfCycle' | 'RcvNotAllowed';
   }
 
-<<<<<<< HEAD
   /** @name PalletPermissionsError (658) */
-=======
-  /** @name PalletPermissionsError (657) */
->>>>>>> 2ef2fc0b
   export interface PalletPermissionsError extends Enum {
     readonly isUnauthorizedCaller: boolean;
     readonly type: 'UnauthorizedCaller';
   }
 
-<<<<<<< HEAD
   /** @name PalletPipsPipsMetadata (659) */
-=======
-  /** @name PalletPipsPipsMetadata (658) */
->>>>>>> 2ef2fc0b
   export interface PalletPipsPipsMetadata extends Struct {
     readonly id: u32;
     readonly url: Option<Bytes>;
@@ -5254,32 +5100,20 @@
     readonly expiry: PolymeshCommonUtilitiesMaybeBlock;
   }
 
-<<<<<<< HEAD
   /** @name PalletPipsDepositInfo (661) */
-=======
-  /** @name PalletPipsDepositInfo (660) */
->>>>>>> 2ef2fc0b
   export interface PalletPipsDepositInfo extends Struct {
     readonly owner: AccountId32;
     readonly amount: u128;
   }
 
-<<<<<<< HEAD
   /** @name PalletPipsPip (662) */
-=======
-  /** @name PalletPipsPip (661) */
->>>>>>> 2ef2fc0b
   export interface PalletPipsPip extends Struct {
     readonly id: u32;
     readonly proposal: Call;
     readonly proposer: PalletPipsProposer;
   }
 
-<<<<<<< HEAD
   /** @name PalletPipsVotingResult (663) */
-=======
-  /** @name PalletPipsVotingResult (662) */
->>>>>>> 2ef2fc0b
   export interface PalletPipsVotingResult extends Struct {
     readonly ayesCount: u32;
     readonly ayesStake: u128;
@@ -5287,28 +5121,17 @@
     readonly naysStake: u128;
   }
 
-<<<<<<< HEAD
   /** @name PalletPipsVote (664) */
   export interface PalletPipsVote extends ITuple<[bool, u128]> {}
 
   /** @name PalletPipsSnapshotMetadata (665) */
-=======
-  /** @name PalletPipsVote (663) */
-  export interface PalletPipsVote extends ITuple<[bool, u128]> {}
-
-  /** @name PalletPipsSnapshotMetadata (664) */
->>>>>>> 2ef2fc0b
   export interface PalletPipsSnapshotMetadata extends Struct {
     readonly createdAt: u32;
     readonly madeBy: AccountId32;
     readonly id: u32;
   }
 
-<<<<<<< HEAD
   /** @name PalletPipsError (667) */
-=======
-  /** @name PalletPipsError (666) */
->>>>>>> 2ef2fc0b
   export interface PalletPipsError extends Enum {
     readonly isRescheduleNotByReleaseCoordinator: boolean;
     readonly isNotFromCommunity: boolean;
@@ -5331,11 +5154,7 @@
     readonly type: 'RescheduleNotByReleaseCoordinator' | 'NotFromCommunity' | 'NotByCommittee' | 'TooManyActivePips' | 'IncorrectDeposit' | 'InsufficientDeposit' | 'NoSuchProposal' | 'NotACommitteeMember' | 'InvalidFutureBlockNumber' | 'NumberOfVotesExceeded' | 'StakeAmountOfVotesExceeded' | 'MissingCurrentIdentity' | 'IncorrectProposalState' | 'CannotSkipPip' | 'SnapshotResultTooLarge' | 'SnapshotIdMismatch' | 'ScheduledProposalDoesntExist' | 'ProposalNotInScheduledState';
   }
 
-<<<<<<< HEAD
   /** @name PalletPortfolioError (675) */
-=======
-  /** @name PalletPortfolioError (674) */
->>>>>>> 2ef2fc0b
   export interface PalletPortfolioError extends Enum {
     readonly isPortfolioDoesNotExist: boolean;
     readonly isInsufficientPortfolioBalance: boolean;
@@ -5354,18 +5173,11 @@
     readonly isInvalidTransferNFTIsLocked: boolean;
     readonly isEmptyTransfer: boolean;
     readonly isMissingOwnersPermission: boolean;
-<<<<<<< HEAD
     readonly isInvalidTransferSenderIdMatchesReceiverId: boolean;
     readonly type: 'PortfolioDoesNotExist' | 'InsufficientPortfolioBalance' | 'DestinationIsSamePortfolio' | 'PortfolioNameAlreadyInUse' | 'SecondaryKeyNotAuthorizedForPortfolio' | 'UnauthorizedCustodian' | 'InsufficientTokensLocked' | 'PortfolioNotEmpty' | 'DifferentIdentityPortfolios' | 'NoDuplicateAssetsAllowed' | 'NftNotFoundInPortfolio' | 'NftAlreadyLocked' | 'NftNotLocked' | 'InvalidTransferNFTNotOwned' | 'InvalidTransferNFTIsLocked' | 'EmptyTransfer' | 'MissingOwnersPermission' | 'InvalidTransferSenderIdMatchesReceiverId';
   }
 
   /** @name PalletProtocolFeeError (676) */
-=======
-    readonly type: 'PortfolioDoesNotExist' | 'InsufficientPortfolioBalance' | 'DestinationIsSamePortfolio' | 'PortfolioNameAlreadyInUse' | 'SecondaryKeyNotAuthorizedForPortfolio' | 'UnauthorizedCustodian' | 'InsufficientTokensLocked' | 'PortfolioNotEmpty' | 'DifferentIdentityPortfolios' | 'NoDuplicateAssetsAllowed' | 'NftNotFoundInPortfolio' | 'NftAlreadyLocked' | 'NftNotLocked' | 'InvalidTransferNFTNotOwned' | 'InvalidTransferNFTIsLocked' | 'EmptyTransfer' | 'MissingOwnersPermission';
-  }
-
-  /** @name PalletProtocolFeeError (675) */
->>>>>>> 2ef2fc0b
   export interface PalletProtocolFeeError extends Enum {
     readonly isInsufficientAccountBalance: boolean;
     readonly isUnHandledImbalances: boolean;
@@ -5373,11 +5185,7 @@
     readonly type: 'InsufficientAccountBalance' | 'UnHandledImbalances' | 'InsufficientSubsidyBalance';
   }
 
-<<<<<<< HEAD
   /** @name PalletSchedulerScheduled (679) */
-=======
-  /** @name PalletSchedulerScheduled (678) */
->>>>>>> 2ef2fc0b
   export interface PalletSchedulerScheduled extends Struct {
     readonly maybeId: Option<U8aFixed>;
     readonly priority: u8;
@@ -5386,11 +5194,7 @@
     readonly origin: PolymeshRuntimeDevelopRuntimeOriginCaller;
   }
 
-<<<<<<< HEAD
   /** @name FrameSupportPreimagesBounded (680) */
-=======
-  /** @name FrameSupportPreimagesBounded (679) */
->>>>>>> 2ef2fc0b
   export interface FrameSupportPreimagesBounded extends Enum {
     readonly isLegacy: boolean;
     readonly asLegacy: {
@@ -5406,11 +5210,7 @@
     readonly type: 'Legacy' | 'Inline' | 'Lookup';
   }
 
-<<<<<<< HEAD
   /** @name PalletSchedulerError (683) */
-=======
-  /** @name PalletSchedulerError (682) */
->>>>>>> 2ef2fc0b
   export interface PalletSchedulerError extends Enum {
     readonly isFailedToSchedule: boolean;
     readonly isNotFound: boolean;
@@ -5420,21 +5220,13 @@
     readonly type: 'FailedToSchedule' | 'NotFound' | 'TargetBlockNumberInPast' | 'RescheduleNoChange' | 'Named';
   }
 
-<<<<<<< HEAD
   /** @name PolymeshPrimitivesSettlementVenue (684) */
-=======
-  /** @name PolymeshPrimitivesSettlementVenue (683) */
->>>>>>> 2ef2fc0b
   export interface PolymeshPrimitivesSettlementVenue extends Struct {
     readonly creator: PolymeshPrimitivesIdentityId;
     readonly venueType: PolymeshPrimitivesSettlementVenueType;
   }
 
-<<<<<<< HEAD
   /** @name PolymeshPrimitivesSettlementInstruction (688) */
-=======
-  /** @name PolymeshPrimitivesSettlementInstruction (687) */
->>>>>>> 2ef2fc0b
   export interface PolymeshPrimitivesSettlementInstruction extends Struct {
     readonly instructionId: u64;
     readonly venueId: u64;
@@ -5444,11 +5236,7 @@
     readonly valueDate: Option<u64>;
   }
 
-<<<<<<< HEAD
   /** @name PolymeshPrimitivesSettlementLegStatus (690) */
-=======
-  /** @name PolymeshPrimitivesSettlementLegStatus (689) */
->>>>>>> 2ef2fc0b
   export interface PolymeshPrimitivesSettlementLegStatus extends Enum {
     readonly isPendingTokenLock: boolean;
     readonly isExecutionPending: boolean;
@@ -5457,11 +5245,7 @@
     readonly type: 'PendingTokenLock' | 'ExecutionPending' | 'ExecutionToBeSkipped';
   }
 
-<<<<<<< HEAD
   /** @name PolymeshPrimitivesSettlementAffirmationStatus (692) */
-=======
-  /** @name PolymeshPrimitivesSettlementAffirmationStatus (691) */
->>>>>>> 2ef2fc0b
   export interface PolymeshPrimitivesSettlementAffirmationStatus extends Enum {
     readonly isUnknown: boolean;
     readonly isPending: boolean;
@@ -5469,11 +5253,7 @@
     readonly type: 'Unknown' | 'Pending' | 'Affirmed';
   }
 
-<<<<<<< HEAD
   /** @name PolymeshPrimitivesSettlementInstructionStatus (696) */
-=======
-  /** @name PolymeshPrimitivesSettlementInstructionStatus (695) */
->>>>>>> 2ef2fc0b
   export interface PolymeshPrimitivesSettlementInstructionStatus extends Enum {
     readonly isUnknown: boolean;
     readonly isPending: boolean;
@@ -5485,11 +5265,7 @@
     readonly type: 'Unknown' | 'Pending' | 'Failed' | 'Success' | 'Rejected';
   }
 
-<<<<<<< HEAD
   /** @name PolymeshPrimitivesSettlementMediatorAffirmationStatus (698) */
-=======
-  /** @name PolymeshPrimitivesSettlementMediatorAffirmationStatus (697) */
->>>>>>> 2ef2fc0b
   export interface PolymeshPrimitivesSettlementMediatorAffirmationStatus extends Enum {
     readonly isUnknown: boolean;
     readonly isPending: boolean;
@@ -5500,11 +5276,7 @@
     readonly type: 'Unknown' | 'Pending' | 'Affirmed';
   }
 
-<<<<<<< HEAD
   /** @name PalletSettlementError (699) */
-=======
-  /** @name PalletSettlementError (698) */
->>>>>>> 2ef2fc0b
   export interface PalletSettlementError extends Enum {
     readonly isInvalidVenue: boolean;
     readonly isUnauthorized: boolean;
@@ -5552,31 +5324,19 @@
     readonly type: 'InvalidVenue' | 'Unauthorized' | 'InstructionNotAffirmed' | 'UnauthorizedSigner' | 'ReceiptAlreadyClaimed' | 'UnauthorizedVenue' | 'InstructionDatesInvalid' | 'InstructionSettleBlockPassed' | 'InvalidSignature' | 'SameSenderReceiver' | 'SettleOnPastBlock' | 'UnexpectedAffirmationStatus' | 'FailedToSchedule' | 'UnknownInstruction' | 'SignerAlreadyExists' | 'SignerDoesNotExist' | 'ZeroAmount' | 'InstructionSettleBlockNotReached' | 'CallerIsNotAParty' | 'MaxNumberOfNFTsExceeded' | 'NumberOfTransferredNFTsUnderestimated' | 'ReceiptForInvalidLegType' | 'WeightLimitExceeded' | 'MaxNumberOfFungibleAssetsExceeded' | 'MaxNumberOfOffChainAssetsExceeded' | 'NumberOfFungibleTransfersUnderestimated' | 'UnexpectedOFFChainAsset' | 'OffChainAssetCantBeLocked' | 'NumberOfOffChainTransfersUnderestimated' | 'LegNotFound' | 'InputWeightIsLessThanMinimum' | 'MaxNumberOfReceiptsExceeded' | 'NotAllAffirmationsHaveBeenReceived' | 'InvalidInstructionStatusForExecution' | 'FailedToReleaseLockOrTransferAssets' | 'DuplicateReceiptUid' | 'ReceiptInstructionIdMissmatch' | 'MultipleReceiptsForOneLeg' | 'UnexpectedLegStatus' | 'NumberOfVenueSignersExceeded' | 'CallerIsNotAMediator' | 'InvalidExpiryDate' | 'MediatorAffirmationExpired';
   }
 
-<<<<<<< HEAD
   /** @name PolymeshPrimitivesStatisticsStat1stKey (702) */
-=======
-  /** @name PolymeshPrimitivesStatisticsStat1stKey (701) */
->>>>>>> 2ef2fc0b
   export interface PolymeshPrimitivesStatisticsStat1stKey extends Struct {
     readonly asset: PolymeshPrimitivesStatisticsAssetScope;
     readonly statType: PolymeshPrimitivesStatisticsStatType;
   }
 
-<<<<<<< HEAD
   /** @name PolymeshPrimitivesTransferComplianceAssetTransferCompliance (703) */
-=======
-  /** @name PolymeshPrimitivesTransferComplianceAssetTransferCompliance (702) */
->>>>>>> 2ef2fc0b
   export interface PolymeshPrimitivesTransferComplianceAssetTransferCompliance extends Struct {
     readonly paused: bool;
     readonly requirements: BTreeSet<PolymeshPrimitivesTransferComplianceTransferCondition>;
   }
 
-<<<<<<< HEAD
   /** @name PalletStatisticsError (707) */
-=======
-  /** @name PalletStatisticsError (706) */
->>>>>>> 2ef2fc0b
   export interface PalletStatisticsError extends Enum {
     readonly isInvalidTransfer: boolean;
     readonly isStatTypeMissing: boolean;
@@ -5588,11 +5348,7 @@
     readonly type: 'InvalidTransfer' | 'StatTypeMissing' | 'StatTypeNeededByTransferCondition' | 'CannotRemoveStatTypeInUse' | 'StatTypeLimitReached' | 'TransferConditionLimitReached' | 'WeightLimitExceeded';
   }
 
-<<<<<<< HEAD
   /** @name PalletStoError (709) */
-=======
-  /** @name PalletStoError (708) */
->>>>>>> 2ef2fc0b
   export interface PalletStoError extends Enum {
     readonly isUnauthorized: boolean;
     readonly isOverflow: boolean;
@@ -5609,22 +5365,14 @@
     readonly type: 'Unauthorized' | 'Overflow' | 'InsufficientTokensRemaining' | 'FundraiserNotFound' | 'FundraiserNotLive' | 'FundraiserClosed' | 'FundraiserExpired' | 'InvalidVenue' | 'InvalidPriceTiers' | 'InvalidOfferingWindow' | 'MaxPriceExceeded' | 'InvestmentAmountTooLow';
   }
 
-<<<<<<< HEAD
   /** @name PalletTreasuryError (710) */
-=======
-  /** @name PalletTreasuryError (709) */
->>>>>>> 2ef2fc0b
   export interface PalletTreasuryError extends Enum {
     readonly isInsufficientBalance: boolean;
     readonly isInvalidIdentity: boolean;
     readonly type: 'InsufficientBalance' | 'InvalidIdentity';
   }
 
-<<<<<<< HEAD
   /** @name PalletUtilityError (711) */
-=======
-  /** @name PalletUtilityError (710) */
->>>>>>> 2ef2fc0b
   export interface PalletUtilityError extends Enum {
     readonly isTooManyCalls: boolean;
     readonly isInvalidSignature: boolean;
@@ -5634,22 +5382,14 @@
     readonly type: 'TooManyCalls' | 'InvalidSignature' | 'TargetCddMissing' | 'InvalidNonce' | 'UnableToDeriveAccountId';
   }
 
-<<<<<<< HEAD
   /** @name PalletBaseError (712) */
-=======
-  /** @name PalletBaseError (711) */
->>>>>>> 2ef2fc0b
   export interface PalletBaseError extends Enum {
     readonly isTooLong: boolean;
     readonly isCounterOverflow: boolean;
     readonly type: 'TooLong' | 'CounterOverflow';
   }
 
-<<<<<<< HEAD
   /** @name PalletExternalAgentsError (714) */
-=======
-  /** @name PalletExternalAgentsError (713) */
->>>>>>> 2ef2fc0b
   export interface PalletExternalAgentsError extends Enum {
     readonly isNoSuchAG: boolean;
     readonly isUnauthorizedAgent: boolean;
@@ -5660,21 +5400,13 @@
     readonly type: 'NoSuchAG' | 'UnauthorizedAgent' | 'AlreadyAnAgent' | 'NotAnAgent' | 'RemovingLastFullAgent' | 'SecondaryKeyNotAuthorizedForAsset';
   }
 
-<<<<<<< HEAD
   /** @name PalletRelayerSubsidy (715) */
-=======
-  /** @name PalletRelayerSubsidy (714) */
->>>>>>> 2ef2fc0b
   export interface PalletRelayerSubsidy extends Struct {
     readonly payingKey: AccountId32;
     readonly remaining: u128;
   }
 
-<<<<<<< HEAD
   /** @name PalletRelayerError (716) */
-=======
-  /** @name PalletRelayerError (715) */
->>>>>>> 2ef2fc0b
   export interface PalletRelayerError extends Enum {
     readonly isUserKeyCddMissing: boolean;
     readonly isPayingKeyCddMissing: boolean;
@@ -5686,11 +5418,7 @@
     readonly type: 'UserKeyCddMissing' | 'PayingKeyCddMissing' | 'NoPayingKey' | 'NotPayingKey' | 'NotAuthorizedForPayingKey' | 'NotAuthorizedForUserKey' | 'Overflow';
   }
 
-<<<<<<< HEAD
   /** @name PalletContractsWasmPrefabWasmModule (718) */
-=======
-  /** @name PalletContractsWasmPrefabWasmModule (717) */
->>>>>>> 2ef2fc0b
   export interface PalletContractsWasmPrefabWasmModule extends Struct {
     readonly instructionWeightsVersion: Compact<u32>;
     readonly initial: Compact<u32>;
@@ -5699,22 +5427,14 @@
     readonly determinism: PalletContractsWasmDeterminism;
   }
 
-<<<<<<< HEAD
   /** @name PalletContractsWasmOwnerInfo (720) */
-=======
-  /** @name PalletContractsWasmOwnerInfo (719) */
->>>>>>> 2ef2fc0b
   export interface PalletContractsWasmOwnerInfo extends Struct {
     readonly owner: AccountId32;
     readonly deposit: Compact<u128>;
     readonly refcount: Compact<u64>;
   }
 
-<<<<<<< HEAD
   /** @name PalletContractsStorageContractInfo (721) */
-=======
-  /** @name PalletContractsStorageContractInfo (720) */
->>>>>>> 2ef2fc0b
   export interface PalletContractsStorageContractInfo extends Struct {
     readonly trieId: Bytes;
     readonly depositAccount: AccountId32;
@@ -5726,31 +5446,19 @@
     readonly storageBaseDeposit: u128;
   }
 
-<<<<<<< HEAD
   /** @name PalletContractsStorageDeletedContract (724) */
-=======
-  /** @name PalletContractsStorageDeletedContract (723) */
->>>>>>> 2ef2fc0b
   export interface PalletContractsStorageDeletedContract extends Struct {
     readonly trieId: Bytes;
   }
 
-<<<<<<< HEAD
   /** @name PalletContractsSchedule (726) */
-=======
-  /** @name PalletContractsSchedule (725) */
->>>>>>> 2ef2fc0b
   export interface PalletContractsSchedule extends Struct {
     readonly limits: PalletContractsScheduleLimits;
     readonly instructionWeights: PalletContractsScheduleInstructionWeights;
     readonly hostFnWeights: PalletContractsScheduleHostFnWeights;
   }
 
-<<<<<<< HEAD
   /** @name PalletContractsScheduleLimits (727) */
-=======
-  /** @name PalletContractsScheduleLimits (726) */
->>>>>>> 2ef2fc0b
   export interface PalletContractsScheduleLimits extends Struct {
     readonly eventTopics: u32;
     readonly globals: u32;
@@ -5763,11 +5471,7 @@
     readonly payloadLen: u32;
   }
 
-<<<<<<< HEAD
   /** @name PalletContractsScheduleInstructionWeights (728) */
-=======
-  /** @name PalletContractsScheduleInstructionWeights (727) */
->>>>>>> 2ef2fc0b
   export interface PalletContractsScheduleInstructionWeights extends Struct {
     readonly version: u32;
     readonly fallback: u32;
@@ -5825,11 +5529,7 @@
     readonly i64rotr: u32;
   }
 
-<<<<<<< HEAD
   /** @name PalletContractsScheduleHostFnWeights (729) */
-=======
-  /** @name PalletContractsScheduleHostFnWeights (728) */
->>>>>>> 2ef2fc0b
   export interface PalletContractsScheduleHostFnWeights extends Struct {
     readonly caller: SpWeightsWeightV2Weight;
     readonly isContract: SpWeightsWeightV2Weight;
@@ -5892,11 +5592,7 @@
     readonly instantiationNonce: SpWeightsWeightV2Weight;
   }
 
-<<<<<<< HEAD
   /** @name PalletContractsError (730) */
-=======
-  /** @name PalletContractsError (729) */
->>>>>>> 2ef2fc0b
   export interface PalletContractsError extends Enum {
     readonly isInvalidScheduleVersion: boolean;
     readonly isInvalidCallFlags: boolean;
@@ -5929,11 +5625,7 @@
     readonly type: 'InvalidScheduleVersion' | 'InvalidCallFlags' | 'OutOfGas' | 'OutputBufferTooSmall' | 'TransferFailed' | 'MaxCallDepthReached' | 'ContractNotFound' | 'CodeTooLarge' | 'CodeNotFound' | 'OutOfBounds' | 'DecodingFailed' | 'ContractTrapped' | 'ValueTooLarge' | 'TerminatedWhileReentrant' | 'InputForwarded' | 'RandomSubjectTooLong' | 'TooManyTopics' | 'NoChainExtension' | 'DeletionQueueFull' | 'DuplicateContract' | 'TerminatedInConstructor' | 'ReentranceDenied' | 'StorageDepositNotEnoughFunds' | 'StorageDepositLimitExhausted' | 'CodeInUse' | 'ContractReverted' | 'CodeRejected' | 'Indeterministic';
   }
 
-<<<<<<< HEAD
   /** @name PolymeshContractsError (732) */
-=======
-  /** @name PolymeshContractsError (731) */
->>>>>>> 2ef2fc0b
   export interface PolymeshContractsError extends Enum {
     readonly isInvalidFuncId: boolean;
     readonly isInvalidRuntimeCall: boolean;
@@ -5950,11 +5642,7 @@
     readonly type: 'InvalidFuncId' | 'InvalidRuntimeCall' | 'ReadStorageFailed' | 'DataLeftAfterDecoding' | 'InLenTooLarge' | 'OutLenTooLarge' | 'InstantiatorWithNoIdentity' | 'RuntimeCallDenied' | 'CallerNotAPrimaryKey' | 'MissingKeyPermissions' | 'InvalidChainVersion' | 'NoUpgradesSupported';
   }
 
-<<<<<<< HEAD
   /** @name PalletPreimageRequestStatus (733) */
-=======
-  /** @name PalletPreimageRequestStatus (732) */
->>>>>>> 2ef2fc0b
   export interface PalletPreimageRequestStatus extends Enum {
     readonly isUnrequested: boolean;
     readonly asUnrequested: {
@@ -5970,11 +5658,7 @@
     readonly type: 'Unrequested' | 'Requested';
   }
 
-<<<<<<< HEAD
   /** @name PalletPreimageError (737) */
-=======
-  /** @name PalletPreimageError (736) */
->>>>>>> 2ef2fc0b
   export interface PalletPreimageError extends Enum {
     readonly isTooBig: boolean;
     readonly isAlreadyNoted: boolean;
@@ -5985,21 +5669,13 @@
     readonly type: 'TooBig' | 'AlreadyNoted' | 'NotAuthorized' | 'NotNoted' | 'Requested' | 'NotRequested';
   }
 
-<<<<<<< HEAD
   /** @name PolymeshPrimitivesNftNftCollection (738) */
-=======
-  /** @name PolymeshPrimitivesNftNftCollection (737) */
->>>>>>> 2ef2fc0b
   export interface PolymeshPrimitivesNftNftCollection extends Struct {
     readonly id: u64;
     readonly ticker: PolymeshPrimitivesTicker;
   }
 
-<<<<<<< HEAD
   /** @name PalletNftError (743) */
-=======
-  /** @name PalletNftError (742) */
->>>>>>> 2ef2fc0b
   export interface PalletNftError extends Enum {
     readonly isBalanceOverflow: boolean;
     readonly isBalanceUnderflow: boolean;
@@ -6027,7 +5703,6 @@
     readonly type: 'BalanceOverflow' | 'BalanceUnderflow' | 'CollectionAlredyRegistered' | 'CollectionNotFound' | 'DuplicateMetadataKey' | 'DuplicatedNFTId' | 'InvalidAssetType' | 'InvalidMetadataAttribute' | 'InvalidNFTTransferCollectionNotFound' | 'InvalidNFTTransferSamePortfolio' | 'InvalidNFTTransferNFTNotOwned' | 'InvalidNFTTransferCountOverflow' | 'InvalidNFTTransferComplianceFailure' | 'InvalidNFTTransferFrozenAsset' | 'InvalidNFTTransferInsufficientCount' | 'MaxNumberOfKeysExceeded' | 'MaxNumberOfNFTsPerLegExceeded' | 'NftNotFound' | 'UnregisteredMetadataKey' | 'ZeroCount' | 'SupplyOverflow' | 'SupplyUnderflow' | 'InvalidNFTTransferNFTIsLocked';
   }
 
-<<<<<<< HEAD
   /** @name PalletTestUtilsError (744) */
   export type PalletTestUtilsError = Null;
 
@@ -6056,36 +5731,6 @@
   export type PalletPermissionsStoreCallMetadata = Null;
 
   /** @name PolymeshRuntimeDevelopRuntime (757) */
-=======
-  /** @name PalletTestUtilsError (743) */
-  export type PalletTestUtilsError = Null;
-
-  /** @name FrameSystemExtensionsCheckSpecVersion (746) */
-  export type FrameSystemExtensionsCheckSpecVersion = Null;
-
-  /** @name FrameSystemExtensionsCheckTxVersion (747) */
-  export type FrameSystemExtensionsCheckTxVersion = Null;
-
-  /** @name FrameSystemExtensionsCheckGenesis (748) */
-  export type FrameSystemExtensionsCheckGenesis = Null;
-
-  /** @name FrameSystemExtensionsCheckNonce (751) */
-  export interface FrameSystemExtensionsCheckNonce extends Compact<u32> {}
-
-  /** @name PolymeshExtensionsCheckWeight (752) */
-  export interface PolymeshExtensionsCheckWeight extends FrameSystemExtensionsCheckWeight {}
-
-  /** @name FrameSystemExtensionsCheckWeight (753) */
-  export type FrameSystemExtensionsCheckWeight = Null;
-
-  /** @name PalletTransactionPaymentChargeTransactionPayment (754) */
-  export interface PalletTransactionPaymentChargeTransactionPayment extends Compact<u128> {}
-
-  /** @name PalletPermissionsStoreCallMetadata (755) */
-  export type PalletPermissionsStoreCallMetadata = Null;
-
-  /** @name PolymeshRuntimeDevelopRuntime (756) */
->>>>>>> 2ef2fc0b
   export type PolymeshRuntimeDevelopRuntime = Null;
 
 } // declare module
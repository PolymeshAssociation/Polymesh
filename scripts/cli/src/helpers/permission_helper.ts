--- conflicted
+++ resolved
@@ -5,10 +5,6 @@
   DocumentHash,
   DocumentName,
   Document,
-<<<<<<< HEAD
-  ExtrinsicPermissions,
-=======
->>>>>>> 8dd7c5a1
   PalletPermissions,
   These,
   DispatchableName,

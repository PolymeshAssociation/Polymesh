--- conflicted
+++ resolved
@@ -197,7 +197,7 @@
   await blockTillPoolEmpty(api);
 
   for (let i = 0; i < accounts.length; i++) {
-    const d = await api.query.identity.accountKeyDids(accounts[i].publicKey);
+    const d = await api.query.identity.keyToIdentityIds(accounts[i].publicKey);
     dids.push(d.toHuman().Unique);
     console.log( `>>>> [Get DID ] acc: ${accounts[i].address} did: ${dids[i]}` );
   }
@@ -222,8 +222,8 @@
 };
 
 // Fetches DID that belongs to the Account Key
-async function accountKeyDids(api, accountKey) {
-  let account_did = await api.query.identity.accountKeyDids(accountKey);
+async function keyToIdentityIds(api, accountKey) {
+  let account_did = await api.query.identity.keyToIdentityIds(accountKey);
   return account_did;
 }
 
@@ -643,10 +643,6 @@
   signatory,
   createMultiSig,
   u8aToHex,
-<<<<<<< HEAD
-  topUpIdentityBalance,
-  accountKeyDids
-=======
   keyToIdentityIds,
   mintingAsset,
   sendTx,
@@ -657,7 +653,6 @@
   unauthorizeInstruction,
   rejectInstruction,
   claimReceipt,
->>>>>>> 5e44af9e
 };
 
 export { reqImports };
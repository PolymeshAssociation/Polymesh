--- conflicted
+++ resolved
@@ -27,21 +27,13 @@
 
   let claim_keys = await reqImports.generateKeys(api, 5, "claim");
 
-<<<<<<< HEAD
-  await reqImports.createIdentities(api, testEntities);
-=======
-  await reqImports["createIdentities"](api, testEntities, testEntities[0]);
->>>>>>> 6ab2234e
+  await reqImports.createIdentities(api, testEntities, testEntities[0]);
 
   await reqImports.distributePoly( api, master_keys.concat(signing_keys).concat(claim_keys), reqImports.transfer_amount, testEntities[0] );
 
   await reqImports.blockTillPoolEmpty(api);
 
-<<<<<<< HEAD
-  let issuer_dids = await reqImports.createIdentities(api, master_keys);
-=======
-  let issuer_dids = await reqImports["createIdentities"](api, master_keys, testEntities[0]);
->>>>>>> 6ab2234e
+  let issuer_dids = await reqImports.createIdentities(api, master_keys, testEntities[0]);
 
   await reqImports.addSigningKeys( api, master_keys, issuer_dids, signing_keys );
 
@@ -49,11 +41,7 @@
 
   await reqImports.blockTillPoolEmpty(api);
 
-<<<<<<< HEAD
-  let claim_issuer_dids = await reqImports.createIdentities(api, claim_keys);
-=======
-  let claim_issuer_dids = await reqImports["createIdentities"](api, claim_keys, testEntities[0]);
->>>>>>> 6ab2234e
+  let claim_issuer_dids = await reqImports.createIdentities(api, claim_keys, testEntities[0]);
 
   await addClaimsToDids(api, claim_keys, issuer_dids, claim_issuer_dids);
 

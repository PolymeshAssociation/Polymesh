--- conflicted
+++ resolved
@@ -46,12 +46,8 @@
       await reqImports.blockTillPoolEmpty(api);
       for (let i = 0; i < accounts.length; i++) {
         const d = await api.query.identity.keyToIdentityIds(accounts[i].publicKey);
-<<<<<<< HEAD
-        dids.push(d.raw.asUnique);
+        dids.push(d.toHuman().Unique);
         console.log( `>>>> [Get DID ] acc: ${accounts[i].address} did: ${dids[i]}` ); 
-=======
-        dids.push(d.toHuman().Unique);
->>>>>>> 55981896
       }
 
       // Add CDD Claim with CDD_ID

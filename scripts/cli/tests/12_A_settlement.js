--- conflicted
+++ resolved
@@ -84,15 +84,9 @@
 }
 
 
-<<<<<<< HEAD
 async function addComplianceRequirement(api, sender, ticker) {
-  
+
   const transaction = await api.tx.complianceManager.addComplianceRequirement(
-=======
-async function addActiveRule(api, sender, ticker) {
-
-  const transaction = await api.tx.complianceManager.addActiveRule(
->>>>>>> c6126662
     ticker,
     [],
     []

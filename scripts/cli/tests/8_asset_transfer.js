// Set options as a parameter, environment variable, or rc file.
require = require("esm")(module /*, options*/);
module.exports = require("../util/init.js");

let { reqImports } = require("../util/init.js");

// Sets the default exit code to fail unless the script runs successfully
process.exitCode = 1;

const prepend = "DEMOAT";

async function main() {

  const api = await reqImports.createApi();
  const ticker = `token${prepend}0`.toUpperCase();
  const asset_did = reqImports.tickerToDid(ticker);

  const testEntities = await reqImports.initMain(api);

  let primary_keys = await reqImports.generateKeys( api, 3, "primary8" );

  let issuer_dids = await reqImports.createIdentities( api, primary_keys, testEntities[0] );

  await reqImports.distributePolyBatch( api, primary_keys, reqImports.transfer_amount, testEntities[0] );

  await reqImports.issueTokenPerDid( api, primary_keys, prepend);

  // receiverRules Claim
  await reqImports.addClaimsToDids( api, primary_keys, issuer_dids[2], "Exempted", asset_did, null );

  // senderRules Claim
  await reqImports.addClaimsToDids( api, primary_keys, issuer_dids[1], "Exempted", asset_did, null );

  // issuer Claim
  await reqImports.addClaimsToDids( api, primary_keys, issuer_dids[0], "Exempted", asset_did, null );

  await reqImports.createClaimRules( api, primary_keys, issuer_dids, prepend );

<<<<<<< HEAD
  await mintingAsset( api, master_keys[0], issuer_dids[2], prepend );

  // TODO: Use settlement module
  // await assetTransfer( api, master_keys[0], issuer_dids[2], prepend );
=======
  await mintingAsset( api, primary_keys[0], prepend );

  await assetTransfer( api, primary_keys[0], issuer_dids[2], prepend );
>>>>>>> 56c62286

  if (reqImports.fail_count > 0) {
    console.log("Failed");
  } else {
    console.log("Passed");
    process.exitCode = 0;
  }

  process.exit();
}

async function mintingAsset(api, minter, prepend) {
  const ticker = `token${prepend}0`.toUpperCase();
  let nonceObj = {nonce: reqImports.nonces.get(minter.address)};
  const transaction = await api.tx.asset.issue(ticker, 100);
  const result = await reqImports.sendTransaction(transaction, minter, nonceObj);
  const passed = result.findRecord('system', 'ExtrinsicSuccess');
  if (passed) reqImports.fail_count--;

  reqImports.nonces.set(minter.address, reqImports.nonces.get(minter.address).addn(1));
}

<<<<<<< HEAD
// TODO: Use settlement module
// async function assetTransfer(api, from_account, did, prepend) {
//     const ticker = `token${prepend}0`.toUpperCase();
//     let nonceObj = {nonce: reqImports.nonces.get(from_account)};
//     const transaction = await api.tx.asset.transfer(ticker, did, 100);
//     const result = await reqImports.sendTransaction(transaction, from_account, nonceObj);
//     const passed = result.findRecord('system', 'ExtrinsicSuccess');
//     if (passed) reqImports.fail_count--;

//     reqImports.nonces.set( from_account.address, reqImports.nonces.get(from_account.address).addn(1));

// }
=======
async function assetTransfer(api, from_account, did, prepend) {
    const ticker = `token${prepend}0`.toUpperCase();
    let nonceObj = {nonce: reqImports.nonces.get(from_account)};
    const transaction = await api.tx.asset.transfer(ticker, did, 100);
    const result = await reqImports.sendTransaction(transaction, from_account, nonceObj);
    const passed = result.findRecord('system', 'ExtrinsicSuccess');
    if (passed) reqImports.fail_count--;

    reqImports.nonces.set( from_account.address, reqImports.nonces.get(from_account.address).addn(1));

}
>>>>>>> 56c62286

main().catch(console.error);<|MERGE_RESOLUTION|>--- conflicted
+++ resolved
@@ -36,16 +36,10 @@
 
   await reqImports.createClaimRules( api, primary_keys, issuer_dids, prepend );
 
-<<<<<<< HEAD
-  await mintingAsset( api, master_keys[0], issuer_dids[2], prepend );
+  await mintingAsset( api, primary_keys[0], prepend );
 
   // TODO: Use settlement module
-  // await assetTransfer( api, master_keys[0], issuer_dids[2], prepend );
-=======
-  await mintingAsset( api, primary_keys[0], prepend );
-
-  await assetTransfer( api, primary_keys[0], issuer_dids[2], prepend );
->>>>>>> 56c62286
+  // await assetTransfer( api, primary_keys[0], issuer_dids[2], prepend );
 
   if (reqImports.fail_count > 0) {
     console.log("Failed");
@@ -68,7 +62,6 @@
   reqImports.nonces.set(minter.address, reqImports.nonces.get(minter.address).addn(1));
 }
 
-<<<<<<< HEAD
 // TODO: Use settlement module
 // async function assetTransfer(api, from_account, did, prepend) {
 //     const ticker = `token${prepend}0`.toUpperCase();
@@ -81,18 +74,5 @@
 //     reqImports.nonces.set( from_account.address, reqImports.nonces.get(from_account.address).addn(1));
 
 // }
-=======
-async function assetTransfer(api, from_account, did, prepend) {
-    const ticker = `token${prepend}0`.toUpperCase();
-    let nonceObj = {nonce: reqImports.nonces.get(from_account)};
-    const transaction = await api.tx.asset.transfer(ticker, did, 100);
-    const result = await reqImports.sendTransaction(transaction, from_account, nonceObj);
-    const passed = result.findRecord('system', 'ExtrinsicSuccess');
-    if (passed) reqImports.fail_count--;
-
-    reqImports.nonces.set( from_account.address, reqImports.nonces.get(from_account.address).addn(1));
-
-}
->>>>>>> 56c62286
 
 main().catch(console.error);